# Genie garage door recorder

Watch this [YouTube video](https://youtu.be/C-TnlVM4Ahs) for a demo of installing and running this application.

* You MUST need to edit ``lib\subghz\protocols\keeloq.c`` to change the timing values; or else the application will not work!
* NOTE: You no longer have to edit ``api_symbols.csv`` file.  

## Description
This program was written to allow the Flipper Zero to press buttons on a Genie garage door opened and record the rolling code. The goal is to capture all 65,536 signals (which hopefully repeats when it gets to the end).  Our click speed is current 2000ms per click + however long it takes to get the signal.  So if we assume it's 1000-1500/hr = about 3 days?

## Connecting to remote
<img src="wiring.png">
You only need to connect two wires between the Flipper and the remote.  One wire is GND on the Flipper. It should connect to the pin that is the same as the battery negative pad on the remote.  The second wire is the signal wire, it should connect to A7 on the Flipper Zero.  On the remote side, it should connect to a pin that transmits the signal.  If you remove the wires from the Flipper Zero and touch the two wires together, the remote should send a signal.
<p/><p/>
In my testing, a new CR2032 battery was able to send all 65,536 codes & still had power left over! IF YOU WANT TO USE THE FLIPPER 3V3 FOR A POWER SOURCE, THEN YOU MUST MAKE SURE THAT GND ON THE FLIPPER IS GOING TO GND ON THE REMOTE (and not the signal pin).  IN YOU ARE 100% SURE, THEN YOU CAN REMOVE THE BATTERY FROM YOUR REMOTE AND CONNECT 3V3 PIN ON THE FLIPPER TO THE BATTERY POSITIVE BAR ON THE REMOTE.
<p/><p/>
WARNING -- For my remote, the codes wrapped after 65,536 codes were sent.  I'm not sure if this is the case for all remotes.  If it doesn't wrap, it's possible that the remote could stop working (if the manufacture implemented OVR bits).
<p/><p/>
WARNING -- This could desync your remote from the receiver.
<p/><p/>
WARNING -- Don't run this near your garage.  There is no reason to open the physical garage door & you will likely burn out the motor.

## Running
<<<<<<< HEAD
- Step 1. Copy [these files](https://github.com/jamisonderek/flipper-zero-tutorials/tree/main/subghz/apps/genie-recorder) into your firmware ``applications_user\genie-recorder`` folder. 
- Step 2. Build your firmware.
=======
- Step 0. Copy [these files](https://github.com/jamisonderek/flipper-zero-tutorials/tree/main/subghz/apps/genie-recorder) into your firmware ``applications_user\genie-recorder`` folder. 
- Step 1. Build your firmware (``./fbt vscode_dist`` & ``./fbt`` -- "[Debug] Build Firmware").  You may get a build error.
- Step 2. Edit your ``firmware\targets\f7\api_symbols.csv`` file so that storage_file_sync is public. 
  ``Function,+,storage_file_sync,_Bool,File*``
>>>>>>> 09b0eed3
- Step 3. Edit ``lib\subghz\protocols\keeloq.c`` so it have te_short=200, te_long=400, te_delta=70.  NOTE: This will no longer be able to receive signals from other KeeLoq devices.
- Step 4. Build your firmware & deploy onto Flipper  ``./fbt FORCE=1 flash_usb_full`` -- "[Debug]Flash (USB, with Resources)".
- Step 5. On your Flipper Zero, load ``Sub-GHz`` app.
- Step 6. Choose ``Read`` to start scanning.
- Step 7. Press the LEFT button to edit the Config.
- Step 8. Change the ``Frequency`` to 315000000.
- Step 9. Press the BACK button to continue scanning on the new frequency.
- Step 10. Press a button on your remote to see if it is detected.
- Step 11. If it is NOT detected, try 390000000.

- Step 12. Open the case off of your garage door remote.
- Step 13. Connect the remote to pins A7 and GND.
- Step 14. Edit FREQUENCY if 315MHz is not correct (in genie.c).
- Step 15. Run the Genie Recorder application
- Step 16. Choose "Start" to start recording signals.
  - You should see the current broadcast count (how many times the button was pressed)
  - You should see the received signal count (how many times the signal was received)
  - You should see the most recent Keeloq code received
- Step 17. Every time a signal is recevied, it is written to the log file.  If the application exits and restarts, it will resume the counters where it left off.
- Step 18. Let it run for three days (the goal is to capture at least 65,536+ signals)
- Step 19. Press the BACK button twice to exit the application.
- Step 20. Copy the file "\apps_data\genie\keys.txt" from the SD card to your computer.
- Step 21. Edit ``lib\subghz\protocols\keeloq.c`` so it has original values of te_short=400, te_long=800, te_delta=140.
- Step 22. Build your firmware & deploy onto Flipper.

Now that you have the keys.txt file, you can use the [Genie.py script](https://github.com/jamisonderek/flipper-zero-tutorials/tree/main/subghz/samples/genie-girud-1t/README.md) to generate a genie.sub file that will transmit the key.<|MERGE_RESOLUTION|>--- conflicted
+++ resolved
@@ -21,15 +21,8 @@
 WARNING -- Don't run this near your garage.  There is no reason to open the physical garage door & you will likely burn out the motor.
 
 ## Running
-<<<<<<< HEAD
 - Step 1. Copy [these files](https://github.com/jamisonderek/flipper-zero-tutorials/tree/main/subghz/apps/genie-recorder) into your firmware ``applications_user\genie-recorder`` folder. 
-- Step 2. Build your firmware.
-=======
-- Step 0. Copy [these files](https://github.com/jamisonderek/flipper-zero-tutorials/tree/main/subghz/apps/genie-recorder) into your firmware ``applications_user\genie-recorder`` folder. 
-- Step 1. Build your firmware (``./fbt vscode_dist`` & ``./fbt`` -- "[Debug] Build Firmware").  You may get a build error.
-- Step 2. Edit your ``firmware\targets\f7\api_symbols.csv`` file so that storage_file_sync is public. 
-  ``Function,+,storage_file_sync,_Bool,File*``
->>>>>>> 09b0eed3
+- Step 2. Build your firmware (``./fbt vscode_dist`` & ``./fbt`` -- "[Debug] Build Firmware").  You may get a build error.
 - Step 3. Edit ``lib\subghz\protocols\keeloq.c`` so it have te_short=200, te_long=400, te_delta=70.  NOTE: This will no longer be able to receive signals from other KeeLoq devices.
 - Step 4. Build your firmware & deploy onto Flipper  ``./fbt FORCE=1 flash_usb_full`` -- "[Debug]Flash (USB, with Resources)".
 - Step 5. On your Flipper Zero, load ``Sub-GHz`` app.
