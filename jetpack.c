#include <stdlib.h>

#include <jetpack_joyride_icons.h>
#include <furi.h>
#include <gui/gui.h>
#include <gui/icon_animation.h>
#include <input/input.h>

#define TAG "Jetpack Joyride"

#define GRAVITY_BOOST -0.3
#define GRAVITY_TICK 0.15

#define SCIENTISTS_MAX 6
#define COINS_MAX 25

typedef struct
{
    int x;
    int y;
} POINT;

typedef struct
{
    float gravity;
    POINT point;
    IconAnimation *sprite;
    bool isBoosting;
} BARRY;

typedef struct
{
    float gravity;
    POINT point;
<<<<<<< HEAD
=======
    IconAnimation *sprite;
>>>>>>> 3a117f44
} COIN;

typedef struct
{
    float gravity;
    POINT point;
    IconAnimation *sprite;
} SCIENTIST;

typedef enum
{
    GameStateLife,
    GameStateGameOver,
} State;

typedef struct
{
    int points;
    int distance;
    BARRY barry;
    SCIENTIST scientists[SCIENTISTS_MAX];
    COIN coins[COINS_MAX];
    State state;
    FuriMutex *mutex;
} GameState;

typedef enum
{
    EventTypeTick,
    EventTypeKey,
} EventType;

typedef struct
{
    EventType type;
    InputEvent input;
} GameEvent;

<<<<<<< HEAD
static void jetpack_game_random_coins(GameState* const game_state) {
    // Check for an available slot for a new coin
    for(int i = 0; i < COINS_MAX; ++i) {
        if(game_state->coins[i].point.x <= 0 && (rand() % 100) < 5) {
            game_state->coins[i].point.x = 127;
            game_state->coins[i].point.y = rand() % 64;
            break;
        }
    }
=======
static void jetpack_game_random_coins(GameState *const game_state)
{
    UNUSED(game_state);
>>>>>>> 3a117f44
}

static void jetpack_game_state_init(GameState *const game_state)
{
    UNUSED(game_state);
    BARRY barry;
    barry.gravity = 0;
    barry.point.x = 64;
    barry.point.y = 32;
    barry.sprite = icon_animation_alloc(&A_barry);
    barry.isBoosting = false;

    icon_animation_start(barry.sprite);

    game_state->barry = barry;
    game_state->points = 0;
    game_state->distance = 0;
    game_state->state = GameStateLife;

    memset(game_state->scientists, 0, sizeof(game_state->scientists));
    memset(game_state->coins, 0, sizeof(game_state->coins));
}

static void jetpack_game_state_free(GameState *const game_state)
{
    icon_animation_free(game_state->barry.sprite);
    free(game_state);
}

static void jetpack_game_tick(GameState *const game_state)
{
    // Do jetpack things
    game_state->barry.gravity += GRAVITY_TICK;
    game_state->barry.point.y += game_state->barry.gravity;

<<<<<<< HEAD
        // Increment distance
        game_state->distance++;

        // Move coins towards the player
        for(int i = 0; i < COINS_MAX; i++) {
            if(game_state->coins[i].point.x > 0) {
                game_state->coins[i].point.x -= 1; // move left by 1 unit
                if(game_state->coins[i].point.x < -16) { // if the coin is out of screen
                    game_state->coins[i].point.x =
                        0; // set coin x coordinate to 0 to mark it as "inactive"
                }
            }
        }

        // Spawn scientists and coins...
        jetpack_game_random_coins(game_state);
=======
    // Sprite height of Barry
    int sprite_height = 15;
>>>>>>> 3a117f44

    // Constrain barry's height within sprite_height and 64 - sprite_height
    if (game_state->barry.point.y > (64 - sprite_height))
    {
        game_state->barry.point.y = 64 - sprite_height;
        game_state->barry.gravity = 0; // stop upward momentum
    }
    else if (game_state->barry.point.y < 0)
    {
        game_state->barry.point.y = 0;
        game_state->barry.gravity = 0; // stop downward momentum
    }

    // spawn scientists and coins...
    jetpack_game_random_coins(game_state);

    if (game_state->barry.isBoosting)
    {
        game_state->barry.gravity += GRAVITY_BOOST;
    }
}

static void jetpack_game_render_callback(Canvas *const canvas, void *ctx)
{
    furi_assert(ctx);
    const GameState *game_state = ctx;
    furi_mutex_acquire(game_state->mutex, FuriWaitForever);

    canvas_draw_frame(canvas, 0, 0, 128, 64);

    if (game_state->state == GameStateLife)
    {
        // Draw scene

        // Draw coins
        for(int i = 0; i < COINS_MAX; ++i) {
            if(game_state->coins[i].point.x > 0) {
                canvas_draw_icon(
                    canvas, game_state->coins[i].point.x, game_state->coins[i].point.y, &I_coin);
            }
        }

        // Draw barry
        canvas_draw_icon_animation(
            canvas, game_state->barry.point.x, game_state->barry.point.y, game_state->barry.sprite);

        canvas_set_font(canvas, FontSecondary);
        char buffer[12];
        snprintf(buffer, sizeof(buffer), "Dist: %u", game_state->distance);
        canvas_draw_str_aligned(canvas, 100, 12, AlignCenter, AlignBottom, buffer);
    }

    if (game_state->state == GameStateGameOver)
    {
        // Show highscore
    }

    furi_mutex_release(game_state->mutex);
}

static void jetpack_game_input_callback(InputEvent *input_event, FuriMessageQueue *event_queue)
{
    furi_assert(event_queue);

    GameEvent event = {.type = EventTypeKey, .input = *input_event};
    furi_message_queue_put(event_queue, &event, FuriWaitForever);
}

static void jetpack_game_update_timer_callback(FuriMessageQueue *event_queue)
{
    furi_assert(event_queue);

    GameEvent event = {.type = EventTypeTick};
    furi_message_queue_put(event_queue, &event, 0);
}

int32_t jetpack_game_app(void *p)
{
    UNUSED(p);
    int32_t return_code = 0;

    FuriMessageQueue *event_queue = furi_message_queue_alloc(8, sizeof(GameEvent));

    GameState *game_state = malloc(sizeof(GameState));
    jetpack_game_state_init(game_state);

    game_state->mutex = furi_mutex_alloc(FuriMutexTypeNormal);
    if (!game_state->mutex)
    {
        FURI_LOG_E(TAG, "cannot create mutex\r\n");
        return_code = 255;
        goto free_and_exit;
    }

    // Set system callbacks
    ViewPort *view_port = view_port_alloc();
    view_port_draw_callback_set(view_port, jetpack_game_render_callback, game_state);
    view_port_input_callback_set(view_port, jetpack_game_input_callback, event_queue);

    FuriTimer *timer =
        furi_timer_alloc(jetpack_game_update_timer_callback, FuriTimerTypePeriodic, event_queue);
    furi_timer_start(timer, furi_kernel_get_tick_frequency() / 25);

    // Open GUI and register view_port
    Gui *gui = furi_record_open(RECORD_GUI);
    gui_add_view_port(gui, view_port, GuiLayerFullscreen);

    GameEvent event;
    for (bool processing = true; processing;)
    {
        FuriStatus event_status = furi_message_queue_get(event_queue, &event, 100);
        furi_mutex_acquire(game_state->mutex, FuriWaitForever);

        if (event_status == FuriStatusOk)
        {
            // press events
            if (event.type == EventTypeKey)
            {
                if (event.input.type == InputTypeRelease && event.input.key == InputKeyOk)
                {
                    game_state->barry.isBoosting = false;
                }

                if (event.input.type == InputTypePress)
                {
                    switch (event.input.key)
                    {
                    case InputKeyUp:
                        break;
                    case InputKeyDown:
                        break;
                    case InputKeyRight:
                        break;
                    case InputKeyLeft:
                        break;
                    case InputKeyOk:
                        if (game_state->state == GameStateGameOver)
                        {
                            jetpack_game_state_init(game_state);
                        }

                        if (game_state->state == GameStateLife)
                        {
                            // Do something
                            game_state->barry.isBoosting = true;
                        }

                        break;
                    case InputKeyBack:
                        processing = false;
                        break;
                    default:
                        break;
                    }
                }
            }
            else if (event.type == EventTypeTick)
            {
                jetpack_game_tick(game_state);
            }
        }

        view_port_update(view_port);
        furi_mutex_release(game_state->mutex);
    }

    furi_timer_free(timer);
    view_port_enabled_set(view_port, false);
    gui_remove_view_port(gui, view_port);
    furi_record_close(RECORD_GUI);
    view_port_free(view_port);
    furi_mutex_free(game_state->mutex);

free_and_exit:
    jetpack_game_state_free(game_state);
    furi_message_queue_free(event_queue);

    return return_code;
}<|MERGE_RESOLUTION|>--- conflicted
+++ resolved
@@ -14,67 +14,54 @@
 #define SCIENTISTS_MAX 6
 #define COINS_MAX 25
 
-typedef struct
-{
+typedef struct {
     int x;
     int y;
 } POINT;
 
-typedef struct
-{
+typedef struct {
     float gravity;
     POINT point;
-    IconAnimation *sprite;
+    IconAnimation* sprite;
     bool isBoosting;
 } BARRY;
 
-typedef struct
-{
+typedef struct {
     float gravity;
     POINT point;
-<<<<<<< HEAD
-=======
-    IconAnimation *sprite;
->>>>>>> 3a117f44
 } COIN;
 
-typedef struct
-{
+typedef struct {
     float gravity;
     POINT point;
-    IconAnimation *sprite;
+    IconAnimation* sprite;
 } SCIENTIST;
 
-typedef enum
-{
+typedef enum {
     GameStateLife,
     GameStateGameOver,
 } State;
 
-typedef struct
-{
+typedef struct {
     int points;
     int distance;
     BARRY barry;
     SCIENTIST scientists[SCIENTISTS_MAX];
     COIN coins[COINS_MAX];
     State state;
-    FuriMutex *mutex;
+    FuriMutex* mutex;
 } GameState;
 
-typedef enum
-{
+typedef enum {
     EventTypeTick,
     EventTypeKey,
 } EventType;
 
-typedef struct
-{
+typedef struct {
     EventType type;
     InputEvent input;
 } GameEvent;
 
-<<<<<<< HEAD
 static void jetpack_game_random_coins(GameState* const game_state) {
     // Check for an available slot for a new coin
     for(int i = 0; i < COINS_MAX; ++i) {
@@ -84,15 +71,9 @@
             break;
         }
     }
-=======
-static void jetpack_game_random_coins(GameState *const game_state)
-{
-    UNUSED(game_state);
->>>>>>> 3a117f44
-}
-
-static void jetpack_game_state_init(GameState *const game_state)
-{
+}
+
+static void jetpack_game_state_init(GameState* const game_state) {
     UNUSED(game_state);
     BARRY barry;
     barry.gravity = 0;
@@ -112,48 +93,40 @@
     memset(game_state->coins, 0, sizeof(game_state->coins));
 }
 
-static void jetpack_game_state_free(GameState *const game_state)
-{
+static void jetpack_game_state_free(GameState* const game_state) {
     icon_animation_free(game_state->barry.sprite);
     free(game_state);
 }
 
-static void jetpack_game_tick(GameState *const game_state)
-{
+static void jetpack_game_tick(GameState* const game_state) {
     // Do jetpack things
     game_state->barry.gravity += GRAVITY_TICK;
     game_state->barry.point.y += game_state->barry.gravity;
 
-<<<<<<< HEAD
-        // Increment distance
-        game_state->distance++;
-
-        // Move coins towards the player
-        for(int i = 0; i < COINS_MAX; i++) {
-            if(game_state->coins[i].point.x > 0) {
-                game_state->coins[i].point.x -= 1; // move left by 1 unit
-                if(game_state->coins[i].point.x < -16) { // if the coin is out of screen
-                    game_state->coins[i].point.x =
-                        0; // set coin x coordinate to 0 to mark it as "inactive"
-                }
+    // Increment distance
+    game_state->distance++;
+
+    // Move coins towards the player
+    for(int i = 0; i < COINS_MAX; i++) {
+        if(game_state->coins[i].point.x > 0) {
+            game_state->coins[i].point.x -= 1; // move left by 1 unit
+            if(game_state->coins[i].point.x < -16) { // if the coin is out of screen
+                game_state->coins[i].point.x =
+                    0; // set coin x coordinate to 0 to mark it as "inactive"
             }
         }
-
-        // Spawn scientists and coins...
-        jetpack_game_random_coins(game_state);
-=======
+    }
+
+    // Spawn scientists and coins...
+    jetpack_game_random_coins(game_state);
     // Sprite height of Barry
     int sprite_height = 15;
->>>>>>> 3a117f44
 
     // Constrain barry's height within sprite_height and 64 - sprite_height
-    if (game_state->barry.point.y > (64 - sprite_height))
-    {
+    if(game_state->barry.point.y > (64 - sprite_height)) {
         game_state->barry.point.y = 64 - sprite_height;
         game_state->barry.gravity = 0; // stop upward momentum
-    }
-    else if (game_state->barry.point.y < 0)
-    {
+    } else if(game_state->barry.point.y < 0) {
         game_state->barry.point.y = 0;
         game_state->barry.gravity = 0; // stop downward momentum
     }
@@ -161,22 +134,19 @@
     // spawn scientists and coins...
     jetpack_game_random_coins(game_state);
 
-    if (game_state->barry.isBoosting)
-    {
+    if(game_state->barry.isBoosting) {
         game_state->barry.gravity += GRAVITY_BOOST;
     }
 }
 
-static void jetpack_game_render_callback(Canvas *const canvas, void *ctx)
-{
+static void jetpack_game_render_callback(Canvas* const canvas, void* ctx) {
     furi_assert(ctx);
-    const GameState *game_state = ctx;
+    const GameState* game_state = ctx;
     furi_mutex_acquire(game_state->mutex, FuriWaitForever);
 
     canvas_draw_frame(canvas, 0, 0, 128, 64);
 
-    if (game_state->state == GameStateLife)
-    {
+    if(game_state->state == GameStateLife) {
         // Draw scene
 
         // Draw coins
@@ -197,81 +167,70 @@
         canvas_draw_str_aligned(canvas, 100, 12, AlignCenter, AlignBottom, buffer);
     }
 
-    if (game_state->state == GameStateGameOver)
-    {
+    if(game_state->state == GameStateGameOver) {
         // Show highscore
     }
 
     furi_mutex_release(game_state->mutex);
 }
 
-static void jetpack_game_input_callback(InputEvent *input_event, FuriMessageQueue *event_queue)
-{
+static void jetpack_game_input_callback(InputEvent* input_event, FuriMessageQueue* event_queue) {
     furi_assert(event_queue);
 
     GameEvent event = {.type = EventTypeKey, .input = *input_event};
     furi_message_queue_put(event_queue, &event, FuriWaitForever);
 }
 
-static void jetpack_game_update_timer_callback(FuriMessageQueue *event_queue)
-{
+static void jetpack_game_update_timer_callback(FuriMessageQueue* event_queue) {
     furi_assert(event_queue);
 
     GameEvent event = {.type = EventTypeTick};
     furi_message_queue_put(event_queue, &event, 0);
 }
 
-int32_t jetpack_game_app(void *p)
-{
+int32_t jetpack_game_app(void* p) {
     UNUSED(p);
     int32_t return_code = 0;
 
-    FuriMessageQueue *event_queue = furi_message_queue_alloc(8, sizeof(GameEvent));
-
-    GameState *game_state = malloc(sizeof(GameState));
+    FuriMessageQueue* event_queue = furi_message_queue_alloc(8, sizeof(GameEvent));
+
+    GameState* game_state = malloc(sizeof(GameState));
     jetpack_game_state_init(game_state);
 
     game_state->mutex = furi_mutex_alloc(FuriMutexTypeNormal);
-    if (!game_state->mutex)
-    {
+    if(!game_state->mutex) {
         FURI_LOG_E(TAG, "cannot create mutex\r\n");
         return_code = 255;
         goto free_and_exit;
     }
 
     // Set system callbacks
-    ViewPort *view_port = view_port_alloc();
+    ViewPort* view_port = view_port_alloc();
     view_port_draw_callback_set(view_port, jetpack_game_render_callback, game_state);
     view_port_input_callback_set(view_port, jetpack_game_input_callback, event_queue);
 
-    FuriTimer *timer =
+    FuriTimer* timer =
         furi_timer_alloc(jetpack_game_update_timer_callback, FuriTimerTypePeriodic, event_queue);
     furi_timer_start(timer, furi_kernel_get_tick_frequency() / 25);
 
     // Open GUI and register view_port
-    Gui *gui = furi_record_open(RECORD_GUI);
+    Gui* gui = furi_record_open(RECORD_GUI);
     gui_add_view_port(gui, view_port, GuiLayerFullscreen);
 
     GameEvent event;
-    for (bool processing = true; processing;)
-    {
+    for(bool processing = true; processing;) {
         FuriStatus event_status = furi_message_queue_get(event_queue, &event, 100);
         furi_mutex_acquire(game_state->mutex, FuriWaitForever);
 
-        if (event_status == FuriStatusOk)
-        {
+        if(event_status == FuriStatusOk) {
             // press events
-            if (event.type == EventTypeKey)
-            {
-                if (event.input.type == InputTypeRelease && event.input.key == InputKeyOk)
-                {
+            if(event.type == EventTypeKey) {
+                if(event.input.type == InputTypeRelease && event.input.key == InputKeyOk) {
                     game_state->barry.isBoosting = false;
                 }
 
-                if (event.input.type == InputTypePress)
-                {
-                    switch (event.input.key)
-                    {
+                if(event.input.type == InputTypePress) {
+                    switch(event.input.key) {
                     case InputKeyUp:
                         break;
                     case InputKeyDown:
@@ -281,13 +240,11 @@
                     case InputKeyLeft:
                         break;
                     case InputKeyOk:
-                        if (game_state->state == GameStateGameOver)
-                        {
+                        if(game_state->state == GameStateGameOver) {
                             jetpack_game_state_init(game_state);
                         }
 
-                        if (game_state->state == GameStateLife)
-                        {
+                        if(game_state->state == GameStateLife) {
                             // Do something
                             game_state->barry.isBoosting = true;
                         }
@@ -300,9 +257,7 @@
                         break;
                     }
                 }
-            }
-            else if (event.type == EventTypeTick)
-            {
+            } else if(event.type == EventTypeTick) {
                 jetpack_game_tick(game_state);
             }
         }
