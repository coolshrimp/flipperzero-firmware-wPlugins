--- conflicted
+++ resolved
@@ -6,11 +6,8 @@
 
 * cmake >= 3.0
 * GCC toolchain with newlib (optional).
-<<<<<<< HEAD
+
 * STM32CubeMX package for STM32F0, STM32F1, STM32F2, STM32F3, STM32F4, STM32F7, STM32G0, STM32H7, STM32L0, STM32L1, STM32L4 families.
-=======
-* STM32CubeMX package for STM32F0, STM32F1, STM32F2, STM32F3, STM32F4, STM32F7, STM32H7, STM32L0, STM32L1, STM32L4 families.
->>>>>>> 9240eca2
 
 ## Project contains
 
@@ -36,11 +33,7 @@
 * `TOOLCHAIN_PREFIX` - where toolchain is located, **default**: `/usr`
 * `TARGET_TRIPLET` - toolchain target triplet, **default**: `arm-none-eabi`
 * `STM32_CHIP` - STM32 device code, e.g. `STM32F407VG` or `STM32F103VG`
-<<<<<<< HEAD
 * `STM32_FAMILY` - STM32 family (F0, F1, F4, etc.) currently, F0, F1, F2, F4, F7, G0, H7, L0, L1 and L4 families are supported. **Note:** If `STM32_CHIP` variable is set, `STM32_FAMILY` is optional.
-=======
-* `STM32_FAMILY` - STM32 family (F0, F1, F4, etc.) currently, F0, F1, F2, F4, F7, H7, L0, L1 and L4 families are supported. **Note:** If `STM32_CHIP` variable is set, `STM32_FAMILY` is optional.
->>>>>>> 9240eca2
 * `STM32Cube_DIR` - path to STM32CubeMX directory **default**: `/opt/STM32Cube_FW_F0_V1.4.0 /opt/STM32Cube_FW_F1_V1.1.0 /opt/STM32Cube_FW_F2_V1.1.0 /opt/STM32Cube_FW_F4_V1.6.0`
 
 To use the toolchain, you'll need to copy contents of the `cmake` folder into cmake's modules path, or use the `CMAKE_MODULE_PATH` variable.
