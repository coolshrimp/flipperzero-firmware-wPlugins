--- conflicted
+++ resolved
@@ -80,7 +80,6 @@
 
 So, if you don't need linker script, you can link only `CMSIS::STM32::<TYPE>` library and provide your own script using `stm32_add_linker_script` function
 
-<<<<<<< HEAD
 ***Note**: For H7 family, because of it multi-cores architecture, all H7 targets also have a suffix (::M7 or ::M4).
 For example, targets created for STM32H747BI will look like `CMSIS::STM32::H7::M7`,
 `CMSIS::STM32::H7::M4`, `CMSIS::STM32::H747BI::M7`, `CMSIS::STM32::H747BI::M4`, etc.*
@@ -96,14 +95,6 @@
 newlib-nano by linking against `STM32::Nano::FloatPrint` and/or `STM32::Nano::FloatScan`.
 It is also possible to combine `STM32::Nano` and `STM32::NoSys`
 to have the benefits of reduced code size while not being forced to implement system calls.
-=======
-***Note**: For H7 family, because of it's multi-core architecture, all H7 targets also have a suffix (::M7 or ::M4).
-For example, targets created for STM32H747BI will look like `CMSIS::STM32::H7::M7`, `CMSIS::STM32::H7::M4`, `CMSIS::STM32::H747BI::M7`, `CMSIS::STM32::H747BI::M4`, etc.*
-
-The GCC C/C++ standard libraries are added by linking the library `STM32::NoSys`. This will add the `--specs=nosys.specs` to compiler and linker flags.
-If you want to use C++ on MCUs with little flash, you might instead want to link the newlib-nano to reduce the code size. You can do so by linking `STM32::Nano`, which will add the `--specs=nano.specs` flags to both compiler and linker.
-Keep in mind that when using `STM32::Nano`, by default you cannot use floats in printf/scanf calls, and you have to provide implementations for several OS interfacing functions (_sbrk, _close, _fstat, and others).
->>>>>>> 898297d8
 
 ## HAL
 
