--- conflicted
+++ resolved
@@ -7,11 +7,8 @@
 #include <gui/scene_manager.h>
 #include <gui/modules/popup.h>
 #include <gui/modules/variable_item_list.h>
-<<<<<<< HEAD
 #include <notification/notification_messages.h>
-=======
 #include <lib/worker/nfc_playlist_worker.h>
->>>>>>> a9ae66cd
 
 typedef enum {
    NfcPlaylistView_Menu,
@@ -29,12 +26,9 @@
    ViewDispatcher* view_dispatcher;
    VariableItemList* variable_item_list;
    Popup* popup;
-<<<<<<< HEAD
    NotificationApp* notification;
-=======
    FuriThread* thread;
    NfcPlaylistWorker* nfc_playlist_worker;
->>>>>>> a9ae66cd
    uint8_t emulate_timeout;
    uint8_t emulate_delay;
    bool emulate_led_indicator;
