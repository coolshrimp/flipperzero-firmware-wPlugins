#include "subbrute_attack_view.h"
#include "../subbrute_i.h"
#include "../subbrute_protocols.h"

#include <input/input.h>
#include <gui/elements.h>
#include <gui/icon.h>
#include <gui/icon_animation.h>
#include <assets_icons.h>

#define TAG "SubBruteAttackView"

struct SubBruteAttackView {
    View* view;
    SubBruteAttackViewCallback callback;
    void* context;
    SubBruteAttacks attack_type;
    uint64_t max_value;
    uint64_t current_step;
    bool is_attacking;
};

typedef struct {
    SubBruteAttacks attack_type;
    uint64_t max_value;
    uint64_t current_step;
    uint8_t extra_repeats;
    bool is_attacking;
    bool is_continuous_worker;
    IconAnimation* icon;
} SubBruteAttackViewModel;

void subbrute_attack_view_set_callback(
    SubBruteAttackView* instance,
    SubBruteAttackViewCallback callback,
    void* context) {
    furi_assert(instance);
    furi_assert(callback);

    instance->callback = callback;
    instance->context = context;
}

bool subbrute_attack_view_input(InputEvent* event, void* context) {
    furi_assert(event);
    furi_assert(context);
#ifdef FURI_DEBUG
    FURI_LOG_D(TAG, "InputKey: %d", event->key);
#endif
    SubBruteAttackView* instance = context;

    if(event->key == InputKeyBack && event->type == InputTypeShort) {
        instance->is_attacking = false;
        with_view_model(
            instance->view,
            SubBruteAttackViewModel * model,
            { model->is_attacking = false; },
            true);

        instance->callback(SubBruteCustomEventTypeBackPressed, instance->context);
        return true;
    }

    bool update = false;

<<<<<<< HEAD
    with_view_model(
        instance->view,
        SubBruteAttackViewModel * model,
        { is_attacking = model->is_attacking; },
        false);

    if(!is_attacking) {
=======
    if(!instance->is_attacking) {
>>>>>>> bef6095f
        if(event->type == InputTypeShort && event->key == InputKeyOk) {
#ifdef FURI_DEBUG
            FURI_LOG_D(TAG, "InputKey: %d OK", event->key);
#endif
            instance->is_attacking = true;
            instance->callback(SubBruteCustomEventTypeTransmitStarted, instance->context);
<<<<<<< HEAD
=======
            update = true;
>>>>>>> bef6095f
        } else if(event->key == InputKeyUp) {
            instance->callback(SubBruteCustomEventTypeSaveFile, instance->context);
            update = true;
        } else if(event->key == InputKeyDown) {
            instance->callback(SubBruteCustomEventTypeTransmitCustom, instance->context);
            update = true;
        } else if(event->type == InputTypeShort) {
            if(event->key == InputKeyLeft) {
                instance->callback(SubBruteCustomEventTypeChangeStepDown, instance->context);
            } else if(event->key == InputKeyRight) {
                instance->callback(SubBruteCustomEventTypeChangeStepUp, instance->context);
            }
<<<<<<< HEAD
=======
            update = true;
>>>>>>> bef6095f
        } else if(event->type == InputTypeRepeat) {
            if(event->key == InputKeyLeft) {
                instance->callback(SubBruteCustomEventTypeChangeStepDownMore, instance->context);
            } else if(event->key == InputKeyRight) {
                instance->callback(SubBruteCustomEventTypeChangeStepUpMore, instance->context);
            }
<<<<<<< HEAD
=======
            update = true;
>>>>>>> bef6095f
        }
    } else {
        // ATTACK Mode!
        if((event->type == InputTypeShort || event->type == InputTypeRepeat) &&
           (event->key == InputKeyOk || event->key == InputKeyBack)) {
            instance->is_attacking = false;
            instance->callback(SubBruteCustomEventTypeTransmitNotStarted, instance->context);

            update = true;
        }
    }

    if(update) {
        with_view_model(
            instance->view,
            SubBruteAttackViewModel * model,
            {
                if(model->is_attacking != instance->is_attacking) {
                    if(instance->is_attacking) {
                        icon_animation_stop(model->icon);
                        icon_animation_start(model->icon);
                    } else {
                        icon_animation_stop(model->icon);
                    }
                }

                model->attack_type = instance->attack_type;
                model->max_value = instance->max_value;
                model->current_step = instance->current_step;
                model->is_attacking = instance->is_attacking;
            },
            true);
    }

    return true;
}

SubBruteAttackView* subbrute_attack_view_alloc() {
    SubBruteAttackView* instance = malloc(sizeof(SubBruteAttackView));

    instance->view = view_alloc();
    view_allocate_model(instance->view, ViewModelTypeLocking, sizeof(SubBruteAttackViewModel));
    view_set_context(instance->view, instance);

    with_view_model(
        instance->view,
        SubBruteAttackViewModel * model,
        {
            model->icon = icon_animation_alloc(&A_Sub1ghz_14);
            view_tie_icon_animation(instance->view, model->icon);
        },
        true);

    view_set_draw_callback(instance->view, (ViewDrawCallback)subbrute_attack_view_draw);
    view_set_input_callback(instance->view, subbrute_attack_view_input);
    view_set_enter_callback(instance->view, subbrute_attack_view_enter);
    view_set_exit_callback(instance->view, subbrute_attack_view_exit);

    instance->attack_type = SubBruteAttackTotalCount;
    instance->max_value = 0x00;
    instance->current_step = 0;
    instance->is_attacking = false;

    return instance;
}

void subbrute_attack_view_enter(void* context) {
    furi_assert(context);

#ifdef FURI_DEBUG
    FURI_LOG_D(TAG, "subbrute_attack_view_enter");
#endif
}

void subbrute_attack_view_free(SubBruteAttackView* instance) {
    furi_assert(instance);

#ifdef FURI_DEBUG
    FURI_LOG_D(TAG, "subbrute_attack_view_free");
#endif

    with_view_model(
        instance->view,
        SubBruteAttackViewModel * model,
        { icon_animation_free(model->icon); },
        false);

    view_free(instance->view);
    free(instance);
}

View* subbrute_attack_view_get_view(SubBruteAttackView* instance) {
    furi_assert(instance);
    return instance->view;
}

void subbrute_attack_view_set_current_step(SubBruteAttackView* instance, uint64_t current_step) {
    furi_assert(instance);
#ifdef FURI_DEBUG
    //FURI_LOG_D(TAG, "Set step: %d", current_step);
#endif
    instance->current_step = current_step;
    with_view_model(
        instance->view,
        SubBruteAttackViewModel * model,
        { model->current_step = current_step; },
        true);
}

// We need to call init every time, because not every time we calls enter
// normally, call enter only once
void subbrute_attack_view_init_values(
    SubBruteAttackView* instance,
    uint8_t index,
    uint64_t max_value,
    uint64_t current_step,
    bool is_attacking,
    uint8_t extra_repeats) {
#ifdef FURI_DEBUG
    FURI_LOG_D(
        TAG,
        "init, attack_type: %d, max_value: %lld, current_step: %lld",
        index,
        max_value,
        current_step);
#endif
    instance->attack_type = index;
    instance->max_value = max_value;
    instance->current_step = current_step;
    instance->is_attacking = is_attacking;
    with_view_model(
        instance->view,
        SubBruteAttackViewModel * model,
        {
            model->max_value = max_value;
            model->attack_type = index;
            model->current_step = current_step;
            model->is_attacking = is_attacking;
            model->extra_repeats = extra_repeats;
            if(is_attacking) {
                icon_animation_start(model->icon);
            } else {
                icon_animation_stop(model->icon);
            }
        },
        true);
}

void subbrute_attack_view_exit(void* context) {
    furi_assert(context);
    SubBruteAttackView* instance = context;
#ifdef FURI_DEBUG
    FURI_LOG_D(TAG, "subbrute_attack_view_exit");
#endif
    with_view_model(
        instance->view,
        SubBruteAttackViewModel * model,
        { icon_animation_stop(model->icon); },
        false);
}

/**
 * Thanks to the author of metronome
 * @param canvas
 * @param str
 */
void elements_button_top_left(Canvas* canvas, const char* str) {
    const Icon* icon = &I_ButtonUp_7x4;

    const uint8_t button_height = 12;
    const uint8_t vertical_offset = 3;
    const uint8_t horizontal_offset = 3;
    const uint8_t string_width = canvas_string_width(canvas, str);
    const uint8_t icon_h_offset = 3;
    const uint8_t icon_width_with_offset = icon_get_width(icon) + icon_h_offset;
    const uint8_t icon_v_offset = icon_get_height(icon) + vertical_offset;
    const uint8_t button_width = string_width + horizontal_offset * 2 + icon_width_with_offset;

    const uint8_t x = 0;
    const uint8_t y = 0 + button_height;

    uint8_t line_x = x + button_width;
    uint8_t line_y = y - button_height;
    canvas_draw_box(canvas, x, line_y, button_width, button_height);
    canvas_draw_line(canvas, line_x + 0, line_y, line_x + 0, y - 1);
    canvas_draw_line(canvas, line_x + 1, line_y, line_x + 1, y - 2);
    canvas_draw_line(canvas, line_x + 2, line_y, line_x + 2, y - 3);

    canvas_invert_color(canvas);
    canvas_draw_icon(canvas, x + horizontal_offset, y - icon_v_offset, icon);
    canvas_draw_str(
        canvas, x + horizontal_offset + icon_width_with_offset, y - vertical_offset, str);
    canvas_invert_color(canvas);
}

/**
 * Thanks to the author of metronome
 * @param canvas
 * @param str
 */
void elements_button_top_right(Canvas* canvas, const char* str) {
    const Icon* icon = &I_ButtonDown_7x4;

    const uint8_t button_height = 12;
    const uint8_t vertical_offset = 3;
    const uint8_t horizontal_offset = 3;
    const uint8_t string_width = canvas_string_width(canvas, str);
    const uint8_t icon_h_offset = 3;
    const uint8_t icon_width_with_offset = icon_get_width(icon) + icon_h_offset;
    const uint8_t icon_v_offset = icon_get_height(icon) + vertical_offset + 1;
    const uint8_t button_width = string_width + horizontal_offset * 2 + icon_width_with_offset;

    const uint8_t x = canvas_width(canvas);
    const uint8_t y = 0 + button_height;

    uint8_t line_x = x - button_width;
    uint8_t line_y = y - button_height;
    canvas_draw_box(canvas, line_x, line_y, button_width, button_height);
    canvas_draw_line(canvas, line_x - 1, line_y, line_x - 1, y - 1);
    canvas_draw_line(canvas, line_x - 2, line_y, line_x - 2, y - 2);
    canvas_draw_line(canvas, line_x - 3, line_y, line_x - 3, y - 3);

    canvas_invert_color(canvas);
    canvas_draw_str(canvas, x - button_width + horizontal_offset, y - vertical_offset, str);
    canvas_draw_icon(
        canvas, x - horizontal_offset - icon_get_width(icon), y - icon_v_offset, icon);
    canvas_invert_color(canvas);
}

void subbrute_attack_view_draw(Canvas* canvas, void* context) {
    furi_assert(context);
    SubBruteAttackViewModel* model = (SubBruteAttackViewModel*)context;
    char buffer[26];

    const char* attack_name = NULL;
    attack_name = subbrute_protocol_name(model->attack_type);
    // Title
    if(model->is_attacking) {
        canvas_set_color(canvas, ColorBlack);
        canvas_set_font(canvas, FontSecondary);
        canvas_draw_str_aligned(canvas, 64, 2, AlignCenter, AlignTop, attack_name);
    }
    // Value
    canvas_set_font(canvas, FontBigNumbers);
    snprintf(buffer, sizeof(buffer), "%04d/%04d", (int)model->current_step, (int)model->max_value);
    canvas_draw_str_aligned(canvas, 64, 17, AlignCenter, AlignTop, buffer);
    canvas_set_font(canvas, FontSecondary);

    if(!model->is_attacking) {
        canvas_set_color(canvas, ColorBlack);
        canvas_set_font(canvas, FontSecondary);
        canvas_draw_str_aligned(canvas, 64, 44, AlignCenter, AlignBottom, attack_name);

        elements_button_left(canvas, "-1");
        elements_button_right(canvas, "+1");
        elements_button_center(canvas, "Start");
        elements_button_top_left(canvas, "Save");
        elements_button_top_right(canvas, "Resend");
    } else {
        if(model->is_continuous_worker) {
            canvas_invert_color(canvas);
        }
        // canvas_draw_icon_animation
        const uint8_t icon_h_offset = 0;
        const uint8_t icon_width_with_offset =
            icon_animation_get_width(model->icon) + icon_h_offset;
        const uint8_t icon_v_offset = icon_animation_get_height(model->icon); // + vertical_offset;
        const uint8_t x = canvas_width(canvas);
        const uint8_t y = canvas_height(canvas);
        canvas_draw_icon_animation(
            canvas, x - icon_width_with_offset, y - icon_v_offset, model->icon);
        // Progress bar
        // Resolution: 128x64 px
        float progress_value = (float)model->current_step / model->max_value;
        elements_progress_bar(canvas, 8, 37, 110, progress_value > 1 ? 1 : progress_value);

        elements_button_center(canvas, "Stop");
        if(model->is_continuous_worker) {
            canvas_invert_color(canvas);
        }
    }
}<|MERGE_RESOLUTION|>--- conflicted
+++ resolved
@@ -63,27 +63,14 @@
 
     bool update = false;
 
-<<<<<<< HEAD
-    with_view_model(
-        instance->view,
-        SubBruteAttackViewModel * model,
-        { is_attacking = model->is_attacking; },
-        false);
-
-    if(!is_attacking) {
-=======
     if(!instance->is_attacking) {
->>>>>>> bef6095f
         if(event->type == InputTypeShort && event->key == InputKeyOk) {
 #ifdef FURI_DEBUG
             FURI_LOG_D(TAG, "InputKey: %d OK", event->key);
 #endif
             instance->is_attacking = true;
             instance->callback(SubBruteCustomEventTypeTransmitStarted, instance->context);
-<<<<<<< HEAD
-=======
-            update = true;
->>>>>>> bef6095f
+            update = true;
         } else if(event->key == InputKeyUp) {
             instance->callback(SubBruteCustomEventTypeSaveFile, instance->context);
             update = true;
@@ -96,20 +83,14 @@
             } else if(event->key == InputKeyRight) {
                 instance->callback(SubBruteCustomEventTypeChangeStepUp, instance->context);
             }
-<<<<<<< HEAD
-=======
-            update = true;
->>>>>>> bef6095f
+            update = true;
         } else if(event->type == InputTypeRepeat) {
             if(event->key == InputKeyLeft) {
                 instance->callback(SubBruteCustomEventTypeChangeStepDownMore, instance->context);
             } else if(event->key == InputKeyRight) {
                 instance->callback(SubBruteCustomEventTypeChangeStepUpMore, instance->context);
             }
-<<<<<<< HEAD
-=======
-            update = true;
->>>>>>> bef6095f
+            update = true;
         }
     } else {
         // ATTACK Mode!
