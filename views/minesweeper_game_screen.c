#include "minesweeper_game_screen.h"
#include "minesweeper_icons.h"

#include <gui/elements.h>
#include <gui/icon_animation.h>
#include <input/input.h>

#include <furi.h>
#include <furi_hal.h>

static const Icon* tile_icons[13] = {
    &I_tile_empty_8x8,
    &I_tile_0_8x8,
    &I_tile_1_8x8,
    &I_tile_2_8x8,
    &I_tile_3_8x8,
    &I_tile_4_8x8,
    &I_tile_5_8x8,
    &I_tile_6_8x8,
    &I_tile_7_8x8,
    &I_tile_8_8x8,
    &I_tile_mine_8x8,
    &I_tile_flag_8x8,
    &I_tile_uncleared_8x8,
};

// They way this enum is set up allows us to index the Icon* array above for some mine types
typedef enum {
    MineSweeperGameScreenTileNone = 0,
    MineSweeperGameScreenTileZero,
    MineSweeperGameScreenTileOne,
    MineSweeperGameScreenTileTwo,
    MineSweeperGameScreenTileThree,
    MineSweeperGameScreenTileFour,
    MineSweeperGameScreenTileFive,
    MineSweeperGameScreenTileSix,
    MineSweeperGameScreenTileSeven,
    MineSweeperGameScreenTileEight,
    MineSweeperGameScreenTileMine,
    MineSweeperGameScreenTileTypeCount,
} MineSweeperGameScreenTileType;

typedef enum {
    MineSweeperGameScreenTileStateFlagged,
    MineSweeperGameScreenTileStateUncleared,
    MineSweeperGameScreenTileStateCleared,
} MineSweeperGameScreenTileState;

struct MineSweeperGameScreen {
    View* view;
    void* context;
    GameScreenInputCallback input_callback;
};

typedef struct {
    int16_t x_abs, y_abs;
} CurrentPosition;

typedef struct {
    uint16_t x_abs, y_abs;
    const Icon* icon;
} IconElement;

typedef struct {
    IconElement icon_element;
    MineSweeperGameScreenTileState tile_state;
    MineSweeperGameScreenTileType tile_type;
} MineSweeperTile;

typedef struct {
    MineSweeperTile board[ MINESWEEPER_BOARD_MAX_TILES ];
    CurrentPosition curr_pos;
    uint8_t right_boundary, bottom_boundary,
            board_width, board_height, board_difficulty;
    uint16_t mines_left;
    uint16_t flags_left;
    uint32_t start_tick;
    FuriString* info_str;
    bool is_making_first_move;
    bool is_holding_down_button;
} MineSweeperGameScreenModel;

static const float difficulty_multiplier[5] = {
    0.15f,
    0.17f,
    0.19f,
    0.23f,
    0.27f,
};

/****************************************************************
 * Function declarations
 *
 * Non public function declarations
 ***************************************************************/

// Static helper functions
static void setup_board(MineSweeperGameScreen* instance);
static Point bfs_to_closest_tile(MineSweeperGameScreenModel* model);
static inline void bfs_tile_clear(MineSweeperGameScreenModel* model, uint16_t x, uint16_t y);
static void mine_sweeper_game_screen_set_board_information(
        MineSweeperGameScreen* instance,
        uint8_t width,
        uint8_t height,
        uint8_t difficulty);
static bool try_clear_surrounding_tiles(MineSweeperGameScreenModel* model);

// Currently not using enter/exit callback
static void mine_sweeper_game_screen_view_enter(void* context);
static void mine_sweeper_game_screen_view_exit(void* context);

// Different input/draw callbacks for play/win/lose state
static void mine_sweeper_game_screen_view_lose_draw_callback(Canvas* canvas, void* _model);
static void mine_sweeper_game_screen_view_win_draw_callback(Canvas* canvas, void* _model);
static void mine_sweeper_game_screen_view_play_draw_callback(Canvas* canvas, void* _model);

static bool mine_sweeper_game_screen_view_end_input_callback(InputEvent* event, void* context);
static bool mine_sweeper_game_screen_view_play_input_callback(InputEvent* event, void* context);



/**************************************************************
 * Function definitions
 *************************************************************/

static void setup_board(MineSweeperGameScreen* instance) {
    furi_assert(instance);

    static double time = 0.0;
    static uint32_t iter = 0;
    iter++;

    uint32_t start_tick = furi_get_tick();

    uint16_t board_tile_count = 0;
    uint8_t board_width = 0, board_height = 0, board_difficulty = 0;

    with_view_model(
        instance->view,
        MineSweeperGameScreenModel * model,
        {
            board_width = model->board_width;
            board_height = model->board_height;
            board_tile_count =  (model->board_width*model->board_height);
            board_difficulty = model->board_difficulty;
        },
        false
    );

    uint16_t num_mines = board_tile_count * difficulty_multiplier[ board_difficulty ];

    /** We can use a temporary buffer to set the tile types initially
     * and manipulate then save to actual model
     */
    MineSweeperGameScreenTileType tiles[MINESWEEPER_BOARD_MAX_TILES];
    memset(&tiles, MineSweeperGameScreenTileNone, sizeof(tiles));

    // Randomly place tiles except in the corners to help guarantee solvability
    for (uint16_t i = 0; i < num_mines; i++) {

        uint16_t rand_pos;
        uint16_t x;
        uint16_t y;
        bool is_invalid_position;
        do {

            rand_pos = furi_hal_random_get() % board_tile_count;
            x = rand_pos / board_width;
            y = rand_pos % board_width;

            is_invalid_position = ((rand_pos == 0)                      ||
                                         (x==0 && y==1)                 ||
                                         (x==1 && y==0)                 ||
                                         rand_pos == board_tile_count-1 ||
                                         (x==0 && y==board_width-1)     ||
                                         (x==board_height-1 && y==0));


        } while (tiles[rand_pos] == MineSweeperGameScreenTileMine || is_invalid_position);

        tiles[rand_pos] = MineSweeperGameScreenTileMine;
    }

    /** All mines are set so we look at each tile for surrounding mines */
    for (uint16_t i = 0; i < board_tile_count; i++) {
        MineSweeperGameScreenTileType tile_type = tiles[i];

        if (tile_type == MineSweeperGameScreenTileMine) {
            continue;
        }

        int8_t offsets[8][2] = {
            {-1,1},
            {0,1},
            {1,1},
            {1,0},
            {1,-1},
            {0,-1},
            {-1,-1},
            {-1,0},
        };

        uint16_t mine_count = 0;

        uint16_t x = i / board_width;
        uint16_t y = i % board_width;

        for (uint8_t j = 0; j < 8; j++) {
            int16_t dx = x + (int16_t)offsets[j][0];
            int16_t dy = y + (int16_t)offsets[j][1];

            if (dx < 0 || dy < 0 || dx >= board_height || dy >= board_width) {
                continue;
            }

            uint16_t pos = dx * board_width + dy;
            if (tiles[pos] == MineSweeperGameScreenTileMine) {
                mine_count++;
            }

        }

        tiles[i] = (MineSweeperGameScreenTileType) mine_count+1;

    }

    // Save tiles to view model
    // Because of way tile enum and tile_icons array is set up we can
    // index tile_icons with the enum type to get the correct Icon*
    with_view_model(
        instance->view,
        MineSweeperGameScreenModel * model,
        {
            for (uint16_t i = 0; i < board_tile_count; i++) {
                model->board[i].tile_type = tiles[i];
                model->board[i].tile_state = MineSweeperGameScreenTileStateUncleared;
                model->board[i].icon_element.icon = tile_icons[ tiles[i] ];
                model->board[i].icon_element.x_abs = (i/model->board_width);
                model->board[i].icon_element.y_abs = (i%model->board_width);
            }

            model->mines_left = num_mines;
            model->flags_left = num_mines;
            model->curr_pos.x_abs = 0;
            model->curr_pos.y_abs = 0;
            model->right_boundary = MINESWEEPER_SCREEN_TILE_WIDTH;
            model->bottom_boundary = MINESWEEPER_SCREEN_TILE_HEIGHT;
            model->is_making_first_move = true;         
        },
        true
    );

    uint32_t ticks_elapsed = furi_get_tick() - start_tick;
    double sec = (double)ticks_elapsed / (double)furi_kernel_get_tick_frequency();
    double milliseconds = 1000.0L * sec;
    time += milliseconds;
    
    FURI_LOG_D(MS_DEBUG_TAG, "Setup board time: %.03f", time/iter);
}

static inline Point bfs_to_closest_tile(MineSweeperGameScreenModel* model) {
    furi_assert(model);

    static double bfs_time = 0.0L;
    static double time = 0.0L;
    static uint32_t iter = 0;
    iter++;

    uint32_t start_tick = furi_get_tick();

    // Init both the set and dequeue
    point_deq_t deq;
    point_set_t set;

    point_deq_init(deq);
    point_set_init(set);

    // Return the value in this point
    Point result;

    // Point_t pos will be used to keep track of the current point
    Point_t pos;
    pointobj_init(pos);

    // Starting position is current pos
    Point start_pos = (Point){.x = model->curr_pos.x_abs, .y = model->curr_pos.y_abs};
    pointobj_set_point(pos, start_pos);

    point_deq_push_back(deq, pos);

    uint32_t bfs_start_tick = furi_get_tick();

    uint16_t i = 0;
    
    while (point_deq_size(deq) > 0) {
        point_deq_pop_front(&pos, deq);
        Point curr_pos = pointobj_get_point(pos);
        uint16_t curr_pos_1d = curr_pos.x * model->board_width + curr_pos.y;

        // If the current tile is uncovered and not start_pos go to that position
        if (model->board[curr_pos_1d].tile_state == MineSweeperGameScreenTileStateUncleared &&
                !(start_pos.x ==  curr_pos.x && start_pos.y == curr_pos.y)) {

            result = curr_pos;
            break;
        }
        
        // If in visited set continue
        if (point_set_cget(set, pos) != NULL) {
            continue;
        } 
        
        // Add point to visited set
        point_set_push(set, pos);


        // Process all surrounding neighbors and add valid to dequeue
        int8_t offsets[8][2] = {
            {-1,1},
            {0,1},
            {1,1},
            {1,0},
            {1,-1},
            {0,-1},
            {-1,-1},
            {-1,0},
        };

        for (uint8_t i = 0; i < 8; i++) {
            int16_t dx = curr_pos.x + (int16_t)offsets[i][0];
            int16_t dy = curr_pos.y + (int16_t)offsets[i][1];

            if (dx < 0 || dy < 0 || dx >= model->board_height || dy >= model->board_width) {
                continue;
            }

            Point neighbor = (Point) {.x = dx, .y = dy};
            pointobj_set_point(pos, neighbor);
            point_deq_push_back(deq, pos);
        }
    }

    uint32_t bfs_end_tick = furi_get_tick();

    point_set_clear(set);
    point_deq_clear(deq);

    uint32_t ticks_elapsed = furi_get_tick() - start_tick;
    uint32_t bfs_ticks_elapsed = bfs_end_tick - bfs_start_tick;
    double sec = (double)ticks_elapsed / (double)furi_kernel_get_tick_frequency();
    double bfs_sec = (double)bfs_ticks_elapsed / (double)furi_kernel_get_tick_frequency();
    double milliseconds = 1000.0L * sec;
    double bfs_milliseconds = 1000.0L * bfs_sec;
    time += milliseconds;
    bfs_time += bfs_milliseconds;

    FURI_LOG_D(MS_DEBUG_TAG, "BFS specific time: %.03f, in %d iter", bfs_milliseconds, i);
    FURI_LOG_D(MS_DEBUG_TAG, "BFS Clear function time: %.03f", milliseconds);

    FURI_LOG_D(MS_DEBUG_TAG, "BFS specific time: %.03f, in %d iter", bfs_time/iter, i);
    FURI_LOG_D(MS_DEBUG_TAG, "BFS Jump function time: %.03f", time/iter);

    return result;
}

// Four way BFS 'Flood fill' to clear adjacent non-mine tiles
// We can use m*lib for a set and dequeue for BFS
<<<<<<< HEAD
static inline void bfs_tile_clear(MineSweeperGameScreenModel* model) {
    furi_assert(model);

    static double bfs_time = 0.0L;
    static double time = 0.0L;
    static uint32_t iter = 0;
    iter++;

    uint32_t start_tick = furi_get_tick();
=======
static inline void bfs_tile_clear(MineSweeperGameScreenModel* model, uint16_t x, uint16_t y) {
>>>>>>> 5f5bc955
    
    // Init both the set and dequeue
    point_deq_t deq;
    point_set_t set;

    point_deq_init(deq);
    point_set_init(set);

    // Point_t pos will be used to keep track of the current point
    Point_t pos;
    pointobj_init(pos);

    // Starting position is current pos
    Point start_pos = (Point){.x = x, .y = y};
    pointobj_set_point(pos, start_pos);

    point_deq_push_back(deq, pos);

    uint32_t bfs_start_tick = furi_get_tick();

    uint16_t i = 0;

    while (point_deq_size(deq) > 0) {
        point_deq_pop_front(&pos, deq);
        Point curr_pos = pointobj_get_point(pos);
        uint16_t curr_pos_1d = curr_pos.x * model->board_width + curr_pos.y;
        
        // If in visited set continue
        if (point_set_cget(set, pos) != NULL) {
            continue;
        } 
        
        // Set tile to cleared
        model->board[curr_pos_1d].tile_state = MineSweeperGameScreenTileStateCleared;

        // Add point to visited set
        point_set_push(set, pos);

        // If the current tile is not a zero tile we do not continue
        if (model->board[curr_pos_1d].tile_type != MineSweeperGameScreenTileZero) {
            continue;
        }

        // Process all surrounding neighbors and add valid to dequeue
        int8_t offsets[8][2] = {
            {-1,1},
            {0,1},
            {1,1},
            {1,0},
            {1,-1},
            {0,-1},
            {-1,-1},
            {-1,0},
        };

        for (uint8_t i = 0; i < 8; i++) {
            int16_t dx = curr_pos.x + (int16_t)offsets[i][0];
            int16_t dy = curr_pos.y + (int16_t)offsets[i][1];

            if (dx < 0 || dy < 0 || dx >= model->board_height || dy >= model->board_width) {
                continue;
            }

            Point neighbor = (Point) {.x = dx, .y = dy};
            pointobj_set_point(pos, neighbor);
            point_deq_push_back(deq, pos);
        }
        i++;
    }

    uint32_t bfs_end_tick = furi_get_tick();

    point_set_clear(set);
    point_deq_clear(deq);

    uint32_t ticks_elapsed = furi_get_tick() - start_tick;
    uint32_t bfs_ticks_elapsed = bfs_end_tick - bfs_start_tick;
    double sec = (double)ticks_elapsed / (double)furi_kernel_get_tick_frequency();
    double bfs_sec = (double)bfs_ticks_elapsed / (double)furi_kernel_get_tick_frequency();
    double milliseconds = 1000.0L * sec;
    double bfs_milliseconds = 1000.0L * bfs_sec;
    time += milliseconds;
    bfs_time += bfs_milliseconds;

    FURI_LOG_D(MS_DEBUG_TAG, "BFS specific time: %.03f, in %d iter", bfs_milliseconds, i);
    FURI_LOG_D(MS_DEBUG_TAG, "BFS Clear function time: %.03f", milliseconds);

    FURI_LOG_D(MS_DEBUG_TAG, "BFS specific time avg: %.03f, in %d iter", bfs_time/iter, i);
    FURI_LOG_D(MS_DEBUG_TAG, "BFS Clear function time avg: %.03f", time/iter);
}

static void mine_sweeper_game_screen_set_board_information(
        MineSweeperGameScreen* instance,
        uint8_t width,
        uint8_t height,
        uint8_t difficulty) {

    furi_assert(instance);

    // These are the min/max values that can actually be set
    if (width  > 146) {width = 146;}
    if (width  < 16 ) {width = 16;}
    if (height > 64 ) {height = 64;}
    if (height < 7  ) {height = 7;}
    if (difficulty > 4 ) {difficulty = 4;}
    
    with_view_model(
        instance->view,
        MineSweeperGameScreenModel * model,
        {
            model->board_width = width;
            model->board_height = height;
            model->board_difficulty = difficulty;
        },
        true
    );
}

static void mine_sweeper_game_screen_view_enter(void* context) {
    furi_assert(context);
    UNUSED(context);
}

static void mine_sweeper_game_screen_view_exit(void* context) {
    furi_assert(context);
    UNUSED(context);
}

static void mine_sweeper_game_screen_view_win_draw_callback(Canvas* canvas, void* _model) {
    furi_assert(canvas);
    furi_assert(_model);
    MineSweeperGameScreenModel* model = _model;

    canvas_clear(canvas);

    canvas_set_color(canvas, ColorBlack);
    
    uint16_t cursor_pos_1d = model->curr_pos.x_abs * model->board_width + model->curr_pos.y_abs;
    
    for (uint8_t x_rel = 0; x_rel < MINESWEEPER_SCREEN_TILE_HEIGHT; x_rel++) {
        uint16_t x_abs = (model->bottom_boundary - MINESWEEPER_SCREEN_TILE_HEIGHT) + x_rel;
        
        for (uint8_t y_rel = 0; y_rel < MINESWEEPER_SCREEN_TILE_WIDTH; y_rel++) {
            uint16_t y_abs = (model->right_boundary - MINESWEEPER_SCREEN_TILE_WIDTH) + y_rel;

            uint16_t curr_rendering_tile_pos_1d = x_abs * model->board_width + y_abs;
            MineSweeperTile tile = model->board[curr_rendering_tile_pos_1d];

            if (cursor_pos_1d == curr_rendering_tile_pos_1d) {
                canvas_set_color(canvas, ColorWhite);
            } else {
                canvas_set_color(canvas, ColorBlack);
            }

            canvas_draw_icon(
                canvas,
                y_rel * icon_get_width(tile.icon_element.icon),
                x_rel * icon_get_height(tile.icon_element.icon),
                tile.icon_element.icon);

        }
    }

    canvas_set_color(canvas, ColorBlack);
    // If any borders are at the limits of the game board we draw a border line
    
    // Right border 
    if (model->right_boundary == model->board_width) {
        canvas_draw_line(canvas, 127,0,127,63-8);
    }

    // Left border
    if ((model->right_boundary - MINESWEEPER_SCREEN_TILE_WIDTH) == 0) {
        canvas_draw_line(canvas, 0,0,0,63-8);
    }

    // Bottom border
    if (model->bottom_boundary == model->board_height) {
        canvas_draw_line(canvas, 0,63-8,127,63-8);
    }

    // Top border
    if ((model->bottom_boundary - MINESWEEPER_SCREEN_TILE_HEIGHT) == 0) {
        canvas_draw_line(canvas, 0,0,127,0);
    }


    // Draw win text
    furi_string_printf(
            model->info_str,
            "YOU WIN!");

    canvas_draw_str_aligned(
            canvas,
            0,
            64-7,
            AlignLeft,
            AlignTop,
            furi_string_get_cstr(model->info_str));

    // Draw time text
    uint32_t ticks_elapsed = furi_get_tick() - model->start_tick;
    uint32_t sec = ticks_elapsed / furi_kernel_get_tick_frequency();
    uint32_t minutes = sec / 60;
    sec = sec % 60;

    furi_string_printf(
             model->info_str,
             "%02ld:%02ld",
             minutes,
             sec);

    canvas_draw_str_aligned(
            canvas,
            126 - canvas_string_width(canvas, furi_string_get_cstr(model->info_str)),
            64 - 7,
            AlignLeft,
            AlignTop,
            furi_string_get_cstr(model->info_str));
}

// THIS FUNCTION CAN TRIGGER THE LOSE CONDITION
static bool try_clear_surrounding_tiles(MineSweeperGameScreenModel* model) {
    furi_assert(model);


    uint8_t curr_x = model->curr_pos.x_abs;
    uint8_t curr_y = model->curr_pos.y_abs;
    uint8_t board_width = model->board_width;
    uint8_t board_height = model->board_height;
    uint16_t curr_pos_1d = curr_x * board_width + curr_y;

    MineSweeperTile tile = model->board[curr_pos_1d];

    // Return true if tile is zero tile or not cleared
    if (tile.tile_state != MineSweeperGameScreenTileStateCleared || tile.tile_type == MineSweeperGameScreenTileZero) {
        return false;
    }

    uint8_t num_surrounding_flagged = 0;
    bool was_mine_found = false;
    bool is_lose_condition_triggered = false;

    int8_t offsets[8][2] = {
        {-1,1},
        {0,1},
        {1,1},
        {1,0},
        {1,-1},
        {0,-1},
        {-1,-1},
        {-1,0},
    };


    for (uint8_t j = 0; j < 8; j++) {
        int16_t dx = curr_x + (int16_t)offsets[j][0];
        int16_t dy = curr_y + (int16_t)offsets[j][1];

        if (dx < 0 || dy < 0 || dx >= board_height || dy >= board_width) {
            continue;
        }

        uint16_t pos = dx * board_width + dy;
        if (model->board[pos].tile_state == MineSweeperGameScreenTileStateFlagged) {
            num_surrounding_flagged++;
        } else if (!was_mine_found && model->board[pos].tile_type == MineSweeperGameScreenTileMine) {
            was_mine_found = true;
        }

    }

    // We clear surrounding tile
    if (num_surrounding_flagged == tile.tile_type-1) {
        if (was_mine_found) is_lose_condition_triggered = true;


        for (uint8_t j = 0; j < 8; j++) {
            int16_t dx = curr_x + (int16_t)offsets[j][0];
            int16_t dy = curr_y + (int16_t)offsets[j][1];

            if (dx < 0 || dy < 0 || dx >= board_height || dy >= board_width) {
                continue;
            }

            uint16_t pos = dx * board_width + dy;
            if (model->board[pos].tile_state != MineSweeperGameScreenTileStateFlagged) {
                model->board[pos].tile_state = MineSweeperGameScreenTileStateCleared;
                bfs_tile_clear(model, dx, dy);
            }

        }
    }

    return is_lose_condition_triggered;

}


static void mine_sweeper_game_screen_view_lose_draw_callback(Canvas* canvas, void* _model) {
    furi_assert(canvas);
    furi_assert(_model);
    MineSweeperGameScreenModel* model = _model;

    canvas_clear(canvas);

    uint16_t cursor_pos_1d = model->curr_pos.x_abs * model->board_width + model->curr_pos.y_abs;
    
    for (uint8_t x_rel = 0; x_rel < MINESWEEPER_SCREEN_TILE_HEIGHT; x_rel++) {
        uint16_t x_abs = (model->bottom_boundary - MINESWEEPER_SCREEN_TILE_HEIGHT) + x_rel;
        
        for (uint8_t y_rel = 0; y_rel < MINESWEEPER_SCREEN_TILE_WIDTH; y_rel++) {
            uint16_t y_abs = (model->right_boundary - MINESWEEPER_SCREEN_TILE_WIDTH) + y_rel;

            uint16_t curr_rendering_tile_pos_1d = x_abs * model->board_width + y_abs;
            MineSweeperTile tile = model->board[curr_rendering_tile_pos_1d];

            if (cursor_pos_1d == curr_rendering_tile_pos_1d) {
                canvas_set_color(canvas, ColorWhite);
            } else {
                canvas_set_color(canvas, ColorBlack);
            }

            canvas_draw_icon(
                canvas,
                y_rel * icon_get_width(tile.icon_element.icon),
                x_rel * icon_get_height(tile.icon_element.icon),
                tile.icon_element.icon);

        }
    }

    canvas_set_color(canvas, ColorBlack);
    // If any borders are at the limits of the game board we draw a border line
    
    // Right border 
    if (model->right_boundary == model->board_width) {
        canvas_draw_line(canvas, 127,0,127,63-8);
    }

    // Left border
    if ((model->right_boundary - MINESWEEPER_SCREEN_TILE_WIDTH) == 0) {
        canvas_draw_line(canvas, 0,0,0,63-8);
    }

    // Bottom border
    if (model->bottom_boundary == model->board_height) {
        canvas_draw_line(canvas, 0,63-8,127,63-8);
    }

    // Top border
    if ((model->bottom_boundary - MINESWEEPER_SCREEN_TILE_HEIGHT) == 0) {
        canvas_draw_line(canvas, 0,0,127,0);
    }

    // Draw lose text
    furi_string_printf(
            model->info_str,
            "YOU LOSE!");

    canvas_draw_str_aligned(
            canvas,
            0,
            64-7,
            AlignLeft,
            AlignTop,
            furi_string_get_cstr(model->info_str));

    // Draw time text
    uint32_t ticks_elapsed = furi_get_tick() - model->start_tick;
    uint32_t sec = ticks_elapsed / furi_kernel_get_tick_frequency();
    uint32_t minutes = sec / 60;
    sec = sec % 60;

    furi_string_printf(
             model->info_str,
             "%02ld:%02ld",
             minutes,
             sec);

    canvas_draw_str_aligned(
            canvas,
            126 - canvas_string_width(canvas, furi_string_get_cstr(model->info_str)),
            64 - 7,
            AlignLeft,
            AlignTop,
            furi_string_get_cstr(model->info_str));
}

static void mine_sweeper_game_screen_view_play_draw_callback(Canvas* canvas, void* _model) {
    furi_assert(canvas);
    furi_assert(_model);

    static double time = 0.0L;
    static uint32_t iter = 0;
    iter++;
    
    uint32_t start_tick = furi_get_tick();

    MineSweeperGameScreenModel* model = _model;

    canvas_clear(canvas);

    
    uint16_t cursor_pos_1d = model->curr_pos.x_abs * model->board_width + model->curr_pos.y_abs;
    
    for (uint8_t x_rel = 0; x_rel < MINESWEEPER_SCREEN_TILE_HEIGHT; x_rel++) {
        uint16_t x_abs = (model->bottom_boundary - MINESWEEPER_SCREEN_TILE_HEIGHT) + x_rel;
        
        for (uint8_t y_rel = 0; y_rel < MINESWEEPER_SCREEN_TILE_WIDTH; y_rel++) {
            uint16_t y_abs = (model->right_boundary - MINESWEEPER_SCREEN_TILE_WIDTH) + y_rel;

            uint16_t curr_rendering_tile_pos_1d = x_abs * model->board_width + y_abs;
            MineSweeperTile tile = model->board[curr_rendering_tile_pos_1d];

            if (cursor_pos_1d == curr_rendering_tile_pos_1d) {
                canvas_set_color(canvas, ColorWhite);
            } else {
                canvas_set_color(canvas, ColorBlack);
            }

            switch (tile.tile_state) {

                case MineSweeperGameScreenTileStateFlagged :
                    canvas_draw_icon(
                        canvas,
                        y_rel * icon_get_width(tile.icon_element.icon),
                        x_rel * icon_get_height(tile.icon_element.icon),
                        tile_icons[11]);

                    break;
                case MineSweeperGameScreenTileStateUncleared :
                    canvas_draw_icon(
                        canvas,
                        y_rel * icon_get_width(tile.icon_element.icon),
                        x_rel * icon_get_height(tile.icon_element.icon),
                        tile_icons[12]);

                    break;
                case MineSweeperGameScreenTileStateCleared :
                    canvas_draw_icon(
                        canvas,
                        y_rel * icon_get_width(tile.icon_element.icon),
                        x_rel * icon_get_height(tile.icon_element.icon),
                        tile.icon_element.icon);
                    break;
                default:
                    break;
            }

        }
    }

    canvas_set_color(canvas, ColorBlack);
    // If any borders are at the limits of the game board we draw a border line
    
    // Right border 
    if (model->right_boundary == model->board_width) {
        canvas_draw_line(canvas, 127,0,127,63-8);
    }

    // Left border
    if ((model->right_boundary - MINESWEEPER_SCREEN_TILE_WIDTH) == 0) {
        canvas_draw_line(canvas, 0,0,0,63-8);
    }

    // Bottom border
    if (model->bottom_boundary == model->board_height) {
        canvas_draw_line(canvas, 0,63-8,127,63-8);
    }

    // Top border
    if ((model->bottom_boundary - MINESWEEPER_SCREEN_TILE_HEIGHT) == 0) {
        canvas_draw_line(canvas, 0,0,127,0);
    }

    // Draw X Position Text 
    furi_string_printf(
            model->info_str,
            "X:%03hhd",
            model->curr_pos.x_abs);

    canvas_draw_str_aligned(
            canvas,
            0,
            64-7,
            AlignLeft,
            AlignTop,
            furi_string_get_cstr(model->info_str));

    // Draw Y Position Text 
    furi_string_printf(
            model->info_str,
            "Y:%03hhd",
            model->curr_pos.y_abs);

    canvas_draw_str_aligned(
            canvas,
            33,
            64-7,
            AlignLeft,
            AlignTop,
            furi_string_get_cstr(model->info_str));

    // Draw flag text
    furi_string_printf(
            model->info_str,
            "F:%03hd",
            model->flags_left);

    canvas_draw_str_aligned(
            canvas,
            66,
            64 - 7,
            AlignLeft,
            AlignTop,
            furi_string_get_cstr(model->info_str));

    // Draw time text
    uint32_t ticks_elapsed = furi_get_tick() - model->start_tick;
    uint32_t sec = ticks_elapsed / furi_kernel_get_tick_frequency();
    uint32_t minutes = sec / 60;
    sec = sec % 60;

    furi_string_printf(
             model->info_str,
             "%02ld:%02ld",
             minutes,
             sec);

    canvas_draw_str_aligned(
            canvas,
            126 - canvas_string_width(canvas, furi_string_get_cstr(model->info_str)),
            64 - 7,
            AlignLeft,
            AlignTop,
            furi_string_get_cstr(model->info_str));

    uint32_t ticks_elapsed2 = furi_get_tick() - start_tick;
    double sec2 = (double) ticks_elapsed2 / (double) furi_kernel_get_tick_frequency();
    double milliseconds = sec2 * 1000;
    time += milliseconds;

    if (iter % 50 == 0)
        FURI_LOG_D(MS_DEBUG_TAG, "Draw callback avg time: %.03f", time/iter);

}

static bool mine_sweeper_game_screen_view_end_input_callback(InputEvent* event, void* context) {
    furi_assert(context);
    furi_assert(event);

    MineSweeperGameScreen* instance = context;
    bool consumed = false;

    with_view_model(
        instance->view,
        MineSweeperGameScreenModel * model,
        {
            if (event->type == InputTypeRelease) {

                model->is_holding_down_button = false;
                consumed = true;

            } else if (!model->is_holding_down_button && (event->type == InputTypePress || event->type == InputTypeRepeat)) {

                bool is_outside_boundary;
                switch (event->key) {

                    case InputKeyUp :
                        model->curr_pos.x_abs = (model->curr_pos.x_abs-1 < 0) ? 0 : model->curr_pos.x_abs-1;

                        is_outside_boundary = model->curr_pos.x_abs <
                            (model->bottom_boundary - MINESWEEPER_SCREEN_TILE_HEIGHT);
                        
                        if (is_outside_boundary) {
                            model->bottom_boundary--;
                        }

                        consumed = true;
                        break;

                    case InputKeyDown :
                        model->curr_pos.x_abs = (model->curr_pos.x_abs+1 >= model->board_height) ?
                            model->board_height-1 : model->curr_pos.x_abs+1;

                        is_outside_boundary = model->curr_pos.x_abs >= model->bottom_boundary;

                        if (is_outside_boundary) {
                            model->bottom_boundary++;
                        }

                        consumed = true;
                        break;

                    case InputKeyLeft :
                        model->curr_pos.y_abs = (model->curr_pos.y_abs-1 < 0) ? 0 : model->curr_pos.y_abs-1;

                        is_outside_boundary = model->curr_pos.y_abs <
                            (model->right_boundary - MINESWEEPER_SCREEN_TILE_WIDTH);
                        
                        if (is_outside_boundary) {
                            model->right_boundary--;
                        }

                        consumed = true;
                        break;

                    case InputKeyRight :
                        model->curr_pos.y_abs = (model->curr_pos.y_abs+1 >= model->board_width) ?
                            model->board_width-1 : model->curr_pos.y_abs+1;

                        is_outside_boundary = model->curr_pos.y_abs >= model->right_boundary;

                        if (is_outside_boundary) {
                            model->right_boundary++;
                        }

                        consumed = true;
                        break;

                    default: // Anything other than movement around the screen should restart game
                        
                        mine_sweeper_game_screen_reset_clock(instance);
                        view_set_draw_callback(
                                instance->view,
                                mine_sweeper_game_screen_view_play_draw_callback);
                        view_set_input_callback(
                                instance->view,
                                mine_sweeper_game_screen_view_play_input_callback);

                        setup_board(instance);
                        consumed = true;
                        break;
                    }

                    consumed = true; 

                }

            },
        false
    );

    return consumed;
}

static bool mine_sweeper_game_screen_view_play_input_callback(InputEvent* event, void* context) {
    furi_assert(context);
    furi_assert(event);

    static double time = 0.0L;
    static uint32_t iter = 0;
    iter++;
    
    uint32_t start_tick = furi_get_tick();


    MineSweeperGameScreen* instance = context;
    bool consumed = false;

    // Checking button types

    if (event->key == InputKeyOk) { // Attempt to Clear Space !! THIS CAN BE A LOSE CONDITION

        bool is_lose_condition_triggered = false;

        with_view_model(
            instance->view,
            MineSweeperGameScreenModel * model,
            {
                if (event->type == InputTypeRelease) {

                    model->is_holding_down_button = false;

                } else if (!model->is_holding_down_button && event->type == InputTypePress) { 

                    uint16_t curr_pos_1d = model->curr_pos.x_abs * model->board_width + model->curr_pos.y_abs;
                    MineSweeperGameScreenTileState state = model->board[curr_pos_1d].tile_state;
                    MineSweeperGameScreenTileType type = model->board[curr_pos_1d].tile_type;

                    // LOSE CONDITION OR TILE CLEAR
                    if (state == MineSweeperGameScreenTileStateUncleared && type == MineSweeperGameScreenTileMine) {
                        is_lose_condition_triggered = true;
                        model->board[curr_pos_1d].tile_state = MineSweeperGameScreenTileStateCleared;

                    } else if (state == MineSweeperGameScreenTileStateUncleared) {
                        model->board[curr_pos_1d].tile_state = MineSweeperGameScreenTileStateCleared;
                        
                        bfs_tile_clear(model, (uint16_t)model->curr_pos.x_abs, (uint16_t)model->curr_pos.y_abs);
                    }

                // LOSE CONDITION OR CLEAR SURROUNDING
                } else if (!model->is_holding_down_button && event->type == InputTypeRepeat) {
                    // Try to clear surrounding tiles if correct number is flagged.
                    is_lose_condition_triggered = try_clear_surrounding_tiles(model);
                    model->is_holding_down_button = true;

                }
            },
            true
        );
        
        if (is_lose_condition_triggered) {
            view_set_draw_callback(instance->view, mine_sweeper_game_screen_view_lose_draw_callback);
            view_set_input_callback(instance->view, mine_sweeper_game_screen_view_end_input_callback);
        }
        

        consumed = true;

    }

    if (!consumed && (event->key == InputKeyBack)) { // We can use holding the back button for either
                                                   // Setting a flag on a covered tile, or moving to
                                                   // the next closest covered tile on when on a uncovered
                                                   // tile

        if (event->type == InputTypeRelease) {
            with_view_model(
                instance->view,
                MineSweeperGameScreenModel * model,
                {
                    model->is_holding_down_button = false;
                },
                true
            );
            
            consumed = true;

        } else if (event->type == InputTypeLong || event->type == InputTypeRepeat) {    // Only process longer back keys;
                                                                                        // short presses should take
                                                                                        // us to the menu
            with_view_model(
                instance->view,
                MineSweeperGameScreenModel * model,
                {
                    uint16_t curr_pos_1d = model->curr_pos.x_abs * model->board_width + model->curr_pos.y_abs;
                    
                    MineSweeperGameScreenTileState state = model->board[curr_pos_1d].tile_state;

                    if (state == MineSweeperGameScreenTileStateCleared) {

                        // BFS to closest uncovered position
                        Point res = bfs_to_closest_tile(model);

                        // Save cursor to new closest tile position
                        // If the cursor moves outisde of the model boundaries we need to
                        // move the boundary appropriately
                        
                        model->curr_pos.x_abs = res.x;
                        model->curr_pos.y_abs = res.y;

                        bool is_outside_top_boundary = model->curr_pos.x_abs <
                            (model->bottom_boundary - MINESWEEPER_SCREEN_TILE_HEIGHT);

                        bool is_outside_bottom_boundary = model->curr_pos.x_abs >=
                            model->bottom_boundary;

                        bool is_outside_left_boundary = model->curr_pos.y_abs <
                            (model->right_boundary - MINESWEEPER_SCREEN_TILE_WIDTH);

                        bool is_outside_right_boundary = model->curr_pos.y_abs >=
                            model->right_boundary;

                        if (is_outside_top_boundary) {
                            model->bottom_boundary = model->curr_pos.x_abs + MINESWEEPER_SCREEN_TILE_HEIGHT;
                        } else if (is_outside_bottom_boundary) {
                            model->bottom_boundary = model->curr_pos.x_abs+1;
                        }

                        if (is_outside_right_boundary) {
                            model->right_boundary = model->curr_pos.y_abs+1;
                        } else if (is_outside_left_boundary) {
                            model->right_boundary = model->curr_pos.y_abs + MINESWEEPER_SCREEN_TILE_WIDTH;
                        }
                        
                        model->is_holding_down_button = true;

                    // Flag or Unflag tile and check win condition 
                    } else if (!model->is_holding_down_button && (state == MineSweeperGameScreenTileStateUncleared || state == MineSweeperGameScreenTileStateFlagged)) { 

                        if (state == MineSweeperGameScreenTileStateFlagged) {
                            if (model->board[curr_pos_1d].tile_type == MineSweeperGameScreenTileMine) model->mines_left++;
                            model->board[curr_pos_1d].tile_state = MineSweeperGameScreenTileStateUncleared;
                            model->flags_left++;
                            model->is_holding_down_button = true;
                        
                        } else if (model->flags_left > 0) {
                            if (model->board[curr_pos_1d].tile_type == MineSweeperGameScreenTileMine) model->mines_left--;
                            model->board[curr_pos_1d].tile_state = MineSweeperGameScreenTileStateFlagged;
                            model->flags_left--;
                            model->is_holding_down_button = true;
                        }

                        // WIN CONDITION
                        if (model->flags_left == 0 && model->mines_left == 0) {
                            view_set_draw_callback(instance->view, mine_sweeper_game_screen_view_win_draw_callback);
                            view_set_input_callback(instance->view, mine_sweeper_game_screen_view_end_input_callback);
                        }

                    }
                },
                false
            );

            consumed = true;

        }
    }

    if (!consumed && (event->type == InputTypePress || event->type == InputTypeRepeat)) { // Finally handle move

        with_view_model(
            instance->view,
            MineSweeperGameScreenModel * model,
            {
                bool is_outside_boundary;
                switch (event->key) {

                    case InputKeyUp :
                        model->curr_pos.x_abs = (model->curr_pos.x_abs-1 < 0) ? 0 : model->curr_pos.x_abs-1;

                        is_outside_boundary = model->curr_pos.x_abs <
                            (model->bottom_boundary - MINESWEEPER_SCREEN_TILE_HEIGHT);
                        
                        if (is_outside_boundary) {
                            model->bottom_boundary--;
                        }

                        consumed = true;
                        break;

                    case InputKeyDown :
                        model->curr_pos.x_abs = (model->curr_pos.x_abs+1 >= model->board_height) ?
                            model->board_height-1 : model->curr_pos.x_abs+1;

                        is_outside_boundary = model->curr_pos.x_abs >= model->bottom_boundary;

                        if (is_outside_boundary) {
                            model->bottom_boundary++;
                        }

                        consumed = true;
                        break;

                    case InputKeyLeft :
                        model->curr_pos.y_abs = (model->curr_pos.y_abs-1 < 0) ? 0 : model->curr_pos.y_abs-1;

                        is_outside_boundary = model->curr_pos.y_abs <
                            (model->right_boundary - MINESWEEPER_SCREEN_TILE_WIDTH);
                        
                        if (is_outside_boundary) {
                            model->right_boundary--;
                        }

                        consumed = true;
                        break;

                    case InputKeyRight :
                        model->curr_pos.y_abs = (model->curr_pos.y_abs+1 >= model->board_width) ?
                            model->board_width-1 : model->curr_pos.y_abs+1;

                        is_outside_boundary = model->curr_pos.y_abs >= model->right_boundary;

                        if (is_outside_boundary) {
                            model->right_boundary++;
                        }

                        consumed = true;
                        break;

                    default:
                        consumed = true;
                        break;
                }
            },
            true
        );
    }
    

    if (!consumed && instance->input_callback != NULL) {
        consumed = instance->input_callback(event, instance->context);
    }

    uint32_t ticks_elapsed = furi_get_tick() - start_tick;
    double sec = (double) ticks_elapsed / (double) furi_kernel_get_tick_frequency();
    double milliseconds = sec * 1000;
    time += milliseconds;

    if (iter%3==0)
        FURI_LOG_D(MS_DEBUG_TAG, "Input callback avg time: %.03f", time/iter);

    return consumed;
}

MineSweeperGameScreen* mine_sweeper_game_screen_alloc(uint8_t width, uint8_t height, uint8_t difficulty) {
    MineSweeperGameScreen* mine_sweeper_game_screen = (MineSweeperGameScreen*)malloc(sizeof(MineSweeperGameScreen));

    mine_sweeper_game_screen->view = view_alloc();

    view_set_context(mine_sweeper_game_screen->view, mine_sweeper_game_screen);
    view_allocate_model(mine_sweeper_game_screen->view, ViewModelTypeLocking, sizeof(MineSweeperGameScreenModel));

    view_set_draw_callback(mine_sweeper_game_screen->view, mine_sweeper_game_screen_view_play_draw_callback);
    view_set_input_callback(mine_sweeper_game_screen->view, mine_sweeper_game_screen_view_play_input_callback);
    
    // This are currently unused
    view_set_enter_callback(mine_sweeper_game_screen->view, mine_sweeper_game_screen_view_enter);
    view_set_exit_callback(mine_sweeper_game_screen->view, mine_sweeper_game_screen_view_exit);

    // Secondary Input callback can be used to simplify input/draw callback
    // for play/loss/win into one main callback funtion that calls the appropriate
    // secondary callback
    mine_sweeper_game_screen->input_callback = NULL;

    // Allocate strings in model
    with_view_model(
        mine_sweeper_game_screen->view,
        MineSweeperGameScreenModel * model,
        {
            model->info_str = furi_string_alloc();
            model->is_holding_down_button = false;
        },
        true
    );

    // Reset the clock - This will set the start time at the allocation of the game screen
    // but this is a public api as well and can be called in a scene for more accurate start times
    mine_sweeper_game_screen_reset_clock(mine_sweeper_game_screen);

    // We need to initize board width and height before setup
    mine_sweeper_game_screen_set_board_information(mine_sweeper_game_screen, width, height, difficulty);

    setup_board(mine_sweeper_game_screen);
    
    return mine_sweeper_game_screen;
}

void mine_sweeper_game_screen_free(MineSweeperGameScreen* instance) {
    furi_assert(instance);

    // Dealloc strings in model
    with_view_model(
        instance->view,
        MineSweeperGameScreenModel * model,
        {
            furi_string_free(model->info_str);
        },
        false
    );

    // Free view and any dynamically allocated members in main struct
    view_free(instance->view);
    free(instance);
}

// This function should be called whenever you want to reset the game state
// This should NOT be called in the on_exit in the game scene
void mine_sweeper_game_screen_reset(MineSweeperGameScreen* instance, uint8_t width, uint8_t height, uint8_t difficulty) {
    furi_assert(instance);
    
    instance->input_callback = NULL;
    
    // We need to initize board width and height before setup
    mine_sweeper_game_screen_set_board_information(instance, width, height, difficulty);

    mine_sweeper_game_screen_reset_clock(instance);

    setup_board(instance);

}

// This function should be called when you want to reset the game clock
// Already called in reset and alloc function for game, but can be called from
// other scenes that need it like a start scene that plays after alloc
void mine_sweeper_game_screen_reset_clock(MineSweeperGameScreen* instance) {
    furi_assert(instance);

    with_view_model(
        instance->view,
        MineSweeperGameScreenModel * model,
        {
            model->start_tick = furi_get_tick();
        },
        true
    );
}

View* mine_sweeper_game_screen_get_view(MineSweeperGameScreen* instance) {
    furi_assert(instance);
    return instance->view;
}

void mine_sweeper_game_screen_set_context(MineSweeperGameScreen* instance, void* context) {
    furi_assert(instance);
    instance->context = context;
}<|MERGE_RESOLUTION|>--- conflicted
+++ resolved
@@ -365,8 +365,7 @@
 
 // Four way BFS 'Flood fill' to clear adjacent non-mine tiles
 // We can use m*lib for a set and dequeue for BFS
-<<<<<<< HEAD
-static inline void bfs_tile_clear(MineSweeperGameScreenModel* model) {
+static inline void bfs_tile_clear(MineSweeperGameScreenModel* model, uint16_t x, uint16_t y) {
     furi_assert(model);
 
     static double bfs_time = 0.0L;
@@ -375,9 +374,6 @@
     iter++;
 
     uint32_t start_tick = furi_get_tick();
-=======
-static inline void bfs_tile_clear(MineSweeperGameScreenModel* model, uint16_t x, uint16_t y) {
->>>>>>> 5f5bc955
     
     // Init both the set and dequeue
     point_deq_t deq;
