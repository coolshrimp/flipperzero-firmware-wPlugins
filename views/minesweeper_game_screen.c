#include "minesweeper_game_screen.h"
#include "minesweeper_redux_icons.h"

#include <gui/elements.h>
#include <gui/icon_animation.h>
#include <input/input.h>

#include <furi.h>
#include <furi_hal.h>

static const Icon* tile_icons[13] = {
    &I_tile_empty_8x8,
    &I_tile_0_8x8,
    &I_tile_1_8x8,
    &I_tile_2_8x8,
    &I_tile_3_8x8,
    &I_tile_4_8x8,
    &I_tile_5_8x8,
    &I_tile_6_8x8,
    &I_tile_7_8x8,
    &I_tile_8_8x8,
    &I_tile_mine_8x8,
    &I_tile_flag_8x8,
    &I_tile_uncleared_8x8,
};

// They way this enum is set up allows us to index the Icon* array above for some mine types
typedef enum {
    MineSweeperGameScreenTileNone = 0,
    MineSweeperGameScreenTileZero,
    MineSweeperGameScreenTileOne,
    MineSweeperGameScreenTileTwo,
    MineSweeperGameScreenTileThree,
    MineSweeperGameScreenTileFour,
    MineSweeperGameScreenTileFive,
    MineSweeperGameScreenTileSix,
    MineSweeperGameScreenTileSeven,
    MineSweeperGameScreenTileEight,
    MineSweeperGameScreenTileMine,
    MineSweeperGameScreenTileTypeCount,
} MineSweeperGameScreenTileType;

typedef enum {
    MineSweeperGameScreenTileStateFlagged,
    MineSweeperGameScreenTileStateUncleared,
    MineSweeperGameScreenTileStateCleared,
} MineSweeperGameScreenTileState;

struct MineSweeperGameScreen {
    View* view;
    void* context;
    GameScreenInputCallback input_callback;
};

typedef struct {
    int16_t x_abs, y_abs;
} CurrentPosition;

typedef struct {
    uint16_t x_abs, y_abs;
    const Icon* icon;
} IconElement;

typedef struct {
    IconElement icon_element;
    MineSweeperGameScreenTileState tile_state;
    MineSweeperGameScreenTileType tile_type;
} MineSweeperTile;

typedef struct {
    MineSweeperTile board[ MINESWEEPER_BOARD_MAX_TILES ];
    CurrentPosition curr_pos;
    uint8_t right_boundary, bottom_boundary,
            board_width, board_height, board_difficulty;
    uint16_t mines_left;
    uint16_t flags_left;
    uint16_t tiles_left;
    uint32_t start_tick;
    FuriString* info_str;
    bool ensure_solvable_board;
    bool is_win_triggered;
    bool is_holding_down_button;
} MineSweeperGameScreenModel;

// Multipliers for ratio of mines to tiles
static const float difficulty_multiplier[3] = {
    0.15f,
    0.17f,
    0.19f,
};

// Offsets array used consistently when checking surrounding tiles
static const int8_t offsets[8][2] = {
    {-1,1},
    {0,1},
    {1,1},
    {1,0},
    {1,-1},
    {0,-1},
    {-1,-1},
    {-1,0},
};

static MineSweeperTile board_t[MINESWEEPER_BOARD_MAX_TILES];

/****************************************************************
 * Function declarations
 *
 * Non public function declarations
 ***************************************************************/

// Static helper functions

static void setup_board(MineSweeperGameScreen* instance);

static bool check_board_with_verifier(
        MineSweeperTile* board,
        const uint8_t board_width,
        const uint8_t board_height,
        uint16_t total_mines);

static inline void bfs_tile_clear_verifier(
        MineSweeperTile* board,
        const uint8_t board_width,
        const uint8_t board_height,
        const uint16_t x,
        const uint16_t y,
        point_deq_t* edges,
        point_set_t* visited);

static uint16_t bfs_tile_clear(MineSweeperTile* board,
        const uint8_t board_width,
        const uint8_t board_height,
        const uint16_t x,
        const uint16_t y);

static void mine_sweeper_game_screen_set_board_information(
        MineSweeperGameScreen* instance,
        const uint8_t width,
        const uint8_t height,
        const uint8_t difficulty,
        bool is_solvable);

static bool try_clear_surrounding_tiles(MineSweeperGameScreenModel* model);

static Point bfs_to_closest_tile(MineSweeperGameScreenModel* model);

// Currently not using enter/exit callback
static void mine_sweeper_game_screen_view_enter(void* context);
static void mine_sweeper_game_screen_view_exit(void* context);

// Different input/draw callbacks for play/win/lose state
static void mine_sweeper_game_screen_view_win_draw_callback(Canvas* canvas, void* _model);
static void mine_sweeper_game_screen_view_lose_draw_callback(Canvas* canvas, void* _model);
static void mine_sweeper_game_screen_view_play_draw_callback(Canvas* canvas, void* _model);

// These consolidate the function calls for led/haptic/sound for specific events
static void mine_sweeper_long_ok_effect(void* context);
static void mine_sweeper_short_ok_effect(void* context);
static void mine_sweeper_flag_effect(void* context);
static void mine_sweeper_move_effect(void* context);
static void mine_sweeper_oob_effect(void* context);
static void mine_sweeper_lose_effect(void* context);
static void mine_sweeper_win_effect(void* context);

static bool mine_sweeper_game_screen_view_end_input_callback(InputEvent* event, void* context);
static bool mine_sweeper_game_screen_view_play_input_callback(InputEvent* event, void* context);


/**************************************************************
 * Function definitions
 *************************************************************/

/**
 * This function is called on alloc, reset, and win/lose condition.
 * It sets up a random board to be checked by the verifier
 */
static void setup_board(MineSweeperGameScreen* instance) {
    furi_assert(instance);

    uint16_t board_tile_count = 0;
    uint8_t board_width = 0, board_height = 0, board_difficulty = 0;

    with_view_model(
        instance->view,
        MineSweeperGameScreenModel * model,
        {
            board_width = model->board_width;
            board_height = model->board_height;
            board_tile_count =  (model->board_width*model->board_height);
            board_difficulty = model->board_difficulty;
        },
        false
    );

    uint16_t num_mines = board_tile_count * difficulty_multiplier[ board_difficulty ];

    /** We can use a temporary buffer to set the tile types initially
     * and manipulate then save to actual model
     */
    MineSweeperGameScreenTileType tiles[MINESWEEPER_BOARD_MAX_TILES];
    memset(&tiles, MineSweeperGameScreenTileNone, sizeof(tiles));

    // Randomly place tiles except in the corners to help guarantee solvability
    for (uint16_t i = 0; i < num_mines; i++) {

        uint16_t rand_pos;
        uint16_t x;
        uint16_t y;
        bool is_invalid_position;
        do {

            rand_pos = furi_hal_random_get() % board_tile_count;
            x = rand_pos / board_width;
            y = rand_pos % board_width;

            is_invalid_position = ((rand_pos == 0)                      ||
                                         (x==0 && y==1)                 ||
                                         (x==1 && y==0)                 ||
                                         rand_pos == board_tile_count-1 ||
                                         (x==0 && y==board_width-1)     ||
                                         (x==board_height-1 && y==0));


        } while (tiles[rand_pos] == MineSweeperGameScreenTileMine || is_invalid_position);

        tiles[rand_pos] = MineSweeperGameScreenTileMine;
    }

    /** All mines are set so we look at each tile for surrounding mines */
    for (uint16_t i = 0; i < board_tile_count; i++) {
        MineSweeperGameScreenTileType tile_type = tiles[i];

        if (tile_type == MineSweeperGameScreenTileMine) {
            continue;
        }

        uint16_t mine_count = 0;

        uint16_t x = i / board_width;
        uint16_t y = i % board_width;

        for (uint8_t j = 0; j < 8; j++) {
            int16_t dx = x + (int16_t)offsets[j][0];
            int16_t dy = y + (int16_t)offsets[j][1];

            if (dx < 0 || dy < 0 || dx >= board_height || dy >= board_width) {
                continue;
            }

            uint16_t pos = dx * board_width + dy;
            if (tiles[pos] == MineSweeperGameScreenTileMine) {
                mine_count++;
            }

        }

        tiles[i] = (MineSweeperGameScreenTileType) mine_count+1;

    }

    // Save tiles to view model
    // Because of way tile enum and tile_icons array is set up we can
    // index tile_icons with the enum type to get the correct Icon*
    with_view_model(
        instance->view,
        MineSweeperGameScreenModel * model,
        {
            for (uint16_t i = 0; i < board_tile_count; i++) {
                model->board[i].tile_type = tiles[i];
                model->board[i].tile_state = MineSweeperGameScreenTileStateUncleared;
                model->board[i].icon_element.icon = tile_icons[ tiles[i] ];
                model->board[i].icon_element.x_abs = (i/model->board_width);
                model->board[i].icon_element.y_abs = (i%model->board_width);
            }

            model->mines_left = num_mines;
            model->flags_left = num_mines;
            model->tiles_left = (model->board_width * model->board_height) - model->mines_left;
            model->curr_pos.x_abs = 0;
            model->curr_pos.y_abs = 0;
            model->right_boundary = MINESWEEPER_SCREEN_TILE_WIDTH;
            model->bottom_boundary = MINESWEEPER_SCREEN_TILE_HEIGHT;
            model->is_win_triggered = false;         
        },
        true
    );

}

/**
 *  This function serves as the verifier for a board to check whether it has to be solved ambiguously or not
 *
 *  Returns true if it is unambiguously solvable.
 */
static bool check_board_with_verifier(
        MineSweeperTile* board,
        const uint8_t board_width,
        const uint8_t board_height,
        uint16_t total_mines) {

    furi_assert(board);

    // Double ended queue used to track edges.
    point_deq_t deq;
    point_set_t visited;
    
    // Ordered Set for visited points
    point_deq_init(deq);
    point_set_init(visited);

    bool is_solvable = false;

    // Point_t pos will be used to keep track of the current point
    Point_t pos;
    pointobj_init(pos);

    // Starting position is 0,0
    Point start_pos = (Point){.x = 0, .y = 0};
    pointobj_set_point(pos, start_pos);

    // Initially bfs clear from 0,0 as it is safe. We should push all 'edges' found
    // into the deq and this will be where we start off from
    bfs_tile_clear_verifier(board, board_width, board_height, 0, 0, &deq, &visited);
                                                             
    //While we have valid edges to check and have not solved the board
    while (!is_solvable && point_deq_size(deq) > 0) {

        bool is_stuck = true; // This variable will track if any flag was placed for any edge to see if we are stuck
                              
        uint16_t deq_size = point_deq_size(deq);

        // Iterate through all edge tiles and push new ones on
        while (deq_size-- > 0) {

            // Pop point and get 1d position in buffer
            point_deq_pop_front(&pos, deq);
            Point curr_pos = pointobj_get_point(pos);
            uint16_t curr_pos_1d = curr_pos.x * board_width + curr_pos.y;

            // Get tile at 1d position
            MineSweeperTile tile = board[curr_pos_1d];
            uint8_t tile_num = tile.tile_type - 1;
            
            // Track total surrounding tiles and flagged tiles
            uint8_t num_surrounding_tiles = 0;
            uint8_t num_flagged_tiles = 0;

            for (uint8_t j = 0; j < 8; j++) {
                int16_t dx = curr_pos.x + (int16_t)offsets[j][0];
                int16_t dy = curr_pos.y + (int16_t)offsets[j][1];

                if (dx < 0 || dy < 0 || dx >= board_height || dy >= board_width) {
                    continue;
                }

                uint16_t pos = dx * board_width + dy;
                if (board[pos].tile_state == MineSweeperGameScreenTileStateUncleared) {
                    num_surrounding_tiles++;
                } else if (board[pos].tile_state == MineSweeperGameScreenTileStateFlagged) {
                    num_surrounding_tiles++;
                    num_flagged_tiles++;
                }

            }
            
            if (num_flagged_tiles == tile_num) {
                
                // If the tile has the same number of surrounding flags as its type we bfs clear the uncleared surrounding tiles
                // pushing new unvisited edges on deq

                for (uint8_t j = 0; j < 8; j++) {
                    int16_t dx = curr_pos.x + (int16_t)offsets[j][0];
                    int16_t dy = curr_pos.y + (int16_t)offsets[j][1];

                    if (dx < 0 || dy < 0 || dx >= board_height || dy >= board_width) {
                        continue;
                    }

                    uint16_t pos = dx * board_width + dy;
                    if (board[pos].tile_state == MineSweeperGameScreenTileStateUncleared) {
                        bfs_tile_clear_verifier(board, board_width, board_height, dx, dy, &deq, &visited);
                    }

                }

                is_stuck = false;

            } else if (num_surrounding_tiles == tile_num) {

                // If the number of surrounding tiles is the tile num it is unambiguous so we place a flag on those tiles,
                // decrement the mine count appropriately and check win condition, and then mark stuck as false

                for (uint8_t j = 0; j < 8; j++) {
                    int16_t dx = curr_pos.x + (int16_t)offsets[j][0];
                    int16_t dy = curr_pos.y + (int16_t)offsets[j][1];

                    if (dx < 0 || dy < 0 || dx >= board_height || dy >= board_width) {
                        continue;
                    }

                    uint16_t pos = dx * board_width + dy;
                    if (board[pos].tile_state == MineSweeperGameScreenTileStateUncleared) {
                        board[pos].tile_state = MineSweeperGameScreenTileStateFlagged;
                    }
                }

                total_mines -= (num_surrounding_tiles - num_flagged_tiles);

                if (total_mines == 0) is_solvable = true;
                 
                is_stuck = false;

            } else if (num_surrounding_tiles != 0) {

                // If we have tiles around this position but the number of flagged tiles != tile num
                // and the surrounding tiles != tile num this means the tile is ambiguous. We can push
                // it back on the deq to be reprocessed with any other new edges
                
                point_deq_push_back(deq, pos);

            }
        }
        
        // If we are stuck we break as it is an ambiguous map generation
        if (is_stuck) {
            break;
        }
    }

    point_set_clear(visited);
    point_deq_clear(deq);

    return is_solvable;

}

/**
 * This is a bfs_tile clear used by the verifier which performs the normal tile clear
 * but also pushes new edges to the deq passed in. There is a separate function used
 * for the bfs_tile_clear used on the user click
 */
static inline void bfs_tile_clear_verifier(
        MineSweeperTile* board,
        const uint8_t board_width,
        const uint8_t board_height,
        const uint16_t x,
        const uint16_t y,
        point_deq_t* edges,
        point_set_t* visited) {

    furi_assert(board);
    furi_assert(edges);
    furi_assert(visited);
    
    // Init both the set and dequeue
    point_deq_t deq;
    point_set_t set;

    point_deq_init(deq);
    point_set_init(set);

    // Point_t pos will be used to keep track of the current point
    Point_t pos;
    pointobj_init(pos);

    // Starting position is current pos
    Point start_pos = (Point){.x = x, .y = y};
    pointobj_set_point(pos, start_pos);

    point_deq_push_back(deq, pos);
    
    while (point_deq_size(deq) > 0) {

        point_deq_pop_front(&pos, deq);
        Point curr_pos = pointobj_get_point(pos);
        uint16_t curr_pos_1d = curr_pos.x * board_width + curr_pos.y;
        
        // If in visited set
        if (point_set_cget(set, pos) != NULL || point_set_cget(*visited, pos) != NULL) {
        } 
        
        // If it is cleared continue
        if (board[curr_pos_1d].tile_state == MineSweeperGameScreenTileStateCleared) {
            continue;
        }
        
        // Else set tile to cleared
        board[curr_pos_1d].tile_state = MineSweeperGameScreenTileStateCleared;
        
        // Add point to visited set
        point_set_push(set, pos);

        //When we hit a potential edge
        if (board[curr_pos_1d].tile_type != MineSweeperGameScreenTileZero) {

            // We can push this edge into edges if it is not in visited, as it is a new edge
            // and also add to the visited set
            if (point_set_cget(*visited, pos) == NULL) {
                point_deq_push_back(*edges, pos);
                point_set_push(*visited, pos);
            }

            // Continue processing next point for bfs tile clear
            continue;
        }

        // Process all surrounding neighbors and add valid to dequeue
        for (uint8_t i = 0; i < 8; i++) {
            int16_t dx = curr_pos.x + (int16_t)offsets[i][0];
            int16_t dy = curr_pos.y + (int16_t)offsets[i][1];

            if (dx < 0 || dy < 0 || dx >= board_height || dy >= board_width) {
                continue;
            }
            
            Point neighbor = (Point) {.x = dx, .y = dy};
            pointobj_set_point(pos, neighbor);

            if (point_set_cget(set, pos) != NULL || point_set_cget(*visited, pos) != NULL) continue;

            point_deq_push_back(deq, pos);
        }
    }

    point_set_clear(set);
    point_deq_clear(deq);
}

/**
 * This is a bfs_tile clear used in the input callbacks to clear the board on user input
 */
static inline uint16_t bfs_tile_clear(
        MineSweeperTile* board,
        const uint8_t board_width,
        const uint8_t board_height,
        const uint16_t x,
        const uint16_t y) {

    furi_assert(board);

    // We will return this number as the number of tiles cleared
    uint16_t ret = 0;
    
    // Init both the set and dequeue
    point_deq_t deq;
    point_set_t set;

    point_deq_init(deq);
    point_set_init(set);

    // Point_t pos will be used to keep track of the current point
    Point_t pos;
    pointobj_init(pos);

    // Starting position is current pos
    Point start_pos = (Point){.x = x, .y = y};
    pointobj_set_point(pos, start_pos);

    point_deq_push_back(deq, pos);
    
    while (point_deq_size(deq) > 0) {

        point_deq_pop_front(&pos, deq);
        Point curr_pos = pointobj_get_point(pos);
        uint16_t curr_pos_1d = curr_pos.x * board_width + curr_pos.y;
        
        // If in visited set
        if (point_set_cget(set, pos) != NULL) {
            continue;
        } 
        
<<<<<<< HEAD
        // If it not uncleared continue
=======
        // If it is not uncleared continue
>>>>>>> e13c6bad
        if (board[curr_pos_1d].tile_state != MineSweeperGameScreenTileStateUncleared) {
            continue;
        }
        
        // Else set tile to cleared
        board[curr_pos_1d].tile_state = MineSweeperGameScreenTileStateCleared;
        
        // Increment total number of cleared tiles
        ret++;

        // Add point to visited set
        point_set_push(set, pos);

        // If it is not a zero tile continue
        if (board[curr_pos_1d].tile_type != MineSweeperGameScreenTileZero) {
            continue;
        }

        // Process all surrounding neighbors and add valid to dequeue
        for (uint8_t i = 0; i < 8; i++) {
            int16_t dx = curr_pos.x + (int16_t)offsets[i][0];
            int16_t dy = curr_pos.y + (int16_t)offsets[i][1];

            if (dx < 0 || dy < 0 || dx >= board_height || dy >= board_width) {
                continue;
            }
            
            Point neighbor = (Point) {.x = dx, .y = dy};
            pointobj_set_point(pos, neighbor);

            if (point_set_cget(set, pos) != NULL) continue;

            point_deq_push_back(deq, pos);
        }
    }

    point_set_clear(set);
    point_deq_clear(deq);
    
    return ret;
}

static void mine_sweeper_game_screen_set_board_information(
        MineSweeperGameScreen* instance,
        uint8_t width,
        uint8_t height,
        uint8_t difficulty,
        bool is_solvable) {

    furi_assert(instance);

    // These are the min/max values that can actually be set
    if (width  > 146) {width = 146;}
    if (width  < 16 ) {width = 16;}
    if (height > 64 ) {height = 64;}
    if (height < 7  ) {height = 7;}
    if (difficulty > 2 ) {difficulty = 2;}
    
    with_view_model(
        instance->view,
        MineSweeperGameScreenModel * model,
        {
            model->board_width = width;
            model->board_height = height;
            model->board_difficulty = difficulty;
            model->ensure_solvable_board = is_solvable;
        },
        true
    );
}

// THIS FUNCTION CAN TRIGGER THE LOSE CONDITION
static bool try_clear_surrounding_tiles(MineSweeperGameScreenModel* model) {
    furi_assert(model);


    uint8_t curr_x = model->curr_pos.x_abs;
    uint8_t curr_y = model->curr_pos.y_abs;
    uint8_t board_width = model->board_width;
    uint8_t board_height = model->board_height;
    uint16_t curr_pos_1d = curr_x * board_width + curr_y;

    MineSweeperTile tile = model->board[curr_pos_1d];

    // Return true if tile is zero tile or not cleared
    if (tile.tile_state != MineSweeperGameScreenTileStateCleared || tile.tile_type == MineSweeperGameScreenTileZero) {
        return false;
    }

    uint8_t num_surrounding_flagged = 0;
    bool was_mine_found = false;
    bool is_lose_condition_triggered = false;

    for (uint8_t j = 0; j < 8; j++) {
        int16_t dx = curr_x + (int16_t)offsets[j][0];
        int16_t dy = curr_y + (int16_t)offsets[j][1];

        if (dx < 0 || dy < 0 || dx >= board_height || dy >= board_width) {
            continue;
        }

        uint16_t pos = dx * board_width + dy;
        if (model->board[pos].tile_state == MineSweeperGameScreenTileStateFlagged) {
            num_surrounding_flagged++;
        } else if (!was_mine_found && model->board[pos].tile_type == MineSweeperGameScreenTileMine
                && model->board[pos].tile_state != MineSweeperGameScreenTileStateFlagged) {
            was_mine_found = true;
        }

    }

    // We clear surrounding tile
    if (num_surrounding_flagged >= tile.tile_type-1) {
        if (was_mine_found) is_lose_condition_triggered = true;


        for (uint8_t j = 0; j < 8; j++) {
            int16_t dx = curr_x + (int16_t)offsets[j][0];
            int16_t dy = curr_y + (int16_t)offsets[j][1];

            if (dx < 0 || dy < 0 || dx >= board_height || dy >= board_width) {
                continue;
            }

            uint16_t pos = dx * board_width + dy;
            if (model->board[pos].tile_state == MineSweeperGameScreenTileStateUncleared) {
                // Decrement tiles left by the amount cleared
                uint16_t tiles_cleared = bfs_tile_clear(model->board, model->board_width, model->board_height, dx, dy);
                model->tiles_left -= tiles_cleared;
            }

        }
    }

    return is_lose_condition_triggered;

}

/**
 * Function is used on a long backpress on a cleared tile and returns the position
 * of the first found uncleared tile using a bfs search
 */
static inline Point bfs_to_closest_tile(MineSweeperGameScreenModel* model) {
    furi_assert(model);

    // Init both the set and dequeue
    point_deq_t deq;
    point_set_t set;

    point_deq_init(deq);
    point_set_init(set);

    // Return the value in this point
    Point result;

    // Point_t pos will be used to keep track of the current point
    Point_t pos;
    pointobj_init(pos);

    // Starting position is current pos
    Point start_pos = (Point){.x = model->curr_pos.x_abs, .y = model->curr_pos.y_abs};
    pointobj_set_point(pos, start_pos);

    point_deq_push_back(deq, pos);

    while (point_deq_size(deq) > 0) {
        point_deq_pop_front(&pos, deq);
        Point curr_pos = pointobj_get_point(pos);
        uint16_t curr_pos_1d = curr_pos.x * model->board_width + curr_pos.y;

        // If the current tile is uncleared and not start pos we save result
        // to this position and break 
        if (model->board[curr_pos_1d].tile_state == MineSweeperGameScreenTileStateUncleared &&
                !(start_pos.x ==  curr_pos.x && start_pos.y == curr_pos.y)) {

            result = curr_pos;
            break;
        }
        
        // If in visited set continue
        if (point_set_cget(set, pos) != NULL) {
            continue;
        } 
        
        // Add point to visited set
        point_set_push(set, pos);


        // Process all surrounding neighbors and add valid to dequeue
        for (uint8_t i = 0; i < 8; i++) {
            int16_t dx = curr_pos.x + (int16_t)offsets[i][0];
            int16_t dy = curr_pos.y + (int16_t)offsets[i][1];

            if (dx < 0 || dy < 0 || dx >= model->board_height || dy >= model->board_width) {
                continue;
            }
                
            Point neighbor = (Point) {.x = dx, .y = dy};
            pointobj_set_point(pos, neighbor);
            point_deq_push_back(deq, pos);
        }
    }

    point_set_clear(set);
    point_deq_clear(deq);

    return result;
}

static void mine_sweeper_game_screen_view_enter(void* context) {
    furi_assert(context);
    UNUSED(context);
}

static void mine_sweeper_game_screen_view_exit(void* context) {
    furi_assert(context);
    UNUSED(context);
}

static void mine_sweeper_game_screen_view_win_draw_callback(Canvas* canvas, void* _model) {
    furi_assert(canvas);
    furi_assert(_model);
    MineSweeperGameScreenModel* model = _model;

    canvas_clear(canvas);

    canvas_set_color(canvas, ColorBlack);
    
    uint16_t cursor_pos_1d = model->curr_pos.x_abs * model->board_width + model->curr_pos.y_abs;
    
    for (uint8_t x_rel = 0; x_rel < MINESWEEPER_SCREEN_TILE_HEIGHT; x_rel++) {
        uint16_t x_abs = (model->bottom_boundary - MINESWEEPER_SCREEN_TILE_HEIGHT) + x_rel;
        
        for (uint8_t y_rel = 0; y_rel < MINESWEEPER_SCREEN_TILE_WIDTH; y_rel++) {
            uint16_t y_abs = (model->right_boundary - MINESWEEPER_SCREEN_TILE_WIDTH) + y_rel;

            uint16_t curr_rendering_tile_pos_1d = x_abs * model->board_width + y_abs;
            MineSweeperTile tile = model->board[curr_rendering_tile_pos_1d];

            if (cursor_pos_1d == curr_rendering_tile_pos_1d) {
                canvas_set_color(canvas, ColorWhite);
            } else {
                canvas_set_color(canvas, ColorBlack);
            }

            canvas_draw_icon(
                canvas,
                y_rel * icon_get_width(tile.icon_element.icon),
                x_rel * icon_get_height(tile.icon_element.icon),
                tile.icon_element.icon);

        }
    }

    canvas_set_color(canvas, ColorBlack);
    // If any borders are at the limits of the game board we draw a border line
    
    // Right border 
    if (model->right_boundary == model->board_width) {
        canvas_draw_line(canvas, 127,0,127,63-8);
    }

    // Left border
    if ((model->right_boundary - MINESWEEPER_SCREEN_TILE_WIDTH) == 0) {
        canvas_draw_line(canvas, 0,0,0,63-8);
    }

    // Bottom border
    if (model->bottom_boundary == model->board_height) {
        canvas_draw_line(canvas, 0,63-8,127,63-8);
    }

    // Top border
    if ((model->bottom_boundary - MINESWEEPER_SCREEN_TILE_HEIGHT) == 0) {
        canvas_draw_line(canvas, 0,0,127,0);
    }


    // Draw win text
    furi_string_printf(
            model->info_str,
            "YOU WIN!");

    canvas_draw_str_aligned(
            canvas,
            0,
            64-7,
            AlignLeft,
            AlignTop,
            furi_string_get_cstr(model->info_str));

    // Draw time text
    uint32_t ticks_elapsed = furi_get_tick() - model->start_tick;
    uint32_t sec = ticks_elapsed / furi_kernel_get_tick_frequency();
    uint32_t minutes = sec / 60;
    sec = sec % 60;

    furi_string_printf(
             model->info_str,
             "%02ld:%02ld",
             minutes,
             sec);

    canvas_draw_str_aligned(
            canvas,
            126 - canvas_string_width(canvas, furi_string_get_cstr(model->info_str)),
            64 - 7,
            AlignLeft,
            AlignTop,
            furi_string_get_cstr(model->info_str));
}

static void mine_sweeper_game_screen_view_lose_draw_callback(Canvas* canvas, void* _model) {
    furi_assert(canvas);
    furi_assert(_model);
    MineSweeperGameScreenModel* model = _model;

    canvas_clear(canvas);

    uint16_t cursor_pos_1d = model->curr_pos.x_abs * model->board_width + model->curr_pos.y_abs;
    
    for (uint8_t x_rel = 0; x_rel < MINESWEEPER_SCREEN_TILE_HEIGHT; x_rel++) {
        uint16_t x_abs = (model->bottom_boundary - MINESWEEPER_SCREEN_TILE_HEIGHT) + x_rel;
        
        for (uint8_t y_rel = 0; y_rel < MINESWEEPER_SCREEN_TILE_WIDTH; y_rel++) {
            uint16_t y_abs = (model->right_boundary - MINESWEEPER_SCREEN_TILE_WIDTH) + y_rel;

            uint16_t curr_rendering_tile_pos_1d = x_abs * model->board_width + y_abs;
            MineSweeperTile tile = model->board[curr_rendering_tile_pos_1d];

            if (cursor_pos_1d == curr_rendering_tile_pos_1d) {
                canvas_set_color(canvas, ColorWhite);
            } else {
                canvas_set_color(canvas, ColorBlack);
            }

            canvas_draw_icon(
                canvas,
                y_rel * icon_get_width(tile.icon_element.icon),
                x_rel * icon_get_height(tile.icon_element.icon),
                tile.icon_element.icon);

        }
    }

    canvas_set_color(canvas, ColorBlack);
    // If any borders are at the limits of the game board we draw a border line
    
    // Right border 
    if (model->right_boundary == model->board_width) {
        canvas_draw_line(canvas, 127,0,127,63-8);
    }

    // Left border
    if ((model->right_boundary - MINESWEEPER_SCREEN_TILE_WIDTH) == 0) {
        canvas_draw_line(canvas, 0,0,0,63-8);
    }

    // Bottom border
    if (model->bottom_boundary == model->board_height) {
        canvas_draw_line(canvas, 0,63-8,127,63-8);
    }

    // Top border
    if ((model->bottom_boundary - MINESWEEPER_SCREEN_TILE_HEIGHT) == 0) {
        canvas_draw_line(canvas, 0,0,127,0);
    }

    // Draw lose text
    furi_string_printf(
            model->info_str,
            "YOU LOSE!");

    canvas_draw_str_aligned(
            canvas,
            0,
            64-7,
            AlignLeft,
            AlignTop,
            furi_string_get_cstr(model->info_str));

    // Draw time text
    uint32_t ticks_elapsed = furi_get_tick() - model->start_tick;
    uint32_t sec = ticks_elapsed / furi_kernel_get_tick_frequency();
    uint32_t minutes = sec / 60;
    sec = sec % 60;

    furi_string_printf(
             model->info_str,
             "%02ld:%02ld",
             minutes,
             sec);

    canvas_draw_str_aligned(
            canvas,
            126 - canvas_string_width(canvas, furi_string_get_cstr(model->info_str)),
            64 - 7,
            AlignLeft,
            AlignTop,
            furi_string_get_cstr(model->info_str));
}

static void mine_sweeper_game_screen_view_play_draw_callback(Canvas* canvas, void* _model) {
    furi_assert(canvas);
    furi_assert(_model);

    MineSweeperGameScreenModel* model = _model;

    canvas_clear(canvas);

    
    uint16_t cursor_pos_1d = model->curr_pos.x_abs * model->board_width + model->curr_pos.y_abs;
    
    for (uint8_t x_rel = 0; x_rel < MINESWEEPER_SCREEN_TILE_HEIGHT; x_rel++) {
        uint16_t x_abs = (model->bottom_boundary - MINESWEEPER_SCREEN_TILE_HEIGHT) + x_rel;
        
        for (uint8_t y_rel = 0; y_rel < MINESWEEPER_SCREEN_TILE_WIDTH; y_rel++) {
            uint16_t y_abs = (model->right_boundary - MINESWEEPER_SCREEN_TILE_WIDTH) + y_rel;

            uint16_t curr_rendering_tile_pos_1d = x_abs * model->board_width + y_abs;
            MineSweeperTile tile = model->board[curr_rendering_tile_pos_1d];

            if (cursor_pos_1d == curr_rendering_tile_pos_1d) {
                canvas_set_color(canvas, ColorWhite);
            } else {
                canvas_set_color(canvas, ColorBlack);
            }

            switch (tile.tile_state) {

                case MineSweeperGameScreenTileStateFlagged :
                    canvas_draw_icon(
                        canvas,
                        y_rel * icon_get_width(tile.icon_element.icon),
                        x_rel * icon_get_height(tile.icon_element.icon),
                        tile_icons[11]);

                    break;
                case MineSweeperGameScreenTileStateUncleared :
                    canvas_draw_icon(
                        canvas,
                        y_rel * icon_get_width(tile.icon_element.icon),
                        x_rel * icon_get_height(tile.icon_element.icon),
                        tile_icons[12]);

                    break;
                case MineSweeperGameScreenTileStateCleared :
                    canvas_draw_icon(
                        canvas,
                        y_rel * icon_get_width(tile.icon_element.icon),
                        x_rel * icon_get_height(tile.icon_element.icon),
                        tile.icon_element.icon);
                    break;
                default:
                    break;
            }

        }
    }

    canvas_set_color(canvas, ColorBlack);
    // If any borders are at the limits of the game board we draw a border line
    
    // Right border 
    if (model->right_boundary == model->board_width) {
        canvas_draw_line(canvas, 127,0,127,63-8);
    }

    // Left border
    if ((model->right_boundary - MINESWEEPER_SCREEN_TILE_WIDTH) == 0) {
        canvas_draw_line(canvas, 0,0,0,63-8);
    }

    // Bottom border
    if (model->bottom_boundary == model->board_height) {
        canvas_draw_line(canvas, 0,63-8,127,63-8);
    }

    // Top border
    if ((model->bottom_boundary - MINESWEEPER_SCREEN_TILE_HEIGHT) == 0) {
        canvas_draw_line(canvas, 0,0,127,0);
    }

    // Draw X Position Text 
    furi_string_printf(
            model->info_str,
            "X:%03hhd",
            model->curr_pos.x_abs);

    canvas_draw_str_aligned(
            canvas,
            0,
            64-7,
            AlignLeft,
            AlignTop,
            furi_string_get_cstr(model->info_str));

    // Draw Y Position Text 
    furi_string_printf(
            model->info_str,
            "Y:%03hhd",
            model->curr_pos.y_abs);

    canvas_draw_str_aligned(
            canvas,
            33,
            64-7,
            AlignLeft,
            AlignTop,
            furi_string_get_cstr(model->info_str));

    // Draw flag text
    furi_string_printf(
            model->info_str,
            "F:%03hd",
            model->flags_left);

    canvas_draw_str_aligned(
            canvas,
            66,
            64 - 7,
            AlignLeft,
            AlignTop,
            furi_string_get_cstr(model->info_str));

    // Draw time text
    uint32_t ticks_elapsed = furi_get_tick() - model->start_tick;
    uint32_t sec = ticks_elapsed / furi_kernel_get_tick_frequency();
    uint32_t minutes = sec / 60;
    sec = sec % 60;

    furi_string_printf(
             model->info_str,
             "%02ld:%02ld",
             minutes,
             sec);

    canvas_draw_str_aligned(
            canvas,
            126 - canvas_string_width(canvas, furi_string_get_cstr(model->info_str)),
            64 - 7,
            AlignLeft,
            AlignTop,
            furi_string_get_cstr(model->info_str));

}

static void mine_sweeper_short_ok_effect(void* context) {
    furi_assert(context);
    MineSweeperGameScreen* instance = context;

    mine_sweeper_led_blink_magenta(instance->context);
    mine_sweeper_play_ok_sound(instance->context);
    mine_sweeper_play_happy_bump(instance->context);
    mine_sweeper_stop_all_sound(instance->context);
}

static void mine_sweeper_long_ok_effect(void* context) {
    furi_assert(context);
    MineSweeperGameScreen* instance = context;

    mine_sweeper_led_blink_magenta(instance->context);
    mine_sweeper_play_ok_sound(instance->context);
    mine_sweeper_play_long_ok_bump(instance->context);
    mine_sweeper_stop_all_sound(instance->context);
}

static void mine_sweeper_flag_effect(void* context) {
    furi_assert(context);
    MineSweeperGameScreen* instance = context;

    mine_sweeper_led_blink_cyan(instance->context);
    mine_sweeper_play_flag_sound(instance->context);
    mine_sweeper_play_happy_bump(instance->context);
    mine_sweeper_stop_all_sound(instance->context);
}

static void mine_sweeper_move_effect(void* context) {
    furi_assert(context);
    MineSweeperGameScreen* instance = context;
    
    mine_sweeper_play_happy_bump(instance->context);
}

static void mine_sweeper_oob_effect(void* context) {
    furi_assert(context);
    MineSweeperGameScreen* instance = context;
    
    mine_sweeper_led_blink_red(instance->context);
    mine_sweeper_play_flag_sound(instance->context);
    mine_sweeper_play_oob_bump(instance->context);
    mine_sweeper_stop_all_sound(instance->context);

}

static void mine_sweeper_lose_effect(void* context) {
    furi_assert(context);
    MineSweeperGameScreen* instance = context;

    mine_sweeper_led_set_rgb(instance->context, 255, 0, 000);
    mine_sweeper_play_lose_sound(instance->context);
    mine_sweeper_play_lose_bump(instance->context);
    mine_sweeper_stop_all_sound(instance->context);

}

static void mine_sweeper_win_effect(void* context) {
    furi_assert(context);
    MineSweeperGameScreen* instance = context;

    mine_sweeper_led_set_rgb(instance->context, 0, 0, 255);
    mine_sweeper_play_win_sound(instance->context);
    mine_sweeper_play_win_bump(instance->context);
    mine_sweeper_stop_all_sound(instance->context);

}

static bool mine_sweeper_game_screen_view_end_input_callback(InputEvent* event, void* context) {
    furi_assert(context);
    furi_assert(event);

    MineSweeperGameScreen* instance = context;
    bool consumed = false;

    with_view_model(
        instance->view,
        MineSweeperGameScreenModel * model,
        {
            if (event->type == InputTypeRelease) {

                model->is_holding_down_button = false;
                consumed = true;

            } else if (!model->is_holding_down_button && (event->type == InputTypePress || event->type == InputTypeRepeat)) {

                bool is_outside_boundary;
                switch (event->key) {

                    case InputKeyUp :
                        model->curr_pos.x_abs = (model->curr_pos.x_abs-1 < 0) ? 0 : model->curr_pos.x_abs-1;

                        is_outside_boundary = model->curr_pos.x_abs <
                            (model->bottom_boundary - MINESWEEPER_SCREEN_TILE_HEIGHT);
                        
                        if (is_outside_boundary) {
                            model->bottom_boundary--;
                        }

                        consumed = true;
                        break;

                    case InputKeyDown :
                        model->curr_pos.x_abs = (model->curr_pos.x_abs+1 >= model->board_height) ?
                            model->board_height-1 : model->curr_pos.x_abs+1;

                        is_outside_boundary = model->curr_pos.x_abs >= model->bottom_boundary;

                        if (is_outside_boundary) {
                            model->bottom_boundary++;
                        }

                        consumed = true;
                        break;

                    case InputKeyLeft :
                        model->curr_pos.y_abs = (model->curr_pos.y_abs-1 < 0) ? 0 : model->curr_pos.y_abs-1;

                        is_outside_boundary = model->curr_pos.y_abs <
                            (model->right_boundary - MINESWEEPER_SCREEN_TILE_WIDTH);
                        
                        if (is_outside_boundary) {
                            model->right_boundary--;
                        }

                        consumed = true;
                        break;

                    case InputKeyRight :
                        model->curr_pos.y_abs = (model->curr_pos.y_abs+1 >= model->board_width) ?
                            model->board_width-1 : model->curr_pos.y_abs+1;

                        is_outside_boundary = model->curr_pos.y_abs >= model->right_boundary;

                        if (is_outside_boundary) {
                            model->right_boundary++;
                        }

                        consumed = true;
                        break;

                    default: // Anything other than movement around the screen should restart game
                        mine_sweeper_led_reset(instance->context);

                        mine_sweeper_game_screen_reset_clock(instance);
                        view_set_draw_callback(
                                instance->view,
                                mine_sweeper_game_screen_view_play_draw_callback);
                        view_set_input_callback(
                                instance->view,
                                mine_sweeper_game_screen_view_play_input_callback);

                        // Here we are going to generate a valid map for the player 
                        bool is_valid_board = false;

                        size_t memsz = sizeof(MineSweeperTile) * MINESWEEPER_BOARD_MAX_TILES;

                        do {
                            setup_board(instance);

                            memset(board_t, 0, memsz);
                            memcpy(board_t, model->board, sizeof(MineSweeperTile) * (model->board_width * model->board_height));

                            is_valid_board = check_board_with_verifier(
                                                            board_t,
                                                            model->board_width,
                                                            model->board_height,
                                                            model->mines_left);
                        

                        } while (model->ensure_solvable_board && !is_valid_board);

                        consumed = true;
                        break;
                    }

                    consumed = true; 

                }

            },
        false
    );

    return consumed;
}

static bool mine_sweeper_game_screen_view_play_input_callback(InputEvent* event, void* context) {
    furi_assert(context);
    furi_assert(event);

    MineSweeperGameScreen* instance = context;
    bool consumed = false;


    // Checking button types

    if (event->type == InputTypeRelease) {
        with_view_model(
            instance->view,
            MineSweeperGameScreenModel * model,
            {
                model->is_holding_down_button = false;
                consumed = true;
            },
            true);
    }

    if (!consumed && event->key == InputKeyOk) { // Attempt to Clear Space !! THIS CAN BE A LOSE CONDITION

        bool is_lose_condition_triggered = false;
        bool is_win_condition_triggered = false;

        with_view_model(
            instance->view,
            MineSweeperGameScreenModel * model,
            {   
                uint16_t curr_pos_1d = model->curr_pos.x_abs * model->board_width + model->curr_pos.y_abs;

                if (!model->is_holding_down_button && event->type == InputTypePress) { 
                    
                    MineSweeperGameScreenTileState state = model->board[curr_pos_1d].tile_state;
                    MineSweeperGameScreenTileType type = model->board[curr_pos_1d].tile_type;

                    // LOSE/WIN CONDITION OR TILE CLEAR
                    if (state == MineSweeperGameScreenTileStateUncleared && type == MineSweeperGameScreenTileMine) {

                        is_lose_condition_triggered = true;
                        model->board[curr_pos_1d].tile_state = MineSweeperGameScreenTileStateCleared;

                    } else if (state == MineSweeperGameScreenTileStateUncleared) {

                        uint16_t tiles_cleared = bfs_tile_clear(
                                                    model->board,
                                                    model->board_width,
                                                    model->board_height,
                                                    (uint16_t)model->curr_pos.x_abs,
                                                    (uint16_t)model->curr_pos.y_abs);

                        model->tiles_left -= tiles_cleared;

                        // Check win condition
                        if (model->mines_left == 0 && model->flags_left == 0 && model->tiles_left == 0) {
                            is_win_condition_triggered = true;
                        } else {
                            // if not met play ok effect
                            mine_sweeper_short_ok_effect(instance);
                        }
                    }

                // LOSE/WIN CONDITION OR CLEAR SURROUNDING
                } else if (!model->is_holding_down_button && event->type == InputTypeLong) {
                    
                    // Try to clear surrounding tiles if correct number is flagged.
                    is_lose_condition_triggered = try_clear_surrounding_tiles(model);
                    model->is_holding_down_button = true;

                    // Check win condition
                    if (model->mines_left == 0 && model->flags_left == 0 && model->tiles_left == 0) {
                        is_win_condition_triggered = true;
                    }

                    // We need to check if it is ok to play this or else we conflict
                    // with the lose effect and crash
                    if (!is_win_condition_triggered && !is_lose_condition_triggered &&
                        model->board[curr_pos_1d].tile_type != MineSweeperGameScreenTileZero) {
                        mine_sweeper_long_ok_effect(instance);
                    }

                } 

            },
            true
        );
        
        // Check  if win or lose condition was triggered on OK press
        if (is_lose_condition_triggered) {
            mine_sweeper_lose_effect(instance);
            view_set_draw_callback(instance->view, mine_sweeper_game_screen_view_lose_draw_callback);
            view_set_input_callback(instance->view, mine_sweeper_game_screen_view_end_input_callback);
        } else if (is_win_condition_triggered) {
            mine_sweeper_win_effect(instance);
            view_set_draw_callback(instance->view, mine_sweeper_game_screen_view_win_draw_callback);
            view_set_input_callback(instance->view, mine_sweeper_game_screen_view_end_input_callback);
        }


        consumed = true;

    }

    if (!consumed && (event->key == InputKeyBack)) { // We can use holding the back button for either
                                                   // Setting a flag on a covered tile, or moving to
                                                   // the next closest covered tile on when on a uncovered
                                                   // tile

        if (event->type == InputTypeLong || event->type == InputTypeRepeat) {    // Only process longer back keys;
                                                                                        // short presses should take
                                                                                        // us to the menu
            with_view_model(
                instance->view,
                MineSweeperGameScreenModel * model,
                {
                    uint16_t curr_pos_1d = model->curr_pos.x_abs * model->board_width + model->curr_pos.y_abs;
                    
                    MineSweeperGameScreenTileState state = model->board[curr_pos_1d].tile_state;

                    if (state == MineSweeperGameScreenTileStateCleared) {

                        // BFS to closest uncovered position
                        Point res = bfs_to_closest_tile(model);

                        // Save cursor to new closest tile position
                        // If the cursor moves outisde of the model boundaries we need to
                        // move the boundary appropriately
                        
                        model->curr_pos.x_abs = res.x;
                        model->curr_pos.y_abs = res.y;

                        bool is_outside_top_boundary = model->curr_pos.x_abs <
                            (model->bottom_boundary - MINESWEEPER_SCREEN_TILE_HEIGHT);

                        bool is_outside_bottom_boundary = model->curr_pos.x_abs >=
                            model->bottom_boundary;

                        bool is_outside_left_boundary = model->curr_pos.y_abs <
                            (model->right_boundary - MINESWEEPER_SCREEN_TILE_WIDTH);

                        bool is_outside_right_boundary = model->curr_pos.y_abs >=
                            model->right_boundary;

                        if (is_outside_top_boundary) {
                            model->bottom_boundary = model->curr_pos.x_abs + MINESWEEPER_SCREEN_TILE_HEIGHT;
                        } else if (is_outside_bottom_boundary) {
                            model->bottom_boundary = model->curr_pos.x_abs+1;
                        }

                        if (is_outside_right_boundary) {
                            model->right_boundary = model->curr_pos.y_abs+1;
                        } else if (is_outside_left_boundary) {
                            model->right_boundary = model->curr_pos.y_abs + MINESWEEPER_SCREEN_TILE_WIDTH;
                        }
                        
                        mine_sweeper_play_happy_bump(instance->context);
                        model->is_holding_down_button = true;

                    // Flag or Unflag tile and check win condition 
                    } else if (!model->is_holding_down_button &&
                        (state == MineSweeperGameScreenTileStateUncleared || state == MineSweeperGameScreenTileStateFlagged)) { 


                        if (state == MineSweeperGameScreenTileStateFlagged) {
                            if (model->board[curr_pos_1d].tile_type == MineSweeperGameScreenTileMine) model->mines_left++;
                            model->board[curr_pos_1d].tile_state = MineSweeperGameScreenTileStateUncleared;
                            model->flags_left++;
                            model->is_holding_down_button = true;
                        
                        } else if (model->flags_left > 0) {
                            if (model->board[curr_pos_1d].tile_type == MineSweeperGameScreenTileMine) model->mines_left--;
                            model->board[curr_pos_1d].tile_state = MineSweeperGameScreenTileStateFlagged;
                            model->flags_left--;
                            model->is_holding_down_button = true;
                        }

                        // WIN CONDITION
                        // This can be a win condition where the non-mine tiles are cleared and they place the last flag
                        if (model->flags_left == 0 && model->mines_left == 0 && model->tiles_left == 0) {
                            //mine_sweeper_play_long_bump(instance->context);
                            
                            mine_sweeper_win_effect(instance);
                            mine_sweeper_led_set_rgb(instance->context, 0, 0, 255);

                            view_set_draw_callback(instance->view, mine_sweeper_game_screen_view_win_draw_callback);
                            view_set_input_callback(instance->view, mine_sweeper_game_screen_view_end_input_callback);
                        } else {
                            // Making sure that win and flag effect are not played together
                            mine_sweeper_flag_effect(instance);
                        }

                    }
                },
                false
            );

            consumed = true;

        }
    }

    if (!consumed && (event->type == InputTypePress || event->type == InputTypeRepeat)) { // Finally handle move

        with_view_model(
            instance->view,
            MineSweeperGameScreenModel * model,
            {
                bool is_outside_boundary;
                switch (event->key) {

                    case InputKeyUp :
                        (model->curr_pos.x_abs-1 < 0)  ? mine_sweeper_oob_effect(instance) :
                                mine_sweeper_move_effect(instance);
                        
                        model->curr_pos.x_abs = (model->curr_pos.x_abs-1 < 0) ? 0 : model->curr_pos.x_abs-1;

                        is_outside_boundary = model->curr_pos.x_abs <
                            (model->bottom_boundary - MINESWEEPER_SCREEN_TILE_HEIGHT);
                        
                        if (is_outside_boundary) {
                            model->bottom_boundary--;
                        }

                        consumed = true;
                        break;

                    case InputKeyDown :

                        (model->curr_pos.x_abs+1 >= model->board_height)  ? mine_sweeper_oob_effect(instance) :
                                mine_sweeper_move_effect(instance);

                        model->curr_pos.x_abs = (model->curr_pos.x_abs+1 >= model->board_height) ?
                            model->board_height-1 : model->curr_pos.x_abs+1;

                        is_outside_boundary = model->curr_pos.x_abs >= model->bottom_boundary;

                        if (is_outside_boundary) {
                            model->bottom_boundary++;
                        }

                        consumed = true;
                        break;

                    case InputKeyLeft :
                        (model->curr_pos.y_abs-1 < 0)  ? mine_sweeper_oob_effect(instance) :
                                mine_sweeper_move_effect(instance);

                        model->curr_pos.y_abs = (model->curr_pos.y_abs-1 < 0) ? 0 : model->curr_pos.y_abs-1;

                        is_outside_boundary = model->curr_pos.y_abs <
                            (model->right_boundary - MINESWEEPER_SCREEN_TILE_WIDTH);
                        
                        if (is_outside_boundary) {
                            model->right_boundary--;
                        }

                        consumed = true;
                        break;

                    case InputKeyRight :
                        (model->curr_pos.y_abs+1 >= model->board_width)  ? mine_sweeper_oob_effect(instance) :
                                mine_sweeper_move_effect(instance);

                        model->curr_pos.y_abs = (model->curr_pos.y_abs+1 >= model->board_width) ?
                            model->board_width-1 : model->curr_pos.y_abs+1;

                        is_outside_boundary = model->curr_pos.y_abs >= model->right_boundary;

                        if (is_outside_boundary) {
                            model->right_boundary++;
                        }

                        consumed = true;
                        break;

                    default:
                        consumed = true;
                        break;
                }
            },
            true
        );
    }
    

    if (!consumed && instance->input_callback != NULL) {
        consumed = instance->input_callback(event, instance->context);
    }

    return consumed;
}

MineSweeperGameScreen* mine_sweeper_game_screen_alloc(uint8_t width, uint8_t height, uint8_t difficulty, bool ensure_solvable) {
    MineSweeperGameScreen* mine_sweeper_game_screen = (MineSweeperGameScreen*)malloc(sizeof(MineSweeperGameScreen));
    
    mine_sweeper_game_screen->view = view_alloc();

    view_set_context(mine_sweeper_game_screen->view, mine_sweeper_game_screen);
    view_allocate_model(mine_sweeper_game_screen->view, ViewModelTypeLocking, sizeof(MineSweeperGameScreenModel));

    view_set_draw_callback(mine_sweeper_game_screen->view, mine_sweeper_game_screen_view_play_draw_callback);
    view_set_input_callback(mine_sweeper_game_screen->view, mine_sweeper_game_screen_view_play_input_callback);
    
    // This are currently unused
    view_set_enter_callback(mine_sweeper_game_screen->view, mine_sweeper_game_screen_view_enter);
    view_set_exit_callback(mine_sweeper_game_screen->view, mine_sweeper_game_screen_view_exit);

    // Not being used
    mine_sweeper_game_screen->input_callback = NULL;

    // Allocate strings in model
    with_view_model(
        mine_sweeper_game_screen->view,
        MineSweeperGameScreenModel * model,
        {
            model->info_str = furi_string_alloc();
            model->is_holding_down_button = false;
        },
        true
    );

    // Reset the clock - This will set the start time at the allocation of the game screen
    // but this is a public api as well and can be called in a scene for more accurate start times
    mine_sweeper_game_screen_reset_clock(mine_sweeper_game_screen);

    // We need to initize board width and height before setup
    mine_sweeper_game_screen_set_board_information(mine_sweeper_game_screen, width, height, difficulty, ensure_solvable);

    // Here we are going to generate a valid map for the player 
    bool is_valid_board = false;
    size_t memsz = sizeof(MineSweeperTile) * MINESWEEPER_BOARD_MAX_TILES;

    do {
        setup_board(mine_sweeper_game_screen);

        uint16_t num_mines = 1;

        uint16_t board_width = 16; //default values
        uint16_t board_height = 7; //default values

        with_view_model(
            mine_sweeper_game_screen->view,
            MineSweeperGameScreenModel * model,
            {
                num_mines = model->mines_left;
                board_width = model->board_width;
                board_height = model->board_height;

                memset(board_t, 0, memsz);
                memcpy(board_t, model->board, sizeof(MineSweeperTile) * (board_width * board_height));
            },
            true
        );
    
        is_valid_board = check_board_with_verifier(board_t, board_width, board_height, num_mines);

    } while (ensure_solvable && !is_valid_board);

    return mine_sweeper_game_screen;
}

void mine_sweeper_game_screen_free(MineSweeperGameScreen* instance) {
    furi_assert(instance);

    // Dealloc strings in model
    with_view_model(
        instance->view,
        MineSweeperGameScreenModel * model,
        {
            furi_string_free(model->info_str);
        },
        false
    );

    // Free view and any dynamically allocated members in main struct
    view_free(instance->view);
    free(instance);
}

// This function should be called whenever you want to reset the game state
// This should NOT be called in the on_exit in the game scene
void mine_sweeper_game_screen_reset(MineSweeperGameScreen* instance, uint8_t width, uint8_t height, uint8_t difficulty, bool ensure_solvable) {
    furi_assert(instance);
    
    instance->input_callback = NULL;
    
    // Reset led
    mine_sweeper_led_reset(instance->context);
    
    // We need to initize board width and height before setup
    mine_sweeper_game_screen_set_board_information(instance, width, height, difficulty, ensure_solvable);

    mine_sweeper_game_screen_reset_clock(instance);

    // Here we are going to generate a valid map for the player 
    bool is_valid_board = false;
    size_t memsz = sizeof(MineSweeperTile) * MINESWEEPER_BOARD_MAX_TILES;

    do {
        setup_board(instance);

        uint16_t num_mines = 1;

        uint16_t board_width = 16; //default values
        uint16_t board_height = 7; //default values

        with_view_model(
            instance->view,
            MineSweeperGameScreenModel * model,
            {
                num_mines = model->mines_left;
                board_width = model->board_width;
                board_height = model->board_height;

                memset(board_t, 0, memsz);
                memcpy(board_t, model->board, sizeof(MineSweeperTile) * (board_width * board_height));
            },
            true
        );
    
        is_valid_board = check_board_with_verifier(board_t, board_width, board_height, num_mines);

    } while (ensure_solvable && !is_valid_board);

}

// This function should be called when you want to reset the game clock
// Already called in reset and alloc function for game, but can be called from
// other scenes that need it like a start scene that plays after alloc
void mine_sweeper_game_screen_reset_clock(MineSweeperGameScreen* instance) {
    furi_assert(instance);

    with_view_model(
        instance->view,
        MineSweeperGameScreenModel * model,
        {
            model->start_tick = furi_get_tick();
        },
        true
    );
}

View* mine_sweeper_game_screen_get_view(MineSweeperGameScreen* instance) {
    furi_assert(instance);
    return instance->view;
}

void mine_sweeper_game_screen_set_context(MineSweeperGameScreen* instance, void* context) {
    furi_assert(instance);
    instance->context = context;
}<|MERGE_RESOLUTION|>--- conflicted
+++ resolved
@@ -570,11 +570,7 @@
             continue;
         } 
         
-<<<<<<< HEAD
-        // If it not uncleared continue
-=======
         // If it is not uncleared continue
->>>>>>> e13c6bad
         if (board[curr_pos_1d].tile_state != MineSweeperGameScreenTileStateUncleared) {
             continue;
         }
