--- conflicted
+++ resolved
@@ -89,6 +89,8 @@
 }
 
 void subbrute_main_view_draw(Canvas* canvas, SubBruteMainViewModel* model) {
+    SubBruteMainViewModel* m = model;
+
     // Title
     canvas_set_font(canvas, FontPrimary);
     canvas_draw_box(canvas, 0, 0, canvas_width(canvas), STATUS_BAR_Y_SHIFT);
@@ -96,17 +98,17 @@
     canvas_draw_str_aligned(canvas, 64, 3, AlignCenter, AlignTop, "Sub-GHz BruteForcer 3.1");
     canvas_invert_color(canvas);
 
-    if(model->is_select_byte) {
+    if(m->is_select_byte) {
 #ifdef FURI_DEBUG
         //FURI_LOG_D(TAG, "key_field: %s", model->key_field);
 #endif
         char msg_index[18];
-        snprintf(msg_index, sizeof(msg_index), "Field index : %d", model->index);
+        snprintf(msg_index, sizeof(msg_index), "Field index : %d", m->index);
         canvas_draw_str_aligned(canvas, 64, 26, AlignCenter, AlignTop, msg_index);
 
         FuriString* menu_items;
 
-        menu_items = center_displayed_key(model->key_field, model->index);
+        menu_items = center_displayed_key(m->key_field, m->index);
         canvas_set_font(canvas, FontSecondary);
         canvas_draw_str_aligned(
             canvas, 64, 40, AlignCenter, AlignTop, furi_string_get_cstr(menu_items));
@@ -129,12 +131,8 @@
         for(uint8_t position = 0; position < SubBruteAttackTotalCount; ++position) {
             uint8_t item_position = position - model->window_position;
 
-<<<<<<< HEAD
             if(item_position < items_on_screen) {
-=======
-            if(item_position < ITEMS_ON_SCREEN) {
->>>>>>> bef6095f
-                if(model->index == position) {
+                if(m->index == position) {
                     canvas_draw_str_aligned(
                         canvas,
                         4,
@@ -162,7 +160,7 @@
             canvas_width(canvas),
             STATUS_BAR_Y_SHIFT + 2,
             canvas_height(canvas) - STATUS_BAR_Y_SHIFT,
-            model->index,
+            m->index,
             SubBruteAttackTotalCount);
     }
 }
@@ -376,17 +374,7 @@
 
 SubBruteAttacks subbrute_main_view_get_index(SubBruteMainView* instance) {
     furi_assert(instance);
-<<<<<<< HEAD
-
-    uint8_t idx = 0;
-    with_view_model(
-        instance->view, SubBruteMainViewModel * model, { idx = model->index; }, false);
-
-#ifdef FURI_DEBUG
-    FURI_LOG_D(TAG, "Get index: %d", idx);
-#endif
-
-    return idx;
+    return instance->index;
 }
 
 uint8_t subbrute_main_view_get_extra_repeats(SubBruteMainView* instance) {
@@ -400,7 +388,4 @@
         false);
 
     return extra_repeats;
-=======
-    return instance->index;
->>>>>>> bef6095f
 }