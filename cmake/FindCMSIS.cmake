--- conflicted
+++ resolved
@@ -72,19 +72,12 @@
     
     if(CMAKE_MATCH_2)
         set(FAMILY ${CMAKE_MATCH_1})
-<<<<<<< HEAD
-        set(DEVICES "${CMAKE_MATCH_1}${CMAKE_MATCH_2}")
-        message(TRACE "FindCMSIS: full device name match for COMP ${COMP}, DEVICES is ${DEVICES}")
-    else()
-        set(FAMILY ${CMAKE_MATCH_1})
-        stm32_get_devices_by_family(DEVICES FAMILY ${FAMILY})
-        message(TRACE "FindCMSIS: family only match for COMP ${COMP}, DEVICES is ${DEVICES}")
-=======
         set(STM_DEVICES "${CMAKE_MATCH_1}${CMAKE_MATCH_2}")
+        message(TRACE "FindCMSIS: full device name match for COMP ${COMP}, STM_DEVICES is ${STM_DEVICES}")
     else()
         set(FAMILY ${CMAKE_MATCH_1})
         stm32_get_devices_by_family(STM_DEVICES FAMILY ${FAMILY})
->>>>>>> 70a5a0a0
+        message(TRACE "FindCMSIS: family only match for COMP ${COMP}, STM_DEVICES is ${STM_DEVICES}")
     endif()
     
     if(CMAKE_MATCH_3)
@@ -103,12 +96,8 @@
     
     string(TOLOWER ${FAMILY} FAMILY_L)
     
-<<<<<<< HEAD
-    if((NOT STM32_CMSIS_${FAMILY}_PATH) AND (NOT STM32_CUBE_${FAMILY}_PATH))
+    if((NOT STM32_CMSIS_${FAMILY}_PATH) AND (NOT STM32_CUBE_${FAMILY}_PATH) AND (DEFINED ENV{STM32_CUBE_${FAMILY}_PATH}))
         # try to set path from environment variable. Note it could be ...-NOT-FOUND and it's fine
-=======
-    if((NOT STM32_CMSIS_${FAMILY}_PATH) AND (NOT STM32_CUBE_${FAMILY}_PATH) AND (DEFINED ENV{STM32_CUBE_${FAMILY}_PATH}))
->>>>>>> 70a5a0a0
         set(STM32_CUBE_${FAMILY}_PATH $ENV{STM32_CUBE_${FAMILY}_PATH} CACHE PATH "Path to STM32Cube${FAMILY}")
         message(STATUS "ENV STM32_CUBE_${FAMILY}_PATH specified, using STM32_CUBE_${FAMILY}_PATH: ${STM32_CUBE_${FAMILY}_PATH}")
     endif()
@@ -182,15 +171,10 @@
         target_sources(CMSIS::STM32::${FAMILY}${CORE_C} INTERFACE "${CMSIS_${FAMILY}${CORE_U}_SOURCE}")
     endif()
 
-<<<<<<< HEAD
-    set(DEVICES_FOUND TRUE)
-    foreach(DEVICE ${DEVICES})
-        message(TRACE "FindCMSIS: Iterating DEVICE ${DEVICE}")
-        
-=======
     set(STM_DEVICES_FOUND TRUE)
     foreach(DEVICE ${STM_DEVICES})
->>>>>>> 70a5a0a0
+        message(TRACE "FindCMSIS: Iterating DEVICE ${DEVICE}")
+        
         stm32_get_cores(DEV_CORES FAMILY ${FAMILY} DEVICE ${DEVICE})
         if(CORE AND (NOT ${CORE} IN_LIST DEV_CORES))
             message(TRACE "FindCMSIS: skip device because CORE ${CORE} provided doesn't correspond to FAMILY ${FAMILY} DEVICE ${DEVICE}")
@@ -208,12 +192,8 @@
         )
         list(APPEND CMSIS_SOURCES "${CMSIS_${FAMILY}${CORE_U}_${TYPE}_STARTUP}")
         if(NOT CMSIS_${FAMILY}${CORE_U}_${TYPE}_STARTUP)
-<<<<<<< HEAD
-            set(DEVICES_FOUND FALSE)
+            set(STM_DEVICES_FOUND FALSE)
             message(VERBOSE "FindCMSIS: did not find file: startup_stm32${TYPE_L}.s or startup_stm32${TYPE_L}${CORE_Ucm}.s")
-=======
-            set(STM_DEVICES_FOUND FALSE)
->>>>>>> 70a5a0a0
             break()
         endif()
         
