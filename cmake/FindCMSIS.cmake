# For information about why and how of this file: https://cmake.org/cmake/help/latest/command/find_package.html




set(CMSIS_RTOS RTOS RTOS_V2)

if(NOT CMSIS_FIND_COMPONENTS)
    set(CMSIS_FIND_COMPONENTS ${STM32_SUPPORTED_FAMILIES_LONG_NAME})
endif()

if(STM32H7 IN_LIST CMSIS_FIND_COMPONENTS)
    list(REMOVE_ITEM CMSIS_FIND_COMPONENTS STM32H7)
    list(APPEND CMSIS_FIND_COMPONENTS STM32H7_M7 STM32H7_M4)
endif()

if(STM32WB IN_LIST CMSIS_FIND_COMPONENTS)
    list(REMOVE_ITEM CMSIS_FIND_COMPONENTS STM32WB)
    list(APPEND CMSIS_FIND_COMPONENTS STM32WB_M4)
endif()

if(STM32WL IN_LIST CMSIS_FIND_COMPONENTS)
    list(REMOVE_ITEM CMSIS_FIND_COMPONENTS STM32WL)
    list(APPEND CMSIS_FIND_COMPONENTS STM32WL_M4 STM32WL_M0PLUS)
endif()

if(STM32MP1 IN_LIST CMSIS_FIND_COMPONENTS)
    list(REMOVE_ITEM CMSIS_FIND_COMPONENTS STM32MP1)
    list(APPEND CMSIS_FIND_COMPONENTS STM32MP1_M4)
endif()

list(REMOVE_DUPLICATES CMSIS_FIND_COMPONENTS)

# This section fills the RTOS or family components list
foreach(COMP ${CMSIS_FIND_COMPONENTS})
    string(TOLOWER ${COMP} COMP_L)
    string(TOUPPER ${COMP} COMP)

    # Component is RTOS component
    if(${COMP} IN_LIST CMSIS_RTOS)
        list(APPEND CMSIS_FIND_COMPONENTS_RTOS ${COMP})
        continue()
    endif()

    # Component is not RTOS component, so check whether it is a family component
    string(REGEX MATCH "^STM32([FGHLMUW]P?[0-9BL])([0-9A-Z][0-9M][A-Z][0-9A-Z])?_?(M0PLUS|M4|M7)?.*$" COMP ${COMP})
    if(CMAKE_MATCH_1)
        list(APPEND CMSIS_FIND_COMPONENTS_FAMILIES ${COMP})
    endif()
endforeach()

if(NOT CMSIS_FIND_COMPONENTS_FAMILIES)
    set(CMSIS_FIND_COMPONENTS_FAMILIES ${STM32_SUPPORTED_FAMILIES_LONG_NAME})
endif()

if(NOT CMSIS_FIND_COMPONENTS_RTOS)
    set(CMSIS_FIND_COMPONENTS_RTOS ${CMSIS_RTOS})
endif()

message(STATUS "Search for CMSIS families: ${CMSIS_FIND_COMPONENTS_FAMILIES}")
message(STATUS "Search for CMSIS RTOS: ${CMSIS_FIND_COMPONENTS_RTOS}")

include(stm32/devices)

function(cmsis_generate_default_linker_script FAMILY DEVICE CORE)
    if(CORE)
        set(CORE_C "::${CORE}")
        set(CORE_U "_${CORE}")
    endif()
    
    set(OUTPUT_LD_FILE "${CMAKE_CURRENT_BINARY_DIR}/${DEVICE}${CORE_U}.ld")
    
    if(${FAMILY} STREQUAL MP1)
        string(TOLOWER ${FAMILY} FAMILY_L)
        find_file(CMSIS_${FAMILY}${CORE_U}_LD_SCRIPT
            NAMES stm32mp15xx_m4.ld
            PATHS "${CMSIS_${FAMILY}${CORE_U}_PATH}/Source/Templates/gcc/linker"
            NO_DEFAULT_PATH
        )
        add_custom_command(OUTPUT "${OUTPUT_LD_FILE}"
            COMMAND ${CMAKE_COMMAND}
                -E copy ${CMSIS_${FAMILY}${CORE_U}_LD_SCRIPT} ${OUTPUT_LD_FILE})
    else()    
        stm32_get_memory_info(FAMILY ${FAMILY} DEVICE ${DEVICE} CORE ${CORE} FLASH SIZE FLASH_SIZE ORIGIN FLASH_ORIGIN)
        stm32_get_memory_info(FAMILY ${FAMILY} DEVICE ${DEVICE} CORE ${CORE} RAM SIZE RAM_SIZE ORIGIN RAM_ORIGIN)
        stm32_get_memory_info(FAMILY ${FAMILY} DEVICE ${DEVICE} CORE ${CORE} CCRAM SIZE CCRAM_SIZE ORIGIN CCRAM_ORIGIN)
        stm32_get_memory_info(FAMILY ${FAMILY} DEVICE ${DEVICE} CORE ${CORE} RAM_SHARE SIZE RAM_SHARE_SIZE ORIGIN RAM_SHARE_ORIGIN)
        stm32_get_memory_info(FAMILY ${FAMILY} DEVICE ${DEVICE} CORE ${CORE} HEAP SIZE HEAP_SIZE)
        stm32_get_memory_info(FAMILY ${FAMILY} DEVICE ${DEVICE} CORE ${CORE} STACK SIZE STACK_SIZE)

        add_custom_command(OUTPUT "${OUTPUT_LD_FILE}"
            COMMAND ${CMAKE_COMMAND} 
                -DFLASH_ORIGIN="${FLASH_ORIGIN}" 
                -DRAM_ORIGIN="${RAM_ORIGIN}" 
                -DCCRAM_ORIGIN="${CCRAM_ORIGIN}" 
                -DRAM_SHARE_ORIGIN="${RAM_SHARE_ORIGIN}" 
                -DFLASH_SIZE="${FLASH_SIZE}" 
                -DRAM_SIZE="${RAM_SIZE}" 
                -DCCRAM_SIZE="${CCRAM_SIZE}"
                -DRAM_SHARE_SIZE="${RAM_SHARE_SIZE}" 
                -DSTACK_SIZE="${STACK_SIZE}" 
                -DHEAP_SIZE="${HEAP_SIZE}" 
                -DLINKER_SCRIPT="${OUTPUT_LD_FILE}"
                -P "${STM32_CMAKE_DIR}/stm32/linker_ld.cmake"
        )
    endif()
    add_custom_target(CMSIS_LD_${DEVICE}${CORE_U} DEPENDS "${OUTPUT_LD_FILE}")
    add_dependencies(CMSIS::STM32::${DEVICE}${CORE_C} CMSIS_LD_${DEVICE}${CORE_U})
    stm32_add_linker_script(CMSIS::STM32::${DEVICE}${CORE_C} INTERFACE "${OUTPUT_LD_FILE}")
endfunction() 

foreach(COMP ${CMSIS_FIND_COMPONENTS_FAMILIES})
    string(TOLOWER ${COMP} COMP_L)
    string(TOUPPER ${COMP} COMP)
    
    string(REGEX MATCH "^STM32([FGHLMUW]P?[0-9BL])([0-9A-Z][0-9M][A-Z][0-9A-Z])?_?(M0PLUS|M4|M7)?.*$" COMP ${COMP})
    # CMAKE_MATCH_<n> contains n'th subexpression
    # CMAKE_MATCH_0 contains full match

    if((NOT CMAKE_MATCH_1) AND (NOT CMAKE_MATCH_2))
        message(FATAL_ERROR "Unknown CMSIS component: ${COMP}")
    endif()
    
    if(CMAKE_MATCH_2)
        set(FAMILY ${CMAKE_MATCH_1})
        set(STM_DEVICES "${CMAKE_MATCH_1}${CMAKE_MATCH_2}")
        message(TRACE "FindCMSIS: full device name match for COMP ${COMP}, STM_DEVICES is ${STM_DEVICES}")
    else()
        set(FAMILY ${CMAKE_MATCH_1})
        stm32_get_devices_by_family(STM_DEVICES FAMILY ${FAMILY})
        message(TRACE "FindCMSIS: family only match for COMP ${COMP}, STM_DEVICES is ${STM_DEVICES}")
    endif()
    
    if(CMAKE_MATCH_3)
        set(CORE ${CMAKE_MATCH_3})
        set(CORE_C "::${CORE}")
        set(CORE_U "_${CORE}")
        set(CORE_Ucm "_c${CORE}")
        string(TOLOWER ${CORE_Ucm} CORE_Ucm)
        message(TRACE "FindCMSIS: core match in component name for COMP ${COMP}. CORE is ${CORE}")
    else()
        unset(CORE)
        unset(CORE_C)
        unset(CORE_U)
        unset(CORE_Ucm)
    endif()
    
    string(TOLOWER ${FAMILY} FAMILY_L)
    
    if((NOT STM32_CMSIS_${FAMILY}_PATH) AND (NOT STM32_CUBE_${FAMILY}_PATH) AND (DEFINED ENV{STM32_CUBE_${FAMILY}_PATH}))
        # try to set path from environment variable. Note it could be ...-NOT-FOUND and it's fine
        set(STM32_CUBE_${FAMILY}_PATH $ENV{STM32_CUBE_${FAMILY}_PATH} CACHE PATH "Path to STM32Cube${FAMILY}")
        message(STATUS "ENV STM32_CUBE_${FAMILY}_PATH specified, using STM32_CUBE_${FAMILY}_PATH: ${STM32_CUBE_${FAMILY}_PATH}")
    endif()

    if((NOT STM32_CMSIS_${FAMILY}_PATH) AND (NOT STM32_CUBE_${FAMILY}_PATH))
        set(STM32_CUBE_${FAMILY}_PATH /opt/STM32Cube${FAMILY} CACHE PATH "Path to STM32Cube${FAMILY}")
        message(STATUS "Neither STM32_CUBE_${FAMILY}_PATH nor STM32_CMSIS_${FAMILY}_PATH specified using default STM32_CUBE_${FAMILY}_PATH: ${STM32_CUBE_${FAMILY}_PATH}")
    endif()
     
    # search for Include/cmsis_gcc.h
    find_path(CMSIS_${FAMILY}${CORE_U}_CORE_PATH
        NAMES Include/cmsis_gcc.h
        PATHS "${STM32_CMSIS_PATH}" "${STM32_CUBE_${FAMILY}_PATH}/Drivers/CMSIS"
        NO_DEFAULT_PATH
    )
    if (NOT CMSIS_${FAMILY}${CORE_U}_CORE_PATH)
        message(VERBOSE "FindCMSIS: cmsis_gcc.h for ${FAMILY}${CORE_U} has not been found")
        continue()
    endif()
	
    # search for Include/stm32[XX]xx.h
    find_path(CMSIS_${FAMILY}${CORE_U}_PATH
        NAMES Include/stm32${FAMILY_L}xx.h
        PATHS "${STM32_CMSIS_${FAMILY}_PATH}" "${STM32_CUBE_${FAMILY}_PATH}/Drivers/CMSIS/Device/ST/STM32${FAMILY}xx"
        NO_DEFAULT_PATH
    )
    if (NOT CMSIS_${FAMILY}${CORE_U}_PATH)
        message(VERBOSE "FindCMSIS: stm32${FAMILY_L}xx.h for ${FAMILY}${CORE_U} has not been found")
        continue()
    endif()
    list(APPEND CMSIS_INCLUDE_DIRS "${CMSIS_${FAMILY}${CORE_U}_CORE_PATH}/Include" "${CMSIS_${FAMILY}${CORE_U}_PATH}/Include")

    if(NOT CMSIS_${FAMILY}${CORE_U}_VERSION)
        find_file(CMSIS_${FAMILY}${CORE_U}_PDSC
            NAMES ARM.CMSIS.pdsc
            PATHS "${CMSIS_${FAMILY}${CORE_U}_CORE_PATH}"
            NO_DEFAULT_PATH
        )
        if (NOT CMSIS_${FAMILY}${CORE_U}_PDSC)
            set(CMSIS_${FAMILY}${CORE_U}_VERSION "0.0.0")
        else()
            file(STRINGS "${CMSIS_${FAMILY}${CORE_U}_PDSC}" VERSION_STRINGS REGEX "<release version=\"([0-9]*\\.[0-9]*\\.[0-9]*)\" date=\"[0-9]+\\-[0-9]+\\-[0-9]+\">")
            list(GET VERSION_STRINGS 0 STR)
            string(REGEX MATCH "<release version=\"([0-9]*)\\.([0-9]*)\\.([0-9]*)\" date=\"[0-9]+\\-[0-9]+\\-[0-9]+\">" MATCHED ${STR})
            set(CMSIS_${FAMILY}${CORE_U}_VERSION "${CMAKE_MATCH_1}.${CMAKE_MATCH_2}.${CMAKE_MATCH_3}" CACHE INTERNAL "CMSIS STM32${FAMILY}${CORE_U} version")
        endif()
    endif()
    
    set(CMSIS_${COMP}_VERSION ${CMSIS_${FAMILY}${CORE_U}_VERSION})
    set(CMSIS_VERSION ${CMSIS_${COMP}_VERSION})

    if(NOT (TARGET CMSIS::STM32::${FAMILY}${CORE_C}))
        message(TRACE "FindCMSIS: creating library CMSIS::STM32::${FAMILY}${CORE_C}")
        add_library(CMSIS::STM32::${FAMILY}${CORE_C} INTERFACE IMPORTED)
        #STM32::${FAMILY}${CORE_C} contains compile options and is define in <family>.cmake
        target_link_libraries(CMSIS::STM32::${FAMILY}${CORE_C} INTERFACE STM32::${FAMILY}${CORE_C})
        target_include_directories(CMSIS::STM32::${FAMILY}${CORE_C} INTERFACE "${CMSIS_${FAMILY}${CORE_U}_CORE_PATH}/Include")
        target_include_directories(CMSIS::STM32::${FAMILY}${CORE_C} INTERFACE "${CMSIS_${FAMILY}${CORE_U}_PATH}/Include")
    endif()

    # search for system_stm32[XX]xx.c
    find_file(CMSIS_${FAMILY}${CORE_U}_SYSTEM
        NAMES system_stm32${FAMILY_L}xx.c
        PATHS "${CMSIS_${FAMILY}${CORE_U}_PATH}/Source/Templates"
        NO_DEFAULT_PATH
    )
    list(APPEND CMSIS_SOURCES "${CMSIS_${FAMILY}${CORE_U}_SYSTEM}")
    
    if(NOT CMSIS_${FAMILY}${CORE_U}_SYSTEM)
        message(VERBOSE "FindCMSIS: system_stm32${FAMILY_L}xx.c for ${FAMILY}${CORE_U} has not been found")
        continue()
    endif()
    
    set(STM_DEVICES_FOUND TRUE)
    foreach(DEVICE ${STM_DEVICES})
        message(TRACE "FindCMSIS: Iterating DEVICE ${DEVICE}")
        
        stm32_get_cores(DEV_CORES FAMILY ${FAMILY} DEVICE ${DEVICE})
        if(CORE AND (NOT ${CORE} IN_LIST DEV_CORES))
            message(TRACE "FindCMSIS: skip device because CORE ${CORE} provided doesn't correspond to FAMILY ${FAMILY} DEVICE ${DEVICE}")
            continue()
        endif()
                
        stm32_get_chip_type(${FAMILY} ${DEVICE} TYPE)
        string(TOLOWER ${DEVICE} DEVICE_L)
        string(TOLOWER ${TYPE} TYPE_L)
<<<<<<< HEAD
=======
        
        get_property(languages GLOBAL PROPERTY ENABLED_LANGUAGES)
        if(NOT "ASM" IN_LIST languages)
            message(STATUS "FindCMSIS: Not generating target for startup file and linker script because ASM language is not enabled")
            continue()
        endif()
>>>>>>> 6ebdfd0d

        find_file(CMSIS_${FAMILY}${CORE_U}_${TYPE}_STARTUP
            NAMES startup_stm32${TYPE_L}.s 
                  startup_stm32${TYPE_L}${CORE_Ucm}.s
            PATHS "${CMSIS_${FAMILY}${CORE_U}_PATH}/Source/Templates/gcc"
            NO_DEFAULT_PATH
        )
        list(APPEND CMSIS_SOURCES "${CMSIS_${FAMILY}${CORE_U}_${TYPE}_STARTUP}")
        if(NOT CMSIS_${FAMILY}${CORE_U}_${TYPE}_STARTUP)
            set(STM_DEVICES_FOUND FALSE)
            message(VERBOSE "FindCMSIS: did not find file: startup_stm32${TYPE_L}.s or startup_stm32${TYPE_L}${CORE_Ucm}.s")
            break()
        endif()
        
        if(NOT (TARGET CMSIS::STM32::${TYPE}${CORE_C}))
            message(TRACE "FindCMSIS: creating library CMSIS::STM32::${TYPE}${CORE_C}")
            add_library(CMSIS::STM32::${TYPE}${CORE_C} INTERFACE IMPORTED)
            target_link_libraries(CMSIS::STM32::${TYPE}${CORE_C} INTERFACE CMSIS::STM32::${FAMILY}${CORE_C} STM32::${TYPE}${CORE_C})
            target_sources(CMSIS::STM32::${TYPE}${CORE_C} INTERFACE "${CMSIS_${FAMILY}${CORE_U}_${TYPE}_STARTUP}")
            target_sources(CMSIS::STM32::${TYPE}${CORE_C} INTERFACE "${CMSIS_${FAMILY}${CORE_U}_SYSTEM}")
        endif()
        
        add_library(CMSIS::STM32::${DEVICE}${CORE_C} INTERFACE IMPORTED)
        target_link_libraries(CMSIS::STM32::${DEVICE}${CORE_C} INTERFACE CMSIS::STM32::${TYPE}${CORE_C})
        cmsis_generate_default_linker_script(${FAMILY} ${DEVICE} "${CORE}")
    endforeach()

    if(STM_DEVICES_FOUND)
       set(CMSIS_${COMP}_FOUND TRUE)
       message(DEBUG "CMSIS_${COMP}_FOUND TRUE")
    else()
       set(CMSIS_${COMP}_FOUND FALSE)
       message(DEBUG "CMSIS_${COMP}_FOUND FALSE")
    endif()

    foreach(RTOS_COMP ${CMSIS_FIND_COMPONENTS_RTOS})
        if (${RTOS_COMP} STREQUAL "RTOS_V2")
            set(RTOS_COMP_VERSION "2")
        else()
            unset(RTOS_COMP_VERSION)
        endif()

        find_path(CMSIS_${FAMILY}${CORE_U}_${RTOS_COMP}_PATH
            NAMES "cmsis_os${RTOS_COMP_VERSION}.h"
            PATHS "${STM32_CUBE_${FAMILY}_PATH}/Middlewares/Third_Party/FreeRTOS/Source/CMSIS_${RTOS_COMP}"
            NO_DEFAULT_PATH
        )
        if (NOT CMSIS_${FAMILY}${CORE_U}_${RTOS_COMP}_PATH)
            continue()
        endif()

        find_file(CMSIS_${FAMILY}${CORE_U}_${RTOS_COMP}_SOURCE
            NAMES "cmsis_os${RTOS_COMP_VERSION}.c"
            PATHS "${STM32_CUBE_${FAMILY}_PATH}/Middlewares/Third_Party/FreeRTOS/Source/CMSIS_${RTOS_COMP}"
            NO_DEFAULT_PATH
        )
        if (NOT CMSIS_${FAMILY}${CORE_U}_${RTOS_COMP}_SOURCE)
            continue()
        endif()

        if(NOT (TARGET CMSIS::STM32::${FAMILY}${CORE_C}::${RTOS_COMP}))
            add_library(CMSIS::STM32::${FAMILY}${CORE_C}::${RTOS_COMP} INTERFACE IMPORTED)
            target_link_libraries(CMSIS::STM32::${FAMILY}${CORE_C}::${RTOS_COMP} INTERFACE CMSIS::STM32::${FAMILY}${CORE_C})
            target_include_directories(CMSIS::STM32::${FAMILY}${CORE_C}::${RTOS_COMP} INTERFACE "${CMSIS_${FAMILY}${CORE_U}_${RTOS_COMP}_PATH}")
            target_sources(CMSIS::STM32::${FAMILY}${CORE_C}::${RTOS_COMP} INTERFACE "${CMSIS_${FAMILY}${CORE_U}_${RTOS_COMP}_SOURCE}")
        endif()

        list(APPEND CMSIS_SOURCES "${CMSIS_${FAMILY}${CORE_U}_${RTOS_COMP}_SOURCE}")
        list(APPEND CMSIS_INCLUDE_DIRS "${CMSIS_${FAMILY}${CORE_U}_${RTOS_COMP}_PATH}")
        set(CMSIS_${RTOS_COMP}_FOUND TRUE)
    endforeach()

    list(REMOVE_DUPLICATES CMSIS_INCLUDE_DIRS)
    list(REMOVE_DUPLICATES CMSIS_SOURCES)
endforeach()

include(FindPackageHandleStandardArgs)
find_package_handle_standard_args(CMSIS
    REQUIRED_VARS CMSIS_INCLUDE_DIRS CMSIS_SOURCES
    FOUND_VAR CMSIS_FOUND
    VERSION_VAR CMSIS_VERSION
    HANDLE_COMPONENTS
)<|MERGE_RESOLUTION|>--- conflicted
+++ resolved
@@ -235,16 +235,13 @@
         stm32_get_chip_type(${FAMILY} ${DEVICE} TYPE)
         string(TOLOWER ${DEVICE} DEVICE_L)
         string(TOLOWER ${TYPE} TYPE_L)
-<<<<<<< HEAD
-=======
         
         get_property(languages GLOBAL PROPERTY ENABLED_LANGUAGES)
         if(NOT "ASM" IN_LIST languages)
             message(STATUS "FindCMSIS: Not generating target for startup file and linker script because ASM language is not enabled")
             continue()
         endif()
->>>>>>> 6ebdfd0d
-
+        
         find_file(CMSIS_${FAMILY}${CORE_U}_${TYPE}_STARTUP
             NAMES startup_stm32${TYPE_L}.s 
                   startup_stm32${TYPE_L}${CORE_Ucm}.s
