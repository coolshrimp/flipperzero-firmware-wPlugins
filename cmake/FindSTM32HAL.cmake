IF(STM32_FAMILY STREQUAL "F0")
    SET(HAL_COMPONENTS adc can cec comp cortex crc dac dma flash gpio i2c
                       i2s irda iwdg pcd pwr rcc rtc smartcard smbus
                       spi tim tsc uart usart wwdg)

    SET(HAL_REQUIRED_COMPONENTS cortex pwr rcc)

    # Components that have _ex sources
    SET(HAL_EX_COMPONENTS adc crc dac flash i2c pcd pwr rcc rtc smartcard spi tim uart)

    SET(HAL_PREFIX stm32f0xx_)

ELSEIF(STM32_FAMILY STREQUAL "F1")
    SET(HAL_COMPONENTS adc can cec cortex crc dac dma eth flash gpio hcd i2c
                       i2s irda iwdg nand nor pccard pcd pwr rcc rtc sd smartcard
                       spi sram tim uart usart wwdg fsmc sdmmc usb)

    SET(HAL_REQUIRED_COMPONENTS cortex pwr rcc)

    # Components that have _ex sources
    SET(HAL_EX_COMPONENTS adc dac flash gpio pcd rcc rtc tim)

    SET(HAL_PREFIX stm32f1xx_)

ELSEIF(STM32_FAMILY STREQUAL "F2")
    SET(HAL_COMPONENTS adc can cortex crc cryp dac dcmi dma eth flash
                       gpio hash hcd i2c i2s irda iwdg nand nor pccard
                       pcd pwr rcc rng rtc sd smartcard spi sram tim
                       uart usart wwdg fsmc sdmmc usb)

    SET(HAL_REQUIRED_COMPONENTS cortex pwr rcc)

    # Components that have _ex sources
    SET(HAL_EX_COMPONENTS adc dac dma flash pwr rcc rtc tim)

    SET(HAL_PREFIX stm32f2xx_)

ELSEIF(STM32_FAMILY STREQUAL "F3")
    SET(HAL_COMPONENTS adc can cec comp cortex crc dac dma flash gpio i2c i2s
                       irda nand nor opamp pccard pcd pwr rcc rtc sdadc
                       smartcard smbus spi sram tim tsc uart usart wwdg)

    SET(HAL_REQUIRED_COMPONENTS cortex pwr rcc)

    SET(HAL_EX_COMPONENTS adc crc dac flash i2c i2s opamp pcd pwr
                          rcc rtc smartcard spi tim uart)

    SET(HAL_PREFIX stm32f3xx_)

ELSEIF(STM32_FAMILY STREQUAL "F4")
    SET(HAL_COMPONENTS adc can cec cortex crc cryp dac dcmi dma dma2d eth flash
                       flash_ramfunc fmpi2c gpio hash hcd i2c i2s irda iwdg ltdc
                       nand nor pccard pcd pwr qspi rcc rng rtc sai sd sdram
                       smartcard spdifrx spi sram tim uart usart wwdg)

    SET(HAL_REQUIRED_COMPONENTS cortex pwr rcc)

    # Components that have _ex sources
    SET(HAL_EX_COMPONENTS adc cryp dac dcmi dma flash fmpi2c hash i2c i2s pcd
                          pwr rcc rtc sai tim)

    SET(HAL_PREFIX stm32f4xx_)

ELSEIF(STM32_FAMILY STREQUAL "F7")
    SET(HAL_COMPONENTS adc can cec cortex crc cryp dac dcmi dma dma2d eth flash
                       gpio hash hcd i2c i2s irda iwdg lptim ltdc nand nor pcd
                       pwr qspi rcc rng rtc sai sd sdram smartcard spdifrx spi
                       sram tim uart usart wwdg fmc sdmmc usb)

    SET(HAL_REQUIRED_COMPONENTS cortex pwr rcc)

    # Components that have _ex sources
    SET(HAL_EX_COMPONENTS adc crc cryp dac dcmi dma flash hash i2c pcd
                          pwr rcc rtc sai tim)

    SET(HAL_PREFIX stm32f7xx_)

ELSEIF(STM32_FAMILY STREQUAL "H7")
    SET(HAL_COMPONENTS adc can cec cortex crc cryp dac dcmi dma dma2d eth flash
                       gpio hash hcd i2c i2s irda iwdg lptim ltdc nand nor pcd
                       pwr qspi rcc rng rtc sai sd sdram smartcard spdifrx spi
                       sram tim uart usart wwdg fmc sdmmc usb)

    SET(HAL_REQUIRED_COMPONENTS cortex pwr rcc)

    # Components that have _ex sources
    SET(HAL_EX_COMPONENTS adc crc cryp dac dcmi dma flash hash i2c pcd
                          pwr rcc rtc sai tim)

    SET(HAL_PREFIX stm32h7xx_)

<<<<<<< HEAD
ELSEIF(STM32_FAMILY STREQUAL "G0")
    SET(HAL_COMPONENTS adc cec comp cortex crc cryp dac dma exti flash gpio i2c i2c i2s irda iwdg sptim pwr rcc rng rtc smartcard smbus spi tim uart usart wwdg)

    SET(HAL_REQUIRED_COMPONENTS cortex pwr rcc)

    # Components that have _ex sources
    SET(HAL_EX_COMPONENTS tim smartcard rtc rcc adc crc cryp dac dma flash pwr spi uart usart i2c)

    SET(HAL_PREFIX stm32g0xx_)


=======
>>>>>>> 9240eca2
ELSEIF(STM32_FAMILY STREQUAL "L0")
    SET(HAL_COMPONENTS adc comp cortex crc crs cryp dac dma exti firewall flash gpio i2c
                       i2s irda iwdg lcd lptim lpuart pcd pwr rcc rng rtc smartcard
                       smbus spi tim tsc uart usart utils wwdg)

    SET(HAL_REQUIRED_COMPONENTS cortex pwr rcc)

    # Components that have _ex sources
    SET(HAL_EX_COMPONENTS adc comp crc cryp dac flash i2c pcd pwr rcc rtc smartcard tim uart usart)

    SET(HAL_PREFIX stm32l0xx_)
ELSEIF(STM32_FAMILY STREQUAL "L1")
    SET(HAL_COMPONENTS adc comp cortex crc cryp dac dma flash flash_ramfunc
					   gpio i2c i2s irda iwdg lcd nor opamp pcd pwr rcc rtc
					   sd smartcard spi sram tim uart usart wwdg)
    SET(HAL_REQUIRED_COMPONENTS cortex pwr)
    
    # Components that have _ex sources
    SET(HAL_EX_COMPONENTS adc cryp dac flash opamp pcd pwr rcc rtc spi tim)
    # Components that have ll_ in names instead of hal_

    SET(HAL_PREFIX stm32l1xx_)
ELSEIF(STM32_FAMILY STREQUAL "L4")
    SET(HAL_COMPONENTS adc can comp cortex crc cryp dac dcmi dfsdm dma dma2d dsi 
                       firewall flash flash_ramfunc gfxmmu gpio hash hcd i2c irda iwdg
                       lcd lptim ltdc nand nor opamp ospi pcd pwr qspi rcc rng rtc sai
                       sd smartcard smbus spi sram swpmi tim tsc uart usart wwdg)

    SET(HAL_REQUIRED_COMPONENTS cortex pwr rcc)

    # Components that have _ex sources
    SET(HAL_EX_COMPONENTS adc crc cryp dac dfsdm dma flash hash i2c ltdc 
                          opamp pcd pwr rcc rtc sai sd smartcard spi tim uart usart)
                          
    SET(HAL_PREFIX stm32l4xx_)

ENDIF()

SET(HAL_HEADERS
	${HAL_PREFIX}hal.h
	${HAL_PREFIX}hal_def.h
)

SET(HAL_SRCS
	${HAL_PREFIX}hal.c
)
IF(NOT STM32HAL_FIND_COMPONENTS)
    SET(STM32HAL_FIND_COMPONENTS ${HAL_COMPONENTS})
    MESSAGE(STATUS "No STM32HAL components selected, using all: ${STM32HAL_FIND_COMPONENTS}")
ENDIF()

FOREACH(cmp ${HAL_REQUIRED_COMPONENTS})
    LIST(FIND STM32HAL_FIND_COMPONENTS ${cmp} STM32HAL_FOUND_INDEX)
    IF(${STM32HAL_FOUND_INDEX} LESS 0)
        LIST(APPEND STM32HAL_FIND_COMPONENTS ${cmp})
    ENDIF()
ENDFOREACH()

FOREACH(cmp ${STM32HAL_FIND_COMPONENTS})
    LIST(FIND HAL_COMPONENTS ${cmp} STM32HAL_FOUND_INDEX)
    IF(${STM32HAL_FOUND_INDEX} LESS 0)
        MESSAGE(FATAL_ERROR "Unknown STM32HAL component: ${cmp}. Available components: ${HAL_COMPONENTS}")
	ELSE()
        LIST(APPEND HAL_HEADERS ${HAL_PREFIX}hal_${cmp}.h)
        LIST(APPEND HAL_SRCS ${HAL_PREFIX}hal_${cmp}.c)
    ENDIF()
    LIST(FIND HAL_EX_COMPONENTS ${cmp} STM32HAL_FOUND_INDEX)
    IF(NOT (${STM32HAL_FOUND_INDEX} LESS 0))
        LIST(APPEND HAL_HEADERS ${HAL_PREFIX}hal_${cmp}_ex.h)
        LIST(APPEND HAL_SRCS ${HAL_PREFIX}hal_${cmp}_ex.c)
    ENDIF()
ENDFOREACH()

LIST(REMOVE_DUPLICATES HAL_HEADERS)
LIST(REMOVE_DUPLICATES HAL_SRCS)

STRING(TOLOWER ${STM32_FAMILY} STM32_FAMILY_LOWER)

FIND_PATH(STM32HAL_INCLUDE_DIR ${HAL_HEADERS}
    PATH_SUFFIXES include stm32${STM32_FAMILY_LOWER}
    HINTS ${STM32Cube_DIR}/Drivers/STM32${STM32_FAMILY}xx_HAL_Driver/Inc
    CMAKE_FIND_ROOT_PATH_BOTH
)

FOREACH(HAL_SRC ${HAL_SRCS})
    STRING(MAKE_C_IDENTIFIER "${HAL_SRC}" HAL_SRC_CLEAN)
    SET(HAL_${HAL_SRC_CLEAN}_FILE HAL_SRC_FILE-NOTFOUND)
    FIND_FILE(HAL_${HAL_SRC_CLEAN}_FILE ${HAL_SRC}
        PATH_SUFFIXES src stm32${STM32_FAMILY_LOWER}
        HINTS ${STM32Cube_DIR}/Drivers/STM32${STM32_FAMILY}xx_HAL_Driver/Src
        CMAKE_FIND_ROOT_PATH_BOTH
    )
    LIST(APPEND STM32HAL_SOURCES ${HAL_${HAL_SRC_CLEAN}_FILE})
ENDFOREACH()

INCLUDE(FindPackageHandleStandardArgs)

FIND_PACKAGE_HANDLE_STANDARD_ARGS(STM32HAL DEFAULT_MSG STM32HAL_INCLUDE_DIR STM32HAL_SOURCES)<|MERGE_RESOLUTION|>--- conflicted
+++ resolved
@@ -89,7 +89,6 @@
 
     SET(HAL_PREFIX stm32h7xx_)
 
-<<<<<<< HEAD
 ELSEIF(STM32_FAMILY STREQUAL "G0")
     SET(HAL_COMPONENTS adc cec comp cortex crc cryp dac dma exti flash gpio i2c i2c i2s irda iwdg sptim pwr rcc rng rtc smartcard smbus spi tim uart usart wwdg)
 
@@ -100,9 +99,6 @@
 
     SET(HAL_PREFIX stm32g0xx_)
 
-
-=======
->>>>>>> 9240eca2
 ELSEIF(STM32_FAMILY STREQUAL "L0")
     SET(HAL_COMPONENTS adc comp cortex crc crs cryp dac dma exti firewall flash gpio i2c
                        i2s irda iwdg lcd lptim lpuart pcd pwr rcc rng rtc smartcard
