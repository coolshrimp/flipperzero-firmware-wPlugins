<<<<<<< HEAD
# For information about why and how of this file: https://cmake.org/cmake/help/latest/command/find_package.html

=======
set(FreeRTOS_PORTS ARM_CM0 ARM_CM3 ARM_CM4F ARM_CM7 ARM_CM4_MPU ARM_CM3_MPU ARM_CM7_MPU)
>>>>>>> 8ef7237f
if(NOT FreeRTOS_FIND_COMPONENTS)
    set(FreeRTOS_FIND_COMPONENTS ${FreeRTOS_PORTS})
endif()
list(REMOVE_DUPLICATES FreeRTOS_FIND_COMPONENTS)

if((NOT FREERTOS_PATH) AND (DEFINED ENV{FREERTOS_PATH}))
    set(FREERTOS_PATH $ENV{FREERTOS_PATH} CACHE PATH "Path to FreeRTOS")
    message(STATUS "ENV FREERTOS_PATH specified, using FREERTOS_PATH: ${FREERTOS_PATH}")
endif()

if(NOT FREERTOS_PATH)
    set(DEFAULT_FREERTOS_PATH "/opt/FreeRTOS")
    if(EXISTS ${DEFAULT_FREERTOS_PATH})
        set(FREERTOS_PATH ${DEFAULT_FREERTOS_PATH} CACHE PATH "Path to FreeRTOS")
        message(STATUS "No FREERTOS_PATH specified using default: ${DEFAULT_FREERTOS_PATH}")
    else()
        message(STATUS
            "No FreeRTOS folder found at default location ${DEFAULT_FREERTOS_PATH}. "
            "Leaving empty.."
        )
    endif()
endif()

if(STM32H7 IN_LIST FreeRTOS_FIND_COMPONENTS)
    list(REMOVE_ITEM FreeRTOS_FIND_COMPONENTS STM32H7)
    list(APPEND FreeRTOS_FIND_COMPONENTS STM32H7_M7 STM32H7_M4)
endif()

# This section fills the family and ports components list
foreach(COMP ${FreeRTOS_FIND_COMPONENTS})
    string(TOUPPER ${COMP} COMP)
    string(REGEX MATCH "^STM32([A-Z][0-9])([0-9A-Z][0-9][A-Z][0-9A-Z])?_?(M[47])?.*$" FAMILY_COMP ${COMP})
    # Valid family component, so add it (e.g. STM32H7)
    if(CMAKE_MATCH_1)
        list(APPEND FreeRTOS_FIND_COMPONENTS_FAMILIES ${FAMILY_COMP})
        continue()
    endif()
    # Was not a family component, so add it to the port list
    list(APPEND FreeRTOS_FIND_COMPONENTS_PORTS ${COMP})
endforeach()

if(NOT FreeRTOS_FIND_COMPONENTS_PORTS)
    set(FreeRTOS_FIND_COMPONENTS_PORTS ${FreeRTOS_PORTS})
endif()

list(REMOVE_DUPLICATES FreeRTOS_FIND_COMPONENTS)
list(REMOVE_DUPLICATES FreeRTOS_FIND_COMPONENTS_PORTS)
list(REMOVE_DUPLICATES FreeRTOS_FIND_COMPONENTS_FAMILIES)

set(FreeRTOS_HEAPS 1 2 3 4 5)

macro(stm32_find_freertos FreeRTOS_NAMESPACE FREERTOS_PATH)
    find_path(FreeRTOS_COMMON_INCLUDE
        NAMES FreeRTOS.h
        PATHS "${FREERTOS_PATH}" "${FREERTOS_PATH}/FreeRTOS" 
        PATH_SUFFIXES  "Source/include" "include"
        NO_DEFAULT_PATH
    )

    if(NOT FreeRTOS_COMMON_INCLUDE)
        message(WARNING "FreeRTOS common include path not found, build might fail")
    endif()

    list(APPEND FreeRTOS_INCLUDE_DIRS "${FreeRTOS_COMMON_INCLUDE}")

    find_path(FreeRTOS_SOURCE_DIR
        NAMES tasks.c
        PATHS "${FREERTOS_PATH}" "${FREERTOS_PATH}/FreeRTOS"
        PATH_SUFFIXES  "Source"
        NO_DEFAULT_PATH
    )
    if(NOT (TARGET FreeRTOS))
        add_library(FreeRTOS INTERFACE IMPORTED)
        target_sources(FreeRTOS INTERFACE 
            "${FreeRTOS_SOURCE_DIR}/tasks.c"
            "${FreeRTOS_SOURCE_DIR}/list.c"
            "${FreeRTOS_SOURCE_DIR}/queue.c"
        )
        target_include_directories(FreeRTOS INTERFACE "${FreeRTOS_COMMON_INCLUDE}")
    endif()

    if(NOT (TARGET ${FreeRTOS_NAMESPACE}::Coroutine))
        add_library(${FreeRTOS_NAMESPACE}::Coroutine INTERFACE IMPORTED)
        target_sources(${FreeRTOS_NAMESPACE}::Coroutine INTERFACE "${FreeRTOS_SOURCE_DIR}/croutine.c")
        target_link_libraries(${FreeRTOS_NAMESPACE}::Coroutine INTERFACE FreeRTOS)
    endif()

    if(NOT (TARGET ${FreeRTOS_NAMESPACE}::EventGroups))
        add_library(${FreeRTOS_NAMESPACE}::EventGroups INTERFACE IMPORTED)
        target_sources(${FreeRTOS_NAMESPACE}::EventGroups INTERFACE "${FreeRTOS_SOURCE_DIR}/event_groups.c")
        target_link_libraries(${FreeRTOS_NAMESPACE}::EventGroups INTERFACE FreeRTOS)
    endif()

    if(NOT (TARGET ${FreeRTOS_NAMESPACE}::StreamBuffer))
        add_library(${FreeRTOS_NAMESPACE}::StreamBuffer INTERFACE IMPORTED)
        target_sources(${FreeRTOS_NAMESPACE}::StreamBuffer INTERFACE "${FreeRTOS_SOURCE_DIR}/stream_buffer.c")
        target_link_libraries(${FreeRTOS_NAMESPACE}::StreamBuffer INTERFACE FreeRTOS)
    endif()

    if(NOT (TARGET ${FreeRTOS_NAMESPACE}::Timers))
        add_library(${FreeRTOS_NAMESPACE}::Timers INTERFACE IMPORTED)
        target_sources(${FreeRTOS_NAMESPACE}::Timers INTERFACE "${FreeRTOS_SOURCE_DIR}/timers.c")
        target_link_libraries(${FreeRTOS_NAMESPACE}::Timers INTERFACE FreeRTOS)
    endif()

    foreach(HEAP ${FreeRTOS_HEAPS})
        if(NOT (TARGET ${FreeRTOS_NAMESPACE}::Heap::${HEAP}))
            add_library(${FreeRTOS_NAMESPACE}::Heap::${HEAP} INTERFACE IMPORTED)
            target_sources(${FreeRTOS_NAMESPACE}::Heap::${HEAP} INTERFACE "${FreeRTOS_SOURCE_DIR}/portable/MemMang/heap_${HEAP}.c")
            target_link_libraries(${FreeRTOS_NAMESPACE}::Heap::${HEAP} INTERFACE FreeRTOS)
        endif()
    endforeach()

    foreach(PORT ${FreeRTOS_FIND_COMPONENTS_PORTS})
        find_path(FreeRTOS_${PORT}_PATH
            NAMES portmacro.h
            PATHS "${FREERTOS_PATH}" "${FREERTOS_PATH}/FreeRTOS" 
            PATH_SUFFIXES
                "portable/GCC/${PORT}/r0p1"
                "portable/GCC/${PORT}"
                "Source/portable/GCC/${PORT}"
                "Source/portable/GCC/${PORT}/r0p1"
            NO_DEFAULT_PATH
        )

        if(NOT FreeRTOS_${PORT}_PATH)
            message(WARNING "FreeRTOS port path not found, build might fail")
        endif()

        list(APPEND FreeRTOS_INCLUDE_DIRS "${FreeRTOS_${PORT}_PATH}")
        
        find_file(FreeRTOS_${PORT}_SOURCE
            NAMES port.c
            PATHS "${FreeRTOS_${PORT}_PATH}"
            NO_DEFAULT_PATH
        )
        if(NOT (TARGET ${FreeRTOS_NAMESPACE}::${PORT}))
            add_library(${FreeRTOS_NAMESPACE}::${PORT} INTERFACE IMPORTED)
            target_link_libraries(${FreeRTOS_NAMESPACE}::${PORT} INTERFACE FreeRTOS)
            target_sources(${FreeRTOS_NAMESPACE}::${PORT} INTERFACE "${FreeRTOS_${PORT}_SOURCE}")
            target_include_directories(${FreeRTOS_NAMESPACE}::${PORT} INTERFACE "${FreeRTOS_${PORT}_PATH}")
        endif()
        
        if(FreeRTOS_${PORT}_PATH AND 
           FreeRTOS_${PORT}_SOURCE AND 
           FreeRTOS_COMMON_INCLUDE AND
           FreeRTOS_SOURCE_DIR)
           set(FreeRTOS_${PORT}_FOUND TRUE)
        else()
           set(FreeRTOS_${PORT}_FOUND FALSE)
        endif()
    endforeach()
endmacro()

message(STATUS "Search for FreeRTOS ports: ${FreeRTOS_FIND_COMPONENTS_PORTS}")

if(NOT FreeRTOS_FIND_COMPONENTS_FAMILIES)
    stm32_find_freertos(FreeRTOS ${FREERTOS_PATH})
else()
    message(STATUS "Search for FreeRTOS families: ${FreeRTOS_FIND_COMPONENTS_FAMILIES}")

    foreach(COMP ${FreeRTOS_FIND_COMPONENTS_FAMILIES})
        string(TOLOWER ${COMP} COMP_L)
        string(TOUPPER ${COMP} COMP)
        
        string(REGEX MATCH "^STM32([A-Z][0-9])([0-9A-Z][0-9][A-Z][0-9A-Z])?_?(M[47])?.*$" COMP ${COMP})
        
        if((NOT CMAKE_MATCH_1) AND (NOT CMAKE_MATCH_2))
            message(FATAL_ERROR "Unknown FreeRTOS component: ${COMP}")
        endif()
        
        if(CMAKE_MATCH_2)
            set(FAMILY ${CMAKE_MATCH_1})
            set(STM_DEVICES "${CMAKE_MATCH_1}${CMAKE_MATCH_2}")
        else()
            set(FAMILY ${CMAKE_MATCH_1})
            stm32_get_devices_by_family(STM_DEVICES FAMILY ${FAMILY})
        endif()
        
        if(CMAKE_MATCH_3)
            set(CORE ${CMAKE_MATCH_3})
            set(CORE_C "::${CORE}")
            set(CORE_U "_${CORE}")
        else()
            unset(CORE)
            unset(CORE_C)
            unset(CORE_U)
        endif()
        
        string(TOLOWER ${FAMILY} FAMILY_L)
        if(NOT STM32_CUBE_${FAMILY}_PATH)
            set(STM32_CUBE_${FAMILY}_PATH /opt/STM32Cube${FAMILY} CACHE PATH "Path to STM32Cube${FAMILY}")
            message(STATUS "Did not specify STM32_CMSIS_${FAMILY}_PATH, using default STM32_CUBE_${FAMILY}_PATH: ${STM32_CUBE_${FAMILY}_PATH}")
        endif()
        
        stm32_find_freertos(FreeRTOS::STM32::${FAMILY}${CORE_C} ${STM32_CUBE_${FAMILY}_PATH}/Middlewares/Third_Party/FreeRTOS)
        foreach(PORT_COMP ${FreeRTOS_FIND_COMPONENTS_PORTS})
            if(FreeRTOS_${PORT_COMP}_PATH AND 
               FreeRTOS_${PORT_COMP}_SOURCE AND 
               FreeRTOS_COMMON_INCLUDE AND
               FreeRTOS_SOURCE_DIR)
               set(FreeRTOS_${COMP}_FOUND TRUE)
            else()
               set(FreeRTOS_${COMP}_FOUND FALSE)
            endif()
        endforeach()
    endforeach()
endif()

include(FindPackageHandleStandardArgs)
find_package_handle_standard_args(FreeRTOS
    REQUIRED_VARS FreeRTOS_INCLUDE_DIRS
    FOUND_VAR FreeRTOS_FOUND
    HANDLE_COMPONENTS
)<|MERGE_RESOLUTION|>--- conflicted
+++ resolved
@@ -1,9 +1,6 @@
-<<<<<<< HEAD
 # For information about why and how of this file: https://cmake.org/cmake/help/latest/command/find_package.html
-
-=======
 set(FreeRTOS_PORTS ARM_CM0 ARM_CM3 ARM_CM4F ARM_CM7 ARM_CM4_MPU ARM_CM3_MPU ARM_CM7_MPU)
->>>>>>> 8ef7237f
+
 if(NOT FreeRTOS_FIND_COMPONENTS)
     set(FreeRTOS_FIND_COMPONENTS ${FreeRTOS_PORTS})
 endif()
