--- conflicted
+++ resolved
@@ -32,11 +32,7 @@
         if: success()
         timeout-minutes: 10
         run: |
-<<<<<<< HEAD
-          ./fbt resources firmware_latest flash SWD_TRANSPORT_SERIAL=2A0906016415303030303032 FIRMWARE_APP_SET=unit_tests FORCE=1
-=======
           ./fbt flash SWD_TRANSPORT_SERIAL=2A0906016415303030303032 LIB_DEBUG=1 FIRMWARE_APP_SET=unit_tests FORCE=1
->>>>>>> d92b0a82
 
       - name: 'Wait for flipper and format ext'
         id: format_ext
@@ -54,7 +50,8 @@
         run: |
           source scripts/toolchain/fbtenv.sh
           python3 scripts/testing/await_flipper.py ${{steps.device.outputs.flipper}}
-          python3 scripts/storage.py -p ${{steps.device.outputs.flipper}} -f send build/latest/resources /ext
+          python3 scripts/storage.py -p ${{steps.device.outputs.flipper}} -f send assets/resources /ext
+          python3 scripts/storage.py -p ${{steps.device.outputs.flipper}} -f send assets/unit_tests /ext/unit_tests
           python3 scripts/power.py -p ${{steps.device.outputs.flipper}} reboot
           python3 scripts/testing/await_flipper.py ${{steps.device.outputs.flipper}}
 
