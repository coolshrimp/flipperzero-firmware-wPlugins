--- conflicted
+++ resolved
@@ -11,11 +11,7 @@
     runs-on: ubuntu-20.04
     strategy:
       matrix:
-<<<<<<< HEAD
-        family: [H5]
-=======
-        family: [C0, F0, F1, F2, F3, F4, F7, G0, G4, H7, L0, L1, L4, L5, U5, WB, WL, MP1]
->>>>>>> 274dc90e
+        family: [C0, F0, F1, F2, F3, F4, F7, G0, G4, H5, H7, L0, L1, L4, L5, U5, WB, WL, MP1]
       fail-fast: false
 
     steps:
