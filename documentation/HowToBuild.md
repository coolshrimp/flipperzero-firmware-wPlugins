--- conflicted
+++ resolved
@@ -1,40 +1,26 @@
-<<<<<<< HEAD
-
-# How to Build by yourself
-=======
 # How to Build by yourself:
->>>>>>> 121b5e04
 
 ## Install required software
 
 - Git - [Download](https://git-scm.com/downloads) for Windows, on Linux/Mac install via package manager (`brew`, `apt`, ...)
 
 For development:
-
 - Git
-- VSCode (Optional)
+- VSCode
 
 ## Clone the Repository
 
-You should clone with
-
+You should clone with 
 ```shell
-git clone --recursive https://github.com/RogueMaster/flipperzero-firmware-wPlugins.git
+$ git clone --recursive https://github.com/DarkFlippers/unleashed-firmware.git
 ```
-<<<<<<< HEAD
-## VSCode integration (Optional)
-=======
 
 ## VSCode integration
->>>>>>> 121b5e04
 
 `fbt` includes basic development environment configuration for VSCode. Run `./fbt vscode_dist` to deploy it. That will copy the initial environment configuration to the `.vscode` folder. After that, you can use that configuration by starting VSCode and choosing the firmware root folder in the `File > Open Folder` menu.
 
-## Building
+# Build on Linux/macOS
 
-<<<<<<< HEAD
-Check out [documentation/fbt.md](fbt.md) for details on building and flashing firmware.
-=======
 Check out `documentation/fbt.md` for details on building and flashing firmware. 
 
 ### Compile plugin and run it on connected flipper
@@ -50,7 +36,6 @@
 ```
 
 ### Compile everything for release + get updater package to update from microSD card
->>>>>>> 121b5e04
 
 ```sh
 ./fbt COMPACT=1 DEBUG=0 updater_package
@@ -66,16 +51,11 @@
 
 ### Compile everything for development
 
-<<<<<<< HEAD
-```sh
-./fbt.cmd FIRMWARE_APP_SET=debug_pack updater_package
-=======
 ```powershell
 ./fbt.cmd updater_package
->>>>>>> 121b5e04
 ```
 
-Production standard Options
+### Compile everything for release + get updater package to update from microSD card
 
 ```powershell
 ./fbt.cmd COMPACT=1 DEBUG=0 updater_package
@@ -85,10 +65,6 @@
 
 Check `dist/` for build outputs.
 
-<<<<<<< HEAD
-Use **`flipper-z-{target}-update-{suffix}.tgz`** to flash your device.
-=======
 Use `flipper-z-{target}-update-{suffix}.tgz` to flash your device.
->>>>>>> 121b5e04
 
 If compilation fails, make sure all submodules are all initialized. Either clone with `--recursive` or use `git submodule update --init --recursive`.