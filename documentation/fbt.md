--- conflicted
+++ resolved
@@ -71,11 +71,7 @@
 - `debug` - build and flash firmware, then attach with gdb with firmware's .elf loaded.
 - `debug_other`, `debug_other_blackmagic` - attach GDB without loading any `.elf`. It will allow you to manually add external `.elf` files with `add-symbol-file` in GDB.
 - `updater_debug` - attach GDB with the updater's `.elf` loaded.
-<<<<<<< HEAD
-- `devboard_flash` - update WiFi dev board with the latest release firmware. You can specify update channel by adding `ARGS="-c dev"` to the command line.
-=======
 - `devboard_flash` - Update WiFi dev board. Supports `ARGS="..."` to pass extra arguments to the update script, e.g. `ARGS="-c dev"`.
->>>>>>> 4b7ca736
 - `blackmagic` - debug firmware with Blackmagic probe (WiFi dev board).
 - `openocd` - just start OpenOCD. You can pass extra arguments with `ARGS="..."`.
 - `get_blackmagic` - output the blackmagic address in the GDB remote format. Useful for IDE integration.
