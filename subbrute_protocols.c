--- conflicted
+++ resolved
@@ -432,13 +432,10 @@
     [MagellanFileProtocol] = "Magellan",
     [IntertechnoV3FileProtocol] = "Intertechno_V3",
     [AnsonicFileProtocol] = "Ansonic",
-<<<<<<< HEAD
     [SMC5326FileProtocol] = "SMC5326",
     [UNILARMFileProtocol] = "SMC5326",
     [PT2260FileProtocol] = "Princeton",
-=======
     [HoneywellFileProtocol] = "Honeywell",
->>>>>>> b6db4f5a
     [UnknownFileProtocol] = "Unknown"};
 
 /**
