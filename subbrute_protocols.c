--- conflicted
+++ resolved
@@ -480,15 +480,9 @@
     uint8_t bits,
     uint8_t te,
     uint8_t repeat,
-<<<<<<< HEAD
-    uint8_t load_index,
-    bool two_bytes,
-    uint64_t file_key) {
-=======
     uint8_t bit_index,
     uint64_t file_key,
     bool two_bytes) {
->>>>>>> 112ad271
     FuriString* candidate = furi_string_alloc();
     // char subbrute_payload_byte[8];
     //furi_string_set_str(candidate, file_key);
