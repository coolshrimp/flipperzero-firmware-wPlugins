--- conflicted
+++ resolved
@@ -37,11 +37,7 @@
     FuriThread* thread;
     FuriMessageQueue* command_queue;
     bool enable_adv;
-<<<<<<< HEAD
-
-=======
     // API for BLE beacon plugin
->>>>>>> 45fd5ef9
     size_t custom_adv_len;
     const uint8_t* custom_adv_data;
 } Gap;
@@ -437,10 +433,7 @@
         }
     }
     // Configure advertising
-<<<<<<< HEAD
-=======
     // API For BLE beacon plugin
->>>>>>> 45fd5ef9
     if(gap->custom_adv_data) {
         // Custom adv logic from https://techryptic.github.io/2023/09/01/Annoying-Apple-Fans/
         static const uint16_t gap_appearance = 0x0000; //GAP_APPEARANCE_UNKNOWN
@@ -456,10 +449,7 @@
         status = aci_gap_delete_ad_type(AD_TYPE_TX_POWER_LEVEL);
         status = aci_gap_update_adv_data(gap->custom_adv_len, gap->custom_adv_data);
     } else {
-<<<<<<< HEAD
-=======
         // Default adv logic
->>>>>>> 45fd5ef9
         status = aci_gap_set_discoverable(
             ADV_IND,
             min_interval,
@@ -592,11 +582,7 @@
     return 0;
 }
 
-<<<<<<< HEAD
-=======
 // API For BLE beacon plugin
-
->>>>>>> 45fd5ef9
 void gap_set_custom_adv_data(size_t adv_len, const uint8_t* adv_data) {
     gap->custom_adv_len = adv_len;
     gap->custom_adv_data = adv_data;
