<<<<<<< HEAD
/**
 ******************************************************************************
 * @file    user_diskio.c
 * @brief   This file includes a diskio driver skeleton to be completed by the user.
 ******************************************************************************
 * @attention
 *
 * <h2><center>&copy; Copyright (c) 2020 STMicroelectronics.
 * All rights reserved.</center></h2>
 *
 * This software component is licensed by ST under Ultimate Liberty license
 * SLA0044, the "License"; You may not use this file except in compliance with
 * the License. You may obtain a copy of the License at:
 *                             www.st.com/SLA0044
 *
 ******************************************************************************
 */

=======
>>>>>>> 445a1aa7
#include "user_diskio.h"
#include <furi_hal.h>
#include "sector_cache.h"

static volatile DSTATUS Stat = STA_NOINIT;

static DSTATUS driver_check_status(BYTE lun) {
    UNUSED(lun);
    Stat = STA_NOINIT;
    if(sd_get_card_state() == SdSpiStatusOK) {
        Stat &= ~STA_NOINIT;
    }

    return Stat;
}

static DSTATUS driver_initialize(BYTE pdrv);
static DSTATUS driver_status(BYTE pdrv);
static DRESULT driver_read(BYTE pdrv, BYTE* buff, DWORD sector, UINT count);
static DRESULT driver_write(BYTE pdrv, const BYTE* buff, DWORD sector, UINT count);
static DRESULT driver_ioctl(BYTE pdrv, BYTE cmd, void* buff);

Diskio_drvTypeDef sd_fatfs_driver = {
    driver_initialize,
    driver_status,
    driver_read,
    driver_write,
    driver_ioctl,
};

static inline bool sd_cache_get(uint32_t address, uint32_t* data) {
    uint8_t* cached_data = sector_cache_get(address);
    if(cached_data) {
        memcpy(data, cached_data, SD_BLOCK_SIZE);
        return true;
    }
    return false;
}

static inline void sd_cache_put(uint32_t address, uint32_t* data) {
    sector_cache_put(address, (uint8_t*)data);
}

static inline void sd_cache_invalidate_range(uint32_t start_sector, uint32_t end_sector) {
    sector_cache_invalidate_range(start_sector, end_sector);
}

static inline void sd_cache_invalidate_all() {
    sector_cache_init();
}

static bool sd_device_read(uint32_t* buff, uint32_t sector, uint32_t count) {
    bool result = false;

    furi_hal_spi_acquire(&furi_hal_spi_bus_handle_sd_fast);
    furi_hal_sd_spi_handle = &furi_hal_spi_bus_handle_sd_fast;

    if(sd_read_blocks(buff, sector, count, SD_TIMEOUT_MS) == SdSpiStatusOK) {
        FuriHalCortexTimer timer = furi_hal_cortex_timer_get(SD_TIMEOUT_MS * 1000);

        /* wait until the read operation is finished */
        result = true;
        while(sd_get_card_state() != SdSpiStatusOK) {
            if(furi_hal_cortex_timer_is_expired(timer)) {
                result = false;
                break;
            }
        }
    }

    furi_hal_sd_spi_handle = NULL;
    furi_hal_spi_release(&furi_hal_spi_bus_handle_sd_fast);

    return result;
}

static bool sd_device_write(uint32_t* buff, uint32_t sector, uint32_t count) {
    bool result = false;

    furi_hal_spi_acquire(&furi_hal_spi_bus_handle_sd_fast);
    furi_hal_sd_spi_handle = &furi_hal_spi_bus_handle_sd_fast;

    if(sd_write_blocks(buff, sector, count, SD_TIMEOUT_MS) == SdSpiStatusOK) {
        FuriHalCortexTimer timer = furi_hal_cortex_timer_get(SD_TIMEOUT_MS * 1000);

        /* wait until the Write operation is finished */
        result = true;
        while(sd_get_card_state() != SdSpiStatusOK) {
            if(furi_hal_cortex_timer_is_expired(timer)) {
                sd_cache_invalidate_all();

                result = false;
                break;
            }
        }
    }

    furi_hal_sd_spi_handle = NULL;
    furi_hal_spi_release(&furi_hal_spi_bus_handle_sd_fast);

    return result;
}

/**
  * @brief  Initializes a Drive
  * @param  pdrv: Physical drive number (0..)
  * @retval DSTATUS: Operation status
  */
static DSTATUS driver_initialize(BYTE pdrv) {
    furi_hal_spi_acquire(&furi_hal_spi_bus_handle_sd_fast);
    furi_hal_sd_spi_handle = &furi_hal_spi_bus_handle_sd_fast;

    DSTATUS status = driver_check_status(pdrv);

    furi_hal_sd_spi_handle = NULL;
    furi_hal_spi_release(&furi_hal_spi_bus_handle_sd_fast);

    return status;
}

/**
  * @brief  Gets Disk Status 
  * @param  pdrv: Physical drive number (0..)
  * @retval DSTATUS: Operation status
  */
static DSTATUS driver_status(BYTE pdrv) {
    UNUSED(pdrv);
    return Stat;
}

/**
  * @brief  Reads Sector(s) 
  * @param  pdrv: Physical drive number (0..)
  * @param  *buff: Data buffer to store read data
  * @param  sector: Sector address (LBA)
  * @param  count: Number of sectors to read (1..128)
  * @retval DRESULT: Operation result
  */
static DRESULT driver_read(BYTE pdrv, BYTE* buff, DWORD sector, UINT count) {
    UNUSED(pdrv);

    bool result;
    bool single_sector = count == 1;

    if(single_sector) {
        if(sd_cache_get(sector, (uint32_t*)buff)) {
            return RES_OK;
        }
    }

    result = sd_device_read((uint32_t*)buff, (uint32_t)(sector), count);

    if(!result) {
        uint8_t counter = sd_max_mount_retry_count();

        while(result == false && counter > 0 && hal_sd_detect()) {
            SdSpiStatus status;

            if((counter % 2) == 0) {
                // power reset sd card
                status = sd_init(true);
            } else {
                status = sd_init(false);
            }

            if(status == SdSpiStatusOK) {
                result = sd_device_read((uint32_t*)buff, (uint32_t)(sector), count);
            }
            counter--;
        }
    }

    if(single_sector && result == true) {
        sd_cache_put(sector, (uint32_t*)buff);
    }

    return result ? RES_OK : RES_ERROR;
}

/**
  * @brief  Writes Sector(s)  
  * @param  pdrv: Physical drive number (0..)
  * @param  *buff: Data to be written
  * @param  sector: Sector address (LBA)
  * @param  count: Number of sectors to write (1..128)
  * @retval DRESULT: Operation result
  */
static DRESULT driver_write(BYTE pdrv, const BYTE* buff, DWORD sector, UINT count) {
    UNUSED(pdrv);
    bool result;

    sd_cache_invalidate_range(sector, sector + count);

    result = sd_device_write((uint32_t*)buff, (uint32_t)(sector), count);

    if(!result) {
        uint8_t counter = sd_max_mount_retry_count();

        while(result == false && counter > 0 && hal_sd_detect()) {
            SdSpiStatus status;

            if((counter % 2) == 0) {
                // power reset sd card
                status = sd_init(true);
            } else {
                status = sd_init(false);
            }

            if(status == SdSpiStatusOK) {
                result = sd_device_write((uint32_t*)buff, (uint32_t)(sector), count);
            }
            counter--;
        }
    }

    return result ? RES_OK : RES_ERROR;
}

/**
  * @brief  I/O control operation  
  * @param  pdrv: Physical drive number (0..)
  * @param  cmd: Control code
  * @param  *buff: Buffer to send/receive control data
  * @retval DRESULT: Operation result
  */
static DRESULT driver_ioctl(BYTE pdrv, BYTE cmd, void* buff) {
    UNUSED(pdrv);
    DRESULT res = RES_ERROR;
    SD_CardInfo CardInfo;

    if(Stat & STA_NOINIT) return RES_NOTRDY;

    furi_hal_spi_acquire(&furi_hal_spi_bus_handle_sd_fast);
    furi_hal_sd_spi_handle = &furi_hal_spi_bus_handle_sd_fast;

    switch(cmd) {
    /* Make sure that no pending write process */
    case CTRL_SYNC:
        res = RES_OK;
        break;

    /* Get number of sectors on the disk (DWORD) */
    case GET_SECTOR_COUNT:
        sd_get_card_info(&CardInfo);
        *(DWORD*)buff = CardInfo.LogBlockNbr;
        res = RES_OK;
        break;

    /* Get R/W sector size (WORD) */
    case GET_SECTOR_SIZE:
        sd_get_card_info(&CardInfo);
        *(WORD*)buff = CardInfo.LogBlockSize;
        res = RES_OK;
        break;

    /* Get erase block size in unit of sector (DWORD) */
    case GET_BLOCK_SIZE:
        sd_get_card_info(&CardInfo);
        *(DWORD*)buff = CardInfo.LogBlockSize;
        res = RES_OK;
        break;

    default:
        res = RES_PARERR;
    }

    furi_hal_sd_spi_handle = NULL;
    furi_hal_spi_release(&furi_hal_spi_bus_handle_sd_fast);

    return res;
<<<<<<< HEAD
}

/************************ (C) COPYRIGHT STMicroelectronics *****END OF FILE****/
=======
}
>>>>>>> 445a1aa7
<|MERGE_RESOLUTION|>--- conflicted
+++ resolved
@@ -1,24 +1,3 @@
-<<<<<<< HEAD
-/**
- ******************************************************************************
- * @file    user_diskio.c
- * @brief   This file includes a diskio driver skeleton to be completed by the user.
- ******************************************************************************
- * @attention
- *
- * <h2><center>&copy; Copyright (c) 2020 STMicroelectronics.
- * All rights reserved.</center></h2>
- *
- * This software component is licensed by ST under Ultimate Liberty license
- * SLA0044, the "License"; You may not use this file except in compliance with
- * the License. You may obtain a copy of the License at:
- *                             www.st.com/SLA0044
- *
- ******************************************************************************
- */
-
-=======
->>>>>>> 445a1aa7
 #include "user_diskio.h"
 #include <furi_hal.h>
 #include "sector_cache.h"
@@ -289,10 +268,4 @@
     furi_hal_spi_release(&furi_hal_spi_bus_handle_sd_fast);
 
     return res;
-<<<<<<< HEAD
-}
-
-/************************ (C) COPYRIGHT STMicroelectronics *****END OF FILE****/
-=======
-}
->>>>>>> 445a1aa7
+}