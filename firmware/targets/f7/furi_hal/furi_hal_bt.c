#include <furi_hal_bt.h>

#include <ble/ble.h>
#include <interface/patterns/ble_thread/shci/shci.h>

#include <stm32wbxx.h>
#include <stm32wbxx_ll_hsem.h>

#include <hsem_map.h>

#include <furi_hal_version.h>
#include <furi_hal_bt_hid.h>
#include <furi_hal_bt_serial.h>
#include <furi_hal_bus.c>
#include "battery_service.h"

#include <furi.h>

#define TAG "FuriHalBt"

/* Time, in ms, to wait for mode transition before crashing */
#define C2_MODE_SWITCH_TIMEOUT 10000

#define FURI_HAL_BT_HARDFAULT_INFO_MAGIC 0x1170FD0F

typedef struct {
    FuriMutex* core2_mtx;
    FuriTimer* hardfault_check_timer;
    FuriHalBtStack stack;
} FuriHalBt;

static FuriHalBt furi_hal_bt = {
    .core2_mtx = NULL,
    .hardfault_check_timer = NULL,
    .stack = FuriHalBtStackUnknown,
};

typedef void (*FuriHalBtProfileStart)(void);
typedef void (*FuriHalBtProfileStop)(void);

typedef struct {
    FuriHalBtProfileStart start;
    FuriHalBtProfileStart stop;
    GapConfig config;
    uint16_t appearance_char;
    uint16_t advertise_service_uuid;
} FuriHalBtProfileConfig;

FuriHalBtProfileConfig profile_config[FuriHalBtProfileNumber] = {
    [FuriHalBtProfileSerial] =
        {
            .start = furi_hal_bt_serial_start,
            .stop = furi_hal_bt_serial_stop,
            .config =
                {
                    .adv_service_uuid = 0x3080,
                    .appearance_char = 0x8600,
                    .bonding_mode = true,
                    .pairing_method = GapPairingPinCodeShow,
                    .mac_address = FURI_HAL_BT_DEFAULT_MAC_ADDR,
                    .conn_param =
                        {
                            .conn_int_min = 0x18, // 30 ms
                            .conn_int_max = 0x24, // 45 ms
                            .slave_latency = 0,
                            .supervisor_timeout = 0,
                        },
                },
        },
    [FuriHalBtProfileHidKeyboard] =
        {
            .start = furi_hal_bt_hid_start,
            .stop = furi_hal_bt_hid_stop,
            .config =
                {
                    .adv_service_uuid = HUMAN_INTERFACE_DEVICE_SERVICE_UUID,
                    .appearance_char = GAP_APPEARANCE_KEYBOARD,
                    .bonding_mode = true,
                    .pairing_method = GapPairingPinCodeVerifyYesNo,
                    .mac_address = FURI_HAL_BT_DEFAULT_MAC_ADDR,
                    .conn_param =
                        {
                            .conn_int_min = 0x18, // 30 ms
                            .conn_int_max = 0x24, // 45 ms
                            .slave_latency = 0,
                            .supervisor_timeout = 0,
                        },
                },
        },
};
FuriHalBtProfileConfig* current_profile = NULL;

static void furi_hal_bt_hardfault_check(void* context) {
    UNUSED(context);
    if(furi_hal_bt_get_hardfault_info()) {
        furi_crash("ST(R) Copro(R) HardFault");
    }
}

void furi_hal_bt_init() {
    furi_hal_bus_enable(FuriHalBusHSEM);
    furi_hal_bus_enable(FuriHalBusIPCC);
    furi_hal_bus_enable(FuriHalBusAES2);
    furi_hal_bus_enable(FuriHalBusPKA);
    furi_hal_bus_enable(FuriHalBusCRC);

    if(!furi_hal_bt.core2_mtx) {
        furi_hal_bt.core2_mtx = furi_mutex_alloc(FuriMutexTypeNormal);
        furi_assert(furi_hal_bt.core2_mtx);
    }

    if(!furi_hal_bt.hardfault_check_timer) {
        furi_hal_bt.hardfault_check_timer =
            furi_timer_alloc(furi_hal_bt_hardfault_check, FuriTimerTypePeriodic, NULL);
        furi_timer_start(furi_hal_bt.hardfault_check_timer, 5000);
    }

    // Explicitly tell that we are in charge of CLK48 domain
    furi_check(LL_HSEM_1StepLock(HSEM, CFG_HW_CLK48_CONFIG_SEMID) == 0);

    // Start Core2
    ble_glue_init();
}

void furi_hal_bt_lock_core2() {
    furi_assert(furi_hal_bt.core2_mtx);
    furi_check(furi_mutex_acquire(furi_hal_bt.core2_mtx, FuriWaitForever) == FuriStatusOk);
}

void furi_hal_bt_unlock_core2() {
    furi_assert(furi_hal_bt.core2_mtx);
    furi_check(furi_mutex_release(furi_hal_bt.core2_mtx) == FuriStatusOk);
}

static bool furi_hal_bt_radio_stack_is_supported(const BleGlueC2Info* info) {
    bool supported = false;
    if(info->StackType == INFO_STACK_TYPE_BLE_LIGHT) {
        if(info->VersionMajor >= FURI_HAL_BT_STACK_VERSION_MAJOR &&
           info->VersionMinor >= FURI_HAL_BT_STACK_VERSION_MINOR) {
            furi_hal_bt.stack = FuriHalBtStackLight;
            supported = true;
        }
    } else if(info->StackType == INFO_STACK_TYPE_BLE_FULL) {
        if(info->VersionMajor >= FURI_HAL_BT_STACK_VERSION_MAJOR &&
           info->VersionMinor >= FURI_HAL_BT_STACK_VERSION_MINOR) {
            furi_hal_bt.stack = FuriHalBtStackFull;
            supported = true;
        }
    } else {
        furi_hal_bt.stack = FuriHalBtStackUnknown;
    }
    return supported;
}

bool furi_hal_bt_start_radio_stack() {
    bool res = false;
    furi_assert(furi_hal_bt.core2_mtx);

    furi_mutex_acquire(furi_hal_bt.core2_mtx, FuriWaitForever);

    // Explicitly tell that we are in charge of CLK48 domain
    furi_check(LL_HSEM_1StepLock(HSEM, CFG_HW_CLK48_CONFIG_SEMID) == 0);

    do {
        // Wait until C2 is started or timeout
        if(!ble_glue_wait_for_c2_start(FURI_HAL_BT_C2_START_TIMEOUT)) {
            FURI_LOG_E(TAG, "Core2 start failed");
            ble_glue_thread_stop();
            break;
        }

        // If C2 is running, start radio stack fw
        if(!furi_hal_bt_ensure_c2_mode(BleGlueC2ModeStack)) {
            break;
        }

        // Check whether we support radio stack
        const BleGlueC2Info* c2_info = ble_glue_get_c2_info();
        if(!furi_hal_bt_radio_stack_is_supported(c2_info)) {
            FURI_LOG_E(TAG, "Unsupported radio stack");
            // Don't stop SHCI for crypto enclave support
            break;
        }
        // Starting radio stack
        if(!ble_glue_start()) {
            FURI_LOG_E(TAG, "Failed to start radio stack");
            ble_glue_thread_stop();
            ble_app_thread_stop();
            break;
        }
        res = true;
    } while(false);
    furi_mutex_release(furi_hal_bt.core2_mtx);

    return res;
}

FuriHalBtStack furi_hal_bt_get_radio_stack() {
    return furi_hal_bt.stack;
}

bool furi_hal_bt_is_ble_gatt_gap_supported() {
    if(furi_hal_bt.stack == FuriHalBtStackLight || furi_hal_bt.stack == FuriHalBtStackFull) {
        return true;
    } else {
        return false;
    }
}

bool furi_hal_bt_is_testing_supported() {
    if(furi_hal_bt.stack == FuriHalBtStackFull) {
        return true;
    } else {
        return false;
    }
}

bool furi_hal_bt_start_app(FuriHalBtProfile profile, GapEventCallback event_cb, void* context) {
    furi_assert(event_cb);
    furi_assert(profile < FuriHalBtProfileNumber);
    bool ret = false;

    do {
        if(!ble_glue_is_radio_stack_ready()) {
            FURI_LOG_E(TAG, "Can't start BLE App - radio stack did not start");
            break;
        }
        if(!furi_hal_bt_is_ble_gatt_gap_supported()) {
            FURI_LOG_E(TAG, "Can't start Ble App - unsupported radio stack");
            break;
        }
        GapConfig* config = &profile_config[profile].config;
        // Configure GAP
        if(profile == FuriHalBtProfileSerial) {
            // Set mac address
            memcpy(
                config->mac_address, furi_hal_version_get_ble_mac(), sizeof(config->mac_address));
            // Set advertise name
            strlcpy(
                config->adv_name,
                furi_hal_version_get_ble_local_device_name_ptr(),
                FURI_HAL_BT_ADV_NAME_LENGTH);

            config->adv_service_uuid |= furi_hal_version_get_hw_color();
        } else if(profile == FuriHalBtProfileHidKeyboard) {
            // Change MAC address for HID profile
            const uint8_t* normal_mac = furi_hal_version_get_ble_mac();
            uint8_t empty_mac[sizeof(config->mac_address)] = FURI_HAL_BT_EMPTY_MAC_ADDR;
            uint8_t default_mac[sizeof(config->mac_address)] = FURI_HAL_BT_DEFAULT_MAC_ADDR;
            if(memcmp(config->mac_address, empty_mac, sizeof(config->mac_address)) == 0 ||
               memcmp(config->mac_address, normal_mac, sizeof(config->mac_address)) == 0 ||
               memcmp(config->mac_address, default_mac, sizeof(config->mac_address)) == 0) {
                memcpy(config->mac_address, normal_mac, sizeof(config->mac_address));
                config->mac_address[2]++;
            }
            // Change name Flipper -> Control
            if(strnlen(config->adv_name, FURI_HAL_BT_ADV_NAME_LENGTH) < 2 ||
               strnlen(config->adv_name + 1, FURI_HAL_BT_ADV_NAME_LENGTH - 1) < 1) {
                snprintf(
                    config->adv_name,
                    FURI_HAL_BT_ADV_NAME_LENGTH,
                    "%cControl %s",
                    AD_TYPE_COMPLETE_LOCAL_NAME,
                    furi_hal_version_get_name_ptr());
            }
        }
        if(!gap_init(config, event_cb, context)) {
            gap_thread_stop();
            FURI_LOG_E(TAG, "Failed to init GAP");
            break;
        }
        // Start selected profile services
        if(furi_hal_bt_is_ble_gatt_gap_supported()) {
            profile_config[profile].start();
        }
        ret = true;
    } while(false);
    current_profile = &profile_config[profile];

    return ret;
}

void furi_hal_bt_reinit() {
    FURI_LOG_I(TAG, "Disconnect and stop advertising");
    furi_hal_bt_stop_advertising();

    FURI_LOG_I(TAG, "Stop current profile services");
    current_profile->stop();

    // Magic happens here
    hci_reset();

    FURI_LOG_I(TAG, "Stop BLE related RTOS threads");
    ble_app_thread_stop();
    gap_thread_stop();

    FURI_LOG_I(TAG, "Reset SHCI");
    furi_check(ble_glue_reinit_c2());

    furi_delay_ms(100);
    ble_glue_thread_stop();

    furi_hal_bus_disable(FuriHalBusHSEM);
    furi_hal_bus_disable(FuriHalBusIPCC);
    furi_hal_bus_disable(FuriHalBusAES2);
    furi_hal_bus_disable(FuriHalBusPKA);
    furi_hal_bus_disable(FuriHalBusCRC);

    FURI_LOG_I(TAG, "Start BT initialization");
    furi_hal_bt_init();

    furi_hal_bt_start_radio_stack();
}

bool furi_hal_bt_change_app(FuriHalBtProfile profile, GapEventCallback event_cb, void* context) {
    furi_assert(event_cb);
    furi_assert(profile < FuriHalBtProfileNumber);
    bool ret = true;

    furi_hal_bt_reinit();

    ret = furi_hal_bt_start_app(profile, event_cb, context);
    if(ret) {
        current_profile = &profile_config[profile];
    }
    return ret;
}

bool furi_hal_bt_is_active() {
    return gap_get_state() > GapStateIdle;
}

bool furi_hal_bt_is_connected() {
    return gap_get_state() == GapStateConnected;
}

void furi_hal_bt_start_advertising() {
    if(gap_get_state() == GapStateIdle) {
        gap_start_advertising();
    }
}

void furi_hal_bt_stop_advertising() {
    if(furi_hal_bt_is_active()) {
        gap_stop_advertising();
        while(furi_hal_bt_is_active()) {
            furi_delay_tick(1);
        }
    }
}

void furi_hal_bt_update_battery_level(uint8_t battery_level) {
    if(battery_svc_is_started()) {
        battery_svc_update_level(battery_level);
    }
}

void furi_hal_bt_update_power_state() {
    if(battery_svc_is_started()) {
        battery_svc_update_power_state();
    }
}

void furi_hal_bt_get_key_storage_buff(uint8_t** key_buff_addr, uint16_t* key_buff_size) {
    ble_app_get_key_storage_buff(key_buff_addr, key_buff_size);
}

void furi_hal_bt_set_key_storage_change_callback(
    BleGlueKeyStorageChangedCallback callback,
    void* context) {
    furi_assert(callback);
    ble_glue_set_key_storage_changed_callback(callback, context);
}

void furi_hal_bt_nvm_sram_sem_acquire() {
    while(LL_HSEM_1StepLock(HSEM, CFG_HW_BLE_NVM_SRAM_SEMID)) {
        furi_thread_yield();
    }
}

void furi_hal_bt_nvm_sram_sem_release() {
    LL_HSEM_ReleaseLock(HSEM, CFG_HW_BLE_NVM_SRAM_SEMID, 0);
}

bool furi_hal_bt_clear_white_list() {
    furi_hal_bt_nvm_sram_sem_acquire();
    tBleStatus status = aci_gap_clear_security_db();
    if(status) {
        FURI_LOG_E(TAG, "Clear while list failed with status %d", status);
    }
    furi_hal_bt_nvm_sram_sem_release();
    return status != BLE_STATUS_SUCCESS;
}

void furi_hal_bt_dump_state(FuriString* buffer) {
    if(furi_hal_bt_is_alive()) {
        uint8_t HCI_Version;
        uint16_t HCI_Revision;
        uint8_t LMP_PAL_Version;
        uint16_t Manufacturer_Name;
        uint16_t LMP_PAL_Subversion;

        tBleStatus ret = hci_read_local_version_information(
            &HCI_Version, &HCI_Revision, &LMP_PAL_Version, &Manufacturer_Name, &LMP_PAL_Subversion);

        furi_string_cat_printf(
            buffer,
            "Ret: %d, HCI_Version: %d, HCI_Revision: %d, LMP_PAL_Version: %d, Manufacturer_Name: %d, LMP_PAL_Subversion: %d",
            ret,
            HCI_Version,
            HCI_Revision,
            LMP_PAL_Version,
            Manufacturer_Name,
            LMP_PAL_Subversion);
    } else {
        furi_string_cat_printf(buffer, "BLE not ready");
    }
}

bool furi_hal_bt_is_alive() {
    return ble_glue_is_alive();
}

void furi_hal_bt_start_tone_tx(uint8_t channel, uint8_t power) {
    aci_hal_set_tx_power_level(0, power);
    aci_hal_tone_start(channel, 0);
}

void furi_hal_bt_stop_tone_tx() {
    aci_hal_tone_stop();
}

void furi_hal_bt_start_packet_tx(uint8_t channel, uint8_t pattern, uint8_t datarate) {
    hci_le_enhanced_transmitter_test(channel, 0x25, pattern, datarate);
}

void furi_hal_bt_start_packet_rx(uint8_t channel, uint8_t datarate) {
    hci_le_enhanced_receiver_test(channel, datarate, 0);
}

uint16_t furi_hal_bt_stop_packet_test() {
    uint16_t num_of_packets = 0;
    hci_le_test_end(&num_of_packets);
    return num_of_packets;
}

void furi_hal_bt_start_rx(uint8_t channel) {
    aci_hal_rx_start(channel);
}

float furi_hal_bt_get_rssi() {
    float val;
    uint8_t rssi_raw[3];

    if(aci_hal_read_raw_rssi(rssi_raw) != BLE_STATUS_SUCCESS) {
        return 0.0f;
    }

    // Some ST magic with rssi
    uint8_t agc = rssi_raw[2] & 0xFF;
    int rssi = (((int)rssi_raw[1] << 8) & 0xFF00) + (rssi_raw[0] & 0xFF);
    if(rssi == 0 || agc > 11) {
        val = -127.0;
    } else {
        val = agc * 6.0f - 127.0f;
        while(rssi > 30) {
            val += 6.0;
            rssi >>= 1;
        }
        val += (float)((417 * rssi + 18080) >> 10);
    }
    return val;
}

/** fill the RSSI of the remote host of the bt connection and returns the last 
 *  time the RSSI was updated
 * 
*/
uint32_t furi_hal_bt_get_conn_rssi(uint8_t* rssi) {
    int8_t ret_rssi = 0;
    uint32_t since = gap_get_remote_conn_rssi(&ret_rssi);

    if(ret_rssi == 127 || since == 0) return 0;

    *rssi = (uint8_t)abs(ret_rssi);

    return since;
}

<<<<<<< HEAD
=======
// API for BLE beacon plugin
bool furi_hal_bt_custom_adv_set(const uint8_t* adv_data, size_t adv_len) {
    tBleStatus status = aci_gap_additional_beacon_set_data(adv_len, adv_data);
    if(status) {
        FURI_LOG_E(TAG, "custom_adv_set failed %d", status);
        return false;
    } else {
        FURI_LOG_D(TAG, "custom_adv_set success");
        return true;
    }
}

bool furi_hal_bt_custom_adv_start(
    uint16_t min_interval,
    uint16_t max_interval,
    uint8_t mac_type,
    const uint8_t mac_addr[GAP_MAC_ADDR_SIZE],
    uint8_t power_amp_level) {
    tBleStatus status = aci_gap_additional_beacon_start(
        min_interval / 0.625, // Millis to gap time
        max_interval / 0.625, // Millis to gap time
        0b00000111, // All 3 channels
        mac_type,
        mac_addr,
        power_amp_level);
    if(status) {
        FURI_LOG_E(TAG, "custom_adv_start failed %d", status);
        return false;
    } else {
        FURI_LOG_D(TAG, "custom_adv_start success");
        return true;
    }
}

bool furi_hal_bt_custom_adv_stop() {
    tBleStatus status = aci_gap_additional_beacon_stop();
    if(status) {
        FURI_LOG_E(TAG, "custom_adv_stop failed %d", status);
        return false;
    } else {
        FURI_LOG_D(TAG, "custom_adv_stop success");
        return true;
    }
}

>>>>>>> f7f9250e
void furi_hal_bt_reverse_mac_addr(uint8_t mac_addr[GAP_MAC_ADDR_SIZE]) {
    uint8_t tmp;
    for(size_t i = 0; i < GAP_MAC_ADDR_SIZE / 2; i++) {
        tmp = mac_addr[i];
        mac_addr[i] = mac_addr[GAP_MAC_ADDR_SIZE - 1 - i];
        mac_addr[GAP_MAC_ADDR_SIZE - 1 - i] = tmp;
    }
}

void furi_hal_bt_set_profile_adv_name(
    FuriHalBtProfile profile,
    const char name[FURI_HAL_BT_ADV_NAME_LENGTH]) {
    furi_assert(profile < FuriHalBtProfileNumber);
    furi_assert(name);

    if(strlen(name) == 0) {
<<<<<<< HEAD
        memset(
            &(profile_config[profile].config.adv_name[1]),
            0,
            strlen(&(profile_config[profile].config.adv_name[1])));
    } else {
        profile_config[profile].config.adv_name[0] = AD_TYPE_COMPLETE_LOCAL_NAME;
        memcpy(&(profile_config[profile].config.adv_name[1]), name, FURI_HAL_BT_ADV_NAME_LENGTH);
=======
        memset(&(profile_config[profile].config.adv_name[1]), 0, FURI_HAL_BT_ADV_NAME_LENGTH - 1);
    } else {
        profile_config[profile].config.adv_name[0] = AD_TYPE_COMPLETE_LOCAL_NAME;
        strlcpy(
            &(profile_config[profile].config.adv_name[1]),
            name,
            FURI_HAL_BT_ADV_NAME_LENGTH - 1 /* BLE symbol */);
>>>>>>> f7f9250e
    }
}

const char* furi_hal_bt_get_profile_adv_name(FuriHalBtProfile profile) {
    furi_assert(profile < FuriHalBtProfileNumber);
    return &(profile_config[profile].config.adv_name[1]);
}

void furi_hal_bt_set_profile_mac_addr(
    FuriHalBtProfile profile,
    const uint8_t mac_addr[GAP_MAC_ADDR_SIZE]) {
    furi_assert(profile < FuriHalBtProfileNumber);
    furi_assert(mac_addr);

    memcpy(profile_config[profile].config.mac_address, mac_addr, GAP_MAC_ADDR_SIZE);
}

const uint8_t* furi_hal_bt_get_profile_mac_addr(FuriHalBtProfile profile) {
    furi_assert(profile < FuriHalBtProfileNumber);
    return profile_config[profile].config.mac_address;
}

void furi_hal_bt_set_profile_pairing_method(FuriHalBtProfile profile, GapPairing pairing_method) {
    furi_assert(profile < FuriHalBtProfileNumber);
    profile_config[profile].config.pairing_method = pairing_method;
}

GapPairing furi_hal_bt_get_profile_pairing_method(FuriHalBtProfile profile) {
    furi_assert(profile < FuriHalBtProfileNumber);
    return profile_config[profile].config.pairing_method;
}

uint32_t furi_hal_bt_get_transmitted_packets() {
    uint32_t packets = 0;
    aci_hal_le_tx_test_packet_number(&packets);
    return packets;
}

void furi_hal_bt_stop_rx() {
    aci_hal_rx_stop();
}

bool furi_hal_bt_ensure_c2_mode(BleGlueC2Mode mode) {
    BleGlueCommandResult fw_start_res = ble_glue_force_c2_mode(mode);
    if(fw_start_res == BleGlueCommandResultOK) {
        return true;
    } else if(fw_start_res == BleGlueCommandResultRestartPending) {
        // Do nothing and wait for system reset
        furi_delay_ms(C2_MODE_SWITCH_TIMEOUT);
        furi_crash("Waiting for FUS->radio stack transition");
        return true;
    }

    FURI_LOG_E(TAG, "Failed to switch C2 mode: %d", fw_start_res);
    return false;
}

const FuriHalBtHardfaultInfo* furi_hal_bt_get_hardfault_info() {
    /* AN5289, 4.8.2 */
    const FuriHalBtHardfaultInfo* info = (FuriHalBtHardfaultInfo*)(SRAM2A_BASE);
    if(info->magic != FURI_HAL_BT_HARDFAULT_INFO_MAGIC) {
        return NULL;
    }
    return info;
}<|MERGE_RESOLUTION|>--- conflicted
+++ resolved
@@ -12,8 +12,7 @@
 #include <furi_hal_bt_hid.h>
 #include <furi_hal_bt_serial.h>
 #include <furi_hal_bus.c>
-#include "battery_service.h"
-
+#include <services/battery_service.h>
 #include <furi.h>
 
 #define TAG "FuriHalBt"
@@ -487,54 +486,6 @@
     return since;
 }
 
-<<<<<<< HEAD
-=======
-// API for BLE beacon plugin
-bool furi_hal_bt_custom_adv_set(const uint8_t* adv_data, size_t adv_len) {
-    tBleStatus status = aci_gap_additional_beacon_set_data(adv_len, adv_data);
-    if(status) {
-        FURI_LOG_E(TAG, "custom_adv_set failed %d", status);
-        return false;
-    } else {
-        FURI_LOG_D(TAG, "custom_adv_set success");
-        return true;
-    }
-}
-
-bool furi_hal_bt_custom_adv_start(
-    uint16_t min_interval,
-    uint16_t max_interval,
-    uint8_t mac_type,
-    const uint8_t mac_addr[GAP_MAC_ADDR_SIZE],
-    uint8_t power_amp_level) {
-    tBleStatus status = aci_gap_additional_beacon_start(
-        min_interval / 0.625, // Millis to gap time
-        max_interval / 0.625, // Millis to gap time
-        0b00000111, // All 3 channels
-        mac_type,
-        mac_addr,
-        power_amp_level);
-    if(status) {
-        FURI_LOG_E(TAG, "custom_adv_start failed %d", status);
-        return false;
-    } else {
-        FURI_LOG_D(TAG, "custom_adv_start success");
-        return true;
-    }
-}
-
-bool furi_hal_bt_custom_adv_stop() {
-    tBleStatus status = aci_gap_additional_beacon_stop();
-    if(status) {
-        FURI_LOG_E(TAG, "custom_adv_stop failed %d", status);
-        return false;
-    } else {
-        FURI_LOG_D(TAG, "custom_adv_stop success");
-        return true;
-    }
-}
-
->>>>>>> f7f9250e
 void furi_hal_bt_reverse_mac_addr(uint8_t mac_addr[GAP_MAC_ADDR_SIZE]) {
     uint8_t tmp;
     for(size_t i = 0; i < GAP_MAC_ADDR_SIZE / 2; i++) {
@@ -551,7 +502,6 @@
     furi_assert(name);
 
     if(strlen(name) == 0) {
-<<<<<<< HEAD
         memset(
             &(profile_config[profile].config.adv_name[1]),
             0,
@@ -559,15 +509,6 @@
     } else {
         profile_config[profile].config.adv_name[0] = AD_TYPE_COMPLETE_LOCAL_NAME;
         memcpy(&(profile_config[profile].config.adv_name[1]), name, FURI_HAL_BT_ADV_NAME_LENGTH);
-=======
-        memset(&(profile_config[profile].config.adv_name[1]), 0, FURI_HAL_BT_ADV_NAME_LENGTH - 1);
-    } else {
-        profile_config[profile].config.adv_name[0] = AD_TYPE_COMPLETE_LOCAL_NAME;
-        strlcpy(
-            &(profile_config[profile].config.adv_name[1]),
-            name,
-            FURI_HAL_BT_ADV_NAME_LENGTH - 1 /* BLE symbol */);
->>>>>>> f7f9250e
     }
 }
 
