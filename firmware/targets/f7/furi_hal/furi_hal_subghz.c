--- conflicted
+++ resolved
@@ -63,11 +63,7 @@
     .regulation = SubGhzRegulationTxRx,
     .async_mirror_pin = NULL,
     .rolling_counter_mult = 1,
-<<<<<<< HEAD
     .ext_module_power_disabled = false,
-=======
-    .dangerous_frequency_i = false,
->>>>>>> 342c7dc5
 };
 
 uint8_t furi_hal_subghz_get_rolling_counter_mult(void) {
@@ -78,17 +74,12 @@
     furi_hal_subghz.rolling_counter_mult = mult;
 }
 
-<<<<<<< HEAD
 void furi_hal_subghz_set_external_power_disable(bool state) {
     furi_hal_subghz.ext_module_power_disabled = state;
 }
 
 bool furi_hal_subghz_get_external_power_disable(void) {
     return furi_hal_subghz.ext_module_power_disabled;
-=======
-void furi_hal_subghz_set_dangerous_frequency(bool state_i) {
-    furi_hal_subghz.dangerous_frequency_i = state_i;
->>>>>>> 342c7dc5
 }
 
 void furi_hal_subghz_set_async_mirror_pin(const GpioPin* pin) {
@@ -441,28 +432,17 @@
         FURI_LOG_I(TAG, "Frequency blocked - outside standard range");
         is_allowed = false;
     } else if(
-<<<<<<< HEAD
         !(value >= 281000000 && value <= 361000000) &&
         !(value >= 378000000 && value <= 481000000) &&
         !(value >= 749000000 && value <= 962000000) && is_extended) {
         FURI_LOG_I(TAG, "Frequency blocked - outside extended range");
         is_allowed = false;
-=======
-        (allow_extended_for_int) && //
-        !furi_hal_subghz_is_frequency_valid(value)) {
-        FURI_LOG_I(TAG, "Frequency blocked - outside dangerous range");
-        return false;
->>>>>>> 342c7dc5
     }
     return is_allowed;
 }
 
 uint32_t furi_hal_subghz_set_frequency(uint32_t value) {
-<<<<<<< HEAD
     if(furi_hal_region_is_frequency_allowed(value)) {
-=======
-    if(furi_hal_subghz_is_tx_allowed(value)) {
->>>>>>> 342c7dc5
         furi_hal_subghz.regulation = SubGhzRegulationTxRx;
     } else {
         furi_hal_subghz.regulation = SubGhzRegulationOnlyRx;
