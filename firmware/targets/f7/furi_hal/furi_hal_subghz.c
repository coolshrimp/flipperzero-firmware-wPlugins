--- conflicted
+++ resolved
@@ -202,12 +202,7 @@
     cc1101_read_reg(
         &furi_hal_spi_bus_handle_subghz, (CC1101_STATUS_RXBYTES) | CC1101_BURST, (uint8_t*)status);
     furi_hal_spi_release(&furi_hal_spi_bus_handle_subghz);
-<<<<<<< HEAD
-    // TODO: you can add a buffer overflow flag if needed
-    if(status->NUM_RXBYTES > 0) {
-=======
     if((status->NUM_RXBYTES > 0) || (status->RXFIFO_OVERFLOW == 0)) {
->>>>>>> 5924c3dd
         return true;
     } else {
         return false;
