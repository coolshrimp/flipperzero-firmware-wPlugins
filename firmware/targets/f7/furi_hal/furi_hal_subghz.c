#include <furi_hal_subghz.h>
#include <furi_hal_subghz_configs.h>
#include <lib/subghz/devices/cc1101_configs.h>

<<<<<<< HEAD
#include <furi_hal_region.h>
=======
>>>>>>> 913efab1
#include <furi_hal_version.h>
#include <furi_hal_rtc.h>
#include <furi_hal_spi.h>
#include <furi_hal_interrupt.h>
#include <furi_hal_resources.h>
#include <furi_hal_bus.h>

#include <stm32wbxx_ll_dma.h>

#include <lib/flipper_format/flipper_format.h>

#include <furi.h>
#include <cc1101.h>
#include <stdio.h>

#define TAG "FuriHalSubGhz"

static uint32_t furi_hal_subghz_debug_gpio_buff[2];

/* DMA Channels definition */
#define SUBGHZ_DMA DMA2
#define SUBGHZ_DMA_CH1_CHANNEL LL_DMA_CHANNEL_1
#define SUBGHZ_DMA_CH2_CHANNEL LL_DMA_CHANNEL_2
#define SUBGHZ_DMA_CH1_IRQ FuriHalInterruptIdDma2Ch1
#define SUBGHZ_DMA_CH1_DEF SUBGHZ_DMA, SUBGHZ_DMA_CH1_CHANNEL
#define SUBGHZ_DMA_CH2_DEF SUBGHZ_DMA, SUBGHZ_DMA_CH2_CHANNEL

<<<<<<< HEAD
=======
/** SubGhz state */
typedef enum {
    SubGhzStateInit, /**< Init pending */

    SubGhzStateIdle, /**< Idle, energy save mode */

    SubGhzStateAsyncRx, /**< Async RX started */

    SubGhzStateAsyncTx, /**< Async TX started, DMA and timer is on */
    SubGhzStateAsyncTxLast, /**< Async TX continue, DMA completed and timer got last value to go */
    SubGhzStateAsyncTxEnd, /**< Async TX complete, cleanup needed */

} SubGhzState;

/** SubGhz regulation, receive transmission on the current frequency for the
 * region */
typedef enum {
    SubGhzRegulationOnlyRx, /**only Rx*/
    SubGhzRegulationTxRx, /**TxRx*/
} SubGhzRegulation;

typedef struct {
    volatile SubGhzState state;
    volatile SubGhzRegulation regulation;
    const GpioPin* async_mirror_pin;

    uint8_t rolling_counter_mult;
    bool ext_power_amp : 1;
    bool dangerous_frequency_i : 1;
} FuriHalSubGhz;

>>>>>>> 913efab1
volatile FuriHalSubGhz furi_hal_subghz = {
    .state = SubGhzStateInit,
    .regulation = SubGhzRegulationTxRx,
    .async_mirror_pin = NULL,
    .rolling_counter_mult = 1,
<<<<<<< HEAD
    .ext_module_power_disabled = false,
=======
    .ext_power_amp = false,
    .dangerous_frequency_i = false,
>>>>>>> 913efab1
};

uint8_t furi_hal_subghz_get_rolling_counter_mult(void) {
    return furi_hal_subghz.rolling_counter_mult;
}

void furi_hal_subghz_set_rolling_counter_mult(uint8_t mult) {
    furi_hal_subghz.rolling_counter_mult = mult;
}

<<<<<<< HEAD
void furi_hal_subghz_set_external_power_disable(bool state) {
    furi_hal_subghz.ext_module_power_disabled = state;
}

bool furi_hal_subghz_get_external_power_disable(void) {
    return furi_hal_subghz.ext_module_power_disabled;
=======
void furi_hal_subghz_set_dangerous_frequency(bool state_i) {
    furi_hal_subghz.dangerous_frequency_i = state_i;
}

void furi_hal_subghz_set_ext_power_amp(bool enabled) {
    furi_hal_subghz.ext_power_amp = enabled;
}

bool furi_hal_subghz_get_ext_power_amp() {
    return furi_hal_subghz.ext_power_amp;
>>>>>>> 913efab1
}

void furi_hal_subghz_set_async_mirror_pin(const GpioPin* pin) {
    furi_hal_subghz.async_mirror_pin = pin;
}

const GpioPin* furi_hal_subghz_get_data_gpio() {
    return &gpio_cc1101_g0;
}

void furi_hal_subghz_init() {
    furi_assert(furi_hal_subghz.state == SubGhzStateInit);
    furi_hal_subghz.state = SubGhzStateIdle;

    furi_hal_spi_acquire(&furi_hal_spi_bus_handle_subghz);

#ifdef FURI_HAL_SUBGHZ_TX_GPIO
    furi_hal_gpio_init(&FURI_HAL_SUBGHZ_TX_GPIO, GpioModeOutputPushPull, GpioPullNo, GpioSpeedLow);
#endif

    // Reset
    furi_hal_gpio_init(&gpio_cc1101_g0, GpioModeAnalog, GpioPullNo, GpioSpeedLow);
    cc1101_reset(&furi_hal_spi_bus_handle_subghz);
    cc1101_write_reg(&furi_hal_spi_bus_handle_subghz, CC1101_IOCFG0, CC1101IocfgHighImpedance);

    // Prepare GD0 for power on self test
    furi_hal_gpio_init(&gpio_cc1101_g0, GpioModeInput, GpioPullNo, GpioSpeedLow);

    // GD0 low
    cc1101_write_reg(&furi_hal_spi_bus_handle_subghz, CC1101_IOCFG0, CC1101IocfgHW);
    while(furi_hal_gpio_read(&gpio_cc1101_g0) != false)
        ;

    // GD0 high
    cc1101_write_reg(
        &furi_hal_spi_bus_handle_subghz, CC1101_IOCFG0, CC1101IocfgHW | CC1101_IOCFG_INV);
    while(furi_hal_gpio_read(&gpio_cc1101_g0) != true)
        ;

    // Reset GD0 to floating state
    cc1101_write_reg(&furi_hal_spi_bus_handle_subghz, CC1101_IOCFG0, CC1101IocfgHighImpedance);
    furi_hal_gpio_init(&gpio_cc1101_g0, GpioModeAnalog, GpioPullNo, GpioSpeedLow);

    // RF switches
    furi_hal_gpio_init(&gpio_rf_sw_0, GpioModeOutputPushPull, GpioPullNo, GpioSpeedLow);
    cc1101_write_reg(&furi_hal_spi_bus_handle_subghz, CC1101_IOCFG2, CC1101IocfgHW);

    // Go to sleep
    cc1101_shutdown(&furi_hal_spi_bus_handle_subghz);

    furi_hal_spi_release(&furi_hal_spi_bus_handle_subghz);
    FURI_LOG_I(TAG, "Init OK");
}

void furi_hal_subghz_sleep() {
    furi_assert(furi_hal_subghz.state == SubGhzStateIdle);
    furi_hal_spi_acquire(&furi_hal_spi_bus_handle_subghz);

    cc1101_switch_to_idle(&furi_hal_spi_bus_handle_subghz);

    cc1101_write_reg(&furi_hal_spi_bus_handle_subghz, CC1101_IOCFG0, CC1101IocfgHighImpedance);
    furi_hal_gpio_init(&gpio_cc1101_g0, GpioModeAnalog, GpioPullNo, GpioSpeedLow);

    cc1101_shutdown(&furi_hal_spi_bus_handle_subghz);

    furi_hal_spi_release(&furi_hal_spi_bus_handle_subghz);
}

void furi_hal_subghz_dump_state() {
    furi_hal_spi_acquire(&furi_hal_spi_bus_handle_subghz);
    printf(
        "[furi_hal_subghz] cc1101 chip %d, version %d\r\n",
        cc1101_get_partnumber(&furi_hal_spi_bus_handle_subghz),
        cc1101_get_version(&furi_hal_spi_bus_handle_subghz));
    furi_hal_spi_release(&furi_hal_spi_bus_handle_subghz);
}

void furi_hal_subghz_load_custom_preset(const uint8_t* preset_data) {
    //load config
    furi_hal_spi_acquire(&furi_hal_spi_bus_handle_subghz);
    cc1101_reset(&furi_hal_spi_bus_handle_subghz);
    uint32_t i = 0;
    uint8_t pa[8] = {0};
    while(preset_data[i]) {
        cc1101_write_reg(&furi_hal_spi_bus_handle_subghz, preset_data[i], preset_data[i + 1]);
        i += 2;
    }
    furi_hal_spi_release(&furi_hal_spi_bus_handle_subghz);

    //load pa table
    memcpy(&pa[0], &preset_data[i + 2], 8);
    furi_hal_subghz_load_patable(pa);

    //show debug
    if(furi_hal_rtc_is_flag_set(FuriHalRtcFlagDebug)) {
        i = 0;
        FURI_LOG_D(TAG, "Loading custom preset");
        while(preset_data[i]) {
            FURI_LOG_D(TAG, "Reg[%lu]: %02X=%02X", i, preset_data[i], preset_data[i + 1]);
            i += 2;
        }
        for(uint8_t y = i; y < i + 10; y++) {
            FURI_LOG_D(TAG, "PA[%u]:  %02X", y, preset_data[y]);
        }
    }
}

void furi_hal_subghz_load_registers(const uint8_t* data) {
    furi_hal_spi_acquire(&furi_hal_spi_bus_handle_subghz);
    cc1101_reset(&furi_hal_spi_bus_handle_subghz);
    uint32_t i = 0;
    while(data[i]) {
        cc1101_write_reg(&furi_hal_spi_bus_handle_subghz, data[i], data[i + 1]);
        i += 2;
    }
    furi_hal_spi_release(&furi_hal_spi_bus_handle_subghz);
}

void furi_hal_subghz_load_patable(const uint8_t data[8]) {
    furi_hal_spi_acquire(&furi_hal_spi_bus_handle_subghz);
    cc1101_set_pa_table(&furi_hal_spi_bus_handle_subghz, data);
    furi_hal_spi_release(&furi_hal_spi_bus_handle_subghz);
}

void furi_hal_subghz_write_packet(const uint8_t* data, uint8_t size) {
    furi_hal_spi_acquire(&furi_hal_spi_bus_handle_subghz);
    cc1101_flush_tx(&furi_hal_spi_bus_handle_subghz);
    cc1101_write_reg(&furi_hal_spi_bus_handle_subghz, CC1101_FIFO, size);
    cc1101_write_fifo(&furi_hal_spi_bus_handle_subghz, data, size);
    furi_hal_spi_release(&furi_hal_spi_bus_handle_subghz);
}

void furi_hal_subghz_flush_rx() {
    furi_hal_spi_acquire(&furi_hal_spi_bus_handle_subghz);
    cc1101_flush_rx(&furi_hal_spi_bus_handle_subghz);
    furi_hal_spi_release(&furi_hal_spi_bus_handle_subghz);
}

void furi_hal_subghz_flush_tx() {
    furi_hal_spi_acquire(&furi_hal_spi_bus_handle_subghz);
    cc1101_flush_tx(&furi_hal_spi_bus_handle_subghz);
    furi_hal_spi_release(&furi_hal_spi_bus_handle_subghz);
}

bool furi_hal_subghz_rx_pipe_not_empty() {
    CC1101RxBytes status[1];
    furi_hal_spi_acquire(&furi_hal_spi_bus_handle_subghz);
    cc1101_read_reg(
        &furi_hal_spi_bus_handle_subghz, (CC1101_STATUS_RXBYTES) | CC1101_BURST, (uint8_t*)status);
    furi_hal_spi_release(&furi_hal_spi_bus_handle_subghz);
    // TODO: you can add a buffer overflow flag if needed
    if(status->NUM_RXBYTES > 0) {
        return true;
    } else {
        return false;
    }
}

bool furi_hal_subghz_is_rx_data_crc_valid() {
    furi_hal_spi_acquire(&furi_hal_spi_bus_handle_subghz);
    uint8_t data[1];
    cc1101_read_reg(&furi_hal_spi_bus_handle_subghz, CC1101_STATUS_LQI | CC1101_BURST, data);
    furi_hal_spi_release(&furi_hal_spi_bus_handle_subghz);
    if(((data[0] >> 7) & 0x01)) {
        return true;
    } else {
        return false;
    }
}

void furi_hal_subghz_read_packet(uint8_t* data, uint8_t* size) {
    furi_hal_spi_acquire(&furi_hal_spi_bus_handle_subghz);
    cc1101_read_fifo(&furi_hal_spi_bus_handle_subghz, data, size);
    furi_hal_spi_release(&furi_hal_spi_bus_handle_subghz);
}

void furi_hal_subghz_shutdown() {
    furi_hal_spi_acquire(&furi_hal_spi_bus_handle_subghz);
    // Reset and shutdown
    cc1101_shutdown(&furi_hal_spi_bus_handle_subghz);
    furi_hal_spi_release(&furi_hal_spi_bus_handle_subghz);
}

void furi_hal_subghz_reset() {
    furi_hal_spi_acquire(&furi_hal_spi_bus_handle_subghz);
    furi_hal_gpio_init(&gpio_cc1101_g0, GpioModeAnalog, GpioPullNo, GpioSpeedLow);
    cc1101_switch_to_idle(&furi_hal_spi_bus_handle_subghz);
    cc1101_reset(&furi_hal_spi_bus_handle_subghz);
    cc1101_write_reg(&furi_hal_spi_bus_handle_subghz, CC1101_IOCFG0, CC1101IocfgHighImpedance);
    furi_hal_spi_release(&furi_hal_spi_bus_handle_subghz);
}

void furi_hal_subghz_idle() {
    furi_hal_spi_acquire(&furi_hal_spi_bus_handle_subghz);
    cc1101_switch_to_idle(&furi_hal_spi_bus_handle_subghz);
    furi_hal_spi_release(&furi_hal_spi_bus_handle_subghz);
}

void furi_hal_subghz_rx() {
    furi_hal_spi_acquire(&furi_hal_spi_bus_handle_subghz);
    cc1101_switch_to_rx(&furi_hal_spi_bus_handle_subghz);
    furi_hal_spi_release(&furi_hal_spi_bus_handle_subghz);
}

bool furi_hal_subghz_tx() {
    if(furi_hal_subghz.regulation != SubGhzRegulationTxRx) return false;
    furi_hal_spi_acquire(&furi_hal_spi_bus_handle_subghz);
    cc1101_switch_to_tx(&furi_hal_spi_bus_handle_subghz);
    furi_hal_spi_release(&furi_hal_spi_bus_handle_subghz);
    return true;
}

float furi_hal_subghz_get_rssi() {
    furi_hal_spi_acquire(&furi_hal_spi_bus_handle_subghz);
    int32_t rssi_dec = cc1101_get_rssi(&furi_hal_spi_bus_handle_subghz);
    furi_hal_spi_release(&furi_hal_spi_bus_handle_subghz);

    float rssi = rssi_dec;
    if(rssi_dec >= 128) {
        rssi = ((rssi - 256.0f) / 2.0f) - 74.0f;
    } else {
        rssi = (rssi / 2.0f) - 74.0f;
    }

    return rssi;
}

uint8_t furi_hal_subghz_get_lqi() {
    furi_hal_spi_acquire(&furi_hal_spi_bus_handle_subghz);
    uint8_t data[1];
    cc1101_read_reg(&furi_hal_spi_bus_handle_subghz, CC1101_STATUS_LQI | CC1101_BURST, data);
    furi_hal_spi_release(&furi_hal_spi_bus_handle_subghz);
    return data[0] & 0x7F;
}

/* 
 Modified by @tkerby & MX to the full YARD Stick One extended range of 281-361 MHz, 378-481 MHz, and 749-962 MHz. 
<<<<<<< HEAD
 These changes are at your own risk. The PLL may not lock and FZ devs have warned of possible damage
 Set flag use_ext_range_at_own_risk in extend_range.txt to use
 */
=======
 These changes are at your own risk. The PLL may not lock and FZ devs have warned of possible damage!
 */

>>>>>>> 913efab1
bool furi_hal_subghz_is_frequency_valid(uint32_t value) {
    if(!(value >= 281000000 && value <= 361000000) &&
       !(value >= 378000000 && value <= 481000000) &&
       !(value >= 749000000 && value <= 962000000)) {
        return false;
    }

    return true;
}

uint32_t furi_hal_subghz_set_frequency_and_path(uint32_t value) {
    // Set these values to the extended frequency range only. They dont define if you can transmit but do select the correct RF path
    value = furi_hal_subghz_set_frequency(value);
    if(value >= 281000000 && value <= 361000000) {
        furi_hal_subghz_set_path(FuriHalSubGhzPath315);
    } else if(value >= 378000000 && value <= 481000000) {
        furi_hal_subghz_set_path(FuriHalSubGhzPath433);
    } else if(value >= 749000000 && value <= 962000000) {
        furi_hal_subghz_set_path(FuriHalSubGhzPath868);
    } else {
        furi_crash("SubGhz: Incorrect frequency during set.");
    }
    return value;
}

<<<<<<< HEAD
void furi_hal_subghz_get_extend_settings(bool* extend, bool* bypass) {
    *extend = false;
    *bypass = false;
    Storage* storage = furi_record_open(RECORD_STORAGE);
    FlipperFormat* file = flipper_format_file_alloc(storage);

    if(flipper_format_file_open_existing(file, "/ext/subghz/assets/extend_range.txt")) {
        flipper_format_read_bool(file, "use_ext_range_at_own_risk", extend, 1);
        flipper_format_read_bool(file, "ignore_default_tx_region", bypass, 1);
    }

    flipper_format_free(file);
    furi_record_close(RECORD_STORAGE);
}

void furi_hal_subghz_set_extend_settings(bool extend, bool bypass) {
    Storage* storage = furi_record_open(RECORD_STORAGE);
    FlipperFormat* file = flipper_format_file_alloc(storage);

    do {
        if(!flipper_format_file_open_always(file, "/ext/subghz/assets/extend_range.txt")) break;
        if(!flipper_format_write_header_cstr(file, "Flipper SubGhz Setting File", 1)) break;
        if(!flipper_format_write_comment_cstr(
               file, "Whether to allow extended ranges that can break your flipper"))
            break;
        if(!flipper_format_write_bool(file, "use_ext_range_at_own_risk", &extend, 1)) break;
        if(!flipper_format_write_comment_cstr(
               file, "Whether to ignore the default TX region settings"))
            break;
        if(!flipper_format_write_bool(file, "ignore_default_tx_region", &bypass, 1)) break;
    } while(0);

    flipper_format_free(file);
    furi_record_close(RECORD_STORAGE);
}

bool furi_hal_subghz_is_tx_allowed(uint32_t value) {
    //checking regional settings
    bool is_extended = false;
    bool is_allowed = false;
    furi_hal_subghz_get_extend_settings(&is_extended, &is_allowed);

    switch(furi_hal_version_get_hw_region()) {
    case FuriHalVersionRegionEuRu:
        //433,05..434,79; 868,15..868,55
        if(!(value >= 433050000 && value <= 434790000) &&
           !(value >= 868150000 && value <= 868550000)) {
        } else {
            is_allowed = true;
        }
        break;
    case FuriHalVersionRegionUsCaAu:
        //304,10..321,95; 433,05..434,79; 915,00..928,00
        if(!(value >= 304100000 && value <= 321950000) &&
           !(value >= 433050000 && value <= 434790000) &&
           !(value >= 915000000 && value <= 928000000)) {
        } else {
            if(furi_hal_rtc_is_flag_set(FuriHalRtcFlagDebug)) {
                if((value >= 304100000 && value <= 321950000) &&
                   ((furi_hal_subghz.preset == FuriHalSubGhzPresetOok270Async) ||
                    (furi_hal_subghz.preset == FuriHalSubGhzPresetOok650Async))) {
                    furi_hal_subghz_load_patable(furi_hal_subghz_preset_ook_async_patable_au);
                }
            }
            is_allowed = true;
        }
        break;
    case FuriHalVersionRegionJp:
        //312,00..315,25; 920,50..923,50
        if(!(value >= 312000000 && value <= 315250000) &&
           !(value >= 920500000 && value <= 923500000)) {
        } else {
            is_allowed = true;
        }
        break;

    default:
        is_allowed = true;
        break;
    }
    // No flag - test original range, flag set, test extended range
    if(!(value >= 299999755 && value <= 348000335) &&
       !(value >= 386999938 && value <= 464000000) &&
       !(value >= 778999847 && value <= 928000000) && !(is_extended)) {
        FURI_LOG_I(TAG, "Frequency blocked - outside standard range");
        is_allowed = false;
    } else if(
        !(value >= 281000000 && value <= 361000000) &&
        !(value >= 378000000 && value <= 481000000) &&
        !(value >= 749000000 && value <= 962000000) && is_extended) {
        FURI_LOG_I(TAG, "Frequency blocked - outside extended range");
        is_allowed = false;
    }
    return is_allowed;
=======
bool furi_hal_subghz_is_tx_allowed(uint32_t value) {
    bool allow_extended_for_int = furi_hal_subghz.dangerous_frequency_i;

    if(!(allow_extended_for_int) &&
       !(value >= 299999755 && value <= 350000335) && // was increased from 348 to 350
       !(value >= 386999938 && value <= 467750000) && // was increased from 464 to 467.75
       !(value >= 778999847 && value <= 928000000)) {
        FURI_LOG_I(TAG, "Frequency blocked - outside default range");
        return false;
    } else if(
        (allow_extended_for_int) && //
        !furi_hal_subghz_is_frequency_valid(value)) {
        FURI_LOG_I(TAG, "Frequency blocked - outside dangerous range");
        return false;
    }

    return true;
>>>>>>> 913efab1
}

uint32_t furi_hal_subghz_set_frequency(uint32_t value) {
    if(furi_hal_subghz_is_tx_allowed(value)) {
        furi_hal_subghz.regulation = SubGhzRegulationTxRx;
    } else {
        furi_hal_subghz.regulation = SubGhzRegulationOnlyRx;
    }

    furi_hal_spi_acquire(&furi_hal_spi_bus_handle_subghz);
    uint32_t real_frequency = cc1101_set_frequency(&furi_hal_spi_bus_handle_subghz, value);
    cc1101_calibrate(&furi_hal_spi_bus_handle_subghz);

    while(true) {
        CC1101Status status = cc1101_get_status(&furi_hal_spi_bus_handle_subghz);
        if(status.STATE == CC1101StateIDLE) break;
    }

    furi_hal_spi_release(&furi_hal_spi_bus_handle_subghz);
    return real_frequency;
}

void furi_hal_subghz_set_path(FuriHalSubGhzPath path) {
    furi_hal_spi_acquire(&furi_hal_spi_bus_handle_subghz);
    if(path == FuriHalSubGhzPath433) {
        furi_hal_gpio_write(&gpio_rf_sw_0, 0);
        cc1101_write_reg(
            &furi_hal_spi_bus_handle_subghz, CC1101_IOCFG2, CC1101IocfgHW | CC1101_IOCFG_INV);
    } else if(path == FuriHalSubGhzPath315) {
        furi_hal_gpio_write(&gpio_rf_sw_0, 1);
        cc1101_write_reg(&furi_hal_spi_bus_handle_subghz, CC1101_IOCFG2, CC1101IocfgHW);
    } else if(path == FuriHalSubGhzPath868) {
        furi_hal_gpio_write(&gpio_rf_sw_0, 1);
        cc1101_write_reg(
            &furi_hal_spi_bus_handle_subghz, CC1101_IOCFG2, CC1101IocfgHW | CC1101_IOCFG_INV);
    } else if(path == FuriHalSubGhzPathIsolate) {
        furi_hal_gpio_write(&gpio_rf_sw_0, 0);
        cc1101_write_reg(&furi_hal_spi_bus_handle_subghz, CC1101_IOCFG2, CC1101IocfgHW);
    } else {
        furi_crash("SubGhz: Incorrect path during set.");
    }
    furi_hal_spi_release(&furi_hal_spi_bus_handle_subghz);
}

static bool furi_hal_subghz_start_debug() {
    bool ret = false;
    if(furi_hal_subghz.async_mirror_pin != NULL) {
        furi_hal_gpio_init(
            furi_hal_subghz.async_mirror_pin,
            GpioModeOutputPushPull,
            GpioPullNo,
            GpioSpeedVeryHigh);
        ret = true;
    }
    return ret;
}

static bool furi_hal_subghz_stop_debug() {
    bool ret = false;
    if(furi_hal_subghz.async_mirror_pin != NULL) {
        furi_hal_gpio_init(
            furi_hal_subghz.async_mirror_pin, GpioModeAnalog, GpioPullNo, GpioSpeedLow);
        ret = true;
    }
    return ret;
}

volatile uint32_t furi_hal_subghz_capture_delta_duration = 0;
volatile FuriHalSubGhzCaptureCallback furi_hal_subghz_capture_callback = NULL;
volatile void* furi_hal_subghz_capture_callback_context = NULL;

static void furi_hal_subghz_capture_ISR() {
    // Channel 1
    if(LL_TIM_IsActiveFlag_CC1(TIM2)) {
        LL_TIM_ClearFlag_CC1(TIM2);
        furi_hal_subghz_capture_delta_duration = LL_TIM_IC_GetCaptureCH1(TIM2);
        if(furi_hal_subghz_capture_callback) {
            if(furi_hal_subghz.async_mirror_pin != NULL)
                furi_hal_gpio_write(furi_hal_subghz.async_mirror_pin, false);

            furi_hal_subghz_capture_callback(
                true,
                furi_hal_subghz_capture_delta_duration,
                (void*)furi_hal_subghz_capture_callback_context);
        }
    }
    // Channel 2
    if(LL_TIM_IsActiveFlag_CC2(TIM2)) {
        LL_TIM_ClearFlag_CC2(TIM2);
        if(furi_hal_subghz_capture_callback) {
            if(furi_hal_subghz.async_mirror_pin != NULL)
                furi_hal_gpio_write(furi_hal_subghz.async_mirror_pin, true);

            furi_hal_subghz_capture_callback(
                false,
                LL_TIM_IC_GetCaptureCH2(TIM2) - furi_hal_subghz_capture_delta_duration,
                (void*)furi_hal_subghz_capture_callback_context);
        }
    }
}

void furi_hal_subghz_start_async_rx(FuriHalSubGhzCaptureCallback callback, void* context) {
    furi_assert(furi_hal_subghz.state == SubGhzStateIdle);
    furi_hal_subghz.state = SubGhzStateAsyncRx;

    furi_hal_subghz_capture_callback = callback;
    furi_hal_subghz_capture_callback_context = context;

    furi_hal_gpio_init_ex(
        &gpio_cc1101_g0, GpioModeAltFunctionPushPull, GpioPullNo, GpioSpeedLow, GpioAltFn1TIM2);

    furi_hal_bus_enable(FuriHalBusTIM2);

    // Timer: base
    LL_TIM_InitTypeDef TIM_InitStruct = {0};
    TIM_InitStruct.Prescaler = 64 - 1;
    TIM_InitStruct.CounterMode = LL_TIM_COUNTERMODE_UP;
    TIM_InitStruct.Autoreload = 0x7FFFFFFE;
    // Clock division for capture filter
    TIM_InitStruct.ClockDivision = LL_TIM_CLOCKDIVISION_DIV4;
    LL_TIM_Init(TIM2, &TIM_InitStruct);

    // Timer: advanced
    LL_TIM_SetClockSource(TIM2, LL_TIM_CLOCKSOURCE_INTERNAL);
    LL_TIM_DisableARRPreload(TIM2);
    LL_TIM_SetTriggerInput(TIM2, LL_TIM_TS_TI2FP2);
    LL_TIM_SetSlaveMode(TIM2, LL_TIM_SLAVEMODE_RESET);
    LL_TIM_SetTriggerOutput(TIM2, LL_TIM_TRGO_RESET);
    LL_TIM_EnableMasterSlaveMode(TIM2);
    LL_TIM_DisableDMAReq_TRIG(TIM2);
    LL_TIM_DisableIT_TRIG(TIM2);

    // Timer: channel 1 indirect
    LL_TIM_IC_SetActiveInput(TIM2, LL_TIM_CHANNEL_CH1, LL_TIM_ACTIVEINPUT_INDIRECTTI);
    LL_TIM_IC_SetPrescaler(TIM2, LL_TIM_CHANNEL_CH1, LL_TIM_ICPSC_DIV1);
    LL_TIM_IC_SetPolarity(TIM2, LL_TIM_CHANNEL_CH1, LL_TIM_IC_POLARITY_FALLING);

    // Timer: channel 2 direct
    LL_TIM_IC_SetActiveInput(TIM2, LL_TIM_CHANNEL_CH2, LL_TIM_ACTIVEINPUT_DIRECTTI);
    LL_TIM_IC_SetPrescaler(TIM2, LL_TIM_CHANNEL_CH2, LL_TIM_ICPSC_DIV1);
    LL_TIM_IC_SetPolarity(TIM2, LL_TIM_CHANNEL_CH2, LL_TIM_IC_POLARITY_RISING);
    LL_TIM_IC_SetFilter(
        TIM2,
        LL_TIM_CHANNEL_CH2,
        LL_TIM_IC_FILTER_FDIV32_N8); // Capture filter: 1/(64000000/64/4/32*8) = 16us

    // ISR setup
    furi_hal_interrupt_set_isr(FuriHalInterruptIdTIM2, furi_hal_subghz_capture_ISR, NULL);

    // Interrupts and channels
    LL_TIM_EnableIT_CC1(TIM2);
    LL_TIM_EnableIT_CC2(TIM2);
    LL_TIM_CC_EnableChannel(TIM2, LL_TIM_CHANNEL_CH1);
    LL_TIM_CC_EnableChannel(TIM2, LL_TIM_CHANNEL_CH2);

    // Start timer
    LL_TIM_SetCounter(TIM2, 0);
    LL_TIM_EnableCounter(TIM2);

    // Start debug
    furi_hal_subghz_start_debug();

    // Switch to RX
    furi_hal_subghz_rx();

    // Clear the variable after the end of the session
    furi_hal_subghz_capture_delta_duration = 0;
}

void furi_hal_subghz_stop_async_rx() {
    furi_assert(furi_hal_subghz.state == SubGhzStateAsyncRx);
    furi_hal_subghz.state = SubGhzStateIdle;

    // Shutdown radio
    furi_hal_subghz_idle();

    FURI_CRITICAL_ENTER();
    furi_hal_bus_disable(FuriHalBusTIM2);

    // Stop debug
    furi_hal_subghz_stop_debug();

    FURI_CRITICAL_EXIT();
    furi_hal_interrupt_set_isr(FuriHalInterruptIdTIM2, NULL, NULL);

    furi_hal_gpio_init(&gpio_cc1101_g0, GpioModeAnalog, GpioPullNo, GpioSpeedLow);
}

typedef struct {
    uint32_t* buffer;
    LevelDuration carry_ld;
    FuriHalSubGhzAsyncTxCallback callback;
    void* callback_context;
    uint64_t duty_high;
    uint64_t duty_low;
} FuriHalSubGhzAsyncTx;

static FuriHalSubGhzAsyncTx furi_hal_subghz_async_tx = {0};

static void furi_hal_subghz_async_tx_refill(uint32_t* buffer, size_t samples) {
    furi_assert(furi_hal_subghz.state == SubGhzStateAsyncTx);
    while(samples > 0) {
        bool is_odd = samples % 2;
        LevelDuration ld;
        if(level_duration_is_reset(furi_hal_subghz_async_tx.carry_ld)) {
            ld = furi_hal_subghz_async_tx.callback(furi_hal_subghz_async_tx.callback_context);
        } else {
            ld = furi_hal_subghz_async_tx.carry_ld;
            furi_hal_subghz_async_tx.carry_ld = level_duration_reset();
        }

        if(level_duration_is_wait(ld)) {
            *buffer = API_HAL_SUBGHZ_ASYNC_TX_GUARD_TIME;
            buffer++;
            samples--;
        } else if(level_duration_is_reset(ld)) {
            *buffer = 0;
            buffer++;
            samples--;
            LL_DMA_DisableIT_HT(SUBGHZ_DMA_CH1_DEF);
            LL_DMA_DisableIT_TC(SUBGHZ_DMA_CH1_DEF);
            LL_TIM_EnableIT_UPDATE(TIM2);
            break;
        } else {
            bool level = level_duration_get_level(ld);

            // Inject guard time if level is incorrect
            if(is_odd != level) {
                *buffer = API_HAL_SUBGHZ_ASYNC_TX_GUARD_TIME;
                buffer++;
                samples--;
                if(is_odd) {
                    furi_hal_subghz_async_tx.duty_high += API_HAL_SUBGHZ_ASYNC_TX_GUARD_TIME;
                } else {
                    furi_hal_subghz_async_tx.duty_low += API_HAL_SUBGHZ_ASYNC_TX_GUARD_TIME;
                }

                // Special case: prevent buffer overflow if sample is last
                if(samples == 0) {
                    furi_hal_subghz_async_tx.carry_ld = ld;
                    break;
                }
            }

            uint32_t duration = level_duration_get_duration(ld);
            furi_assert(duration > 0);
            *buffer = duration;
            buffer++;
            samples--;

            if(is_odd) {
                furi_hal_subghz_async_tx.duty_high += duration;
            } else {
                furi_hal_subghz_async_tx.duty_low += duration;
            }
        }
    }
}

static void furi_hal_subghz_async_tx_dma_isr() {
    furi_assert(furi_hal_subghz.state == SubGhzStateAsyncTx);

#if SUBGHZ_DMA_CH1_CHANNEL == LL_DMA_CHANNEL_1
    if(LL_DMA_IsActiveFlag_HT1(SUBGHZ_DMA)) {
        LL_DMA_ClearFlag_HT1(SUBGHZ_DMA);
        furi_hal_subghz_async_tx_refill(
            furi_hal_subghz_async_tx.buffer, API_HAL_SUBGHZ_ASYNC_TX_BUFFER_HALF);
    }
    if(LL_DMA_IsActiveFlag_TC1(SUBGHZ_DMA)) {
        LL_DMA_ClearFlag_TC1(SUBGHZ_DMA);
        furi_hal_subghz_async_tx_refill(
            furi_hal_subghz_async_tx.buffer + API_HAL_SUBGHZ_ASYNC_TX_BUFFER_HALF,
            API_HAL_SUBGHZ_ASYNC_TX_BUFFER_HALF);
    }
#else
#error Update this code. Would you kindly?
#endif
}

static void furi_hal_subghz_async_tx_timer_isr() {
    if(LL_TIM_IsActiveFlag_UPDATE(TIM2)) {
        LL_TIM_ClearFlag_UPDATE(TIM2);
        if(LL_TIM_GetAutoReload(TIM2) == 0) {
            if(furi_hal_subghz.state == SubGhzStateAsyncTx) {
                furi_hal_subghz.state = SubGhzStateAsyncTxLast;
                LL_DMA_DisableChannel(SUBGHZ_DMA_CH1_DEF);
            } else if(furi_hal_subghz.state == SubGhzStateAsyncTxLast) {
                furi_hal_subghz.state = SubGhzStateAsyncTxEnd;
                //forcibly pulls the pin to the ground so that there is no carrier
                furi_hal_gpio_init(&gpio_cc1101_g0, GpioModeInput, GpioPullDown, GpioSpeedLow);
                LL_TIM_DisableCounter(TIM2);
            } else {
                furi_crash(NULL);
            }
        }
    }
}

bool furi_hal_subghz_start_async_tx(FuriHalSubGhzAsyncTxCallback callback, void* context) {
    furi_assert(furi_hal_subghz.state == SubGhzStateIdle);
    furi_assert(callback);

    //If transmission is prohibited by regional settings
    // if(furi_hal_subghz.regulation != SubGhzRegulationTxRx) return false;

    furi_hal_subghz_async_tx.callback = callback;
    furi_hal_subghz_async_tx.callback_context = context;

    furi_hal_subghz.state = SubGhzStateAsyncTx;

    furi_hal_subghz_async_tx.duty_low = 0;
    furi_hal_subghz_async_tx.duty_high = 0;

    furi_hal_subghz_async_tx.buffer =
        malloc(API_HAL_SUBGHZ_ASYNC_TX_BUFFER_FULL * sizeof(uint32_t));

    // Connect CC1101_GD0 to TIM2 as output
    furi_hal_gpio_init_ex(
        &gpio_cc1101_g0, GpioModeAltFunctionPushPull, GpioPullDown, GpioSpeedLow, GpioAltFn1TIM2);

    // Configure DMA
    LL_DMA_InitTypeDef dma_config = {0};
    dma_config.PeriphOrM2MSrcAddress = (uint32_t) & (TIM2->ARR);
    dma_config.MemoryOrM2MDstAddress = (uint32_t)furi_hal_subghz_async_tx.buffer;
    dma_config.Direction = LL_DMA_DIRECTION_MEMORY_TO_PERIPH;
    dma_config.Mode = LL_DMA_MODE_CIRCULAR;
    dma_config.PeriphOrM2MSrcIncMode = LL_DMA_PERIPH_NOINCREMENT;
    dma_config.MemoryOrM2MDstIncMode = LL_DMA_MEMORY_INCREMENT;
    dma_config.PeriphOrM2MSrcDataSize = LL_DMA_PDATAALIGN_WORD;
    dma_config.MemoryOrM2MDstDataSize = LL_DMA_MDATAALIGN_WORD;
    dma_config.NbData = API_HAL_SUBGHZ_ASYNC_TX_BUFFER_FULL;
    dma_config.PeriphRequest = LL_DMAMUX_REQ_TIM2_UP;
    dma_config.Priority = LL_DMA_MODE_NORMAL;
    LL_DMA_Init(SUBGHZ_DMA_CH1_DEF, &dma_config);
    furi_hal_interrupt_set_isr(SUBGHZ_DMA_CH1_IRQ, furi_hal_subghz_async_tx_dma_isr, NULL);
    LL_DMA_EnableIT_TC(SUBGHZ_DMA_CH1_DEF);
    LL_DMA_EnableIT_HT(SUBGHZ_DMA_CH1_DEF);
    LL_DMA_EnableChannel(SUBGHZ_DMA_CH1_DEF);

    furi_hal_bus_enable(FuriHalBusTIM2);

    // Configure TIM2
    LL_TIM_InitTypeDef TIM_InitStruct = {0};
    TIM_InitStruct.Prescaler = 64 - 1;
    TIM_InitStruct.CounterMode = LL_TIM_COUNTERMODE_UP;
    TIM_InitStruct.Autoreload = 1000;
    TIM_InitStruct.ClockDivision = LL_TIM_CLOCKDIVISION_DIV1;
    LL_TIM_Init(TIM2, &TIM_InitStruct);
    LL_TIM_SetClockSource(TIM2, LL_TIM_CLOCKSOURCE_INTERNAL);
    LL_TIM_EnableARRPreload(TIM2);

    // Configure TIM2 CH2
    LL_TIM_OC_InitTypeDef TIM_OC_InitStruct = {0};
    TIM_OC_InitStruct.OCMode = LL_TIM_OCMODE_TOGGLE;
    TIM_OC_InitStruct.OCState = LL_TIM_OCSTATE_DISABLE;
    TIM_OC_InitStruct.OCNState = LL_TIM_OCSTATE_DISABLE;
    TIM_OC_InitStruct.CompareValue = 0;
    TIM_OC_InitStruct.OCPolarity = LL_TIM_OCPOLARITY_LOW;
    LL_TIM_OC_Init(TIM2, LL_TIM_CHANNEL_CH2, &TIM_OC_InitStruct);
    LL_TIM_OC_DisableFast(TIM2, LL_TIM_CHANNEL_CH2);
    LL_TIM_DisableMasterSlaveMode(TIM2);

    furi_hal_interrupt_set_isr(FuriHalInterruptIdTIM2, furi_hal_subghz_async_tx_timer_isr, NULL);

    furi_hal_subghz_async_tx_refill(
        furi_hal_subghz_async_tx.buffer, API_HAL_SUBGHZ_ASYNC_TX_BUFFER_FULL);

    LL_TIM_EnableDMAReq_UPDATE(TIM2);
    LL_TIM_CC_EnableChannel(TIM2, LL_TIM_CHANNEL_CH2);

    // Start counter
    LL_TIM_GenerateEvent_UPDATE(TIM2);
#ifdef FURI_HAL_SUBGHZ_TX_GPIO
    furi_hal_gpio_write(&FURI_HAL_SUBGHZ_TX_GPIO, true);
#endif
    furi_hal_subghz_tx();

    LL_TIM_SetCounter(TIM2, 0);
    LL_TIM_EnableCounter(TIM2);

    // Start debug
    if(furi_hal_subghz_start_debug()) {
        const GpioPin* gpio = furi_hal_subghz.async_mirror_pin;
        // //Preparing bit mask
        // //Debug pin is may be only PORTB! (PB0, PB1, .., PB15)
        // furi_hal_subghz_debug_gpio_buff[0] = 0;
        // furi_hal_subghz_debug_gpio_buff[1] = 0;

        furi_hal_subghz_debug_gpio_buff[0] = (uint32_t)gpio->pin << GPIO_NUMBER;
        furi_hal_subghz_debug_gpio_buff[1] = gpio->pin;

        dma_config.MemoryOrM2MDstAddress = (uint32_t)furi_hal_subghz_debug_gpio_buff;
        dma_config.PeriphOrM2MSrcAddress = (uint32_t) & (gpio->port->BSRR);
        dma_config.Direction = LL_DMA_DIRECTION_MEMORY_TO_PERIPH;
        dma_config.Mode = LL_DMA_MODE_CIRCULAR;
        dma_config.PeriphOrM2MSrcIncMode = LL_DMA_PERIPH_NOINCREMENT;
        dma_config.MemoryOrM2MDstIncMode = LL_DMA_MEMORY_INCREMENT;
        dma_config.PeriphOrM2MSrcDataSize = LL_DMA_PDATAALIGN_WORD;
        dma_config.MemoryOrM2MDstDataSize = LL_DMA_MDATAALIGN_WORD;
        dma_config.NbData = 2;
        dma_config.PeriphRequest = LL_DMAMUX_REQ_TIM2_UP;
        dma_config.Priority = LL_DMA_PRIORITY_VERYHIGH;
        LL_DMA_Init(SUBGHZ_DMA_CH2_DEF, &dma_config);
        LL_DMA_SetDataLength(SUBGHZ_DMA_CH2_DEF, 2);
        LL_DMA_EnableChannel(SUBGHZ_DMA_CH2_DEF);
    }

    return true;
}

bool furi_hal_subghz_is_async_tx_complete() {
    return furi_hal_subghz.state == SubGhzStateAsyncTxEnd;
}

void furi_hal_subghz_stop_async_tx() {
    furi_assert(
        furi_hal_subghz.state == SubGhzStateAsyncTx ||
        furi_hal_subghz.state == SubGhzStateAsyncTxLast ||
        furi_hal_subghz.state == SubGhzStateAsyncTxEnd);

    // Shutdown radio
    furi_hal_subghz_idle();
#ifdef FURI_HAL_SUBGHZ_TX_GPIO
    furi_hal_gpio_write(&FURI_HAL_SUBGHZ_TX_GPIO, false);
#endif

    // Deinitialize Timer
    FURI_CRITICAL_ENTER();
    furi_hal_bus_disable(FuriHalBusTIM2);
    furi_hal_interrupt_set_isr(FuriHalInterruptIdTIM2, NULL, NULL);

    // Deinitialize DMA
    LL_DMA_DeInit(SUBGHZ_DMA_CH1_DEF);

    furi_hal_interrupt_set_isr(SUBGHZ_DMA_CH1_IRQ, NULL, NULL);

    // Deinitialize GPIO
    furi_hal_gpio_init(&gpio_cc1101_g0, GpioModeAnalog, GpioPullNo, GpioSpeedLow);

    // Stop debug
    if(furi_hal_subghz_stop_debug()) {
        LL_DMA_DisableChannel(SUBGHZ_DMA_CH2_DEF);
    }

    FURI_CRITICAL_EXIT();

    free(furi_hal_subghz_async_tx.buffer);

    float duty_cycle =
        100.0f * (float)furi_hal_subghz_async_tx.duty_high /
        ((float)furi_hal_subghz_async_tx.duty_low + (float)furi_hal_subghz_async_tx.duty_high);
    FURI_LOG_D(
        TAG,
        "Async TX Radio stats: on %0.0fus, off %0.0fus, DutyCycle: %0.0f%%",
        (double)furi_hal_subghz_async_tx.duty_high,
        (double)furi_hal_subghz_async_tx.duty_low,
        (double)duty_cycle);

    furi_hal_subghz.state = SubGhzStateIdle;
}<|MERGE_RESOLUTION|>--- conflicted
+++ resolved
@@ -2,10 +2,7 @@
 #include <furi_hal_subghz_configs.h>
 #include <lib/subghz/devices/cc1101_configs.h>
 
-<<<<<<< HEAD
 #include <furi_hal_region.h>
-=======
->>>>>>> 913efab1
 #include <furi_hal_version.h>
 #include <furi_hal_rtc.h>
 #include <furi_hal_spi.h>
@@ -33,51 +30,12 @@
 #define SUBGHZ_DMA_CH1_DEF SUBGHZ_DMA, SUBGHZ_DMA_CH1_CHANNEL
 #define SUBGHZ_DMA_CH2_DEF SUBGHZ_DMA, SUBGHZ_DMA_CH2_CHANNEL
 
-<<<<<<< HEAD
-=======
-/** SubGhz state */
-typedef enum {
-    SubGhzStateInit, /**< Init pending */
-
-    SubGhzStateIdle, /**< Idle, energy save mode */
-
-    SubGhzStateAsyncRx, /**< Async RX started */
-
-    SubGhzStateAsyncTx, /**< Async TX started, DMA and timer is on */
-    SubGhzStateAsyncTxLast, /**< Async TX continue, DMA completed and timer got last value to go */
-    SubGhzStateAsyncTxEnd, /**< Async TX complete, cleanup needed */
-
-} SubGhzState;
-
-/** SubGhz regulation, receive transmission on the current frequency for the
- * region */
-typedef enum {
-    SubGhzRegulationOnlyRx, /**only Rx*/
-    SubGhzRegulationTxRx, /**TxRx*/
-} SubGhzRegulation;
-
-typedef struct {
-    volatile SubGhzState state;
-    volatile SubGhzRegulation regulation;
-    const GpioPin* async_mirror_pin;
-
-    uint8_t rolling_counter_mult;
-    bool ext_power_amp : 1;
-    bool dangerous_frequency_i : 1;
-} FuriHalSubGhz;
-
->>>>>>> 913efab1
 volatile FuriHalSubGhz furi_hal_subghz = {
     .state = SubGhzStateInit,
     .regulation = SubGhzRegulationTxRx,
     .async_mirror_pin = NULL,
     .rolling_counter_mult = 1,
-<<<<<<< HEAD
-    .ext_module_power_disabled = false,
-=======
     .ext_power_amp = false,
-    .dangerous_frequency_i = false,
->>>>>>> 913efab1
 };
 
 uint8_t furi_hal_subghz_get_rolling_counter_mult(void) {
@@ -88,16 +46,12 @@
     furi_hal_subghz.rolling_counter_mult = mult;
 }
 
-<<<<<<< HEAD
 void furi_hal_subghz_set_external_power_disable(bool state) {
     furi_hal_subghz.ext_module_power_disabled = state;
 }
 
 bool furi_hal_subghz_get_external_power_disable(void) {
     return furi_hal_subghz.ext_module_power_disabled;
-=======
-void furi_hal_subghz_set_dangerous_frequency(bool state_i) {
-    furi_hal_subghz.dangerous_frequency_i = state_i;
 }
 
 void furi_hal_subghz_set_ext_power_amp(bool enabled) {
@@ -106,7 +60,6 @@
 
 bool furi_hal_subghz_get_ext_power_amp() {
     return furi_hal_subghz.ext_power_amp;
->>>>>>> 913efab1
 }
 
 void furi_hal_subghz_set_async_mirror_pin(const GpioPin* pin) {
@@ -344,15 +297,9 @@
 
 /* 
  Modified by @tkerby & MX to the full YARD Stick One extended range of 281-361 MHz, 378-481 MHz, and 749-962 MHz. 
-<<<<<<< HEAD
  These changes are at your own risk. The PLL may not lock and FZ devs have warned of possible damage
  Set flag use_ext_range_at_own_risk in extend_range.txt to use
  */
-=======
- These changes are at your own risk. The PLL may not lock and FZ devs have warned of possible damage!
- */
-
->>>>>>> 913efab1
 bool furi_hal_subghz_is_frequency_valid(uint32_t value) {
     if(!(value >= 281000000 && value <= 361000000) &&
        !(value >= 378000000 && value <= 481000000) &&
@@ -378,7 +325,6 @@
     return value;
 }
 
-<<<<<<< HEAD
 void furi_hal_subghz_get_extend_settings(bool* extend, bool* bypass) {
     *extend = false;
     *bypass = false;
@@ -473,29 +419,10 @@
         is_allowed = false;
     }
     return is_allowed;
-=======
-bool furi_hal_subghz_is_tx_allowed(uint32_t value) {
-    bool allow_extended_for_int = furi_hal_subghz.dangerous_frequency_i;
-
-    if(!(allow_extended_for_int) &&
-       !(value >= 299999755 && value <= 350000335) && // was increased from 348 to 350
-       !(value >= 386999938 && value <= 467750000) && // was increased from 464 to 467.75
-       !(value >= 778999847 && value <= 928000000)) {
-        FURI_LOG_I(TAG, "Frequency blocked - outside default range");
-        return false;
-    } else if(
-        (allow_extended_for_int) && //
-        !furi_hal_subghz_is_frequency_valid(value)) {
-        FURI_LOG_I(TAG, "Frequency blocked - outside dangerous range");
-        return false;
-    }
-
-    return true;
->>>>>>> 913efab1
 }
 
 uint32_t furi_hal_subghz_set_frequency(uint32_t value) {
-    if(furi_hal_subghz_is_tx_allowed(value)) {
+    if(furi_hal_region_is_frequency_allowed(value)) {
         furi_hal_subghz.regulation = SubGhzRegulationTxRx;
     } else {
         furi_hal_subghz.regulation = SubGhzRegulationOnlyRx;
