--- conflicted
+++ resolved
@@ -24,17 +24,10 @@
     // Device Info version
     if(sep == '.') {
         property_value_out(&property_context, NULL, 2, "format", "major", "3");
-<<<<<<< HEAD
-        property_value_out(&property_context, NULL, 2, "format", "minor", "2");
-    } else {
-        property_value_out(&property_context, NULL, 3, "device", "info", "major", "2");
-        property_value_out(&property_context, NULL, 3, "device", "info", "minor", "3");
-=======
         property_value_out(&property_context, NULL, 2, "format", "minor", "3");
     } else {
         property_value_out(&property_context, NULL, 3, "device", "info", "major", "2");
         property_value_out(&property_context, NULL, 3, "device", "info", "minor", "4");
->>>>>>> dfd52337
     }
 
     // Model name
@@ -363,18 +356,6 @@
         &property_context, "%u", 3, "system", "log", "level", furi_hal_rtc_get_log_level());
 
     property_value_out(
-        &property_context,
-        "%u",
-        2,
-        "system",
-        "debug",
-        furi_hal_rtc_is_flag_set(FuriHalRtcFlagDebug));
-    property_value_out(
-        &property_context, "%u", 3, "system", "heap", "track", furi_hal_rtc_get_heap_track_mode());
-    property_value_out(
-        &property_context, "%u", 3, "system", "log", "level", furi_hal_rtc_get_log_level());
-
-    property_value_out(
         &property_context, "%u", 3, "protobuf", "version", "major", PROTOBUF_MAJOR_VERSION);
     property_context.last = true;
     property_value_out(
