--- conflicted
+++ resolved
@@ -208,7 +208,6 @@
  */
 uint32_t furi_hal_subghz_set_frequency_and_path(uint32_t value);
 
-<<<<<<< HEAD
 /** Read extend and bypass settings values into out params
  *
  * @param      extend  pointer to bool for extend
@@ -223,8 +222,6 @@
  */
 void furi_hal_subghz_set_extend_settings(bool extend, bool bypass);
 
-=======
->>>>>>> 913efab1
 /** Сheck if transmission is allowed on this frequency with your current config
  *
  * @param      value  frequency in Hz
@@ -342,14 +339,11 @@
 //  */
 // void furi_hal_subghz_select_radio_type(SubGhzRadioType state);
 
-<<<<<<< HEAD
-=======
 // External CC1101 Ebytes power amplifier control
 void furi_hal_subghz_set_ext_power_amp(bool enabled);
 
 bool furi_hal_subghz_get_ext_power_amp();
 
->>>>>>> 913efab1
 #ifdef __cplusplus
 }
 #endif