--- conflicted
+++ resolved
@@ -31,7 +31,6 @@
     FuriHalSubGhzPath868, /**< Center Frequency: 868MHz. Path 3: SW1RF3-SW2RF3, LCLC */
 } FuriHalSubGhzPath;
 
-<<<<<<< HEAD
 /** SubGhz state */
 typedef enum {
     SubGhzStateInit, /**< Init pending */
@@ -75,8 +74,6 @@
 
 extern volatile FuriHalSubGhz furi_hal_subghz;
 
-=======
->>>>>>> 342c7dc5
 /* Mirror RX/TX async modulation signal to specified pin
  *
  * @warning    Configures pin to output mode. Make sure it is not connected
