/**
 * @file furi_hal_bt.h
 * BT/BLE HAL API
 */

#pragma once

#include <furi.h>
#include <stdbool.h>
#include <gap.h>
#include <serial_service.h>
#include <ble_glue.h>
#include <ble_app.h>

#include <furi_hal_bt_serial.h>

#define FURI_HAL_BT_STACK_VERSION_MAJOR (1)
#define FURI_HAL_BT_STACK_VERSION_MINOR (12)
#define FURI_HAL_BT_C2_START_TIMEOUT 1000

#define FURI_HAL_BT_EMPTY_MAC_ADDR \
    { 0x00, 0x00, 0x00, 0x00, 0x00, 0x00 }

#define FURI_HAL_BT_DEFAULT_MAC_ADDR \
    { 0x6c, 0x7a, 0xd8, 0xac, 0x57, 0x72 }

#ifdef __cplusplus
extern "C" {
#endif

typedef enum {
    FuriHalBtStackUnknown,
    FuriHalBtStackLight,
    FuriHalBtStackFull,
} FuriHalBtStack;

typedef enum {
    FuriHalBtProfileSerial,
    FuriHalBtProfileHidKeyboard,

    // Keep last for Profiles number calculation
    FuriHalBtProfileNumber,
} FuriHalBtProfile;

/** Initialize
 */
void furi_hal_bt_init();

/** Lock core2 state transition */
void furi_hal_bt_lock_core2();

/** Lock core2 state transition */
void furi_hal_bt_unlock_core2();

/** Start radio stack
 *
 * @return  true on successfull radio stack start
 */
bool furi_hal_bt_start_radio_stack();

/** Get radio stack type
 *
 * @return  FuriHalBtStack instance
 */
FuriHalBtStack furi_hal_bt_get_radio_stack();

/** Check if radio stack supports BLE GAT/GAP
 *
 * @return  true if supported
 */
bool furi_hal_bt_is_ble_gatt_gap_supported();

/** Check if radio stack supports testing
 *
 * @return  true if supported
 */
bool furi_hal_bt_is_testing_supported();

/** Start BLE app
 *
 * @param profile   FuriHalBtProfile instance
 * @param event_cb  GapEventCallback instance
 * @param context   pointer to context
 *
 * @return          true on success
*/
bool furi_hal_bt_start_app(FuriHalBtProfile profile, GapEventCallback event_cb, void* context);

/** Reinitialize core2
 * 
 * Also can be used to prepare core2 for stop modes
 */
void furi_hal_bt_reinit();

/** Change BLE app
 * Restarts 2nd core
 *
 * @param profile   FuriHalBtProfile instance
 * @param event_cb  GapEventCallback instance
 * @param context   pointer to context
 *
 * @return          true on success
*/
bool furi_hal_bt_change_app(FuriHalBtProfile profile, GapEventCallback event_cb, void* context);

/** Update battery level
 *
 * @param battery_level battery level
 */
void furi_hal_bt_update_battery_level(uint8_t battery_level);

/** Update battery power state */
void furi_hal_bt_update_power_state();

/** Checks if BLE state is active
 *
 * @return          true if device is connected or advertising, false otherwise
 */
bool furi_hal_bt_is_active();

/** Start advertising
 */
void furi_hal_bt_start_advertising();

/** Stop advertising
 */
void furi_hal_bt_stop_advertising();

/** Get BT/BLE system component state
 *
 * @param[in]  buffer  FuriString* buffer to write to
 */
void furi_hal_bt_dump_state(FuriString* buffer);

/** Get BT/BLE system component state
 *
 * @return     true if core2 is alive
 */
bool furi_hal_bt_is_alive();

/** Get key storage buffer address and size
 *
 * @param      key_buff_addr  pointer to store buffer address
 * @param      key_buff_size  pointer to store buffer size
 */
void furi_hal_bt_get_key_storage_buff(uint8_t** key_buff_addr, uint16_t* key_buff_size);

/** Get SRAM2 hardware semaphore
 * @note Must be called before SRAM2 read/write operations
 */
void furi_hal_bt_nvm_sram_sem_acquire();

/** Release SRAM2 hardware semaphore
 * @note Must be called after SRAM2 read/write operations
 */
void furi_hal_bt_nvm_sram_sem_release();

/** Clear key storage
 *
 * @return      true on success
*/
bool furi_hal_bt_clear_white_list();

/** Set key storage change callback
 *
 * @param       callback    BleGlueKeyStorageChangedCallback instance
 * @param       context     pointer to context
 */
void furi_hal_bt_set_key_storage_change_callback(
    BleGlueKeyStorageChangedCallback callback,
    void* context);

/** Start ble tone tx at given channel and power
 *
 * @param[in]  channel  The channel
 * @param[in]  power    The power
 */
void furi_hal_bt_start_tone_tx(uint8_t channel, uint8_t power);

/** Stop ble tone tx
 */
void furi_hal_bt_stop_tone_tx();

/** Start sending ble packets at a given frequency and datarate
 *
 * @param[in]  channel   The channel
 * @param[in]  pattern   The pattern
 * @param[in]  datarate  The datarate
 */
void furi_hal_bt_start_packet_tx(uint8_t channel, uint8_t pattern, uint8_t datarate);

/** Stop sending ble packets
 *
 * @return     sent packet count
 */
uint16_t furi_hal_bt_stop_packet_test();

/** Start receiving packets
 *
 * @param[in]  channel   RX channel
 * @param[in]  datarate  Datarate
 */
void furi_hal_bt_start_packet_rx(uint8_t channel, uint8_t datarate);

/** Set up the RF to listen to a given RF channel
 *
 * @param[in]  channel  RX channel
 */
void furi_hal_bt_start_rx(uint8_t channel);

/** Stop RF listenning
 */
void furi_hal_bt_stop_rx();

/** Get RSSI
 *
 * @return     RSSI in dBm
 */
float furi_hal_bt_get_rssi();

/** Get number of transmitted packets
 *
 * @return     packet count
 */
uint32_t furi_hal_bt_get_transmitted_packets();

// BadBT Stuff
/** Reverse a MAC address byte order in-place
 * @param[in] mac       mac address to reverse
*/
void furi_hal_bt_reverse_mac_addr(uint8_t mac_addr[GAP_MAC_ADDR_SIZE]);

/** Modify profile advertisement name and restart bluetooth
 * @param[in] profile   profile type
 * @param[in] name      new adv name
*/
void furi_hal_bt_set_profile_adv_name(
    FuriHalBtProfile profile,
    const char name[FURI_HAL_BT_ADV_NAME_LENGTH]);

const char* furi_hal_bt_get_profile_adv_name(FuriHalBtProfile profile);

/** Modify profile mac address and restart bluetooth
 * @param[in] profile   profile type
 * @param[in] mac       new mac address
*/
void furi_hal_bt_set_profile_mac_addr(
    FuriHalBtProfile profile,
    const uint8_t mac_addr[GAP_MAC_ADDR_SIZE]);

const uint8_t* furi_hal_bt_get_profile_mac_addr(FuriHalBtProfile profile);

uint32_t furi_hal_bt_get_conn_rssi(uint8_t* rssi);

<<<<<<< HEAD
=======
// API for BLE Beacon plugin
/** Set custom advertisement packet data
 * @param[in] adv_data  pointer to advertisement data
 * @param[in] adv_len   length of advertisement data
 *
 * @return              true on success
*/
bool furi_hal_bt_custom_adv_set(const uint8_t* adv_data, size_t adv_len);

/** Start custom advertisement beacon
 * @param[in] min_interval      minimum advertisement interval (20 - 10240 ms)
 * @param[in] max_interval      maximum advertisement interval (20 - 10240 ms)
 * @param[in] mac_type          type of mac address (0x00 public, 0x01 static random)
 * @param[in] mac_addr          pointer to mac address
 * @param[in] power_amp_level   amplifier level (output dBm) (0x00 - 0x1F)
 *
 * @return                      true on success
*/
bool furi_hal_bt_custom_adv_start(
    uint16_t min_interval,
    uint16_t max_interval,
    uint8_t mac_type,
    const uint8_t mac_addr[GAP_MAC_ADDR_SIZE],
    uint8_t power_amp_level);

/** Stop custom advertisement beacon
 *
 * @return  true on success
*/
bool furi_hal_bt_custom_adv_stop();

>>>>>>> f7f9250e
void furi_hal_bt_set_profile_pairing_method(FuriHalBtProfile profile, GapPairing pairing_method);

GapPairing furi_hal_bt_get_profile_pairing_method(FuriHalBtProfile profile);

bool furi_hal_bt_is_connected(void);

/** Check & switch C2 to given mode
 *
 * @param[in]  mode  mode to switch into
 */
bool furi_hal_bt_ensure_c2_mode(BleGlueC2Mode mode);

typedef struct {
    uint32_t magic;
    uint32_t source_pc;
    uint32_t source_lr;
    uint32_t source_sp;
} FuriHalBtHardfaultInfo;

/** Get hardfault info
 *
 * @return     hardfault info. NULL if no hardfault
 */
const FuriHalBtHardfaultInfo* furi_hal_bt_get_hardfault_info();

#ifdef __cplusplus
}
#endif<|MERGE_RESOLUTION|>--- conflicted
+++ resolved
@@ -8,7 +8,7 @@
 #include <furi.h>
 #include <stdbool.h>
 #include <gap.h>
-#include <serial_service.h>
+#include <services/serial_service.h>
 #include <ble_glue.h>
 #include <ble_app.h>
 
@@ -252,40 +252,6 @@
 
 uint32_t furi_hal_bt_get_conn_rssi(uint8_t* rssi);
 
-<<<<<<< HEAD
-=======
-// API for BLE Beacon plugin
-/** Set custom advertisement packet data
- * @param[in] adv_data  pointer to advertisement data
- * @param[in] adv_len   length of advertisement data
- *
- * @return              true on success
-*/
-bool furi_hal_bt_custom_adv_set(const uint8_t* adv_data, size_t adv_len);
-
-/** Start custom advertisement beacon
- * @param[in] min_interval      minimum advertisement interval (20 - 10240 ms)
- * @param[in] max_interval      maximum advertisement interval (20 - 10240 ms)
- * @param[in] mac_type          type of mac address (0x00 public, 0x01 static random)
- * @param[in] mac_addr          pointer to mac address
- * @param[in] power_amp_level   amplifier level (output dBm) (0x00 - 0x1F)
- *
- * @return                      true on success
-*/
-bool furi_hal_bt_custom_adv_start(
-    uint16_t min_interval,
-    uint16_t max_interval,
-    uint8_t mac_type,
-    const uint8_t mac_addr[GAP_MAC_ADDR_SIZE],
-    uint8_t power_amp_level);
-
-/** Stop custom advertisement beacon
- *
- * @return  true on success
-*/
-bool furi_hal_bt_custom_adv_stop();
-
->>>>>>> f7f9250e
 void furi_hal_bt_set_profile_pairing_method(FuriHalBtProfile profile, GapPairing pairing_method);
 
 GapPairing furi_hal_bt_get_profile_pairing_method(FuriHalBtProfile profile);
