{
  "board": {
    "active_layer": 44,
    "active_layer_preset": "",
    "auto_track_width": false,
    "hidden_nets": [],
    "high_contrast_mode": 0,
    "net_color_mode": 1,
    "opacity": {
      "pads": 1.0,
      "tracks": 1.0,
      "vias": 1.0,
      "zones": 0.6
    },
    "ratsnest_display_mode": 0,
    "selection_filter": {
      "dimensions": true,
      "footprints": true,
      "graphics": true,
      "keepouts": true,
      "lockedItems": true,
      "otherItems": true,
      "pads": true,
      "text": true,
      "tracks": true,
      "vias": true,
      "zones": true
    },
    "visible_items": [
      0,
      1,
      2,
      3,
      4,
      5,
      9,
      10,
      11,
      12,
      13,
      14,
      15,
      16,
      17,
      19,
      20,
      21,
      22,
      23,
      24,
      25,
      26,
      27,
      28,
      29,
      30,
      32,
      33,
      34,
      35,
      36
    ],
<<<<<<< HEAD
    "visible_layers": "8001020_ffffffff",
    "zone_display_mode": 1
=======
    "visible_layers": "8023dff_ffffffff",
    "zone_display_mode": 0
>>>>>>> 6921c0f4
  },
  "meta": {
    "filename": "WiFi-Devboard-Pro.kicad_prl",
    "version": 3
  },
  "project": {
    "files": []
  }
}<|MERGE_RESOLUTION|>--- conflicted
+++ resolved
@@ -60,13 +60,8 @@
       35,
       36
     ],
-<<<<<<< HEAD
-    "visible_layers": "8001020_ffffffff",
-    "zone_display_mode": 1
-=======
     "visible_layers": "8023dff_ffffffff",
     "zone_display_mode": 0
->>>>>>> 6921c0f4
   },
   "meta": {
     "filename": "WiFi-Devboard-Pro.kicad_prl",
