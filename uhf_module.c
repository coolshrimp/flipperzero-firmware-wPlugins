--- conflicted
+++ resolved
@@ -91,23 +91,7 @@
     return crc ^ 0xFFFF; // Post-inversion
 }
 
-<<<<<<< HEAD
-uint8_t get_baudrate_count() {
-    return sizeof(BAUD_RATES);
-}
-
-char* m100_get_hardware_version(M100Module* module) {
-    if(module->info->hw_version != NULL) {
-        free(module->info->hw_version);
-        module->info->hw_version = NULL;
-    }
-    buffer_reset(module->buf);
-    furi_hal_uart_set_irq_cb(FuriHalUartIdUSART1, rx_callback, module->buf);
-    furi_hal_uart_tx(FuriHalUartIdUSART1, (uint8_t*)&CMD_HW_VERSION.cmd[0], CMD_HW_VERSION.length);
-    furi_delay_ms(DELAY_MS);
-=======
 char* _m100_info_helper(M100Module* module, char** info) {
->>>>>>> 440ac1bd
     if(!buffer_get_size(module->buf)) return NULL;
     uint8_t* data = buffer_get_data(module->buf);
     uint16_t payload_len = data[3];
