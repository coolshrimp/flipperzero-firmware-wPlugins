Import("env")

env.Append(
    CPPPATH=[
        "#/lib/drivers",
    ],
    SDK_HEADERS=[
<<<<<<< HEAD
        File("rgb_backlight.h"),
=======
        File("cc1101_regs.h"),
>>>>>>> e2028eb7
    ],
)


libenv = env.Clone(FW_LIB_NAME="hwdrivers")
libenv.ApplyLibFlags()

sources = Glob("*.c", source=True)

lib = libenv.StaticLibrary("${FW_LIB_NAME}", sources)
libenv.Install("${LIB_DIST_DIR}", lib)
Return("lib")<|MERGE_RESOLUTION|>--- conflicted
+++ resolved
@@ -5,11 +5,8 @@
         "#/lib/drivers",
     ],
     SDK_HEADERS=[
-<<<<<<< HEAD
+        File("cc1101_regs.h"),
         File("rgb_backlight.h"),
-=======
-        File("cc1101_regs.h"),
->>>>>>> e2028eb7
     ],
 )
 
