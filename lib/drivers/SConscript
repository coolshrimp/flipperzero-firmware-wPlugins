--- conflicted
+++ resolved
@@ -6,12 +6,9 @@
     ],
     SDK_HEADERS=[
         File("cc1101_regs.h"),
-<<<<<<< HEAD
         File("rgb_backlight.h"),
-=======
         File("st25r3916_reg.h"),
         File("st25r3916.h"),
->>>>>>> 4b3e8aba
     ],
 )
 
