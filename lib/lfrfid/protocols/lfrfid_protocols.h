#pragma once
#include <toolbox/protocols/protocol.h>
#include "../tools/t5577.h"

typedef enum {
    LFRFIDFeatureASK = 1 << 0, /** ASK Demodulation */
    LFRFIDFeaturePSK = 1 << 1, /** PSK Demodulation */
    LFRFIDFeatureRTF = 1 << 2, /** Reader Talks First: ASK Demodulation with 2 way communication */
} LFRFIDFeature;

typedef enum {
    LFRFIDProtocolEM4100,
<<<<<<< HEAD
    LFRFIDProtocolEM4100_RAW,
    LFRFIDProtocolEM4100_32,
    LFRFIDProtocolEM4100_16,
=======
    LFRFIDProtocolEM410032,
    LFRFIDProtocolEM410016,
>>>>>>> a86aefac
    LFRFIDProtocolElectra,
    LFRFIDProtocolH10301,
    LFRFIDProtocolIdteck,
    LFRFIDProtocolIndala26,
    LFRFIDProtocolIndala224,
    LFRFIDProtocolIOProxXSF,
    LFRFIDProtocolAwid,
    LFRFIDProtocolFDXA,
    LFRFIDProtocolFDXB,
    LFRFIDProtocolHidGeneric,
    LFRFIDProtocolHidExGeneric,
    LFRFIDProtocolPyramid,
    LFRFIDProtocolViking,
    LFRFIDProtocolJablotron,
    LFRFIDProtocolParadox,
    LFRFIDProtocolPACStanley,
    LFRFIDProtocolKeri,
    LFRFIDProtocolGallagher,
    LFRFIDProtocolHitag1,
    LFRFIDProtocolNexwatch,
    LFRFIDProtocolInstafob,
    LFRFIDProtocolMax,
} LFRFIDProtocol;

extern const ProtocolBase* lfrfid_protocols[];

typedef enum {
    LFRFIDWriteTypeT5577,
} LFRFIDWriteType;

typedef struct {
    LFRFIDWriteType write_type;
    union {
        LFRFIDT5577 t5577;
    };
} LFRFIDWriteRequest;<|MERGE_RESOLUTION|>--- conflicted
+++ resolved
@@ -10,14 +10,9 @@
 
 typedef enum {
     LFRFIDProtocolEM4100,
-<<<<<<< HEAD
     LFRFIDProtocolEM4100_RAW,
-    LFRFIDProtocolEM4100_32,
-    LFRFIDProtocolEM4100_16,
-=======
     LFRFIDProtocolEM410032,
     LFRFIDProtocolEM410016,
->>>>>>> a86aefac
     LFRFIDProtocolElectra,
     LFRFIDProtocolH10301,
     LFRFIDProtocolIdteck,
