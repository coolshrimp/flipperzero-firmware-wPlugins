#pragma once
#include <toolbox/protocols/protocol.h>
#include "../tools/t5577.h"

typedef enum {
    LFRFIDFeatureASK = 1 << 0, /** ASK Demodulation */
    LFRFIDFeaturePSK = 1 << 1, /** PSK Demodulation */
	LFRFIDFeatureRTF = 1 << 2, /** Reader Talks First: ASK Demodulation with 2 way communication */
} LFRFIDFeature;

typedef enum {
    LFRFIDProtocolEM4100,
    LFRFIDProtocolH10301,
    LFRFIDProtocolIdteck,
    LFRFIDProtocolIndala26,
    LFRFIDProtocolIOProxXSF,
    LFRFIDProtocolAwid,
    LFRFIDProtocolFDXA,
    LFRFIDProtocolFDXB,
    LFRFIDProtocolHidGeneric,
    LFRFIDProtocolHidExGeneric,
    LFRFIDProtocolPyramid,
    LFRFIDProtocolViking,
    LFRFIDProtocolJablotron,
    LFRFIDProtocolParadox,
    LFRFIDProtocolPACStanley,
    LFRFIDProtocolKeri,
    LFRFIDProtocolGallagher,
<<<<<<< HEAD
	LFRFIDProtocolHitag1,
=======
    LFRFIDProtocolNexwatch,
>>>>>>> 6605740c
    LFRFIDProtocolMax,
} LFRFIDProtocol;

extern const ProtocolBase* lfrfid_protocols[];

typedef enum {
    LFRFIDWriteTypeT5577,
} LFRFIDWriteType;

typedef struct {
    LFRFIDWriteType write_type;
    union {
        LFRFIDT5577 t5577;
    };
} LFRFIDWriteRequest;<|MERGE_RESOLUTION|>--- conflicted
+++ resolved
@@ -26,11 +26,8 @@
     LFRFIDProtocolPACStanley,
     LFRFIDProtocolKeri,
     LFRFIDProtocolGallagher,
-<<<<<<< HEAD
-	LFRFIDProtocolHitag1,
-=======
+    LFRFIDProtocolHitag1,
     LFRFIDProtocolNexwatch,
->>>>>>> 6605740c
     LFRFIDProtocolMax,
 } LFRFIDProtocol;
 
