#include <furi.h>
#include <toolbox/protocols/protocol.h>
#include <toolbox/manchester_decoder.h>
#include "lfrfid_protocols.h"

typedef uint64_t EM4100DecodedData;

#define EM_HEADER_POS (55)
#define EM_HEADER_MASK (0x1FFLLU << EM_HEADER_POS)

#define EM_FIRST_ROW_POS (50)

#define EM_ROW_COUNT (10)
#define EM_COLUMN_COUNT (4)
#define EM_BITS_PER_ROW_COUNT (EM_COLUMN_COUNT + 1)

#define EM_COLUMN_POS (4)
#define EM_STOP_POS (0)
#define EM_STOP_MASK (0x1LLU << EM_STOP_POS)

#define EM_HEADER_AND_STOP_MASK (EM_HEADER_MASK | EM_STOP_MASK)
#define EM_HEADER_AND_STOP_DATA (EM_HEADER_MASK)

#define EM4100_DECODED_DATA_SIZE (5)
#define EM4100_ENCODED_DATA_SIZE (sizeof(EM4100DecodedData))

#define EM4100_RAW_DECODED_DATA_SIZE EM4100_ENCODED_DATA_SIZE

#define EM_READ_SHORT_TIME_BASE (256)
#define EM_READ_LONG_TIME_BASE (512)
#define EM_READ_JITTER_TIME_BASE (100)

typedef struct {
    uint8_t data[EM4100_DECODED_DATA_SIZE];

    EM4100DecodedData encoded_data;
    uint8_t encoded_data_index;
    bool encoded_polarity;

    ManchesterState decoder_manchester_state;
    uint8_t clock_per_bit;
} ProtocolEM4100;

typedef struct {
    uint8_t data[EM4100_ENCODED_DATA_SIZE];

    EM4100DecodedData encoded_data;
    uint8_t encoded_data_index;
    bool encoded_polarity;

    ManchesterState decoder_manchester_state;
    uint8_t clock_per_bit;
} ProtocolEM4100RAW;

uint16_t protocol_em4100_get_time_divisor(ProtocolEM4100* proto) {
    switch(proto->clock_per_bit) {
    case 64:
        return 1;
    case 40:
    case 32:
        return 2;
    case 16:
        return 4;
    default:
        return 1;
    }
}

uint32_t protocol_em4100_get_t5577_bitrate(ProtocolEM4100* proto) {
    switch(proto->clock_per_bit) {
    case 64:
        return LFRFID_T5577_BITRATE_RF_64;
    case 40:
        return LFRFID_T5577_BITRATE_RF_40;
    case 32:
        return LFRFID_T5577_BITRATE_RF_32;
    case 16:
        return LFRFID_T5577_BITRATE_RF_16;
    default:
        return LFRFID_T5577_BITRATE_RF_64;
    }
}

uint16_t protocol_em4100_get_short_time_low(ProtocolEM4100* proto) {
    return EM_READ_SHORT_TIME_BASE / protocol_em4100_get_time_divisor(proto) -
           EM_READ_JITTER_TIME_BASE / protocol_em4100_get_time_divisor(proto);
}

uint16_t protocol_em4100_get_short_time_high(ProtocolEM4100* proto) {
    return EM_READ_SHORT_TIME_BASE / protocol_em4100_get_time_divisor(proto) +
           EM_READ_JITTER_TIME_BASE / protocol_em4100_get_time_divisor(proto);
}

uint16_t protocol_em4100_get_long_time_low(ProtocolEM4100* proto) {
    return EM_READ_LONG_TIME_BASE / protocol_em4100_get_time_divisor(proto) -
           EM_READ_JITTER_TIME_BASE / protocol_em4100_get_time_divisor(proto);
}

uint16_t protocol_em4100_get_long_time_high(ProtocolEM4100* proto) {
    return EM_READ_LONG_TIME_BASE / protocol_em4100_get_time_divisor(proto) +
           EM_READ_JITTER_TIME_BASE / protocol_em4100_get_time_divisor(proto);
}

ProtocolEM4100* protocol_em4100_alloc(void) {
    ProtocolEM4100* proto = malloc(sizeof(ProtocolEM4100));
    proto->clock_per_bit = 64;
    return (void*)proto;
};

ProtocolEM4100* protocol_em4100_raw_alloc(void) {
    ProtocolEM4100* proto = malloc(sizeof(ProtocolEM4100));
    proto->clock_per_bit = 40;
    return (void*)proto;
};

ProtocolEM4100* protocol_em4100_16_alloc(void) {
    ProtocolEM4100* proto = malloc(sizeof(ProtocolEM4100));
    proto->clock_per_bit = 16;
    return (void*)proto;
};

ProtocolEM4100* protocol_em4100_32_alloc(void) {
    ProtocolEM4100* proto = malloc(sizeof(ProtocolEM4100));
    proto->clock_per_bit = 32;
    return (void*)proto;
};

void protocol_em4100_free(ProtocolEM4100* proto) {
    free(proto);
};

uint8_t* protocol_em4100_get_data(ProtocolEM4100* proto) {
    return proto->data;
};

static void em4100_decode(
    const uint8_t* encoded_data,
    const uint8_t encoded_data_size,
    uint8_t* decoded_data,
    const uint8_t decoded_data_size) {
    furi_check(decoded_data_size >= EM4100_DECODED_DATA_SIZE);
    furi_check(encoded_data_size >= EM4100_ENCODED_DATA_SIZE);

    uint8_t decoded_data_index = 0;
    EM4100DecodedData card_data = *((EM4100DecodedData*)(encoded_data));

    // clean result
    memset(decoded_data, 0, decoded_data_size);

    // header
    for(uint8_t i = 0; i < 9; i++) {
        card_data = card_data << 1;
    }

    // nibbles
    uint8_t value = 0;
    for(uint8_t r = 0; r < EM_ROW_COUNT; r++) {
        uint8_t nibble = 0;
        for(uint8_t i = 0; i < 5; i++) {
            if(i < 4) nibble = (nibble << 1) | (card_data & (1LLU << 63) ? 1 : 0);
            card_data = card_data << 1;
        }
        value = (value << 4) | nibble;
        if(r % 2) {
            decoded_data[decoded_data_index] |= value;
            decoded_data_index++;
            value = 0;
        }
    }
}

static bool em4100_can_be_decoded(const uint8_t* encoded_data, const uint8_t encoded_data_size) {
    furi_check(encoded_data_size >= EM4100_ENCODED_DATA_SIZE);
    const EM4100DecodedData* card_data = (EM4100DecodedData*)encoded_data;

    // check header and stop bit
    if((*card_data & EM_HEADER_AND_STOP_MASK) != EM_HEADER_AND_STOP_DATA) return false;

    // check row parity
    for(uint8_t i = 0; i < EM_ROW_COUNT; i++) {
        uint8_t parity_sum = 0;

        for(uint8_t j = 0; j < EM_BITS_PER_ROW_COUNT; j++) {
            parity_sum += (*card_data >> (EM_FIRST_ROW_POS - i * EM_BITS_PER_ROW_COUNT + j)) & 1;
        }

        if((parity_sum % 2)) {
            return false;
        }
    }

    // check columns parity
    for(uint8_t i = 0; i < EM_COLUMN_COUNT; i++) {
        uint8_t parity_sum = 0;

        for(uint8_t j = 0; j < EM_ROW_COUNT + 1; j++) {
            parity_sum += (*card_data >> (EM_COLUMN_POS - i + j * EM_BITS_PER_ROW_COUNT)) & 1;
        }

        if((parity_sum % 2)) {
            return false;
        }
    }

    return true;
}

void protocol_em4100_decoder_start(ProtocolEM4100* proto) {
    memset(proto->data, 0, EM4100_DECODED_DATA_SIZE);
    proto->encoded_data = 0;
    manchester_advance(
        proto->decoder_manchester_state,
        ManchesterEventReset,
        &proto->decoder_manchester_state,
        NULL);
};

void protocol_em4100_raw_decoder_start(ProtocolEM4100RAW* proto) {
    memset(proto->data, 0, EM4100_RAW_DECODED_DATA_SIZE);
    proto->encoded_data = 0;
    manchester_advance(
        proto->decoder_manchester_state,
        ManchesterEventReset,
        &proto->decoder_manchester_state,
        NULL);
};

bool protocol_em4100_decoder_feed(ProtocolEM4100* proto, bool level, uint32_t duration) {
    bool result = false;

    ManchesterEvent event = ManchesterEventReset;

    if(duration > protocol_em4100_get_short_time_low(proto) &&
       duration < protocol_em4100_get_short_time_high(proto)) {
        if(!level) {
            event = ManchesterEventShortHigh;
        } else {
            event = ManchesterEventShortLow;
        }
    } else if(
        duration > protocol_em4100_get_long_time_low(proto) &&
        duration < protocol_em4100_get_long_time_high(proto)) {
        if(!level) {
            event = ManchesterEventLongHigh;
        } else {
            event = ManchesterEventLongLow;
        }
    }

    if(event != ManchesterEventReset) {
        bool data;
        bool data_ok = manchester_advance(
            proto->decoder_manchester_state, event, &proto->decoder_manchester_state, &data);

        if(data_ok) {
            proto->encoded_data = (proto->encoded_data << 1) | data;

            if(em4100_can_be_decoded((uint8_t*)&proto->encoded_data, sizeof(EM4100DecodedData))) {
                em4100_decode(
                    (uint8_t*)&proto->encoded_data,
                    sizeof(EM4100DecodedData),
                    proto->data,
                    EM4100_DECODED_DATA_SIZE);
                result = true;
            }
        }
    }

    return result;
};

static void em4100_write_nibble(bool low_nibble, uint8_t data, EM4100DecodedData* encoded_data) {
    uint8_t parity_sum = 0;
    uint8_t start = 0;
    if(!low_nibble) start = 4;

    for(int8_t i = (start + 3); i >= start; i--) {
        parity_sum += (data >> i) & 1;
        *encoded_data = (*encoded_data << 1) | ((data >> i) & 1);
    }

    *encoded_data = (*encoded_data << 1) | ((parity_sum % 2) & 1);
}

bool protocol_em4100_encoder_start(ProtocolEM4100* proto) {
    // header
    proto->encoded_data = 0b111111111;

    // data
    for(uint8_t i = 0; i < EM4100_DECODED_DATA_SIZE; i++) {
        em4100_write_nibble(false, proto->data[i], &proto->encoded_data);
        em4100_write_nibble(true, proto->data[i], &proto->encoded_data);
    }

    // column parity and stop bit
    uint8_t parity_sum;

    for(uint8_t c = 0; c < EM_COLUMN_COUNT; c++) {
        parity_sum = 0;
        for(uint8_t i = 1; i <= EM_ROW_COUNT; i++) {
            uint8_t parity_bit = (proto->encoded_data >> (i * EM_BITS_PER_ROW_COUNT - 1)) & 1;
            parity_sum += parity_bit;
        }
        proto->encoded_data = (proto->encoded_data << 1) | ((parity_sum % 2) & 1);
    }

    // stop bit
    proto->encoded_data = (proto->encoded_data << 1) | 0;

    printf("protocol_em4100_encoder_start, proto->encoded_data: 0x%016llx\n", proto->encoded_data);

    proto->encoded_data_index = 0;
    proto->encoded_polarity = true;

    return true;
};

bool protocol_em4100_raw_encoder_start(ProtocolEM4100RAW* proto) {
    proto->encoded_data = 0;

    // data
    for(uint8_t i = 0; i < EM4100_RAW_DECODED_DATA_SIZE; i++) {
        proto->encoded_data |= (((uint64_t)proto->data[i]) << ((7 - i) * 8));
    }

    printf(
        "protocol_em4100_raw_encoder_start, proto->encoded_data: 0x%016llx\n",
        proto->encoded_data);

    proto->encoded_data_index = 0;
    proto->encoded_polarity = true;

    return true;
};

LevelDuration protocol_em4100_encoder_yield(ProtocolEM4100* proto) {
    bool level = (proto->encoded_data >> (63 - proto->encoded_data_index)) & 1;
    uint32_t duration = proto->clock_per_bit / 2;

    if(proto->encoded_polarity) {
        proto->encoded_polarity = false;
    } else {
        level = !level;

        proto->encoded_polarity = true;
        proto->encoded_data_index++;
        if(proto->encoded_data_index >= 64) {
            proto->encoded_data_index = 0;
        }
    }

    return level_duration_make(level, duration);
};

bool protocol_em4100_write_data(ProtocolEM4100* protocol, void* data) {
    LFRFIDWriteRequest* request = (LFRFIDWriteRequest*)data;
    bool result = false;

    // Correct protocol data by redecoding
    protocol_em4100_encoder_start(protocol);
    em4100_decode(
        (uint8_t*)&protocol->encoded_data,
        sizeof(EM4100DecodedData),
        protocol->data,
        EM4100_DECODED_DATA_SIZE);

    protocol_em4100_encoder_start(protocol);

    if(request->write_type == LFRFIDWriteTypeT5577) {
        request->t5577.block[0] =
            (LFRFID_T5577_MODULATION_MANCHESTER | protocol_em4100_get_t5577_bitrate(protocol) |
             (2 << LFRFID_T5577_MAXBLOCK_SHIFT));
        request->t5577.block[1] = protocol->encoded_data >> 32;
        request->t5577.block[2] = protocol->encoded_data;
        request->t5577.blocks_to_write = 3;
        result = true;
    }
    return result;
};

void protocol_em4100_render_data(ProtocolEM4100* protocol, FuriString* result) {
    uint8_t* data = protocol->data;
    furi_string_printf(
        result,
<<<<<<< HEAD
        "FC: %03u, Card: %05u\n(RF/%u)",
=======
        "FC: %03u\n"
        "Card: %05hu (RF/%hhu)",
>>>>>>> f15d1975
        data[2],
        (uint16_t)((data[3] << 8) | (data[4])),
        protocol->clock_per_bit);
};

void protocol_em4100_raw_render_data(ProtocolEM4100RAW* protocol, FuriString* result) {
    uint64_t data = 0;

    for(uint8_t i = 0; i < EM4100_RAW_DECODED_DATA_SIZE; i++) {
        data |= (((uint64_t)protocol->data[i]) << ((7 - i) * 8));
    }

    furi_string_printf(result, "Data: 0x%016llx\n(RF/%u)", data, protocol->clock_per_bit);
};

const ProtocolBase protocol_em4100 = {
    .name = "EM4100",
    .manufacturer = "EM-Micro",
    .data_size = EM4100_DECODED_DATA_SIZE,
    .features = LFRFIDFeatureASK | LFRFIDFeaturePSK,
    .validate_count = 3,
    .alloc = (ProtocolAlloc)protocol_em4100_alloc,
    .free = (ProtocolFree)protocol_em4100_free,
    .get_data = (ProtocolGetData)protocol_em4100_get_data,
    .decoder =
        {
            .start = (ProtocolDecoderStart)protocol_em4100_decoder_start,
            .feed = (ProtocolDecoderFeed)protocol_em4100_decoder_feed,
        },
    .encoder =
        {
            .start = (ProtocolEncoderStart)protocol_em4100_encoder_start,
            .yield = (ProtocolEncoderYield)protocol_em4100_encoder_yield,
        },
    .render_data = (ProtocolRenderData)protocol_em4100_render_data,
    .render_brief_data = (ProtocolRenderData)protocol_em4100_render_data,
    .write_data = (ProtocolWriteData)protocol_em4100_write_data,
};

const ProtocolBase protocol_em4100_raw = {
    .name = "EM4100/RAW/40",
    .manufacturer = "EM-Micro",
    .data_size = EM4100_RAW_DECODED_DATA_SIZE,
    .features = LFRFIDFeatureASK | LFRFIDFeaturePSK,
    .validate_count = 3,
    .alloc = (ProtocolAlloc)protocol_em4100_raw_alloc,
    .free = (ProtocolFree)protocol_em4100_free,
    .get_data = (ProtocolGetData)protocol_em4100_get_data,
    .decoder =
        {
            .start = (ProtocolDecoderStart)protocol_em4100_raw_decoder_start,
            .feed = (ProtocolDecoderFeed)protocol_em4100_decoder_feed,
        },
    .encoder =
        {
            .start = (ProtocolEncoderStart)protocol_em4100_raw_encoder_start,
            .yield = (ProtocolEncoderYield)protocol_em4100_encoder_yield,
        },
    .render_data = (ProtocolRenderData)protocol_em4100_raw_render_data,
    .render_brief_data = (ProtocolRenderData)protocol_em4100_raw_render_data,
    .write_data = (ProtocolWriteData)protocol_em4100_write_data,
};

const ProtocolBase protocol_em4100_32 = {
    .name = "EM4100/32",
    .manufacturer = "EM-Micro",
    .data_size = EM4100_DECODED_DATA_SIZE,
    .features = LFRFIDFeatureASK | LFRFIDFeaturePSK,
    .validate_count = 3,
    .alloc = (ProtocolAlloc)protocol_em4100_32_alloc,
    .free = (ProtocolFree)protocol_em4100_free,
    .get_data = (ProtocolGetData)protocol_em4100_get_data,
    .decoder =
        {
            .start = (ProtocolDecoderStart)protocol_em4100_decoder_start,
            .feed = (ProtocolDecoderFeed)protocol_em4100_decoder_feed,
        },
    .encoder =
        {
            .start = (ProtocolEncoderStart)protocol_em4100_encoder_start,
            .yield = (ProtocolEncoderYield)protocol_em4100_encoder_yield,
        },
    .render_data = (ProtocolRenderData)protocol_em4100_render_data,
    .render_brief_data = (ProtocolRenderData)protocol_em4100_render_data,
    .write_data = (ProtocolWriteData)protocol_em4100_write_data,
};

const ProtocolBase protocol_em4100_16 = {
    .name = "EM4100/16",
    .manufacturer = "EM-Micro",
    .data_size = EM4100_DECODED_DATA_SIZE,
    .features = LFRFIDFeatureASK | LFRFIDFeaturePSK,
    .validate_count = 3,
    .alloc = (ProtocolAlloc)protocol_em4100_16_alloc,
    .free = (ProtocolFree)protocol_em4100_free,
    .get_data = (ProtocolGetData)protocol_em4100_get_data,
    .decoder =
        {
            .start = (ProtocolDecoderStart)protocol_em4100_decoder_start,
            .feed = (ProtocolDecoderFeed)protocol_em4100_decoder_feed,
        },
    .encoder =
        {
            .start = (ProtocolEncoderStart)protocol_em4100_encoder_start,
            .yield = (ProtocolEncoderYield)protocol_em4100_encoder_yield,
        },
    .render_data = (ProtocolRenderData)protocol_em4100_render_data,
    .render_brief_data = (ProtocolRenderData)protocol_em4100_render_data,
    .write_data = (ProtocolWriteData)protocol_em4100_write_data,
};<|MERGE_RESOLUTION|>--- conflicted
+++ resolved
@@ -382,12 +382,8 @@
     uint8_t* data = protocol->data;
     furi_string_printf(
         result,
-<<<<<<< HEAD
-        "FC: %03u, Card: %05u\n(RF/%u)",
-=======
         "FC: %03u\n"
         "Card: %05hu (RF/%hhu)",
->>>>>>> f15d1975
         data[2],
         (uint16_t)((data[3] << 8) | (data[4])),
         protocol->clock_per_bit);
