--- conflicted
+++ resolved
@@ -52,9 +52,10 @@
  */
 void t5577_write(LFRFIDT5577* data);
 
+void t5577_write_with_mask(LFRFIDT5577* data, uint8_t page, uint32_t password);
+
 void t5577_write_with_pass(LFRFIDT5577* data, uint32_t password);
 
-<<<<<<< HEAD
 void t5577_write_page_block_pass(
     uint8_t page,
     uint8_t block,
@@ -76,9 +77,6 @@
     uint8_t block,
     bool lock_bit,
     uint32_t data /*, bool testmode*/);
-=======
-void t5577_write_with_mask(LFRFIDT5577* data, uint8_t page, uint32_t password);
->>>>>>> fa358cd8
 
 #ifdef __cplusplus
 }
