--- conflicted
+++ resolved
@@ -54,7 +54,6 @@
  */
 void t5577_write(LFRFIDT5577* data);
 
-<<<<<<< HEAD
 void t5577_write_with_mask(LFRFIDT5577* data, uint8_t page, uint32_t password);
 
 void t5577_write_with_pass(LFRFIDT5577* data, uint32_t password);
@@ -80,11 +79,6 @@
     uint8_t block,
     bool lock_bit,
     uint32_t data /*, bool testmode*/);
-=======
-void t5577_write_with_pass(LFRFIDT5577* data, uint32_t password);
-
-void t5577_write_with_mask(LFRFIDT5577* data, uint8_t page, uint32_t password);
->>>>>>> 0d40e57c
 
 #ifdef __cplusplus
 }
