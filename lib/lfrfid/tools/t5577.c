--- conflicted
+++ resolved
@@ -16,8 +16,6 @@
 #define T5577_BLOCKS_IN_PAGE_0 8
 #define T5577_BLOCKS_IN_PAGE_1 4
 
-<<<<<<< HEAD
-=======
 //TODO: use .txt file in resources for passwords.
 const uint32_t default_passwords[] = {
     0x51243648, 0x000D8787, 0x19920427, 0x50524F58, 0xF9DCEBA0, 0x65857569, 0x05D73B9F, 0x89A69E60,
@@ -42,7 +40,6 @@
     return default_passwords;
 }
 
->>>>>>> 0d40e57c
 static void t5577_start() {
     furi_hal_rfid_tim_read_start(125000, 0.5);
 
@@ -102,16 +99,6 @@
             t5577_write_bit((password >> (31 - i)) & 1);
         }
     }
-<<<<<<< HEAD
-
-    // password
-    if(with_pass) {
-        for(uint8_t i = 0; i < 32; i++) {
-            t5577_write_bit((password >> (31 - i)) & 1);
-        }
-    }
-=======
->>>>>>> 0d40e57c
 
     // lock bit
     t5577_write_bit(lock_bit);
@@ -158,7 +145,6 @@
     t5577_stop();
 }
 
-<<<<<<< HEAD
 void t5577_write_page_block_pass(
     uint8_t page,
     uint8_t block,
@@ -187,7 +173,43 @@
         for(uint8_t i = 0; i < 32; i++) {
             t5577_write_bit((password >> (31 - i)) & 1);
         }
-=======
+    }
+
+    // lock bit
+    t5577_write_bit(lock_bit);
+
+    // data
+    for(uint8_t i = 0; i < 32; i++) {
+        t5577_write_bit((data >> (31 - i)) & 1);
+    }
+
+    // block address
+    t5577_write_bit((block >> 2) & 1);
+    t5577_write_bit((block >> 1) & 1);
+    t5577_write_bit((block >> 0) & 1);
+
+    furi_delay_us(T5577_TIMING_PROGRAM * 8);
+
+    furi_delay_us(T5577_TIMING_WAIT_TIME * 8);
+    t5577_write_reset();
+}
+
+void t5577_write_page_block_pass_with_start_and_stop(
+    uint8_t page,
+    uint8_t block,
+    bool lock_bit,
+    uint32_t data,
+    bool with_pass,
+    uint32_t password/*,
+    bool testmode*/) {
+    t5577_start();
+    FURI_CRITICAL_ENTER();
+    t5577_write_page_block_pass(page, block, lock_bit, data, with_pass, password /*, testmode*/);
+    t5577_write_reset();
+    FURI_CRITICAL_EXIT();
+    t5577_stop();
+}
+
 void t5577_write_with_mask(LFRFIDT5577* data, uint8_t page, uint32_t password) {
     t5577_start();
     FURI_CRITICAL_ENTER();
@@ -201,57 +223,6 @@
         mask >>= 1;
         if(!need_to_write) continue;
         t5577_write_block_pass(page, i, false, data->block[i], true, password);
->>>>>>> 0d40e57c
-    }
-
-    // lock bit
-    t5577_write_bit(lock_bit);
-
-    // data
-    for(uint8_t i = 0; i < 32; i++) {
-        t5577_write_bit((data >> (31 - i)) & 1);
-    }
-
-    // block address
-    t5577_write_bit((block >> 2) & 1);
-    t5577_write_bit((block >> 1) & 1);
-    t5577_write_bit((block >> 0) & 1);
-
-    furi_delay_us(T5577_TIMING_PROGRAM * 8);
-
-    furi_delay_us(T5577_TIMING_WAIT_TIME * 8);
-    t5577_write_reset();
-}
-
-void t5577_write_page_block_pass_with_start_and_stop(
-    uint8_t page,
-    uint8_t block,
-    bool lock_bit,
-    uint32_t data,
-    bool with_pass,
-    uint32_t password/*,
-    bool testmode*/) {
-    t5577_start();
-    FURI_CRITICAL_ENTER();
-    t5577_write_page_block_pass(page, block, lock_bit, data, with_pass, password /*, testmode*/);
-    t5577_write_reset();
-    FURI_CRITICAL_EXIT();
-    t5577_stop();
-}
-
-void t5577_write_with_mask(LFRFIDT5577* data, uint8_t page, uint32_t password) {
-    t5577_start();
-    FURI_CRITICAL_ENTER();
-
-    uint8_t mask = data->mask;
-
-    size_t pages_total = (page == 0) ? T5577_BLOCKS_IN_PAGE_0 : T5577_BLOCKS_IN_PAGE_1;
-
-    for(size_t i = 0; i < pages_total; i++) {
-        bool need_to_write = mask & 1;
-        mask >>= 1;
-        if(!need_to_write) continue;
-        t5577_write_block_pass(page, i, false, data->block[i], true, password);
     }
     t5577_write_reset();
     FURI_CRITICAL_EXIT();
