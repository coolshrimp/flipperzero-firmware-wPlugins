/** @file lfrfid_worker.h
 * 
 * LFRFID worker
 */

#pragma once
#include <toolbox/protocols/protocol_dict.h>
#include "protocols/lfrfid_protocols.h"

#ifdef __cplusplus
extern "C" {
#endif

typedef enum {
    LFRFIDWorkerWriteOK,
    LFRFIDWorkerWriteProtocolCannotBeWritten,
    LFRFIDWorkerWriteFobCannotBeWritten,
    LFRFIDWorkerWriteTooLongToWrite,
} LFRFIDWorkerWriteResult;

typedef enum {
    LFRFIDWorkerReadTypeAuto,
    LFRFIDWorkerReadTypeASKOnly,
    LFRFIDWorkerReadTypePSKOnly,
    LFRFIDWorkerReadTypeRTFOnly,
} LFRFIDWorkerReadType;

typedef enum {
    LFRFIDWorkerReadSenseStart, // TODO FL-3516: not implemented
    LFRFIDWorkerReadSenseEnd, // TODO FL-3516: not implemented
    LFRFIDWorkerReadSenseCardStart,
    LFRFIDWorkerReadSenseCardEnd,
    LFRFIDWorkerReadStartASK,
    LFRFIDWorkerReadStartPSK,
    LFRFIDWorkerReadStartRTF,
    LFRFIDWorkerReadSenseHitag, //TODO combine with sense carstart?
    LFRFIDWorkerReadDone,
} LFRFIDWorkerReadResult;

typedef enum {
    LFRFIDWorkerReadRawFileError,
    LFRFIDWorkerReadRawOverrun,
} LFRFIDWorkerReadRawResult;

typedef enum {
    LFRFIDWorkerEmulateRawFileError,
    LFRFIDWorkerEmulateRawOverrun,
} LFRFIDWorkerEmulateRawResult;

typedef void (
    *LFRFIDWorkerReadCallback)(LFRFIDWorkerReadResult result, ProtocolId protocol, void* context);
typedef void (*LFRFIDWorkerWriteCallback)(LFRFIDWorkerWriteResult result, void* context);

typedef void (*LFRFIDWorkerReadRawCallback)(LFRFIDWorkerReadRawResult result, void* context);
typedef void (*LFRFIDWorkerEmulateRawCallback)(LFRFIDWorkerEmulateRawResult result, void* context);

typedef struct LFRFIDWorker LFRFIDWorker;

/** Allocate LF-RFID worker
 * @return LFRFIDWorker* 
 */
LFRFIDWorker* lfrfid_worker_alloc(ProtocolDict* dict);

/** Free LF-RFID worker
 *
 * @param      worker  The worker
 */
void lfrfid_worker_free(LFRFIDWorker* worker);

/** Start LF-RFID worker thread
 *
 * @param      worker  The worker
 */
void lfrfid_worker_start_thread(LFRFIDWorker* worker);

/** Stop LF-RFID worker thread
 *
 * @param      worker  The worker
 */
void lfrfid_worker_stop_thread(LFRFIDWorker* worker);

/** Start read mode
 *
 * @param      worker    The worker
 * @param      type      The type
 * @param      callback  The callback
 * @param      context   The context
 */
void lfrfid_worker_read_start(
    LFRFIDWorker* worker,
    LFRFIDWorkerReadType type,
    LFRFIDWorkerReadCallback callback,
    void* context);

/** Start write mode
 *
 * @param      worker    The worker
 * @param      protocol  The protocol
 * @param      callback  The callback
 * @param      context   The context
 */
void lfrfid_worker_write_start(
    LFRFIDWorker* worker,
    LFRFIDProtocol protocol,
    LFRFIDWorkerWriteCallback callback,
    void* context);

<<<<<<< HEAD
/**
 * @brief Start write and set pass mode
 * 
 * @param worker 
 * @param protocol 
 * @param callback 
 * @param context 
 */
void lfrfid_worker_write_and_set_pass_start(
    LFRFIDWorker* worker,
    LFRFIDProtocol protocol,
    LFRFIDWorkerWriteCallback callback,
    void* context);

/**
 * Start emulate mode
 * @param worker 
=======
/** Start emulate mode
 *
 * @param      worker    The worker
 * @param[in]  protocol  The protocol
>>>>>>> 0a48658a
 */
void lfrfid_worker_emulate_start(LFRFIDWorker* worker, LFRFIDProtocol protocol);

/** Start raw read mode
 *
 * @param      worker    The worker
 * @param      filename  The filename
 * @param      type      The type
 * @param      callback  The callback
 * @param      context   The context
 */
void lfrfid_worker_read_raw_start(
    LFRFIDWorker* worker,
    const char* filename,
    LFRFIDWorkerReadType type,
    LFRFIDWorkerReadRawCallback callback,
    void* context);

/** Emulate raw read mode
 *
 * @param      worker    The worker
 * @param      filename  The filename
 * @param      callback  The callback
 * @param      context   The context
 */
void lfrfid_worker_emulate_raw_start(
    LFRFIDWorker* worker,
    const char* filename,
    LFRFIDWorkerEmulateRawCallback callback,
    void* context);

/** Stop all modes
 *
 * @param      worker  The worker
 */
void lfrfid_worker_stop(LFRFIDWorker* worker);

#ifdef __cplusplus
}
#endif<|MERGE_RESOLUTION|>--- conflicted
+++ resolved
@@ -105,7 +105,6 @@
     LFRFIDWorkerWriteCallback callback,
     void* context);
 
-<<<<<<< HEAD
 /**
  * @brief Start write and set pass mode
  * 
@@ -120,15 +119,10 @@
     LFRFIDWorkerWriteCallback callback,
     void* context);
 
-/**
- * Start emulate mode
- * @param worker 
-=======
 /** Start emulate mode
  *
  * @param      worker    The worker
  * @param[in]  protocol  The protocol
->>>>>>> 0a48658a
  */
 void lfrfid_worker_emulate_start(LFRFIDWorker* worker, LFRFIDProtocol protocol);
 
