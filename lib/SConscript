Import("env")


env.Append(
    CPPPATH=[
        "#/",
        "#/lib",  # TODO FL-3553: remove!
        # Ugly hack
        Dir("../assets/compiled"),
    ],
)


libs = env.BuildModules(
    [
        "mlib",
        "stm32wb",
        "freertos",
        "print",
        "microtar",
        "mbedtls",
        "toolbox",
        "libusb_stm32",
        "drivers",
        "fatfs",
        "flipper_format",
        "one_wire",
        "ibutton",
        "infrared",
        "littlefs",
        "subghz",
        "nfc",
        "digital_signal",
        "pulse_reader",
        "signal_reader",
        "appframe",
        "u8g2",
        "lfrfid",
        "flipper_application",
        "music_worker",
        "mjs",
        "nanopb",
        "update_util",
        "heatshrink",
        "bit_lib",
<<<<<<< HEAD
        "cfw",
=======
        "datetime",
>>>>>>> 33cf554f
    ],
)

Return("libs")<|MERGE_RESOLUTION|>--- conflicted
+++ resolved
@@ -43,11 +43,8 @@
         "update_util",
         "heatshrink",
         "bit_lib",
-<<<<<<< HEAD
         "cfw",
-=======
         "datetime",
->>>>>>> 33cf554f
     ],
 )
 
