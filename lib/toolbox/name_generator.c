#include "name_generator.h"

#include <stdio.h>
#include <stdint.h>
#include <furi_hal_rtc.h>
#include <stdlib.h>
#include <stdbool.h>
#include <furi.h>

const char* const name_generator_left[] = {
<<<<<<< HEAD
    "super",
    "big",
    "little",
    "liquid",
    "unknown",
    "cheeky",
    "tricky",
    "sneaky",
    "quick",
    "quantum",
    "kurwa",
    "great",
    "smart",
    "mini",
    "ultra",
    "small",
    "random",
    "strange",
};

const char* const name_generator_right[] = {
    "maslina",  "sus",  "anomalija", "artefact", "bobr",    "chomik", "sidorovich",
    "stalker",  "kit",  "habar",     "jezyk",    "borov",   "juzyk",  "konserva",
    "aptechka", "door", "zalaz",     "breeky",   "pingwin", "kot",
=======
    "super",  "big",   "little", "liquid", "unknown", "cheeky",  "tricky",
    "sneaky", "silly", "oh_my",  "quick",  "oh_no",   "quantum", "kurwa",
    "great",  "smart", "mini",   "ultra",  "small",   "random",  "strange",
};

const char* const name_generator_right[] = {
    "maslina",  "sus",  "anomalija", "artefact", "bobr",   "chomik",  "sidorovich",
    "stalker",  "kit",  "habar",     "jezyk",    "borov",  "juzyk",   "konserva",
    "aptechka", "door", "zalaz",     "breeky",   "bunker", "pingwin", "kot",
>>>>>>> 139cc3c9
};

void name_generator_make_auto_datetime(
    char* name,
    size_t max_name_size,
    const char* prefix,
    DateTime* custom_time) {
<<<<<<< HEAD
    if(!furi_hal_rtc_is_flag_set(FuriHalRtcFlagRandomFilename)) {
=======
    if(furi_hal_rtc_is_flag_set(FuriHalRtcFlagDetailedFilename)) {
>>>>>>> 139cc3c9
        name_generator_make_detailed_datetime(name, max_name_size, prefix, custom_time);
    } else {
        name_generator_make_random_prefixed(name, max_name_size, prefix);
    }
}

void name_generator_make_auto(char* name, size_t max_name_size, const char* prefix) {
    name_generator_make_auto_datetime(name, max_name_size, prefix, NULL);
}

void name_generator_make_auto_basic(char* name, size_t max_name_size, const char* prefix) {
<<<<<<< HEAD
    if(!furi_hal_rtc_is_flag_set(FuriHalRtcFlagRandomFilename)) {
=======
    if(furi_hal_rtc_is_flag_set(FuriHalRtcFlagDetailedFilename)) {
>>>>>>> 139cc3c9
        name_generator_make_detailed_datetime(name, max_name_size, prefix, NULL);
    } else {
        name_generator_make_random(name, max_name_size);
    }
}

void name_generator_make_random_prefixed(char* name, size_t max_name_size, const char* prefix) {
    furi_assert(name);
    furi_assert(max_name_size);

    uint8_t name_generator_left_i = rand() % COUNT_OF(name_generator_left);
    uint8_t name_generator_right_i = rand() % COUNT_OF(name_generator_right);

    snprintf(
        name,
        max_name_size,
        "%s%s%s_%s",
        prefix ? prefix : "",
        prefix ? "_" : "",
        name_generator_left[name_generator_left_i],
        name_generator_right[name_generator_right_i]);

    // Set first symbol to upper case
    if(islower((int)name[0])) name[0] = name[0] - 0x20;
}

void name_generator_make_random(char* name, size_t max_name_size) {
    name_generator_make_random_prefixed(name, max_name_size, NULL);
}

void name_generator_make_detailed_datetime(
    char* name,
    size_t max_name_size,
    const char* prefix,
    DateTime* custom_time) {
    furi_assert(name);
    furi_assert(max_name_size);
    furi_assert(prefix);

    DateTime dateTime;
    if(custom_time) {
        dateTime = *custom_time;
    } else {
        furi_hal_rtc_get_datetime(&dateTime);
    }

    snprintf(
        name,
        max_name_size,
        "%s-%.4d_%.2d_%.2d-%.2d_%.2d_%.2d",
        prefix ? prefix : "S",
        dateTime.year,
        dateTime.month,
        dateTime.day,
        dateTime.hour,
        dateTime.minute,
        dateTime.second);

    // Set first symbol to upper case
    if(islower((int)name[0])) name[0] = name[0] - 0x20;
}

void name_generator_make_detailed(char* name, size_t max_name_size, const char* prefix) {
    name_generator_make_detailed_datetime(name, max_name_size, prefix, NULL);
}<|MERGE_RESOLUTION|>--- conflicted
+++ resolved
@@ -8,32 +8,6 @@
 #include <furi.h>
 
 const char* const name_generator_left[] = {
-<<<<<<< HEAD
-    "super",
-    "big",
-    "little",
-    "liquid",
-    "unknown",
-    "cheeky",
-    "tricky",
-    "sneaky",
-    "quick",
-    "quantum",
-    "kurwa",
-    "great",
-    "smart",
-    "mini",
-    "ultra",
-    "small",
-    "random",
-    "strange",
-};
-
-const char* const name_generator_right[] = {
-    "maslina",  "sus",  "anomalija", "artefact", "bobr",    "chomik", "sidorovich",
-    "stalker",  "kit",  "habar",     "jezyk",    "borov",   "juzyk",  "konserva",
-    "aptechka", "door", "zalaz",     "breeky",   "pingwin", "kot",
-=======
     "super",  "big",   "little", "liquid", "unknown", "cheeky",  "tricky",
     "sneaky", "silly", "oh_my",  "quick",  "oh_no",   "quantum", "kurwa",
     "great",  "smart", "mini",   "ultra",  "small",   "random",  "strange",
@@ -43,7 +17,6 @@
     "maslina",  "sus",  "anomalija", "artefact", "bobr",   "chomik",  "sidorovich",
     "stalker",  "kit",  "habar",     "jezyk",    "borov",  "juzyk",   "konserva",
     "aptechka", "door", "zalaz",     "breeky",   "bunker", "pingwin", "kot",
->>>>>>> 139cc3c9
 };
 
 void name_generator_make_auto_datetime(
@@ -51,11 +24,7 @@
     size_t max_name_size,
     const char* prefix,
     DateTime* custom_time) {
-<<<<<<< HEAD
     if(!furi_hal_rtc_is_flag_set(FuriHalRtcFlagRandomFilename)) {
-=======
-    if(furi_hal_rtc_is_flag_set(FuriHalRtcFlagDetailedFilename)) {
->>>>>>> 139cc3c9
         name_generator_make_detailed_datetime(name, max_name_size, prefix, custom_time);
     } else {
         name_generator_make_random_prefixed(name, max_name_size, prefix);
@@ -67,11 +36,7 @@
 }
 
 void name_generator_make_auto_basic(char* name, size_t max_name_size, const char* prefix) {
-<<<<<<< HEAD
     if(!furi_hal_rtc_is_flag_set(FuriHalRtcFlagRandomFilename)) {
-=======
-    if(furi_hal_rtc_is_flag_set(FuriHalRtcFlagDetailedFilename)) {
->>>>>>> 139cc3c9
         name_generator_make_detailed_datetime(name, max_name_size, prefix, NULL);
     } else {
         name_generator_make_random(name, max_name_size);
