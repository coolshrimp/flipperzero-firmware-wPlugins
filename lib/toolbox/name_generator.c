#include "name_generator.h"

#include <stdio.h>
#include <stdint.h>
#include <furi_hal_rtc.h>
#include <stdlib.h>
#include <stdbool.h>
#include <furi.h>

const char* const name_generator_left[] = {
    "super",  "big",   "little", "liquid", "unknown", "cheeky",  "tricky",
    "sneaky", "silly", "oh_my",  "quick",  "oh_no",   "quantum", "kurwa",
    "great",  "smart", "mini",   "ultra",  "small",   "random",  "strange",
};

const char* const name_generator_right[] = {
    "maslina",  "sus",  "anomalija", "artefact", "bobr",   "chomik",  "sidorovich",
    "stalker",  "kit",  "habar",     "jezyk",    "borov",  "juzyk",   "konserva",
    "aptechka", "door", "zalaz",     "breeky",   "bunker", "pingwin", "kot",
};

void name_generator_make_auto_datetime(
    char* name,
    size_t max_name_size,
    const char* prefix,
    DateTime* custom_time) {
    if(!furi_hal_rtc_is_flag_set(FuriHalRtcFlagRandomFilename)) {
        name_generator_make_detailed_datetime(name, max_name_size, prefix, custom_time);
    } else {
        name_generator_make_random_prefixed(name, max_name_size, prefix);
    }
}

void name_generator_make_auto(char* name, size_t max_name_size, const char* prefix) {
    name_generator_make_auto_datetime(name, max_name_size, prefix, NULL);
}

void name_generator_make_auto_basic(char* name, size_t max_name_size, const char* prefix) {
    if(!furi_hal_rtc_is_flag_set(FuriHalRtcFlagRandomFilename)) {
        name_generator_make_detailed_datetime(name, max_name_size, prefix, NULL);
    } else {
        name_generator_make_random(name, max_name_size);
    }
}

<<<<<<< HEAD
void name_generator_make_random_prefixed(char* name, size_t max_name_size, const char* prefix) {
    furi_assert(name);
    furi_assert(max_name_size);
=======
void name_generator_make_random(char* name, size_t max_name_size) {
    furi_check(name);
    furi_check(max_name_size);
>>>>>>> 0a48658a

    uint8_t name_generator_left_i = rand() % COUNT_OF(name_generator_left);
    uint8_t name_generator_right_i = rand() % COUNT_OF(name_generator_right);

    snprintf(
        name,
        max_name_size,
        "%s%s%s_%s",
        prefix ? prefix : "",
        prefix ? "_" : "",
        name_generator_left[name_generator_left_i],
        name_generator_right[name_generator_right_i]);

    // Set first symbol to upper case
    if(islower((int)name[0])) name[0] = name[0] - 0x20;
}

<<<<<<< HEAD
void name_generator_make_random(char* name, size_t max_name_size) {
    name_generator_make_random_prefixed(name, max_name_size, NULL);
}

void name_generator_make_detailed_datetime(
    char* name,
    size_t max_name_size,
    const char* prefix,
    DateTime* custom_time) {
    furi_assert(name);
    furi_assert(max_name_size);
    furi_assert(prefix);
=======
void name_generator_make_detailed(char* name, size_t max_name_size, const char* prefix) {
    furi_check(name);
    furi_check(max_name_size);
    furi_check(prefix);
>>>>>>> 0a48658a

    DateTime dateTime;
    if(custom_time) {
        dateTime = *custom_time;
    } else {
        furi_hal_rtc_get_datetime(&dateTime);
    }

    snprintf(
        name,
        max_name_size,
        "%s-%.4d_%.2d_%.2d-%.2d_%.2d_%.2d",
        prefix ? prefix : "S",
        dateTime.year,
        dateTime.month,
        dateTime.day,
        dateTime.hour,
        dateTime.minute,
        dateTime.second);

    // Set first symbol to upper case
    if(islower((int)name[0])) name[0] = name[0] - 0x20;
}

void name_generator_make_detailed(char* name, size_t max_name_size, const char* prefix) {
    name_generator_make_detailed_datetime(name, max_name_size, prefix, NULL);
}<|MERGE_RESOLUTION|>--- conflicted
+++ resolved
@@ -43,15 +43,9 @@
     }
 }
 
-<<<<<<< HEAD
 void name_generator_make_random_prefixed(char* name, size_t max_name_size, const char* prefix) {
-    furi_assert(name);
-    furi_assert(max_name_size);
-=======
-void name_generator_make_random(char* name, size_t max_name_size) {
     furi_check(name);
     furi_check(max_name_size);
->>>>>>> 0a48658a
 
     uint8_t name_generator_left_i = rand() % COUNT_OF(name_generator_left);
     uint8_t name_generator_right_i = rand() % COUNT_OF(name_generator_right);
@@ -69,7 +63,6 @@
     if(islower((int)name[0])) name[0] = name[0] - 0x20;
 }
 
-<<<<<<< HEAD
 void name_generator_make_random(char* name, size_t max_name_size) {
     name_generator_make_random_prefixed(name, max_name_size, NULL);
 }
@@ -79,15 +72,9 @@
     size_t max_name_size,
     const char* prefix,
     DateTime* custom_time) {
-    furi_assert(name);
-    furi_assert(max_name_size);
-    furi_assert(prefix);
-=======
-void name_generator_make_detailed(char* name, size_t max_name_size, const char* prefix) {
     furi_check(name);
     furi_check(max_name_size);
     furi_check(prefix);
->>>>>>> 0a48658a
 
     DateTime dateTime;
     if(custom_time) {
