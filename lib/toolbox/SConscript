from fbt.version import get_fast_git_version_id


Import("env")

env.Append(
    CPPPATH=[
        "#/lib/toolbox",
    ],
    SDK_HEADERS=[
        File("api_lock.h"),
<<<<<<< HEAD
=======
        File("compress.h"),
>>>>>>> dfd52337
        File("manchester_decoder.h"),
        File("manchester_encoder.h"),
        File("path.h"),
        File("name_generator.h"),
        File("sha256.h"),
        File("crc32_calc.h"),
        File("dir_walk.h"),
        File("md5.h"),
        File("args.h"),
        File("saved_struct.h"),
        File("version.h"),
        File("float_tools.h"),
        File("value_index.h"),
        File("tar/tar_archive.h"),
        File("stream/stream.h"),
        File("stream/file_stream.h"),
        File("stream/string_stream.h"),
        File("stream/buffered_file_stream.h"),
        File("protocols/protocol_dict.h"),
        File("pretty_format.h"),
        File("hex.h"),
        File("simple_array.h"),
    ],
)


libenv = env.Clone(tools=["fbt_version"], FW_LIB_NAME="toolbox")
libenv.ApplyLibFlags()


# Git Version management
version_depends = []
version_id_data = get_fast_git_version_id()
if version_id_data:
    version_depends = Value(version_id_data)

# Only invoke version generator if preliminary check target (version_depends) has changed
build_version = libenv.VersionBuilder(
    Dir("."),
    version_depends,
)

fw_version_json = libenv.InstallAs(
    "${BUILD_DIR}/${FIRMWARE_BUILD_CFG}.json", "version.json"
)
Alias("version_json", fw_version_json)
env.Append(FW_VERSION_JSON=fw_version_json)

# Default(fw_version_json)


if not version_depends:
    libenv.Precious(build_version)
    libenv.AlwaysBuild(build_version)

sources = libenv.GlobRecursive("*.c")

libenv.Append(CPPPATH=[libenv.Dir(".")])

lib = libenv.StaticLibrary("${FW_LIB_NAME}", sources)
libenv.Install("${LIB_DIST_DIR}", lib)
Return("lib")<|MERGE_RESOLUTION|>--- conflicted
+++ resolved
@@ -9,10 +9,7 @@
     ],
     SDK_HEADERS=[
         File("api_lock.h"),
-<<<<<<< HEAD
-=======
         File("compress.h"),
->>>>>>> dfd52337
         File("manchester_decoder.h"),
         File("manchester_encoder.h"),
         File("path.h"),
@@ -35,6 +32,7 @@
         File("pretty_format.h"),
         File("hex.h"),
         File("simple_array.h"),
+        File("bit_buffer.h"),
     ],
 )
 
