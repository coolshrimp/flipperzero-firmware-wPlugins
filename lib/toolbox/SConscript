--- conflicted
+++ resolved
@@ -10,10 +10,7 @@
     SDK_HEADERS=[
         File("api_lock.h"),
         File("value_index.h"),
-<<<<<<< HEAD
-=======
         File("compress.h"),
->>>>>>> 7027f6a4
         File("manchester_decoder.h"),
         File("manchester_encoder.h"),
         File("path.h"),
