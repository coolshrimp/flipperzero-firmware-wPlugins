--- conflicted
+++ resolved
@@ -13,16 +13,12 @@
     uint32_t timestamp;
 } SavedStructHeader;
 
-<<<<<<< HEAD
-bool saved_struct_save(const char* path, void* data, size_t size, uint8_t magic, uint8_t version) {
-=======
 bool saved_struct_save(
     const char* path,
     const void* data,
     size_t size,
     uint8_t magic,
     uint8_t version) {
->>>>>>> 175db7ba
     furi_check(path);
     furi_check(data);
     furi_check(size);
@@ -145,10 +141,6 @@
     uint8_t* version,
     size_t* payload_size) {
     furi_check(path);
-<<<<<<< HEAD
-    furi_check(payload_size);
-=======
->>>>>>> 175db7ba
 
     SavedStructHeader header;
     Storage* storage = furi_record_open(RECORD_STORAGE);
