--- conflicted
+++ resolved
@@ -301,17 +301,10 @@
                     ret = slix_unlock(nfcv_data, 4);
                 } else {
                     key = 0x7FFD6E5B;
-<<<<<<< HEAD
-                    key_data[0] = key >> 24;
-                    key_data[1] = key >> 16;
-                    key_data[2] = key >> 8;
-                    key_data[3] = key >> 0;
-=======
                     key_data[0] = (key >> 24) & 0xFF;
                     key_data[1] = (key >> 16) & 0xFF;
                     key_data[2] = (key >> 8) & 0xFF;
                     key_data[3] = (key >> 0) & 0xFF;
->>>>>>> e3e64e5e
                     ret = slix_unlock(nfcv_data, 4);
 
                     if(ret != ERR_NONE) {
@@ -328,17 +321,10 @@
                         }
 
                         key = 0x0F0F0F0F;
-<<<<<<< HEAD
-                        key_data[0] = key >> 24;
-                        key_data[1] = key >> 16;
-                        key_data[2] = key >> 8;
-                        key_data[3] = key >> 0;
-=======
                         key_data[0] = (key >> 24) & 0xFF;
                         key_data[1] = (key >> 16) & 0xFF;
                         key_data[2] = (key >> 8) & 0xFF;
                         key_data[3] = (key >> 0) & 0xFF;
->>>>>>> e3e64e5e
                         ret = slix_unlock(nfcv_data, 4);
                     }
                 }
