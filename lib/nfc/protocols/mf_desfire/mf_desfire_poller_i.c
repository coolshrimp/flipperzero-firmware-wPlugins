--- conflicted
+++ resolved
@@ -75,11 +75,7 @@
             const size_t rx_capacity_remaining =
                 bit_buffer_get_capacity_bytes(rx_buffer) - bit_buffer_get_size_bytes(rx_buffer);
 
-<<<<<<< HEAD
-            if(rx_size - 1 <= rx_capacity_remaining) {
-=======
             if(rx_size <= rx_capacity_remaining + 1) {
->>>>>>> 5f9b300a
                 bit_buffer_append_right(rx_buffer, instance->rx_buffer, sizeof(uint8_t));
             } else {
                 FURI_LOG_W(TAG, "RX buffer overflow: ignoring %zu bytes", rx_size - 1);
