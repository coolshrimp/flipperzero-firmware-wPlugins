#include "mf_desfire_poller_i.h"

#include <nfc/protocols/nfc_poller_base.h>

#include <furi.h>

#define TAG "MfDesfirePoller"

#define MF_DESFIRE_BUF_SIZE (64U)
#define MF_DESFIRE_RESULT_BUF_SIZE (512U)

typedef NfcCommand (*MfDesfirePollerReadHandler)(MfDesfirePoller* instance);

const MfDesfireData* mf_desfire_poller_get_data(MfDesfirePoller* instance) {
    furi_assert(instance);

    return instance->data;
}

static MfDesfirePoller* mf_desfire_poller_alloc(Iso14443_4aPoller* iso14443_4a_poller) {
    MfDesfirePoller* instance = malloc(sizeof(MfDesfirePoller));
    instance->iso14443_4a_poller = iso14443_4a_poller;
    instance->data = mf_desfire_alloc();
    instance->tx_buffer = bit_buffer_alloc(MF_DESFIRE_BUF_SIZE);
    instance->rx_buffer = bit_buffer_alloc(MF_DESFIRE_BUF_SIZE);
    instance->input_buffer = bit_buffer_alloc(MF_DESFIRE_BUF_SIZE);
    instance->result_buffer = bit_buffer_alloc(MF_DESFIRE_RESULT_BUF_SIZE);

    instance->mf_desfire_event.data = &instance->mf_desfire_event_data;

    instance->general_event.protocol = NfcProtocolMfDesfire;
    instance->general_event.event_data = &instance->mf_desfire_event;
    instance->general_event.instance = instance;

    return instance;
}

static void mf_desfire_poller_free(MfDesfirePoller* instance) {
    furi_assert(instance);

    mf_desfire_free(instance->data);
    bit_buffer_free(instance->tx_buffer);
    bit_buffer_free(instance->rx_buffer);
    bit_buffer_free(instance->input_buffer);
    bit_buffer_free(instance->result_buffer);
    free(instance);
}

static NfcCommand mf_desfire_poller_handler_idle(MfDesfirePoller* instance) {
    bit_buffer_reset(instance->input_buffer);
    bit_buffer_reset(instance->result_buffer);
    bit_buffer_reset(instance->tx_buffer);
    bit_buffer_reset(instance->rx_buffer);

    iso14443_4a_copy(
        instance->data->iso14443_4a_data,
        iso14443_4a_poller_get_data(instance->iso14443_4a_poller));

    instance->state = MfDesfirePollerStateReadVersion;
    return NfcCommandContinue;
}

static NfcCommand mf_desfire_poller_handler_read_version(MfDesfirePoller* instance) {
    instance->error = mf_desfire_poller_read_version(instance, &instance->data->version);
    if(instance->error == MfDesfireErrorNone) {
        FURI_LOG_D(TAG, "Read version success");
        instance->state = MfDesfirePollerStateReadFreeMemory;
    } else {
        FURI_LOG_E(TAG, "Failed to read version");
        iso14443_4a_poller_halt(instance->iso14443_4a_poller);
        instance->state = MfDesfirePollerStateReadFailed;
    }

    return NfcCommandContinue;
}

static NfcCommand mf_desfire_poller_handler_read_free_memory(MfDesfirePoller* instance) {
    instance->error = mf_desfire_poller_read_free_memory(instance, &instance->data->free_memory);
    if(instance->error == MfDesfireErrorNone) {
        FURI_LOG_D(TAG, "Read free memory success");
        instance->state = MfDesfirePollerStateReadMasterKeySettings;
    } else {
        FURI_LOG_E(TAG, "Failed to read free memory");
        iso14443_4a_poller_halt(instance->iso14443_4a_poller);
        instance->state = MfDesfirePollerStateReadFailed;
    }

    return NfcCommandContinue;
}

static NfcCommand mf_desfire_poller_handler_read_master_key_settings(MfDesfirePoller* instance) {
    instance->error =
        mf_desfire_poller_read_key_settings(instance, &instance->data->master_key_settings);
    if(instance->error == MfDesfireErrorNone) {
        FURI_LOG_D(TAG, "Read master key settings success");
        instance->state = MfDesfirePollerStateReadMasterKeyVersion;
    } else {
        FURI_LOG_E(TAG, "Failed to read master key settings");
        iso14443_4a_poller_halt(instance->iso14443_4a_poller);
        instance->state = MfDesfirePollerStateReadFailed;
    }

    return NfcCommandContinue;
}

static NfcCommand mf_desfire_poller_handler_read_master_key_version(MfDesfirePoller* instance) {
    instance->error = mf_desfire_poller_read_key_versions(
        instance,
        instance->data->master_key_versions,
        instance->data->master_key_settings.max_keys);
    if(instance->error == MfDesfireErrorNone) {
        FURI_LOG_D(TAG, "Read master key version success");
        instance->state = MfDesfirePollerStateReadApplicationIds;
    } else {
        FURI_LOG_E(TAG, "Failed to read master key version");
        iso14443_4a_poller_halt(instance->iso14443_4a_poller);
        instance->state = MfDesfirePollerStateReadFailed;
    }

    return NfcCommandContinue;
}

static NfcCommand mf_desfire_poller_handler_read_application_ids(MfDesfirePoller* instance) {
    instance->error =
        mf_desfire_poller_read_application_ids(instance, instance->data->application_ids);
    if(instance->error == MfDesfireErrorNone) {
        FURI_LOG_D(TAG, "Read application ids success");
        instance->state = MfDesfirePollerStateReadApplications;
    } else {
        FURI_LOG_E(TAG, "Failed to read application ids");
        iso14443_4a_poller_halt(instance->iso14443_4a_poller);
        instance->state = MfDesfirePollerStateReadFailed;
    }

    return NfcCommandContinue;
}

static NfcCommand mf_desfire_poller_handler_read_applications(MfDesfirePoller* instance) {
    instance->error = mf_desfire_poller_read_applications(
        instance, instance->data->application_ids, instance->data->applications);
    if(instance->error == MfDesfireErrorNone) {
        FURI_LOG_D(TAG, "Read applications success");
        instance->state = MfDesfirePollerStateReadSuccess;
    } else {
        FURI_LOG_E(TAG, "Failed to read applications");
        iso14443_4a_poller_halt(instance->iso14443_4a_poller);
        instance->state = MfDesfirePollerStateReadFailed;
    }

    return NfcCommandContinue;
}

static NfcCommand mf_desfire_poller_handler_read_fail(MfDesfirePoller* instance) {
    FURI_LOG_D(TAG, "Read Failed");
    iso14443_4a_poller_halt(instance->iso14443_4a_poller);
    instance->mf_desfire_event.data->error = instance->error;
    NfcCommand command = instance->callback(instance->general_event, instance->context);
    instance->state = MfDesfirePollerStateIdle;
    return command;
}

static NfcCommand mf_desfire_poller_handler_read_success(MfDesfirePoller* instance) {
    FURI_LOG_D(TAG, "Read success.");
    iso14443_4a_poller_halt(instance->iso14443_4a_poller);
    instance->mf_desfire_event.type = MfDesfirePollerEventTypeReadSuccess;
    NfcCommand command = instance->callback(instance->general_event, instance->context);
    return command;
}

static const MfDesfirePollerReadHandler mf_desfire_poller_read_handler[MfDesfirePollerStateNum] = {
    [MfDesfirePollerStateIdle] = mf_desfire_poller_handler_idle,
    [MfDesfirePollerStateReadVersion] = mf_desfire_poller_handler_read_version,
    [MfDesfirePollerStateReadFreeMemory] = mf_desfire_poller_handler_read_free_memory,
    [MfDesfirePollerStateReadMasterKeySettings] =
        mf_desfire_poller_handler_read_master_key_settings,
    [MfDesfirePollerStateReadMasterKeyVersion] = mf_desfire_poller_handler_read_master_key_version,
    [MfDesfirePollerStateReadApplicationIds] = mf_desfire_poller_handler_read_application_ids,
    [MfDesfirePollerStateReadApplications] = mf_desfire_poller_handler_read_applications,
    [MfDesfirePollerStateReadFailed] = mf_desfire_poller_handler_read_fail,
    [MfDesfirePollerStateReadSuccess] = mf_desfire_poller_handler_read_success,
};

static void mf_desfire_poller_set_callback(
    MfDesfirePoller* instance,
    NfcGenericCallback callback,
    void* context) {
    furi_assert(instance);
    furi_assert(callback);

    instance->callback = callback;
    instance->context = context;
}

static NfcCommand mf_desfire_poller_run(NfcGenericEvent event, void* context) {
    furi_assert(event.protocol == NfcProtocolIso14443_4a);

    MfDesfirePoller* instance = context;
    furi_assert(instance);
    furi_assert(instance->callback);

    const Iso14443_4aPollerEvent* iso14443_4a_event = event.event_data;
    furi_assert(iso14443_4a_event);

    NfcCommand command = NfcCommandContinue;

    if(iso14443_4a_event->type == Iso14443_4aPollerEventTypeReady) {
        command = mf_desfire_poller_read_handler[instance->state](instance);
    } else if(iso14443_4a_event->type == Iso14443_4aPollerEventTypeError) {
        instance->mf_desfire_event.type = MfDesfirePollerEventTypeReadFailed;
        command = instance->callback(instance->general_event, instance->context);
    }

    return command;
}

static bool mf_desfire_poller_detect(NfcGenericEvent event, void* context) {
    furi_assert(event.protocol == NfcProtocolIso14443_4a);

    MfDesfirePoller* instance = context;
    furi_assert(instance);

    const Iso14443_4aPollerEvent* iso14443_4a_event = event.event_data;
    furi_assert(iso14443_4a_event);

    bool protocol_detected = false;

    if(iso14443_4a_event->type == Iso14443_4aPollerEventTypeReady) {
<<<<<<< HEAD
        MfDesfireKeyVersion key_version = 0;
=======
        MfDesfireKeyVersion key_version = {0};
>>>>>>> bb439a97
        MfDesfireError error = mf_desfire_poller_read_key_version(instance, 0, &key_version);
        protocol_detected = (error == MfDesfireErrorNone);
    }

    return protocol_detected;
}

const NfcPollerBase mf_desfire_poller = {
    .alloc = (NfcPollerAlloc)mf_desfire_poller_alloc,
    .free = (NfcPollerFree)mf_desfire_poller_free,
    .set_callback = (NfcPollerSetCallback)mf_desfire_poller_set_callback,
    .run = (NfcPollerRun)mf_desfire_poller_run,
    .detect = (NfcPollerDetect)mf_desfire_poller_detect,
    .get_data = (NfcPollerGetData)mf_desfire_poller_get_data,
};<|MERGE_RESOLUTION|>--- conflicted
+++ resolved
@@ -225,11 +225,7 @@
     bool protocol_detected = false;
 
     if(iso14443_4a_event->type == Iso14443_4aPollerEventTypeReady) {
-<<<<<<< HEAD
-        MfDesfireKeyVersion key_version = 0;
-=======
         MfDesfireKeyVersion key_version = {0};
->>>>>>> bb439a97
         MfDesfireError error = mf_desfire_poller_read_key_version(instance, 0, &key_version);
         protocol_detected = (error == MfDesfireErrorNone);
     }
