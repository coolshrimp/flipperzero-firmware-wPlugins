#include "mf_ultralight_listener_i.h"

#include <furi.h>

#define MF_ULTRALIGHT_STATIC_BIT_LOCK_OTP_CC 0
#define MF_ULTRALIGHT_STATIC_BIT_LOCK_BL_9_4 1
#define MF_ULTRALIGHT_STATIC_BIT_LOCK_BL_15_10 2

#define MF_ULTRALIGHT_BIT_ACTIVE(lock_bits, bit) (((lock_bits) & (1U << (bit))) != 0)
#define MF_ULTRALIGHT_BITS_SET(lock_bits, mask) ((lock_bits) |= (mask))
#define MF_ULTRALIGHT_BITS_CLR(lock_bits, mask) ((lock_bits) &= ~(mask))

#define MF_ULTRALIGHT_PAGE_LOCKED(lock_bits, page) MF_ULTRALIGHT_BIT_ACTIVE(lock_bits, page)

#define MF_ULTRALIGHT_STATIC_BIT_OTP_CC_LOCKED(lock_bits) \
    MF_ULTRALIGHT_BIT_ACTIVE(lock_bits, MF_ULTRALIGHT_STATIC_BIT_LOCK_OTP_CC)

#define MF_ULTRALIGHT_STATIC_BITS_9_4_LOCKED(lock_bits) \
    MF_ULTRALIGHT_BIT_ACTIVE(lock_bits, MF_ULTRALIGHT_STATIC_BIT_LOCK_BL_9_4)

#define MF_ULTRALIGHT_STATIC_BITS_15_10_LOCKED(lock_bits) \
    MF_ULTRALIGHT_BIT_ACTIVE(lock_bits, MF_ULTRALIGHT_STATIC_BIT_LOCK_BL_15_10)

#define MF_ULTRALIGHT_STATIC_LOCK_L_OTP_CC_MASK (1U << 3)
#define MF_ULTRALIGHT_STATIC_LOCK_L_9_4_MASK \
    ((1U << 9) | (1U << 8) | (1U << 7) | (1U << 6) | (1U << 5) | (1U << 4))
#define MF_ULTRALIGHT_STATIC_LOCK_L_15_10_MASK \
    ((1U << 15) | (1U << 14) | (1U << 13) | (1U << 12) | (1U << 11) | (1U << 10))

#define MF_ULTRALIGHT_PAGE_IN_BOUNDS(page, start, end) (((page) >= (start)) && ((page) <= (end)))

#define MF_ULTRALIGHT_I2C_PAGE_ON_SESSION_REG(page) \
    MF_ULTRALIGHT_PAGE_IN_BOUNDS(page, 0x00EC, 0x00ED)

#define MF_ULTRALIGHT_I2C_PAGE_ON_MIRRORED_SESSION_REG(page) \
    MF_ULTRALIGHT_PAGE_IN_BOUNDS(page, 0x00F8, 0x00F9)

#define MF_ULTRALIGHT_AUTH_RESET_ATTEMPTS(instance) (instance->data->auth_attempts = 0)
#define MF_ULTRALIGHT_AUTH_INCREASE_ATTEMPTS(instance) (instance->data->auth_attempts++)

static MfUltralightMirrorConf mf_ultralight_mirror_check_mode(
    const MfUltralightConfigPages* const config,
    const MfUltralightListenerAuthState auth_state) {
    MfUltralightMirrorConf mirror_mode = config->mirror.mirror_conf;

    if(mirror_mode == MfUltralightMirrorNone || mirror_mode == MfUltralightMirrorUid)
        return mirror_mode;

    if(!config->access.nfc_cnt_en ||
       (config->access.nfc_cnt_pwd_prot && auth_state != MfUltralightListenerAuthStateSuccess)) {
        mirror_mode = mirror_mode == MfUltralightMirrorCounter ? MfUltralightMirrorNone :
                                                                 MfUltralightMirrorUid;
    }
    return mirror_mode;
}

static bool mf_ultralight_mirror_check_boundaries(MfUltralightListener* instance) {
    const MfUltralightConfigPages* const conf = instance->config;

    uint8_t last_user_page = mf_ultralight_get_config_page_num(instance->data->type) - 2;

    uint8_t max_page_offset = 0;
    uint8_t max_byte_offset = 2;

    MfUltralightMirrorConf mode = mf_ultralight_mirror_check_mode(conf, instance->auth_state);

    bool result = false;
    bool again = false;
    do {
        if(mode == MfUltralightMirrorNone) {
            break;
        } else if(mode == MfUltralightMirrorUid) {
            max_page_offset = 3;
        } else if(mode == MfUltralightMirrorCounter) {
            max_page_offset = 1;
        } else if(mode == MfUltralightMirrorUidCounter) {
            max_page_offset = 5;
            max_byte_offset = 3;
        }

        instance->mirror.actual_mode = mode;

        if(conf->mirror_page <= 3) break;
        if(conf->mirror_page < last_user_page - max_page_offset) {
            result = true;
            break;
        }
        if(conf->mirror_page == last_user_page - max_page_offset) {
            result = (conf->mirror.mirror_byte <= max_byte_offset);
            break;
        }

        if(conf->mirror_page > last_user_page - max_page_offset &&
           mode == MfUltralightMirrorUidCounter) {
            mode = MfUltralightMirrorUid;
            again = true;
        }
    } while(again);

    return result;
}

static bool mf_ultralight_mirror_enabled(MfUltralightListener* instance) {
    bool mirror_enabled = false;
    if(mf_ultralight_support_feature(instance->features, MfUltralightFeatureSupportAsciiMirror) &&
       (instance->config != NULL) && mf_ultralight_mirror_check_boundaries(instance)) {
        mirror_enabled = true;
    }
    instance->mirror.enabled = mirror_enabled;
    return instance->mirror.enabled;
}

static uint8_t mf_ultralight_get_mirror_data_size(MfUltralightMirrorConf mode) {
    switch(mode) {
    case MfUltralightMirrorUid:
        return 14;
    case MfUltralightMirrorCounter:
        return 6;
    case MfUltralightMirrorUidCounter:
        return 21;
    default:
        return 0;
    }
}

static uint8_t mf_ultralight_get_mirror_last_page(MfUltralightListener* instance) {
    uint8_t strSize = mf_ultralight_get_mirror_data_size(instance->mirror.actual_mode);
    return (instance->config->mirror_page + 1U + strSize / 4);
}

static uint8_t mf_ultralight_get_ascii_offset(uint8_t start_page, MfUltralightListener* instance) {
    uint8_t start_offset = 0;
    if(instance->config->mirror.mirror_conf == MfUltralightMirrorCounter) start_offset = 15;

    uint8_t ascii_offset = start_offset;

    if(start_page > instance->config->mirror_page)
        ascii_offset = (start_page - instance->config->mirror_page) * 4 -
                       instance->config->mirror.mirror_byte + start_offset;

    return ascii_offset;
}

static uint8_t mf_ultralight_get_ascii_end(MfUltralightMirrorConf mode) {
    return (mode == MfUltralightMirrorUid) ? 14 : 21;
}

static uint8_t mf_ultralight_get_byte_offset(
    uint8_t current_page,
    const MfUltralightConfigPages* const config) {
    return (current_page > config->mirror_page) ? 0 : config->mirror.mirror_byte;
}

static void mf_ultralight_format_mirror_data(
    FuriString* str,
    const uint8_t* const data,
    const uint8_t data_len) {
    for(uint8_t i = 0; i < data_len; i++) furi_string_cat_printf(str, "%02X", data[i]);
}

void mf_ultralight_mirror_read_prepare(uint8_t start_page, MfUltralightListener* instance) {
    if(mf_ultralight_mirror_enabled(instance)) {
        instance->mirror.ascii_offset = mf_ultralight_get_ascii_offset(start_page, instance);
        instance->mirror.ascii_end = mf_ultralight_get_ascii_end(instance->mirror.actual_mode);

        instance->mirror.mirror_last_page = mf_ultralight_get_mirror_last_page(instance);
    }
}

void mf_ultralight_mirror_read_handler(
    uint8_t mirror_page_num,
    uint8_t* dest,
    MfUltralightListener* instance) {
    if(instance->mirror.enabled && mirror_page_num >= instance->config->mirror_page &&
       mirror_page_num <= instance->mirror.mirror_last_page) {
        uint8_t byte_offset = mf_ultralight_get_byte_offset(mirror_page_num, instance->config);

        uint8_t ascii_offset = instance->mirror.ascii_offset;
        uint8_t ascii_end = instance->mirror.ascii_end;
        uint8_t* source = (uint8_t*)furi_string_get_cstr(instance->mirror.ascii_mirror_data);
        for(uint8_t j = byte_offset; (j < 4) && (ascii_offset < ascii_end); j++) {
            dest[j] = source[ascii_offset];
            ascii_offset++;
        }
        instance->mirror.ascii_offset = ascii_offset;
    }
}

void mf_ultralight_mirror_prepare_emulation(MfUltralightListener* instance) {
    mf_ultralight_format_mirror_data(
        instance->mirror.ascii_mirror_data,
        instance->data->iso14443_3a_data->uid,
        instance->data->iso14443_3a_data->uid_len);

    furi_string_push_back(instance->mirror.ascii_mirror_data, 'x');

    mf_ultraligt_mirror_format_counter(instance);
}

void mf_ultraligt_mirror_format_counter(MfUltralightListener* instance) {
    furi_string_left(
        instance->mirror.ascii_mirror_data, instance->data->iso14443_3a_data->uid_len * 2 + 1);

    uint8_t* c = instance->data->counter[2].data;
    furi_string_cat_printf(instance->mirror.ascii_mirror_data, "%02X%02X%02X", c[2], c[1], c[0]);
}

bool mf_ultralight_composite_command_in_progress(MfUltralightListener* instance) {
    return (instance->composite_cmd.callback != NULL);
}

MfUltralightCommand
    mf_ultralight_composite_command_run(MfUltralightListener* instance, BitBuffer* buffer) {
    MfUltralightCommand command = (instance->composite_cmd.callback)(instance, buffer);
    mf_ultralight_composite_command_reset(instance);
    return command;
}

void mf_ultralight_composite_command_reset(MfUltralightListener* instance) {
    instance->composite_cmd.callback = NULL;
    instance->composite_cmd.data = 0;
}

void mf_ultralight_composite_command_set_next(
    MfUltralightListener* instance,
    const MfUltralightListenerCommandCallback handler) {
    instance->composite_cmd.callback = handler;
}

void mf_ultralight_single_counter_try_increase(MfUltralightListener* instance) {
    if(mf_ultralight_support_feature(instance->features, MfUltralightFeatureSupportSingleCounter) &&
       instance->config->access.nfc_cnt_en && !instance->single_counter_increased) {
        if(instance->data->counter[2].counter < MF_ULTRALIGHT_MAX_CNTR_VAL) {
            instance->data->counter[2].counter++;
            mf_ultraligt_mirror_format_counter(instance);
        }
        instance->single_counter_increased = true;
    }
}

void mf_ultralight_single_counter_try_to_unlock(
    MfUltralightListener* instance,
    Iso14443_3aListenerEventType type) {
    if(mf_ultralight_support_feature(instance->features, MfUltralightFeatureSupportSingleCounter) &&
       type == Iso14443_3aListenerEventTypeFieldOff) {
        instance->single_counter_increased = false;
    }
}

static bool mf_ultralight_i2c_page_validator_for_sector0(
    uint16_t start_page,
    uint16_t end_page,
    MfUltralightType type) {
    UNUSED(type);
    bool valid = false;
    if(type == MfUltralightTypeNTAGI2CPlus1K || type == MfUltralightTypeNTAGI2CPlus2K) {
        if(start_page <= 0xE9 && end_page <= 0xE9) {
            valid = true;
        } else if(
            MF_ULTRALIGHT_I2C_PAGE_ON_SESSION_REG(start_page) &&
            MF_ULTRALIGHT_I2C_PAGE_ON_SESSION_REG(end_page)) {
            valid = true;
        }
    } else if(type == MfUltralightTypeNTAGI2C1K) {
        if((start_page <= 0xE2) || MF_ULTRALIGHT_PAGE_IN_BOUNDS(start_page, 0x00E8, 0x00E9)) {
            valid = true;
        }
    } else if(type == MfUltralightTypeNTAGI2C2K) {
        valid = (start_page <= 0xFF && end_page <= 0xFF);
    }

    return valid;
}

static bool mf_ultralight_i2c_page_validator_for_sector1(
    uint16_t start_page,
    uint16_t end_page,
    MfUltralightType type) {
    bool valid = false;
    if(type == MfUltralightTypeNTAGI2CPlus2K) {
        valid = (start_page <= 0xFF && end_page <= 0xFF);
    } else if(type == MfUltralightTypeNTAGI2C2K) {
        valid = (MF_ULTRALIGHT_PAGE_IN_BOUNDS(start_page, 0x00E8, 0x00E9) || (start_page <= 0xE0));
    } else if(type == MfUltralightTypeNTAGI2C1K || type == MfUltralightTypeNTAGI2CPlus1K) {
        valid = false;
    }

    return valid;
}

static bool mf_ultralight_i2c_page_validator_for_sector2(
    uint16_t start_page,
    uint16_t end_page,
    MfUltralightType type) {
    UNUSED(start_page);
    UNUSED(end_page);
    UNUSED(type);
    return false;
}

static bool mf_ultralight_i2c_page_validator_for_sector3(
    uint16_t start_page,
    uint16_t end_page,
    MfUltralightType type) {
    UNUSED(type);
    UNUSED(end_page);
    return MF_ULTRALIGHT_I2C_PAGE_ON_MIRRORED_SESSION_REG(start_page);
}

typedef bool (
    *MfUltralightI2CValidator)(uint16_t start_page, uint16_t end_page, MfUltralightType type);

typedef uint16_t (*MfUltralightI2CPageProvider)(uint16_t page, MfUltralightType type);

const MfUltralightI2CValidator validation_methods[] = {
    mf_ultralight_i2c_page_validator_for_sector0,
    mf_ultralight_i2c_page_validator_for_sector1,
    mf_ultralight_i2c_page_validator_for_sector2,
    mf_ultralight_i2c_page_validator_for_sector3,
};

bool mf_ultralight_i2c_validate_pages(
    uint16_t start_page,
    uint16_t end_page,
    MfUltralightListener* instance) {
    bool valid = false;
    if(instance->sector < COUNT_OF(validation_methods)) {
        MfUltralightI2CValidator validate = validation_methods[instance->sector];
        valid = validate(start_page, end_page, instance->data->type);
    }
    return valid;
}

bool mf_ultralight_is_i2c_tag(MfUltralightType type) {
    return type == MfUltralightTypeNTAGI2C1K || type == MfUltralightTypeNTAGI2C2K ||
           type == MfUltralightTypeNTAGI2CPlus1K || type == MfUltralightTypeNTAGI2CPlus2K;
}

static uint16_t mf_ultralight_i2c_page_provider_for_sector0(uint16_t page, MfUltralightType type) {
    uint8_t new_page = page;
    if(type == MfUltralightTypeNTAGI2CPlus1K || type == MfUltralightTypeNTAGI2CPlus2K) {
        if(page == 0x00EC) {
            new_page = 234;
        } else if(page == 0x00ED) {
            new_page = 235;
        }
    } else if(type == MfUltralightTypeNTAGI2C1K) {
        if(page == 0x00E8) {
            new_page = 232;
        } else if(page == 0x00E9) {
            new_page = 233;
        }
    } else if(type == MfUltralightTypeNTAGI2C2K) {
        new_page = page;
    }
    return new_page;
}

static uint16_t mf_ultralight_i2c_page_provider_for_sector1(uint16_t page, MfUltralightType type) {
    UNUSED(type);
    uint16_t new_page = page;
    if(type == MfUltralightTypeNTAGI2CPlus2K) new_page = page + 236;
    if(type == MfUltralightTypeNTAGI2C2K) new_page = page + 256;
    return new_page;
}

static uint16_t mf_ultralight_i2c_page_provider_for_sector2(uint16_t page, MfUltralightType type) {
    UNUSED(type);
    return page;
}

static uint16_t mf_ultralight_i2c_page_provider_for_sector3(uint16_t page, MfUltralightType type) {
    uint16_t new_page = page;
    if(type == MfUltralightTypeNTAGI2CPlus1K || type == MfUltralightTypeNTAGI2CPlus2K) {
        if(page == 0x00F8)
            new_page = 234;
        else if(page == 0x00F9)
            new_page = 235;
    } else if(type == MfUltralightTypeNTAGI2C1K || type == MfUltralightTypeNTAGI2C2K) {
        if(page == 0x00F8)
            new_page = (type == MfUltralightTypeNTAGI2C1K) ? 227 : 481;
        else if(page == 0x00F9)
            new_page = (type == MfUltralightTypeNTAGI2C1K) ? 228 : 482;
    }
    return new_page;
}

const MfUltralightI2CPageProvider provider_methods[] = {
    mf_ultralight_i2c_page_provider_for_sector0,
    mf_ultralight_i2c_page_provider_for_sector1,
    mf_ultralight_i2c_page_provider_for_sector2,
    mf_ultralight_i2c_page_provider_for_sector3,
};

uint16_t
    mf_ultralight_i2c_provide_page_by_requested(uint16_t page, MfUltralightListener* instance) {
    uint16_t result = page;
    if(instance->sector < COUNT_OF(provider_methods)) {
        MfUltralightI2CPageProvider provider = provider_methods[instance->sector];
        result = provider(page, instance->data->type);
    }
    return result;
}

void mf_ultralight_static_lock_bytes_prepare(MfUltralightListener* instance) {
    instance->static_lock = (uint16_t*)&instance->data->page[2].data[2];
}

void mf_ultralight_static_lock_bytes_write(
    MfUltralightStaticLockData* const lock_bits,
    uint16_t new_bits) {
    uint16_t current_locks = *lock_bits;

    if(MF_ULTRALIGHT_STATIC_BIT_OTP_CC_LOCKED(current_locks))
        MF_ULTRALIGHT_BITS_CLR(new_bits, MF_ULTRALIGHT_STATIC_LOCK_L_OTP_CC_MASK);

    if(MF_ULTRALIGHT_STATIC_BITS_9_4_LOCKED(current_locks))
        MF_ULTRALIGHT_BITS_CLR(new_bits, MF_ULTRALIGHT_STATIC_LOCK_L_9_4_MASK);

    if(MF_ULTRALIGHT_STATIC_BITS_15_10_LOCKED(current_locks))
        MF_ULTRALIGHT_BITS_CLR(new_bits, MF_ULTRALIGHT_STATIC_LOCK_L_15_10_MASK);

    MF_ULTRALIGHT_BITS_SET(current_locks, new_bits);
    *lock_bits = current_locks;
}

bool mf_ultralight_static_lock_check_page(
    const MfUltralightStaticLockData* const lock_bits,
    uint16_t page) {
    bool locked = false;
    if(MF_ULTRALIGHT_PAGE_IN_BOUNDS(page, 0x0003, 0x000F)) {
        uint16_t current_locks = *lock_bits;
        locked = MF_ULTRALIGHT_PAGE_LOCKED(current_locks, page);
    }
    return locked;
}

void mf_ultralight_capability_container_write(
    MfUltralightPage* const current_page,
    const uint8_t* const new_data) {
    for(uint8_t i = 0; i < MF_ULTRALIGHT_PAGE_SIZE; i++) {
        current_page->data[i] |= new_data[i];
    }
}

static uint16_t mf_ultralight_dynamic_lock_page_num(const MfUltralightData* data) {
    uint16_t lock_page;
    if(data->type == MfUltralightTypeNTAGI2C1K)
        lock_page = 226;
    else if(data->type == MfUltralightTypeNTAGI2C2K)
        lock_page = 480;
    else
        lock_page = mf_ultralight_get_config_page_num(data->type) - 1;
    return lock_page;
}

void mf_ultralight_dynamic_lock_bytes_prepare(MfUltralightListener* instance) {
    if(mf_ultralight_support_feature(instance->features, MfUltralightFeatureSupportDynamicLock)) {
        uint16_t lock_page = mf_ultralight_dynamic_lock_page_num(instance->data);
        instance->dynamic_lock = (uint32_t*)instance->data->page[lock_page].data;
    } else {
        instance->dynamic_lock = NULL;
    }
}

bool mf_ultralight_is_page_dynamic_lock(const MfUltralightListener* instance, uint16_t page) {
    bool is_lock = false;
    if(mf_ultralight_support_feature(instance->features, MfUltralightFeatureSupportDynamicLock)) {
        uint16_t linear_page = page + instance->sector * 256;

        uint16_t lock_page = mf_ultralight_dynamic_lock_page_num(instance->data);
        is_lock = linear_page == lock_page;
    }
    return is_lock;
}

void mf_ultralight_dynamic_lock_bytes_write(
    MfUltralightDynamicLockData* const lock_bits,
    uint32_t new_bits) {
    furi_assert(lock_bits != NULL);
    new_bits &= 0x00FFFFFF;
    uint32_t current_lock = *lock_bits;
    for(uint8_t i = 0; i < 8; i++) {
        uint8_t bl_bit = i + 16;

        if(MF_ULTRALIGHT_BIT_ACTIVE(current_lock, bl_bit)) {
            uint8_t lock_bit = i * 2;
            uint32_t mask = (1U << lock_bit) | (1U << (lock_bit + 1));
            MF_ULTRALIGHT_BITS_CLR(new_bits, mask);
        }
    }
    MF_ULTRALIGHT_BITS_SET(current_lock, new_bits);
    *lock_bits = current_lock;
}

static uint8_t mf_ultralight_dynamic_lock_granularity(MfUltralightType type) {
    switch(type) {
    case MfUltralightTypeUL21:
    case MfUltralightTypeNTAG213:
        return 2;
    case MfUltralightTypeNTAG215:
    case MfUltralightTypeNTAG216:
    case MfUltralightTypeNTAGI2C1K:
    case MfUltralightTypeNTAGI2CPlus1K:
        return 16;
    case MfUltralightTypeNTAGI2C2K:
    case MfUltralightTypeNTAGI2CPlus2K:
        return 32;
    default:
        return 1;
    }
}

static uint16_t mf_ultralight_get_upper_page_bound(MfUltralightType type) {
    uint16_t upper_page_bound;

    if(type == MfUltralightTypeNTAGI2CPlus2K)
        upper_page_bound = 511;
    else if(type == MfUltralightTypeNTAGI2C2K)
        upper_page_bound = 479;
    else if(type == MfUltralightTypeNTAGI2C1K)
        upper_page_bound = 225;
    else {
        upper_page_bound = mf_ultralight_get_config_page_num(type) - 2;
    }

    return upper_page_bound;
}

bool mf_ultralight_dynamic_lock_check_page(const MfUltralightListener* instance, uint16_t page) {
    UNUSED(page);
    bool locked = false;
    uint16_t upper_page_bound = mf_ultralight_get_upper_page_bound(instance->data->type);
    uint16_t linear_page = page + instance->sector * 256;

    if(mf_ultralight_support_feature(instance->features, MfUltralightFeatureSupportDynamicLock) &&
       MF_ULTRALIGHT_PAGE_IN_BOUNDS(linear_page, 0x0010, upper_page_bound)) {
        uint8_t granularity = mf_ultralight_dynamic_lock_granularity(instance->data->type);
        uint8_t bit = (linear_page - 16) / granularity;
        uint16_t current_locks = *instance->dynamic_lock;
        locked = MF_ULTRALIGHT_PAGE_LOCKED(current_locks, bit);
    }
    return locked;
}

static bool mf_ultralight_auth_check_attempts(const MfUltralightListener* instance) {
    uint8_t authlim = ((instance->data->type == MfUltralightTypeNTAGI2CPlus1K) ||
                       (instance->data->type == MfUltralightTypeNTAGI2CPlus2K)) ?
                          (1U << instance->config->access.authlim) :
                          instance->config->access.authlim;

    return (instance->data->auth_attempts >= authlim);
}

bool mf_ultralight_auth_limit_check_and_update(MfUltralightListener* instance, bool auth_success) {
    bool card_locked = false;

    do {
        if(instance->config->access.authlim == 0) break;
        card_locked = mf_ultralight_auth_check_attempts(instance);
        if(card_locked) break;

        if(auth_success) {
            MF_ULTRALIGHT_AUTH_RESET_ATTEMPTS(instance);
        } else {
            MF_ULTRALIGHT_AUTH_INCREASE_ATTEMPTS(instance);
        }

        card_locked = mf_ultralight_auth_check_attempts(instance);
    } while(false);

    return card_locked;
}

bool mf_ultralight_auth_check_password(
    const MfUltralightAuthPassword* config_pass,
    const MfUltralightAuthPassword* auth_pass) {
    return memcmp(config_pass->data, auth_pass->data, sizeof(MfUltralightAuthPassword)) == 0;
}

bool mf_ultralight_common_check_access(
    const MfUltralightListener* instance,
    const uint16_t start_page,
    const MfUltralightListenerAccessType access_type) {
    bool access_success = false;
    bool is_write_op = (access_type == MfUltralightListenerAccessTypeWrite);

    do {
        if(instance->auth_state != MfUltralightListenerAuthStateSuccess) {
            if((instance->config->auth0 <= start_page) &&
               (instance->config->access.prot || is_write_op)) {
                break;
            }
        }

        if(instance->config->access.cfglck && is_write_op) {
            uint16_t config_page_start = instance->data->pages_total - 4;
            if((start_page == config_page_start) || (start_page == config_page_start + 1)) {
                break;
            }
        }

        access_success = true;
    } while(false);

    return access_success;
}

bool mf_ultralight_c_check_access(
    const MfUltralightData* data,
    const uint16_t start_page,
    const MfUltralightListenerAccessType access_type,
    const MfUltralightListenerAuthState auth_state) {
    bool access_success = false;
    bool is_write_op = (access_type == MfUltralightListenerAccessTypeWrite);

    do {
        if(start_page >= 44) break;

        const uint8_t auth0 = data->page[42].data[0];
        const uint8_t auth1 = data->page[43].data[0] & 0x01;

        if(auth0 < 0x03 || auth0 >= 0x30 || auth_state == MfUltralightListenerAuthStateSuccess) {
            access_success = true;
            break;
        }

<<<<<<< HEAD
        if((auth0 <= start_page) && ((auth1 == 0) || (auth1 == 1 || is_write_op))) {
=======
        if((auth0 <= start_page) && ((auth1 == 0) || (auth1 == 1 || is_write_op))) { //-V560
>>>>>>> 6e0115c2
            break;
        }

        access_success = true;
    } while(false);

    return access_success;
}<|MERGE_RESOLUTION|>--- conflicted
+++ resolved
@@ -625,11 +625,7 @@
             break;
         }
 
-<<<<<<< HEAD
-        if((auth0 <= start_page) && ((auth1 == 0) || (auth1 == 1 || is_write_op))) {
-=======
         if((auth0 <= start_page) && ((auth1 == 0) || (auth1 == 1 || is_write_op))) { //-V560
->>>>>>> 6e0115c2
             break;
         }
 
