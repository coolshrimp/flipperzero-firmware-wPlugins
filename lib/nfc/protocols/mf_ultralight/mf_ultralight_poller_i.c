#include "mf_ultralight_poller_i.h"

#include <furi.h>

#define TAG "MfUltralightPoller"

MfUltralightError mf_ultralight_process_error(Iso14443_3aError error) {
    MfUltralightError ret = MfUltralightErrorNone;

    switch(error) {
    case Iso14443_3aErrorNone:
        ret = MfUltralightErrorNone;
        break;
    case Iso14443_3aErrorNotPresent:
        ret = MfUltralightErrorNotPresent;
        break;
    case Iso14443_3aErrorColResFailed:
    case Iso14443_3aErrorCommunication:
    case Iso14443_3aErrorWrongCrc:
        ret = MfUltralightErrorProtocol;
        break;
    case Iso14443_3aErrorTimeout:
        ret = MfUltralightErrorTimeout;
        break;
    default:
        ret = MfUltralightErrorProtocol;
        break;
    }

    return ret;
}

MfUltralightError mf_ultralight_poller_auth_pwd(
    MfUltralightPoller* instance,
    MfUltralightPollerAuthContext* data) {
    furi_check(instance);
    furi_check(data);

    uint8_t auth_cmd[5] = {MF_ULTRALIGHT_CMD_PWD_AUTH}; //-V1009
    memccpy(&auth_cmd[1], data->password.data, 0, MF_ULTRALIGHT_AUTH_PASSWORD_SIZE);
    bit_buffer_copy_bytes(instance->tx_buffer, auth_cmd, sizeof(auth_cmd));

    MfUltralightError ret = MfUltralightErrorNone;
    Iso14443_3aError error = Iso14443_3aErrorNone;
    do {
        error = iso14443_3a_poller_send_standard_frame(
            instance->iso14443_3a_poller,
            instance->tx_buffer,
            instance->rx_buffer,
            MF_ULTRALIGHT_POLLER_STANDARD_FWT_FC);
        if(error != Iso14443_3aErrorNone) {
            ret = mf_ultralight_process_error(error);
            break;
        }
        if(bit_buffer_get_size_bytes(instance->rx_buffer) != MF_ULTRALIGHT_AUTH_PACK_SIZE) {
            ret = MfUltralightErrorAuth;
            break;
        }
        bit_buffer_write_bytes(instance->rx_buffer, data->pack.data, MF_ULTRALIGHT_AUTH_PACK_SIZE);
    } while(false);

    return ret;
}

static MfUltralightError mf_ultralight_poller_send_authenticate_cmd(
    MfUltralightPoller* instance,
    const uint8_t* cmd,
    const uint8_t length,
    const bool initial_cmd,
    uint8_t* response) {
    furi_check(instance);
    furi_check(cmd);
    furi_check(response);

    bit_buffer_copy_bytes(instance->tx_buffer, cmd, length);

    MfUltralightError ret = MfUltralightErrorNone;
    Iso14443_3aError error = Iso14443_3aErrorNone;
    do {
        error = iso14443_3a_poller_send_standard_frame(
            instance->iso14443_3a_poller,
            instance->tx_buffer,
            instance->rx_buffer,
            MF_ULTRALIGHT_POLLER_STANDARD_FWT_FC);
        if(error != Iso14443_3aErrorNone) {
            ret = mf_ultralight_process_error(error);
            break;
        }

        const uint8_t expected_response_code = initial_cmd ? 0xAF : 0x00;
        if((bit_buffer_get_byte(instance->rx_buffer, 0) != expected_response_code) ||
           (bit_buffer_get_size_bytes(instance->rx_buffer) !=
            MF_ULTRALIGHT_C_AUTH_RESPONSE_SIZE)) {
            ret = MfUltralightErrorAuth;
            break;
        }

        memcpy(
            response,
            bit_buffer_get_data(instance->rx_buffer) + 1,
            MF_ULTRALIGHT_C_AUTH_RND_BLOCK_SIZE);
    } while(false);

    return ret;
}

MfUltralightError mf_ultralight_poller_authentication_test(MfUltralightPoller* instance) {
    furi_check(instance);

    uint8_t auth_cmd[2] = {MF_ULTRALIGHT_CMD_AUTH, 0x00};
    uint8_t dummy[MF_ULTRALIGHT_C_AUTH_RND_BLOCK_SIZE];
    return mf_ultralight_poller_send_authenticate_cmd(
        instance, auth_cmd, sizeof(auth_cmd), true, dummy);
}

MfUltralightError mf_ultralight_poller_authenticate_start(
    MfUltralightPoller* instance,
    const uint8_t* RndA,
    uint8_t* output) {
    furi_check(instance);
    furi_check(RndA);
    furi_check(output);

    MfUltralightError ret = MfUltralightErrorNone;
    do {
        uint8_t encRndB[MF_ULTRALIGHT_C_AUTH_RND_BLOCK_SIZE] = {0};
        uint8_t auth_cmd[2] = {MF_ULTRALIGHT_CMD_AUTH, 0x00};
        ret = mf_ultralight_poller_send_authenticate_cmd(
            instance, auth_cmd, sizeof(auth_cmd), true, encRndB /* instance->encRndB */);

        if(ret != MfUltralightErrorNone) break;

        uint8_t iv[MF_ULTRALIGHT_C_AUTH_IV_BLOCK_SIZE] = {0};
        uint8_t* RndB = output + MF_ULTRALIGHT_C_AUTH_RND_B_BLOCK_OFFSET;
        mf_ultralight_3des_decrypt(
            &instance->des_context,
            instance->mfu_event.data->auth_context.tdes_key.data,
            iv,
            encRndB,
            sizeof(encRndB),
            RndB);
        mf_ultralight_3des_shift_data(RndB);

        memcpy(output, RndA, MF_ULTRALIGHT_C_AUTH_RND_BLOCK_SIZE);

        mf_ultralight_3des_encrypt(
            &instance->des_context,
            instance->mfu_event.data->auth_context.tdes_key.data,
            encRndB,
            output,
            MF_ULTRALIGHT_C_AUTH_DATA_SIZE,
            output);

    } while(false);

    return ret;
}

MfUltralightError mf_ultralight_poller_authenticate_end(
    MfUltralightPoller* instance,
    const uint8_t* RndB,
    const uint8_t* request,
    uint8_t* response) {
    furi_check(instance);
    furi_check(RndB);
    furi_check(request);
    furi_check(response);

<<<<<<< HEAD
    uint8_t auth_cmd[MF_ULTRALIGHT_C_ENCRYPTED_PACK_SIZE] = {0xAF};
=======
    uint8_t auth_cmd[MF_ULTRALIGHT_C_ENCRYPTED_PACK_SIZE] = {0xAF}; //-V1009
>>>>>>> 6e0115c2
    memcpy(&auth_cmd[1], request, MF_ULTRALIGHT_C_AUTH_DATA_SIZE);
    bit_buffer_copy_bytes(instance->tx_buffer, auth_cmd, sizeof(auth_cmd));

    MfUltralightError ret = MfUltralightErrorNone;
    do {
        ret = mf_ultralight_poller_send_authenticate_cmd(
            instance, auth_cmd, sizeof(auth_cmd), false, response);

        if(ret != MfUltralightErrorNone) break;

        mf_ultralight_3des_decrypt(
            &instance->des_context,
            instance->mfu_event.data->auth_context.tdes_key.data,
            RndB,
            bit_buffer_get_data(instance->rx_buffer) + 1,
            MF_ULTRALIGHT_C_AUTH_RND_BLOCK_SIZE,
            response);
    } while(false);

    return ret;
}

MfUltralightError mf_ultralight_poller_read_page_from_sector(
    MfUltralightPoller* instance,
    uint8_t sector,
    uint8_t tag,
    MfUltralightPageReadCommandData* data) {
    furi_check(instance);
    furi_check(data);

    MfUltralightError ret = MfUltralightErrorNone;
    Iso14443_3aError error = Iso14443_3aErrorNone;

    do {
        const uint8_t select_sector_cmd[2] = {MF_ULTRALIGHT_CMD_SECTOR_SELECT, 0xff};
        bit_buffer_copy_bytes(instance->tx_buffer, select_sector_cmd, sizeof(select_sector_cmd));
        error = iso14443_3a_poller_send_standard_frame(
            instance->iso14443_3a_poller,
            instance->tx_buffer,
            instance->rx_buffer,
            MF_ULTRALIGHT_POLLER_STANDARD_FWT_FC);
        if(error != Iso14443_3aErrorWrongCrc) {
            FURI_LOG_D(TAG, "Failed to issue sector select command");
            ret = mf_ultralight_process_error(error);
            break;
        }

        const uint8_t read_sector_cmd[4] = {sector, 0x00, 0x00, 0x00};
        bit_buffer_copy_bytes(instance->tx_buffer, read_sector_cmd, sizeof(read_sector_cmd));
        error = iso14443_3a_poller_send_standard_frame(
            instance->iso14443_3a_poller,
            instance->tx_buffer,
            instance->rx_buffer,
            MF_ULTRALIGHT_POLLER_STANDARD_FWT_FC);
        if(error != Iso14443_3aErrorTimeout) {
            // This is NOT a typo! The tag ACKs by not sending a response within 1ms.
            FURI_LOG_D(TAG, "Sector %u select NAK'd", sector);
            ret = MfUltralightErrorProtocol;
            break;
        }

        ret = mf_ultralight_poller_read_page(instance, tag, data);
    } while(false);

    return ret;
}

MfUltralightError mf_ultralight_poller_read_page(
    MfUltralightPoller* instance,
    uint8_t start_page,
    MfUltralightPageReadCommandData* data) {
    furi_check(instance);
    furi_check(data);

    MfUltralightError ret = MfUltralightErrorNone;
    Iso14443_3aError error = Iso14443_3aErrorNone;

    do {
        uint8_t read_page_cmd[2] = {MF_ULTRALIGHT_CMD_READ_PAGE, start_page};
        bit_buffer_copy_bytes(instance->tx_buffer, read_page_cmd, sizeof(read_page_cmd));
        error = iso14443_3a_poller_send_standard_frame(
            instance->iso14443_3a_poller,
            instance->tx_buffer,
            instance->rx_buffer,
            MF_ULTRALIGHT_POLLER_STANDARD_FWT_FC);
        if(error != Iso14443_3aErrorNone) {
            ret = mf_ultralight_process_error(error);
            break;
        }
        if(bit_buffer_get_size_bytes(instance->rx_buffer) !=
           sizeof(MfUltralightPageReadCommandData)) {
            ret = MfUltralightErrorProtocol;
            break;
        }
        bit_buffer_write_bytes(instance->rx_buffer, data, sizeof(MfUltralightPageReadCommandData));
    } while(false);

    return ret;
}

MfUltralightError mf_ultralight_poller_write_page(
    MfUltralightPoller* instance,
    uint8_t page,
    const MfUltralightPage* data) {
    furi_check(instance);
    furi_check(data);

    MfUltralightError ret = MfUltralightErrorNone;
    Iso14443_3aError error = Iso14443_3aErrorNone;

    do {
        uint8_t write_page_cmd[MF_ULTRALIGHT_PAGE_SIZE + 2] = {MF_ULTRALIGHT_CMD_WRITE_PAGE, page};
        memcpy(&write_page_cmd[2], data->data, MF_ULTRALIGHT_PAGE_SIZE);
        bit_buffer_copy_bytes(instance->tx_buffer, write_page_cmd, sizeof(write_page_cmd));
        error = iso14443_3a_poller_send_standard_frame(
            instance->iso14443_3a_poller,
            instance->tx_buffer,
            instance->rx_buffer,
            MF_ULTRALIGHT_POLLER_STANDARD_FWT_FC);
        if(error != Iso14443_3aErrorWrongCrc) {
            ret = mf_ultralight_process_error(error);
            break;
        }
        if(bit_buffer_get_size(instance->rx_buffer) != 4) {
            ret = MfUltralightErrorProtocol;
            break;
        }
        if(!bit_buffer_starts_with_byte(instance->rx_buffer, MF_ULTRALIGHT_CMD_ACK)) {
            FURI_LOG_D(
                TAG,
                "Write page %u NAK'd with %u",
                page,
                bit_buffer_get_byte(instance->rx_buffer, 0));
            ret = MfUltralightErrorProtocol;
            break;
        }
    } while(false);

    return ret;
}

MfUltralightError
    mf_ultralight_poller_read_version(MfUltralightPoller* instance, MfUltralightVersion* data) {
    furi_check(instance);
    furi_check(data);

    MfUltralightError ret = MfUltralightErrorNone;
    Iso14443_3aError error = Iso14443_3aErrorNone;

    do {
        const uint8_t get_version_cmd = MF_ULTRALIGHT_CMD_GET_VERSION;
        bit_buffer_copy_bytes(instance->tx_buffer, &get_version_cmd, sizeof(get_version_cmd));
        error = iso14443_3a_poller_send_standard_frame(
            instance->iso14443_3a_poller,
            instance->tx_buffer,
            instance->rx_buffer,
            MF_ULTRALIGHT_POLLER_STANDARD_FWT_FC);
        if(error != Iso14443_3aErrorNone) {
            ret = mf_ultralight_process_error(error);
            break;
        }
        if(bit_buffer_get_size_bytes(instance->rx_buffer) != sizeof(MfUltralightVersion)) {
            FURI_LOG_I(
                TAG, "Read Version failed: %zu", bit_buffer_get_size_bytes(instance->rx_buffer));
            ret = MfUltralightErrorProtocol;
            break;
        }
        bit_buffer_write_bytes(instance->rx_buffer, data, sizeof(MfUltralightVersion));
    } while(false);

    return ret;
}

MfUltralightError
    mf_ultralight_poller_read_signature(MfUltralightPoller* instance, MfUltralightSignature* data) {
    furi_check(instance);
    furi_check(data);

    MfUltralightError ret = MfUltralightErrorNone;
    Iso14443_3aError error = Iso14443_3aErrorNone;

    do {
        const uint8_t read_signature_cmd[2] = {MF_ULTRALIGHT_CMD_READ_SIG, 0x00};
        bit_buffer_copy_bytes(instance->tx_buffer, read_signature_cmd, sizeof(read_signature_cmd));
        error = iso14443_3a_poller_send_standard_frame(
            instance->iso14443_3a_poller,
            instance->tx_buffer,
            instance->rx_buffer,
            MF_ULTRALIGHT_POLLER_STANDARD_FWT_FC);
        if(error != Iso14443_3aErrorNone) {
            ret = mf_ultralight_process_error(error);
            break;
        }
        if(bit_buffer_get_size_bytes(instance->rx_buffer) != sizeof(MfUltralightSignature)) {
            ret = MfUltralightErrorProtocol;
            break;
        }
        bit_buffer_write_bytes(instance->rx_buffer, data, sizeof(MfUltralightSignature));
    } while(false);

    return ret;
}

MfUltralightError mf_ultralight_poller_read_counter(
    MfUltralightPoller* instance,
    uint8_t counter_num,
    MfUltralightCounter* data) {
    furi_check(instance);
    furi_check(data);

    MfUltralightError ret = MfUltralightErrorNone;
    Iso14443_3aError error = Iso14443_3aErrorNone;

    do {
        uint8_t read_counter_cmd[2] = {MF_ULTRALIGHT_CMD_READ_CNT, counter_num};
        bit_buffer_copy_bytes(instance->tx_buffer, read_counter_cmd, sizeof(read_counter_cmd));
        error = iso14443_3a_poller_send_standard_frame(
            instance->iso14443_3a_poller,
            instance->tx_buffer,
            instance->rx_buffer,
            MF_ULTRALIGHT_POLLER_STANDARD_FWT_FC);
        if(error != Iso14443_3aErrorNone) {
            ret = mf_ultralight_process_error(error);
            break;
        }
        if(bit_buffer_get_size_bytes(instance->rx_buffer) != MF_ULTRALIGHT_COUNTER_SIZE) {
            ret = MfUltralightErrorProtocol;
            break;
        }
        bit_buffer_write_bytes(instance->rx_buffer, data->data, MF_ULTRALIGHT_COUNTER_SIZE);
    } while(false);

    return ret;
}

MfUltralightError mf_ultralight_poller_read_tearing_flag(
    MfUltralightPoller* instance,
    uint8_t tearing_falg_num,
    MfUltralightTearingFlag* data) {
    furi_check(instance);
    furi_check(data);

    MfUltralightError ret = MfUltralightErrorNone;
    Iso14443_3aError error = Iso14443_3aErrorNone;

    do {
        uint8_t check_tearing_cmd[2] = {MF_ULTRALIGHT_CMD_CHECK_TEARING, tearing_falg_num};
        bit_buffer_copy_bytes(instance->tx_buffer, check_tearing_cmd, sizeof(check_tearing_cmd));
        error = iso14443_3a_poller_send_standard_frame(
            instance->iso14443_3a_poller,
            instance->tx_buffer,
            instance->rx_buffer,
            MF_ULTRALIGHT_POLLER_STANDARD_FWT_FC);
        if(error != Iso14443_3aErrorNone) {
            ret = mf_ultralight_process_error(error);
            break;
        }
        if(bit_buffer_get_size_bytes(instance->rx_buffer) != sizeof(MfUltralightTearingFlag)) {
            ret = MfUltralightErrorProtocol;
            break;
        }
        bit_buffer_write_bytes(instance->rx_buffer, data, sizeof(MfUltralightTearingFlag));
    } while(false);

    return ret;
}<|MERGE_RESOLUTION|>--- conflicted
+++ resolved
@@ -166,11 +166,7 @@
     furi_check(request);
     furi_check(response);
 
-<<<<<<< HEAD
-    uint8_t auth_cmd[MF_ULTRALIGHT_C_ENCRYPTED_PACK_SIZE] = {0xAF};
-=======
     uint8_t auth_cmd[MF_ULTRALIGHT_C_ENCRYPTED_PACK_SIZE] = {0xAF}; //-V1009
->>>>>>> 6e0115c2
     memcpy(&auth_cmd[1], request, MF_ULTRALIGHT_C_AUTH_DATA_SIZE);
     bit_buffer_copy_bytes(instance->tx_buffer, auth_cmd, sizeof(auth_cmd));
 
@@ -299,11 +295,6 @@
             break;
         }
         if(!bit_buffer_starts_with_byte(instance->rx_buffer, MF_ULTRALIGHT_CMD_ACK)) {
-            FURI_LOG_D(
-                TAG,
-                "Write page %u NAK'd with %u",
-                page,
-                bit_buffer_get_byte(instance->rx_buffer, 0));
             ret = MfUltralightErrorProtocol;
             break;
         }
