--- conflicted
+++ resolved
@@ -91,15 +91,10 @@
 }
 
 static bool mfkey32_write_params(Mfkey32* instance, Mfkey32Params* params) {
-<<<<<<< HEAD
     string_t str;
     string_init_printf(
         str,
         "Sec %d key %c cuid %08x nt0 %08x nr0 %08x ar0 %08x nt1 %08x nr1 %08x ar1 %08x\n",
-=======
-    FuriString* str = furi_string_alloc_printf(
-        "Sector %d key %c cuid %08x nt0 %08x nr0 %08x ar0 %08x nt1 %08x nr1 %08x ar1 %08x\n",
->>>>>>> 4bf29827
         params->sector,
         params->key == MfClassicKeyA ? 'A' : 'B',
         params->cuid,
