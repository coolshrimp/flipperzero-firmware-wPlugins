Import("env")

env.Append(
    CPPPATH=[
        "#/lib/nfc",
    ],
    LINT_SOURCES=[
        Dir("."),
    ],
    SDK_HEADERS=[
        # Main
        File("nfc.h"),
        File("nfc_device.h"),
        File("nfc_listener.h"),
        File("nfc_poller.h"),
        File("nfc_scanner.h"),
        # Protocols
        File("protocols/iso14443_3a/iso14443_3a.h"),
        File("protocols/iso14443_3b/iso14443_3b.h"),
        File("protocols/iso14443_4a/iso14443_4a.h"),
        File("protocols/iso14443_4b/iso14443_4b.h"),
        File("protocols/mf_ultralight/mf_ultralight.h"),
        File("protocols/mf_classic/mf_classic.h"),
        File("protocols/mf_desfire/mf_desfire.h"),
        File("protocols/emv/emv.h"),
        File("protocols/slix/slix.h"),
        File("protocols/st25tb/st25tb.h"),
        File("protocols/felica/felica.h"),
        # Pollers
        File("protocols/iso14443_3a/iso14443_3a_poller.h"),
        File("protocols/iso14443_3b/iso14443_3b_poller.h"),
        File("protocols/iso14443_4a/iso14443_4a_poller.h"),
        File("protocols/iso14443_4b/iso14443_4b_poller.h"),
        File("protocols/mf_ultralight/mf_ultralight_poller.h"),
        File("protocols/mf_classic/mf_classic_poller.h"),
        File("protocols/mf_desfire/mf_desfire_poller.h"),
<<<<<<< HEAD
        File("protocols/emv/emv_poller.h"),
=======
        File("protocols/slix/slix_poller.h"),
>>>>>>> 9e42e00e
        File("protocols/st25tb/st25tb_poller.h"),
        File("protocols/felica/felica_poller.h"),
        # Listeners
        File("protocols/iso14443_3a/iso14443_3a_listener.h"),
        File("protocols/iso14443_4a/iso14443_4a_listener.h"),
        File("protocols/mf_ultralight/mf_ultralight_listener.h"),
        File("protocols/mf_classic/mf_classic_listener.h"),
        # Sync API
        File("protocols/iso14443_3a/iso14443_3a_poller_sync.h"),
        File("protocols/mf_ultralight/mf_ultralight_poller_sync.h"),
        File("protocols/mf_classic/mf_classic_poller_sync.h"),
        File("protocols/st25tb/st25tb_poller_sync.h"),
        # Misc
        File("helpers/nfc_util.h"),
        File("helpers/iso14443_crc.h"),
        File("helpers/iso13239_crc.h"),
        File("helpers/nfc_data_generator.h"),
        File("helpers/crypto1.h"),
    ],
)

libenv = env.Clone(FW_LIB_NAME="nfc")
libenv.ApplyLibFlags()

sources = libenv.GlobRecursive("*.c*")

lib = libenv.StaticLibrary("${FW_LIB_NAME}", sources)
libenv.Install("${LIB_DIST_DIR}", lib)
Return("lib")<|MERGE_RESOLUTION|>--- conflicted
+++ resolved
@@ -34,11 +34,8 @@
         File("protocols/mf_ultralight/mf_ultralight_poller.h"),
         File("protocols/mf_classic/mf_classic_poller.h"),
         File("protocols/mf_desfire/mf_desfire_poller.h"),
-<<<<<<< HEAD
         File("protocols/emv/emv_poller.h"),
-=======
         File("protocols/slix/slix_poller.h"),
->>>>>>> 9e42e00e
         File("protocols/st25tb/st25tb_poller.h"),
         File("protocols/felica/felica_poller.h"),
         # Listeners
