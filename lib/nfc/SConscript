--- conflicted
+++ resolved
@@ -8,19 +8,6 @@
         # Main
         File("nfc.h"),
         File("nfc_device.h"),
-<<<<<<< HEAD
-        File("nfc_worker.h"),
-        File("nfc_types.h"),
-        File("helpers/mfkey32.h"),
-        File("parsers/nfc_supported_card.h"),
-        File("helpers/nfc_generators.h"),
-        File("helpers/iso7816.h"),
-        File("helpers/mrtd_helpers.h"),
-        File("protocols/felica.h"),
-        File("protocols/felica_util.h"),
-        File("protocols/mrtd.h"),
-        File("protocols/nfc_util.h"),
-=======
         File("nfc_listener.h"),
         File("nfc_poller.h"),
         File("nfc_scanner.h"),
@@ -58,7 +45,6 @@
         File("helpers/iso13239_crc.h"),
         File("helpers/nfc_data_generator.h"),
         File("helpers/nfc_dict.h"),
->>>>>>> 636d3516
     ],
 )
 
