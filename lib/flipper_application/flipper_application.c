--- conflicted
+++ resolved
@@ -290,11 +290,7 @@
     [FlipperApplicationLoadStatusUnspecifiedError] = "Unknown error",
     [FlipperApplicationLoadStatusNoFreeMemory] = "Out of memory",
     [FlipperApplicationLoadStatusMissingImports] =
-<<<<<<< HEAD
         "Update Application/Firmware to use this (MissingImports)",
-=======
-        "Update Firmware to use with this Application (MissingImports)",
->>>>>>> 03196fa1
 };
 
 const char* flipper_application_preload_status_to_string(FlipperApplicationPreloadStatus status) {
