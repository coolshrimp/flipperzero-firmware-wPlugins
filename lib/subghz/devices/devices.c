#include "devices.h"

#include "registry.h"

#include <subghz/subghz_last_settings.h>

void subghz_devices_init() {
    furi_check(!subghz_device_registry_is_valid());
    subghz_device_registry_init();

    SubGhzLastSettings* last_settings = subghz_last_settings_alloc();
    subghz_last_settings_load(last_settings, 0);

    if(last_settings->external_module_power_amp) {
        furi_hal_gpio_init_simple(&gpio_ext_pc3, GpioModeOutputPushPull);
    }

    subghz_last_settings_free(last_settings);
}

void subghz_devices_deinit(void) {
    furi_check(subghz_device_registry_is_valid());
    subghz_device_registry_deinit();

    SubGhzLastSettings* last_settings = subghz_last_settings_alloc();
    subghz_last_settings_load(last_settings, 0);

    if(last_settings->external_module_power_amp) {
        furi_hal_gpio_init_simple(&gpio_ext_pc3, GpioModeAnalog);
    }

    subghz_last_settings_free(last_settings);
}

const SubGhzDevice* subghz_devices_get_by_name(const char* device_name) {
    furi_check(subghz_device_registry_is_valid());
    const SubGhzDevice* device = subghz_device_registry_get_by_name(device_name);
    return device;
}

const char* subghz_devices_get_name(const SubGhzDevice* device) {
    const char* ret = NULL;
    if(device) {
        ret = device->name;
    }
    return ret;
}

bool subghz_devices_begin(const SubGhzDevice* device) {
    bool ret = false;
    furi_assert(device);
    if(device->interconnect->begin) {
        // TODO: Remake this check and move this code
        if(strcmp("cc1101_ext", device->name) == 0) {
            if(furi_hal_subghz_get_ext_power_amp()) {
                furi_hal_gpio_init_simple(&gpio_ext_pc3, GpioModeOutputPushPull);
            }
        }

        ret = device->interconnect->begin();
    }
    return ret;
}

void subghz_devices_end(const SubGhzDevice* device) {
    furi_assert(device);
    if(device->interconnect->end) {
        // TODO: Remake this check and move this code
        if(strcmp("cc1101_ext", device->name) == 0) {
            if(furi_hal_subghz_get_ext_power_amp()) {
                furi_hal_gpio_init_simple(&gpio_ext_pc3, GpioModeAnalog);
            }
        }
        device->interconnect->end();
    }
}

bool subghz_devices_is_connect(const SubGhzDevice* device) {
    bool ret = false;
    furi_assert(device);
    if(device->interconnect->is_connect) {
        ret = device->interconnect->is_connect();
    }
    return ret;
}

void subghz_devices_reset(const SubGhzDevice* device) {
    furi_assert(device);
    if(device->interconnect->reset) {
        device->interconnect->reset();
    }
}

void subghz_devices_sleep(const SubGhzDevice* device) {
    furi_assert(device);
    if(device->interconnect->sleep) {
        device->interconnect->sleep();
    }
}

void subghz_devices_idle(const SubGhzDevice* device) {
    furi_assert(device);
    if(device->interconnect->idle) {
        device->interconnect->idle();
<<<<<<< HEAD
        furi_hal_gpio_write(&gpio_ext_pc3, 0);
=======
        // TODO: Remake this check and move this code
        if(strcmp("cc1101_ext", device->name) == 0) {
            if(furi_hal_subghz_get_ext_power_amp()) {
                furi_hal_gpio_write(&gpio_ext_pc3, 0);
            }
        }
>>>>>>> 913efab1
    }
}

void subghz_devices_load_preset(
    const SubGhzDevice* device,
    FuriHalSubGhzPreset preset,
    uint8_t* preset_data) {
    furi_assert(device);
    if(device->interconnect->load_preset) {
        device->interconnect->load_preset(preset, preset_data);
    }
}

uint32_t subghz_devices_set_frequency(const SubGhzDevice* device, uint32_t frequency) {
    uint32_t ret = 0;
    furi_assert(device);
    if(device->interconnect->set_frequency) {
        ret = device->interconnect->set_frequency(frequency);
    }
    return ret;
}

bool subghz_devices_is_frequency_valid(const SubGhzDevice* device, uint32_t frequency) {
    bool ret = false;
    furi_assert(device);
    if(device->interconnect->is_frequency_valid) {
        ret = device->interconnect->is_frequency_valid(frequency);
    }
    return ret;
}

void subghz_devices_set_async_mirror_pin(const SubGhzDevice* device, const GpioPin* gpio) {
    furi_assert(device);
    if(device->interconnect->set_async_mirror_pin) {
        device->interconnect->set_async_mirror_pin(gpio);
    }
}

const GpioPin* subghz_devices_get_data_gpio(const SubGhzDevice* device) {
    const GpioPin* ret = NULL;
    furi_assert(device);
    if(device->interconnect->get_data_gpio) {
        ret = device->interconnect->get_data_gpio();
    }
    return ret;
}

bool subghz_devices_set_tx(const SubGhzDevice* device) {
    bool ret = 0;
    furi_assert(device);
    if(device->interconnect->set_tx) {
        ret = device->interconnect->set_tx();

<<<<<<< HEAD
        SubGhzLastSettings* last_settings = subghz_last_settings_alloc();
        subghz_last_settings_load(last_settings, 0);

        if(last_settings->external_module_power_amp) {
            furi_hal_gpio_write(&gpio_ext_pc3, 1);
        }

        subghz_last_settings_free(last_settings);
=======
        // TODO: Remake this check and move this code
        if(strcmp("cc1101_ext", device->name) == 0) {
            if(furi_hal_subghz_get_ext_power_amp()) {
                furi_hal_gpio_write(&gpio_ext_pc3, 1);
            }
        }
>>>>>>> 913efab1
    }
    return ret;
}

void subghz_devices_flush_tx(const SubGhzDevice* device) {
    furi_assert(device);
    if(device->interconnect->flush_tx) {
        device->interconnect->flush_tx();
    }
}

bool subghz_devices_start_async_tx(const SubGhzDevice* device, void* callback, void* context) {
    bool ret = false;
    furi_assert(device);
    if(device->interconnect->start_async_tx) {
        ret = device->interconnect->start_async_tx(callback, context);
    }
    return ret;
}

bool subghz_devices_is_async_complete_tx(const SubGhzDevice* device) {
    bool ret = false;
    furi_assert(device);
    if(device->interconnect->is_async_complete_tx) {
        ret = device->interconnect->is_async_complete_tx();
    }
    return ret;
}

void subghz_devices_stop_async_tx(const SubGhzDevice* device) {
    furi_assert(device);
    if(device->interconnect->stop_async_tx) {
        device->interconnect->stop_async_tx();
    }
}

void subghz_devices_set_rx(const SubGhzDevice* device) {
    furi_assert(device);
    if(device->interconnect->set_rx) {
        device->interconnect->set_rx();
<<<<<<< HEAD
        SubGhzLastSettings* last_settings = subghz_last_settings_alloc();
        subghz_last_settings_load(last_settings, 0);

        if(last_settings->external_module_power_amp) {
            furi_hal_gpio_write(&gpio_ext_pc3, 0);
        }

        subghz_last_settings_free(last_settings);
=======

        // TODO: Remake this check and move this code
        if(strcmp("cc1101_ext", device->name) == 0) {
            if(furi_hal_subghz_get_ext_power_amp()) {
                furi_hal_gpio_write(&gpio_ext_pc3, 0);
            }
        }
>>>>>>> 913efab1
    }
}

void subghz_devices_flush_rx(const SubGhzDevice* device) {
    furi_assert(device);
    if(device->interconnect->flush_rx) {
        device->interconnect->flush_rx();
    }
}

void subghz_devices_start_async_rx(const SubGhzDevice* device, void* callback, void* context) {
    furi_assert(device);
    if(device->interconnect->start_async_rx) {
        device->interconnect->start_async_rx(callback, context);
    }
}

void subghz_devices_stop_async_rx(const SubGhzDevice* device) {
    furi_assert(device);
    if(device->interconnect->stop_async_rx) {
        device->interconnect->stop_async_rx();
    }
}

float subghz_devices_get_rssi(const SubGhzDevice* device) {
    float ret = 0;
    furi_assert(device);
    if(device->interconnect->get_rssi) {
        ret = device->interconnect->get_rssi();
    }
    return ret;
}

uint8_t subghz_devices_get_lqi(const SubGhzDevice* device) {
    uint8_t ret = 0;
    furi_assert(device);
    if(device->interconnect->get_lqi) {
        ret = device->interconnect->get_lqi();
    }
    return ret;
}

bool subghz_devices_rx_pipe_not_empty(const SubGhzDevice* device) {
    bool ret = false;
    furi_assert(device);
    if(device->interconnect->rx_pipe_not_empty) {
        ret = device->interconnect->rx_pipe_not_empty();
    }
    return ret;
}

bool subghz_devices_is_rx_data_crc_valid(const SubGhzDevice* device) {
    bool ret = false;
    furi_assert(device);
    if(device->interconnect->is_rx_data_crc_valid) {
        ret = device->interconnect->is_rx_data_crc_valid();
    }
    return ret;
}

void subghz_devices_read_packet(const SubGhzDevice* device, uint8_t* data, uint8_t* size) {
    furi_assert(device);
    furi_assert(device);
    if(device->interconnect->read_packet) {
        device->interconnect->read_packet(data, size);
    }
}

void subghz_devices_write_packet(const SubGhzDevice* device, const uint8_t* data, uint8_t size) {
    furi_assert(device);
    if(device->interconnect->write_packet) {
        device->interconnect->write_packet(data, size);
    }
}<|MERGE_RESOLUTION|>--- conflicted
+++ resolved
@@ -102,16 +102,12 @@
     furi_assert(device);
     if(device->interconnect->idle) {
         device->interconnect->idle();
-<<<<<<< HEAD
-        furi_hal_gpio_write(&gpio_ext_pc3, 0);
-=======
         // TODO: Remake this check and move this code
         if(strcmp("cc1101_ext", device->name) == 0) {
             if(furi_hal_subghz_get_ext_power_amp()) {
                 furi_hal_gpio_write(&gpio_ext_pc3, 0);
             }
         }
->>>>>>> 913efab1
     }
 }
 
@@ -165,23 +161,12 @@
     if(device->interconnect->set_tx) {
         ret = device->interconnect->set_tx();
 
-<<<<<<< HEAD
-        SubGhzLastSettings* last_settings = subghz_last_settings_alloc();
-        subghz_last_settings_load(last_settings, 0);
-
-        if(last_settings->external_module_power_amp) {
-            furi_hal_gpio_write(&gpio_ext_pc3, 1);
-        }
-
-        subghz_last_settings_free(last_settings);
-=======
         // TODO: Remake this check and move this code
         if(strcmp("cc1101_ext", device->name) == 0) {
             if(furi_hal_subghz_get_ext_power_amp()) {
                 furi_hal_gpio_write(&gpio_ext_pc3, 1);
             }
         }
->>>>>>> 913efab1
     }
     return ret;
 }
@@ -222,16 +207,6 @@
     furi_assert(device);
     if(device->interconnect->set_rx) {
         device->interconnect->set_rx();
-<<<<<<< HEAD
-        SubGhzLastSettings* last_settings = subghz_last_settings_alloc();
-        subghz_last_settings_load(last_settings, 0);
-
-        if(last_settings->external_module_power_amp) {
-            furi_hal_gpio_write(&gpio_ext_pc3, 0);
-        }
-
-        subghz_last_settings_free(last_settings);
-=======
 
         // TODO: Remake this check and move this code
         if(strcmp("cc1101_ext", device->name) == 0) {
@@ -239,7 +214,6 @@
                 furi_hal_gpio_write(&gpio_ext_pc3, 0);
             }
         }
->>>>>>> 913efab1
     }
 }
 
