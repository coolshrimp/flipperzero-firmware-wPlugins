#include "devices.h"

#include "registry.h"

#include <subghz/subghz_last_settings.h>

void subghz_devices_init(void) {
    furi_check(!subghz_device_registry_is_valid());
    subghz_device_registry_init();
}

void subghz_devices_deinit(void) {
    furi_check(subghz_device_registry_is_valid());
    subghz_device_registry_deinit();
}

const SubGhzDevice* subghz_devices_get_by_name(const char* device_name) {
    furi_check(subghz_device_registry_is_valid());
    const SubGhzDevice* device = subghz_device_registry_get_by_name(device_name);
    return device;
}

const char* subghz_devices_get_name(const SubGhzDevice* device) {
    const char* ret = NULL;
    if(device) {
        ret = device->name;
    }
    return ret;
}

bool subghz_devices_begin(const SubGhzDevice* device) {
    furi_check(device);
    bool ret = false;
    if(device->interconnect->begin) {
        SubGhzDeviceConf conf = {
            .ver = 1,
            .extended_range = false, // TODO
<<<<<<< HEAD
            .power_amp = furi_hal_subghz_get_ext_power_amp(),
=======
            .power_amp = true,
>>>>>>> f4ffd29b
        };

        ret = device->interconnect->begin(&conf);
    }
    return ret;
}

void subghz_devices_end(const SubGhzDevice* device) {
    furi_check(device);
    if(device->interconnect->end) {
        device->interconnect->end();
    }
}

bool subghz_devices_is_connect(const SubGhzDevice* device) {
    furi_check(device);
    bool ret = false;
    if(device->interconnect->is_connect) {
        ret = device->interconnect->is_connect();
    }
    return ret;
}

void subghz_devices_reset(const SubGhzDevice* device) {
    furi_check(device);
    if(device->interconnect->reset) {
        device->interconnect->reset();
    }
}

void subghz_devices_sleep(const SubGhzDevice* device) {
    furi_check(device);
    if(device->interconnect->sleep) {
        device->interconnect->sleep();
    }
}

void subghz_devices_idle(const SubGhzDevice* device) {
    furi_check(device);
    if(device->interconnect->idle) {
        device->interconnect->idle();
    }
}

void subghz_devices_load_preset(
    const SubGhzDevice* device,
    FuriHalSubGhzPreset preset,
    uint8_t* preset_data) {
    furi_check(device);
    if(device->interconnect->load_preset) {
        device->interconnect->load_preset(preset, preset_data);
    }
}

uint32_t subghz_devices_set_frequency(const SubGhzDevice* device, uint32_t frequency) {
    furi_check(device);
    uint32_t ret = 0;
    if(device->interconnect->set_frequency) {
        ret = device->interconnect->set_frequency(frequency);
    }
    return ret;
}

bool subghz_devices_is_frequency_valid(const SubGhzDevice* device, uint32_t frequency) {
    bool ret = false;
    furi_check(device);
    if(device->interconnect->is_frequency_valid) {
        ret = device->interconnect->is_frequency_valid(frequency);
    }
    return ret;
}

void subghz_devices_set_async_mirror_pin(const SubGhzDevice* device, const GpioPin* gpio) {
    furi_check(device);
    if(device->interconnect->set_async_mirror_pin) {
        device->interconnect->set_async_mirror_pin(gpio);
    }
}

const GpioPin* subghz_devices_get_data_gpio(const SubGhzDevice* device) {
    furi_check(device);
    const GpioPin* ret = NULL;
    if(device->interconnect->get_data_gpio) {
        ret = device->interconnect->get_data_gpio();
    }
    return ret;
}

bool subghz_devices_set_tx(const SubGhzDevice* device) {
    bool ret = 0;
    furi_check(device);
    if(device->interconnect->set_tx) {
        ret = device->interconnect->set_tx();
    }
    return ret;
}

void subghz_devices_flush_tx(const SubGhzDevice* device) {
    furi_check(device);
    if(device->interconnect->flush_tx) {
        device->interconnect->flush_tx();
    }
}

bool subghz_devices_start_async_tx(const SubGhzDevice* device, void* callback, void* context) {
    bool ret = false;
    furi_check(device);
    if(device->interconnect->start_async_tx) {
        ret = device->interconnect->start_async_tx(callback, context);
    }
    return ret;
}

bool subghz_devices_is_async_complete_tx(const SubGhzDevice* device) {
    bool ret = false;
    furi_check(device);
    if(device->interconnect->is_async_complete_tx) {
        ret = device->interconnect->is_async_complete_tx();
    }
    return ret;
}

void subghz_devices_stop_async_tx(const SubGhzDevice* device) {
    furi_check(device);
    if(device->interconnect->stop_async_tx) {
        device->interconnect->stop_async_tx();
    }
}

void subghz_devices_set_rx(const SubGhzDevice* device) {
    furi_check(device);
    if(device->interconnect->set_rx) {
        device->interconnect->set_rx();
    }
}

void subghz_devices_flush_rx(const SubGhzDevice* device) {
    furi_check(device);
    if(device->interconnect->flush_rx) {
        device->interconnect->flush_rx();
    }
}

void subghz_devices_start_async_rx(const SubGhzDevice* device, void* callback, void* context) {
    furi_check(device);
    if(device->interconnect->start_async_rx) {
        device->interconnect->start_async_rx(callback, context);
    }
}

void subghz_devices_stop_async_rx(const SubGhzDevice* device) {
    furi_check(device);
    if(device->interconnect->stop_async_rx) {
        device->interconnect->stop_async_rx();
    }
}

float subghz_devices_get_rssi(const SubGhzDevice* device) {
    float ret = 0;
    furi_check(device);
    if(device->interconnect->get_rssi) {
        ret = device->interconnect->get_rssi();
    }
    return ret;
}

uint8_t subghz_devices_get_lqi(const SubGhzDevice* device) {
    furi_check(device);
    uint8_t ret = 0;
    if(device->interconnect->get_lqi) {
        ret = device->interconnect->get_lqi();
    }
    return ret;
}

bool subghz_devices_rx_pipe_not_empty(const SubGhzDevice* device) {
    furi_check(device);
    bool ret = false;
    if(device->interconnect->rx_pipe_not_empty) {
        ret = device->interconnect->rx_pipe_not_empty();
    }
    return ret;
}

bool subghz_devices_is_rx_data_crc_valid(const SubGhzDevice* device) {
    bool ret = false;
    furi_check(device);
    if(device->interconnect->is_rx_data_crc_valid) {
        ret = device->interconnect->is_rx_data_crc_valid();
    }
    return ret;
}

void subghz_devices_read_packet(const SubGhzDevice* device, uint8_t* data, uint8_t* size) {
    furi_check(device);
    if(device->interconnect->read_packet) {
        device->interconnect->read_packet(data, size);
    }
}

void subghz_devices_write_packet(const SubGhzDevice* device, const uint8_t* data, uint8_t size) {
    furi_check(device);
    if(device->interconnect->write_packet) {
        device->interconnect->write_packet(data, size);
    }
}<|MERGE_RESOLUTION|>--- conflicted
+++ resolved
@@ -35,11 +35,7 @@
         SubGhzDeviceConf conf = {
             .ver = 1,
             .extended_range = false, // TODO
-<<<<<<< HEAD
-            .power_amp = furi_hal_subghz_get_ext_power_amp(),
-=======
             .power_amp = true,
->>>>>>> f4ffd29b
         };
 
         ret = device->interconnect->begin(&conf);
