#include "nice_flor_s.h"

#include "../blocks/const.h"
#include "../blocks/decoder.h"
#include "../blocks/encoder.h"
#include "../blocks/generic.h"
#include "../blocks/math.h"

#include "../blocks/custom_btn_i.h"

/*
 * https://phreakerclub.com/1615
 * https://phreakerclub.com/forum/showthread.php?t=2360
 * https://vrtp.ru/index.php?showtopic=27867
 */

#define TAG "SubGhzProtocolNiceFlorS"

#define NICE_ONE_COUNT_BIT 72
#define NICE_ONE_NAME "Nice One"

static const SubGhzBlockConst subghz_protocol_nice_flor_s_const = {
    .te_short = 500,
    .te_long = 1000,
    .te_delta = 300,
    .min_count_bit_for_found = 52,
};

struct SubGhzProtocolDecoderNiceFlorS {
    SubGhzProtocolDecoderBase base;

    SubGhzBlockDecoder decoder;
    SubGhzBlockGeneric generic;

    const char* nice_flor_s_rainbow_table_file_name;
    uint64_t data;
};

struct SubGhzProtocolEncoderNiceFlorS {
    SubGhzProtocolEncoderBase base;

    SubGhzProtocolBlockEncoder encoder;
    SubGhzBlockGeneric generic;

    const char* nice_flor_s_rainbow_table_file_name;
};

typedef enum {
    NiceFlorSDecoderStepReset = 0,
    NiceFlorSDecoderStepCheckHeader,
    NiceFlorSDecoderStepFoundHeader,
    NiceFlorSDecoderStepSaveDuration,
    NiceFlorSDecoderStepCheckDuration,
} NiceFlorSDecoderStep;

const SubGhzProtocolDecoder subghz_protocol_nice_flor_s_decoder = {
    .alloc = subghz_protocol_decoder_nice_flor_s_alloc,
    .free = subghz_protocol_decoder_nice_flor_s_free,

    .feed = subghz_protocol_decoder_nice_flor_s_feed,
    .reset = subghz_protocol_decoder_nice_flor_s_reset,

    .get_hash_data = subghz_protocol_decoder_nice_flor_s_get_hash_data,
    .serialize = subghz_protocol_decoder_nice_flor_s_serialize,
    .deserialize = subghz_protocol_decoder_nice_flor_s_deserialize,
    .get_string = subghz_protocol_decoder_nice_flor_s_get_string,
};

const SubGhzProtocolEncoder subghz_protocol_nice_flor_s_encoder = {
    .alloc = subghz_protocol_encoder_nice_flor_s_alloc,
    .free = subghz_protocol_encoder_nice_flor_s_free,

    .deserialize = subghz_protocol_encoder_nice_flor_s_deserialize,
    .stop = subghz_protocol_encoder_nice_flor_s_stop,
    .yield = subghz_protocol_encoder_nice_flor_s_yield,
};

const SubGhzProtocol subghz_protocol_nice_flor_s = {
    .name = SUBGHZ_PROTOCOL_NICE_FLOR_S_NAME,
    .type = SubGhzProtocolTypeDynamic,
    .flag = SubGhzProtocolFlag_433 | SubGhzProtocolFlag_868 | SubGhzProtocolFlag_AM |
            SubGhzProtocolFlag_Decodable | SubGhzProtocolFlag_Load | SubGhzProtocolFlag_Save |
            SubGhzProtocolFlag_Send,

    .decoder = &subghz_protocol_nice_flor_s_decoder,
    .encoder = &subghz_protocol_nice_flor_s_encoder,
};

static void subghz_protocol_nice_flor_s_remote_controller(
    SubGhzBlockGeneric* instance,
    const char* file_name);

void* subghz_protocol_encoder_nice_flor_s_alloc(SubGhzEnvironment* environment) {
    SubGhzProtocolEncoderNiceFlorS* instance = malloc(sizeof(SubGhzProtocolEncoderNiceFlorS));

    instance->base.protocol = &subghz_protocol_nice_flor_s;
    instance->generic.protocol_name = instance->base.protocol->name;
    instance->nice_flor_s_rainbow_table_file_name =
        subghz_environment_get_nice_flor_s_rainbow_table_file_name(environment);
    if(instance->nice_flor_s_rainbow_table_file_name) {
        FURI_LOG_D(
            TAG, "Loading rainbow table from %s", instance->nice_flor_s_rainbow_table_file_name);
    }
    instance->encoder.repeat = 10;
    instance->encoder.size_upload = 2400; //wrong!! upload 186*16 = 2976 - actual size about 1728
    instance->encoder.upload = malloc(instance->encoder.size_upload * sizeof(LevelDuration));
    instance->encoder.is_running = false;
    return instance;
}

void subghz_protocol_encoder_nice_flor_s_free(void* context) {
    furi_assert(context);
    SubGhzProtocolEncoderNiceFlorS* instance = context;
    free(instance->encoder.upload);
    free(instance);
}

static void subghz_protocol_nice_one_get_data(uint8_t* p, uint8_t num_parcel, uint8_t hold_bit);

/**
 * Defines the button value for the current btn_id
 * Basic set | 0x1 | 0x2 | 0x4 | 0x8 |
 * @return Button code
 */
static uint8_t subghz_protocol_nice_flor_s_get_btn_code();

/**
 * Generating an upload from data.
 * @param instance Pointer to a SubGhzProtocolEncoderNiceFlorS instance
 * @return true On success
 */
static void subghz_protocol_encoder_nice_flor_s_get_upload(
    SubGhzProtocolEncoderNiceFlorS* instance,
    uint8_t btn,
    const char* file_name) {
    furi_assert(instance);
    size_t index = 0;
    btn = instance->generic.btn;

    // Save original button for later use
    if(subghz_custom_btn_get_original() == 0) {
        subghz_custom_btn_set_original(btn);
    }

    btn = subghz_protocol_nice_flor_s_get_btn_code();

    size_t size_upload = ((instance->generic.data_count_bit * 2) + ((37 + 2 + 2) * 2) * 16);
    if(size_upload > instance->encoder.size_upload) {
        FURI_LOG_E(TAG, "Size upload exceeds allocated encoder buffer.");
    } else {
        instance->encoder.size_upload = size_upload;
    }

    if(instance->generic.cnt < 0xFFFF) {
        if((instance->generic.cnt + furi_hal_subghz_get_rolling_counter_mult()) > 0xFFFF) {
            instance->generic.cnt = 0;
        } else {
            instance->generic.cnt += furi_hal_subghz_get_rolling_counter_mult();
        }
    } else if(instance->generic.cnt >= 0xFFFF) {
        instance->generic.cnt = 0;
    }
    uint64_t decrypt = ((uint64_t)instance->generic.serial << 16) | instance->generic.cnt;
    uint64_t enc_part = subghz_protocol_nice_flor_s_encrypt(decrypt, file_name);

    for(int i = 0; i < 16; i++) {
        static const uint64_t loops[16] = {
            0x0, 0x1, 0x2, 0x3, 0x4, 0x5, 0x6, 0x7, 0x8, 0x9, 0xA, 0xB, 0xC, 0xD, 0xE, 0xF};

        uint8_t byte;

        byte = btn << 4 | (0xF ^ btn ^ loops[i]);
        instance->generic.data = (uint64_t)byte << 44 | enc_part;

        //Send header
        instance->encoder.upload[index++] =
            level_duration_make(false, (uint32_t)subghz_protocol_nice_flor_s_const.te_short * 37);
        //Send start bit
        instance->encoder.upload[index++] =
            level_duration_make(true, (uint32_t)subghz_protocol_nice_flor_s_const.te_short * 3);
        instance->encoder.upload[index++] =
            level_duration_make(false, (uint32_t)subghz_protocol_nice_flor_s_const.te_short * 3);

        //Send key data
        for(uint8_t j = 52; j > 0; j--) {
            if(bit_read(instance->generic.data, j - 1)) {
                //send bit 1
                instance->encoder.upload[index++] =
                    level_duration_make(true, (uint32_t)subghz_protocol_nice_flor_s_const.te_long);
                instance->encoder.upload[index++] = level_duration_make(
                    false, (uint32_t)subghz_protocol_nice_flor_s_const.te_short);
            } else {
                //send bit 0
                instance->encoder.upload[index++] = level_duration_make(
                    true, (uint32_t)subghz_protocol_nice_flor_s_const.te_short);
                instance->encoder.upload[index++] = level_duration_make(
                    false, (uint32_t)subghz_protocol_nice_flor_s_const.te_long);
            }
        }
        if(instance->generic.data_count_bit == NICE_ONE_COUNT_BIT) {
            uint8_t add_data[10] = {0};
            for(size_t i = 0; i < 7; i++) {
                add_data[i] = (instance->generic.data >> (48 - i * 8)) & 0xFF;
            }
            subghz_protocol_nice_one_get_data(add_data, loops[i], loops[i]);
            instance->generic.data_2 = 0;
            for(size_t j = 7; j < 10; j++) {
                instance->generic.data_2 <<= 8;
                instance->generic.data_2 += add_data[j];
            }

            //Send key data
            for(uint8_t j = 24; j > 4; j--) {
                if(bit_read(instance->generic.data_2, j - 1)) {
                    //send bit 1
                    instance->encoder.upload[index++] = level_duration_make(
                        true, (uint32_t)subghz_protocol_nice_flor_s_const.te_long);
                    instance->encoder.upload[index++] = level_duration_make(
                        false, (uint32_t)subghz_protocol_nice_flor_s_const.te_short);
                } else {
                    //send bit 0
                    instance->encoder.upload[index++] = level_duration_make(
                        true, (uint32_t)subghz_protocol_nice_flor_s_const.te_short);
                    instance->encoder.upload[index++] = level_duration_make(
                        false, (uint32_t)subghz_protocol_nice_flor_s_const.te_long);
                }
            }
        }
        //Send stop bit
        instance->encoder.upload[index++] =
            level_duration_make(true, (uint32_t)subghz_protocol_nice_flor_s_const.te_short * 3);
        //instance->encoder.upload[index++] =
        //level_duration_make(false, (uint32_t)subghz_protocol_nice_flor_s_const.te_short * 3);
    }
    instance->encoder.size_upload = index;
}

SubGhzProtocolStatus
    subghz_protocol_encoder_nice_flor_s_deserialize(void* context, FlipperFormat* flipper_format) {
    furi_assert(context);
    SubGhzProtocolEncoderNiceFlorS* instance = context;
    SubGhzProtocolStatus res = SubGhzProtocolStatusError;
    do {
        if(SubGhzProtocolStatusOk !=
           subghz_block_generic_deserialize(&instance->generic, flipper_format)) {
            FURI_LOG_E(TAG, "Deserialize error");
            break;
        }

        //optional parameter parameter
        flipper_format_read_uint32(
            flipper_format, "Repeat", (uint32_t*)&instance->encoder.repeat, 1);
        // flipper_format_read_uint32(
        // flipper_format, "Data", (uint32_t*)&instance->generic.data_2, 1);

        subghz_protocol_nice_flor_s_remote_controller(
            &instance->generic, instance->nice_flor_s_rainbow_table_file_name);
        subghz_protocol_encoder_nice_flor_s_get_upload(
            instance, instance->generic.btn, instance->nice_flor_s_rainbow_table_file_name);

        if(!flipper_format_rewind(flipper_format)) {
            FURI_LOG_E(TAG, "Rewind error");
            break;
        }
        uint8_t key_data[sizeof(uint64_t)] = {0};
        for(size_t i = 0; i < sizeof(uint64_t); i++) {
            key_data[sizeof(uint64_t) - i - 1] = (instance->generic.data >> i * 8) & 0xFF;
        }
        if(!flipper_format_update_hex(flipper_format, "Key", key_data, sizeof(uint64_t))) {
            FURI_LOG_E(TAG, "Unable to add Key");
            break;
        }

        if(instance->generic.data_count_bit == NICE_ONE_COUNT_BIT) {
            if(!flipper_format_rewind(flipper_format)) {
                FURI_LOG_E(TAG, "Rewind error");
                break;
            }
            uint32_t temp = (instance->generic.data_2 >> 4) & 0xFFFFF;
            if(!flipper_format_update_uint32(flipper_format, "Data", &temp, 1)) {
                FURI_LOG_E(TAG, "Unable to add Data");
            }
        }

        instance->encoder.is_running = true;

        res = SubGhzProtocolStatusOk;
    } while(false);

    return res;
}

void subghz_protocol_encoder_nice_flor_s_stop(void* context) {
    SubGhzProtocolEncoderNiceFlorS* instance = context;
    instance->encoder.is_running = false;
}

LevelDuration subghz_protocol_encoder_nice_flor_s_yield(void* context) {
    SubGhzProtocolEncoderNiceFlorS* instance = context;

    if(instance->encoder.repeat == 0 || !instance->encoder.is_running) {
        instance->encoder.is_running = false;
        return level_duration_reset();
    }

    LevelDuration ret = instance->encoder.upload[instance->encoder.front];

    if(++instance->encoder.front == instance->encoder.size_upload) {
        instance->encoder.repeat--;
        instance->encoder.front = 0;
    }

    return ret;
}

/**
 * Read bytes from rainbow table
 * @param p array[10]  P0-P1|P2-P3-P4-P5-P6-P7-P8-P9-P10
 * @return crc
 */
static uint32_t subghz_protocol_nice_one_crc(uint8_t* p) {
    uint8_t crc = 0;
    uint8_t crc_data = 0xff;
    for(uint8_t i = 4; i < 68; i++) {
        if(subghz_protocol_blocks_get_bit_array(p, i)) {
            crc = crc_data ^ 1;
        } else {
            crc = crc_data;
        }
        crc_data >>= 1;
        if((crc & 0x01)) {
            crc_data ^= 0x97;
        }
    }
    crc = 0;
    for(uint8_t i = 0; i < 8; i++) {
        crc <<= 1;
        if((crc_data >> i) & 0x01) crc = crc | 1;
    }
    return crc;
}

/**
 * Read bytes from rainbow table
 * @param p array[10]  P0-P1|P2-P3-P4-P5-P6-P7-XX-XX-XX
 * @param num_parcel  parcel number 0..15
 * @param hold_bit  0 - the button was only pressed, 1 - the button was held down
 */
static void subghz_protocol_nice_one_get_data(uint8_t* p, uint8_t num_parcel, uint8_t hold_bit) {
    uint8_t k = 0;
    uint8_t crc = 0;
    p[1] = (p[1] & 0x0f) | ((0x0f ^ (p[0] & 0x0F) ^ num_parcel) << 4);
    if(num_parcel < 4) {
        k = 0x8f;
    } else {
        k = 0x80;
    }

    if(!hold_bit) {
        hold_bit = 0;
    } else {
        hold_bit = 0x10;
    }
    k = num_parcel ^ k;
    p[7] = k;
    p[8] = hold_bit ^ (k << 4);

    crc = subghz_protocol_nice_one_crc(p);

    p[8] |= crc >> 4;
    p[9] = crc << 4;
}

/** 
 * Read bytes from rainbow table
 * @param file_name Full path to rainbow table the file 
 * @param address Byte address in file
 * @return data
 */
static uint8_t
    subghz_protocol_nice_flor_s_get_byte_in_file(const char* file_name, uint32_t address) {
    if(!file_name) return 0;

    uint8_t buffer[1] = {0};
    if(subghz_keystore_raw_get_data(file_name, address, buffer, sizeof(uint8_t))) {
        return buffer[0];
    } else {
        return 0;
    }
}

static inline void subghz_protocol_decoder_nice_flor_s_magic_xor(uint8_t* p, uint8_t k) {
    for(uint8_t i = 1; i < 6; i++) {
        p[i] ^= k;
    }
}

uint64_t subghz_protocol_nice_flor_s_encrypt(uint64_t data, const char* file_name) {
    uint8_t* p = (uint8_t*)&data;

    uint8_t k = 0;
    for(uint8_t y = 0; y < 2; y++) {
        k = subghz_protocol_nice_flor_s_get_byte_in_file(file_name, p[0] & 0x1f);
        subghz_protocol_decoder_nice_flor_s_magic_xor(p, k);

        p[5] &= 0x0f;
        p[0] ^= k & 0xe0;
        k = subghz_protocol_nice_flor_s_get_byte_in_file(file_name, p[0] >> 3) + 0x25;
        subghz_protocol_decoder_nice_flor_s_magic_xor(p, k);

        p[5] &= 0x0f;
        p[0] ^= k & 0x7;
        if(y == 0) {
            k = p[0];
            p[0] = p[1];
            p[1] = k;
        }
    }

    p[5] = ~p[5] & 0x0f;
    k = ~p[4];
    p[4] = ~p[0];
    p[0] = ~p[2];
    p[2] = k;
    k = ~p[3];
    p[3] = ~p[1];
    p[1] = k;

    return data;
}

static uint64_t
    subghz_protocol_nice_flor_s_decrypt(SubGhzBlockGeneric* instance, const char* file_name) {
    furi_assert(instance);
    uint64_t data = instance->data;
    uint8_t* p = (uint8_t*)&data;

    uint8_t k = 0;

    k = ~p[4];
    p[5] = ~p[5];
    p[4] = ~p[2];
    p[2] = ~p[0];
    p[0] = k;
    k = ~p[3];
    p[3] = ~p[1];
    p[1] = k;

    for(uint8_t y = 0; y < 2; y++) {
        k = subghz_protocol_nice_flor_s_get_byte_in_file(file_name, p[0] >> 3) + 0x25;
        subghz_protocol_decoder_nice_flor_s_magic_xor(p, k);

        p[5] &= 0x0f;
        p[0] ^= k & 0x7;
        k = subghz_protocol_nice_flor_s_get_byte_in_file(file_name, p[0] & 0x1f);
        subghz_protocol_decoder_nice_flor_s_magic_xor(p, k);

        p[5] &= 0x0f;
        p[0] ^= k & 0xe0;

        if(y == 0) {
            k = p[0];
            p[0] = p[1];
            p[1] = k;
        }
    }

    return data;
}

bool subghz_protocol_nice_flor_s_create_data(
    void* context,
    FlipperFormat* flipper_format,
    uint32_t serial,
    uint8_t btn,
    uint16_t cnt,
    SubGhzRadioPreset* preset,
    bool nice_one) {
    furi_assert(context);
    SubGhzProtocolEncoderNiceFlorS* instance = context;
    instance->generic.serial = serial;
    instance->generic.cnt = cnt;
    if(nice_one) {
        instance->generic.data_count_bit = NICE_ONE_COUNT_BIT;
    } else {
        instance->generic.data_count_bit = 52;
    }
    uint64_t decrypt = ((uint64_t)instance->generic.serial << 16) | instance->generic.cnt;
    uint64_t enc_part = subghz_protocol_nice_flor_s_encrypt(
        decrypt, instance->nice_flor_s_rainbow_table_file_name);
    uint8_t byte = btn << 4 | (0xF ^ btn ^ 0x3);
    instance->generic.data = (uint64_t)byte << 44 | enc_part;

    if(instance->generic.data_count_bit == NICE_ONE_COUNT_BIT) {
        uint8_t add_data[10] = {0};
        for(size_t i = 0; i < 7; i++) {
            add_data[i] = (instance->generic.data >> (48 - i * 8)) & 0xFF;
        }
        subghz_protocol_nice_one_get_data(add_data, 0, 0);
        instance->generic.data_2 = 0;
        for(size_t j = 7; j < 10; j++) {
            instance->generic.data_2 <<= 8;
            instance->generic.data_2 += add_data[j];
        }
    }

    SubGhzProtocolStatus res =
        subghz_block_generic_serialize(&instance->generic, flipper_format, preset);

    return res == SubGhzProtocolStatusOk;
}

void* subghz_protocol_decoder_nice_flor_s_alloc(SubGhzEnvironment* environment) {
    SubGhzProtocolDecoderNiceFlorS* instance = malloc(sizeof(SubGhzProtocolDecoderNiceFlorS));
    instance->base.protocol = &subghz_protocol_nice_flor_s;
    instance->generic.protocol_name = instance->base.protocol->name;
    instance->nice_flor_s_rainbow_table_file_name =
        subghz_environment_get_nice_flor_s_rainbow_table_file_name(environment);
    if(instance->nice_flor_s_rainbow_table_file_name) {
        FURI_LOG_D(
            TAG, "Loading rainbow table from %s", instance->nice_flor_s_rainbow_table_file_name);
    }
    return instance;
}

void subghz_protocol_decoder_nice_flor_s_free(void* context) {
    furi_assert(context);
    SubGhzProtocolDecoderNiceFlorS* instance = context;
    instance->nice_flor_s_rainbow_table_file_name = NULL;
    free(instance);
}

void subghz_protocol_decoder_nice_flor_s_reset(void* context) {
    furi_assert(context);
    SubGhzProtocolDecoderNiceFlorS* instance = context;
    instance->decoder.parser_step = NiceFlorSDecoderStepReset;
}

void subghz_protocol_decoder_nice_flor_s_feed(void* context, bool level, uint32_t duration) {
    furi_assert(context);
    SubGhzProtocolDecoderNiceFlorS* instance = context;

    switch(instance->decoder.parser_step) {
    case NiceFlorSDecoderStepReset:
        if((!level) && (DURATION_DIFF(duration, subghz_protocol_nice_flor_s_const.te_short * 38) <
                        subghz_protocol_nice_flor_s_const.te_delta * 38)) {
            //Found start header Nice Flor-S
            instance->decoder.parser_step = NiceFlorSDecoderStepCheckHeader;
        }
        break;
    case NiceFlorSDecoderStepCheckHeader:
        if((level) && (DURATION_DIFF(duration, subghz_protocol_nice_flor_s_const.te_short * 3) <
                       subghz_protocol_nice_flor_s_const.te_delta * 3)) {
            //Found next header Nice Flor-S
            instance->decoder.parser_step = NiceFlorSDecoderStepFoundHeader;
        } else {
            instance->decoder.parser_step = NiceFlorSDecoderStepReset;
        }
        break;
    case NiceFlorSDecoderStepFoundHeader:
        if((!level) && (DURATION_DIFF(duration, subghz_protocol_nice_flor_s_const.te_short * 3) <
                        subghz_protocol_nice_flor_s_const.te_delta * 3)) {
            //Found header Nice Flor-S
            instance->decoder.parser_step = NiceFlorSDecoderStepSaveDuration;
            instance->decoder.decode_data = 0;
            instance->decoder.decode_count_bit = 0;
        } else {
            instance->decoder.parser_step = NiceFlorSDecoderStepReset;
        }
        break;
    case NiceFlorSDecoderStepSaveDuration:
        if(level) {
            if(DURATION_DIFF(duration, subghz_protocol_nice_flor_s_const.te_short * 3) <
               subghz_protocol_nice_flor_s_const.te_delta) {
                //Found STOP bit
                instance->decoder.parser_step = NiceFlorSDecoderStepReset;
                if((instance->decoder.decode_count_bit ==
                    subghz_protocol_nice_flor_s_const.min_count_bit_for_found) ||
                   (instance->decoder.decode_count_bit == NICE_ONE_COUNT_BIT)) {
                    instance->generic.data = instance->data;
                    instance->data = instance->decoder.decode_data;
                    instance->decoder.decode_data = instance->generic.data;
                    instance->generic.data_count_bit = instance->decoder.decode_count_bit;

                    if(instance->base.callback)
                        instance->base.callback(&instance->base, instance->base.context);
                }
                break;
            } else {
                //save interval
                instance->decoder.te_last = duration;
                instance->decoder.parser_step = NiceFlorSDecoderStepCheckDuration;
            }
        }
        break;
    case NiceFlorSDecoderStepCheckDuration:
        if(!level) {
            if((DURATION_DIFF(
                    instance->decoder.te_last, subghz_protocol_nice_flor_s_const.te_short) <
                subghz_protocol_nice_flor_s_const.te_delta) &&
               (DURATION_DIFF(duration, subghz_protocol_nice_flor_s_const.te_long) <
                subghz_protocol_nice_flor_s_const.te_delta)) {
                subghz_protocol_blocks_add_bit(&instance->decoder, 0);
                instance->decoder.parser_step = NiceFlorSDecoderStepSaveDuration;
            } else if(
                (DURATION_DIFF(
                     instance->decoder.te_last, subghz_protocol_nice_flor_s_const.te_long) <
                 subghz_protocol_nice_flor_s_const.te_delta) &&
                (DURATION_DIFF(duration, subghz_protocol_nice_flor_s_const.te_short) <
                 subghz_protocol_nice_flor_s_const.te_delta)) {
                subghz_protocol_blocks_add_bit(&instance->decoder, 1);
                instance->decoder.parser_step = NiceFlorSDecoderStepSaveDuration;
            } else
                instance->decoder.parser_step = NiceFlorSDecoderStepReset;
        } else {
            instance->decoder.parser_step = NiceFlorSDecoderStepReset;
        }
        if(instance->decoder.decode_count_bit ==
           subghz_protocol_nice_flor_s_const.min_count_bit_for_found) {
            instance->data = instance->decoder.decode_data;
            instance->decoder.decode_data = 0;
        }
        break;
    }
}

/** 
 * Analysis of received data
 * @param instance Pointer to a SubGhzBlockGeneric* instance
 * @param file_name Full path to rainbow table the file 
 */
static void subghz_protocol_nice_flor_s_remote_controller(
    SubGhzBlockGeneric* instance,
    const char* file_name) {
    /*
    * Protocol Nice Flor-S
    * Packet format Nice Flor-s: START-P0-P1-P2-P3-P4-P5-P6-P7-STOP
    * P0 (4-bit)    - button positional code - 1:0x1, 2:0x2, 3:0x4, 4:0x8;
    * P1 (4-bit)    - batch repetition number, calculated by the formula:
    * P1 = 0xF ^ P0 ^ n; where n changes from 1 to 15, then 0, and then in a circle
    * key 1: {0xE,0xF,0xC,0xD,0xA,0xB,0x8,0x9,0x6,0x7,0x4,0x5,0x2,0x3,0x0,0x1};
    * key 2: {0xD,0xC,0xF,0xE,0x9,0x8,0xB,0xA,0x5,0x4,0x7,0x6,0x1,0x0,0x3,0x2};
    * key 3: {0xB,0xA,0x9,0x8,0xF,0xE,0xD,0xC,0x3,0x2,0x1,0x0,0x7,0x6,0x5,0x4};
    * key 4: {0x7,0x6,0x5,0x4,0x3,0x2,0x1,0x0,0xF,0xE,0xD,0xC,0xB,0xA,0x9,0x8};
    * P2 (4-bit)    - part of the serial number, P2 = (K ^ S3) & 0xF;
    * P3 (byte)     - the major part of the encrypted index
    * P4 (byte)     - the low-order part of the encrypted index
    * P5 (byte)     - part of the serial number, P5 = K ^ S2;
    * P6 (byte)     - part of the serial number, P6 = K ^ S1;
    * P7 (byte)     - part of the serial number, P7 = K ^ S0;
    * K (byte)      - depends on P3 and P4, K = Fk(P3, P4);
    * S3,S2,S1,S0   - serial number of the console 28 bit.
    *
    * data    => 0x1c5783607f7b3     key  serial  cnt
    * decrypt => 0x10436c6820444 => 0x1  0436c682 0444
    * 
    * Protocol Nice One
    * Generally repeats the Nice Flor-S protocol, but there are a few changes
    * Packet format first 52 bytes repeat Nice Flor-S protocol
    * The additional 20 bytes contain the code of the pressed button,
    *    the button hold bit and the CRC of the entire message.
    *       START-P0-P1-P2-P3-P4-P5-P6-P7-P8-P9-P10-STOP
    * P7 (byte)     - if (n<4) k=0x8f : k=0x80; P7= k^n;
    * P8 (byte)     - if (hold bit) b=0x00 : b=0x10; P8= b^(k<<4) | 4 hi bit crc
    * P10 (4-bit)   - 4 lo bit crc 
    *                            key+b crc  
    * data    => 0x1724A7D9A522F  899  D6 hold bit = 0 - just pressed the button
    * data    => 0x1424A7D9A522F  8AB  03 hold bit = 1 - button hold
    * 
    * A small button hold counter (0..15) is stored between each press,
    *  i.e. if 1 press of the button stops counter 6, then the next press 
    *  of the button will start from the value 7 (hold bit = 0), 8 (hold bit = 1)...
    *  further up to 15 with overflow
    * 
    */
    if(!file_name) {
        instance->cnt = 0;
        instance->serial = 0;
        instance->btn = 0;
    } else {
        uint64_t decrypt = subghz_protocol_nice_flor_s_decrypt(instance, file_name);
        instance->cnt = decrypt & 0xFFFF;
        instance->serial = (decrypt >> 16) & 0xFFFFFFF;
        instance->btn = (decrypt >> 48) & 0xF;
    }

    // Save original button for later use
    if(subghz_custom_btn_get_original() == 0) {
        subghz_custom_btn_set_original(instance->btn);
    }
<<<<<<< HEAD
    subghz_custom_btn_set_max(3);
=======
    subghz_custom_btn_set_max(4);
>>>>>>> 50aaacd3
}

uint8_t subghz_protocol_decoder_nice_flor_s_get_hash_data(void* context) {
    furi_assert(context);
    SubGhzProtocolDecoderNiceFlorS* instance = context;
    return subghz_protocol_blocks_get_hash_data(
        &instance->decoder, (instance->decoder.decode_count_bit / 8) + 1);
}

SubGhzProtocolStatus subghz_protocol_decoder_nice_flor_s_serialize(
    void* context,
    FlipperFormat* flipper_format,
    SubGhzRadioPreset* preset) {
    furi_assert(context);
    SubGhzProtocolDecoderNiceFlorS* instance = context;
    SubGhzProtocolStatus ret =
        subghz_block_generic_serialize(&instance->generic, flipper_format, preset);
    if(instance->generic.data_count_bit == NICE_ONE_COUNT_BIT) {
        if((ret == SubGhzProtocolStatusOk) &&
           !flipper_format_write_uint32(flipper_format, "Data", (uint32_t*)&instance->data, 1)) {
            FURI_LOG_E(TAG, "Unable to add Data");
            ret = SubGhzProtocolStatusErrorParserOthers;
        }
    }
    return ret;
}

SubGhzProtocolStatus
    subghz_protocol_decoder_nice_flor_s_deserialize(void* context, FlipperFormat* flipper_format) {
    furi_assert(context);
    SubGhzProtocolDecoderNiceFlorS* instance = context;
    SubGhzProtocolStatus ret = SubGhzProtocolStatusError;
    do {
        ret = subghz_block_generic_deserialize(&instance->generic, flipper_format);
        if(ret != SubGhzProtocolStatusOk) {
            break;
        }
        if((instance->generic.data_count_bit !=
            subghz_protocol_nice_flor_s_const.min_count_bit_for_found) &&
           (instance->generic.data_count_bit != NICE_ONE_COUNT_BIT)) {
            FURI_LOG_E(TAG, "Wrong number of bits in key");
            ret = SubGhzProtocolStatusErrorValueBitCount;
            break;
        }
        if(instance->generic.data_count_bit == NICE_ONE_COUNT_BIT) {
            if(!flipper_format_rewind(flipper_format)) {
                FURI_LOG_E(TAG, "Rewind error");
                ret = SubGhzProtocolStatusErrorParserOthers;
                break;
            }
            uint32_t temp = 0;
            if(!flipper_format_read_uint32(flipper_format, "Data", (uint32_t*)&temp, 1)) {
                FURI_LOG_E(TAG, "Missing Data");
                ret = SubGhzProtocolStatusErrorParserOthers;
                break;
            }
            instance->data = (uint64_t)temp;
        }
    } while(false);
    return ret;
}

static uint8_t subghz_protocol_nice_flor_s_get_btn_code() {
    uint8_t custom_btn_id = subghz_custom_btn_get();
    uint8_t original_btn_code = subghz_custom_btn_get_original();
    uint8_t btn = original_btn_code;

    // Set custom button
    if((custom_btn_id == SUBGHZ_CUSTOM_BTN_OK) && (original_btn_code != 0)) {
        // Restore original button code
        btn = original_btn_code;
    } else if(custom_btn_id == SUBGHZ_CUSTOM_BTN_UP) {
        switch(original_btn_code) {
        case 0x1:
            btn = 0x2;
            break;
        case 0x2:
            btn = 0x1;
            break;
        case 0x4:
            btn = 0x1;
            break;
        case 0x8:
            btn = 0x1;
            break;
<<<<<<< HEAD
=======
        case 0x3:
            btn = 0x1;
            break;
>>>>>>> 50aaacd3

        default:
            break;
        }
    } else if(custom_btn_id == SUBGHZ_CUSTOM_BTN_DOWN) {
        switch(original_btn_code) {
        case 0x1:
            btn = 0x4;
            break;
        case 0x2:
            btn = 0x4;
            break;
        case 0x4:
            btn = 0x2;
            break;
        case 0x8:
            btn = 0x4;
            break;
<<<<<<< HEAD
=======
        case 0x3:
            btn = 0x4;
            break;
>>>>>>> 50aaacd3

        default:
            break;
        }
    } else if(custom_btn_id == SUBGHZ_CUSTOM_BTN_LEFT) {
        switch(original_btn_code) {
        case 0x1:
            btn = 0x8;
            break;
        case 0x2:
            btn = 0x8;
            break;
        case 0x4:
            btn = 0x8;
            break;
        case 0x8:
            btn = 0x2;
            break;
<<<<<<< HEAD
=======
        case 0x3:
            btn = 0x8;
            break;

        default:
            break;
        }
    } else if(custom_btn_id == SUBGHZ_CUSTOM_BTN_RIGHT) {
        switch(original_btn_code) {
        case 0x1:
            btn = 0x3;
            break;
        case 0x2:
            btn = 0x3;
            break;
        case 0x4:
            btn = 0x3;
            break;
        case 0x8:
            btn = 0x3;
            break;
        case 0x3:
            btn = 0x2;
            break;
>>>>>>> 50aaacd3

        default:
            break;
        }
    }

    return btn;
}

void subghz_protocol_decoder_nice_flor_s_get_string(void* context, FuriString* output) {
    furi_assert(context);
    SubGhzProtocolDecoderNiceFlorS* instance = context;

    subghz_protocol_nice_flor_s_remote_controller(
        &instance->generic, instance->nice_flor_s_rainbow_table_file_name);

    if(instance->generic.data_count_bit == NICE_ONE_COUNT_BIT) {
        furi_string_cat_printf(
            output,
            "%s %dbit\r\n"
            "Key:0x%013llX%llX\r\n"
            "Sn:%05lX\r\n"
            "Cnt:%04lX Btn:%02X\r\n",
            NICE_ONE_NAME,
            instance->generic.data_count_bit,
            instance->generic.data,
            instance->data,
            instance->generic.serial,
            instance->generic.cnt,
            instance->generic.btn);
    } else {
        furi_string_cat_printf(
            output,
            "%s %dbit\r\n"
            "Key:0x%013llX\r\n"
            "Sn:%05lX\r\n"
            "Cnt:%04lX Btn:%02X\r\n",
            instance->generic.protocol_name,
            instance->generic.data_count_bit,
            instance->generic.data,
            instance->generic.serial,
            instance->generic.cnt,
            instance->generic.btn);
    }
}<|MERGE_RESOLUTION|>--- conflicted
+++ resolved
@@ -688,11 +688,7 @@
     if(subghz_custom_btn_get_original() == 0) {
         subghz_custom_btn_set_original(instance->btn);
     }
-<<<<<<< HEAD
-    subghz_custom_btn_set_max(3);
-=======
     subghz_custom_btn_set_max(4);
->>>>>>> 50aaacd3
 }
 
 uint8_t subghz_protocol_decoder_nice_flor_s_get_hash_data(void* context) {
@@ -778,12 +774,9 @@
         case 0x8:
             btn = 0x1;
             break;
-<<<<<<< HEAD
-=======
         case 0x3:
             btn = 0x1;
             break;
->>>>>>> 50aaacd3
 
         default:
             break;
@@ -802,12 +795,9 @@
         case 0x8:
             btn = 0x4;
             break;
-<<<<<<< HEAD
-=======
         case 0x3:
             btn = 0x4;
             break;
->>>>>>> 50aaacd3
 
         default:
             break;
@@ -826,8 +816,6 @@
         case 0x8:
             btn = 0x2;
             break;
-<<<<<<< HEAD
-=======
         case 0x3:
             btn = 0x8;
             break;
@@ -852,7 +840,6 @@
         case 0x3:
             btn = 0x2;
             break;
->>>>>>> 50aaacd3
 
         default:
             break;
