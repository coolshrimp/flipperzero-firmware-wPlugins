--- conflicted
+++ resolved
@@ -111,9 +111,6 @@
     free(instance);
 }
 
-<<<<<<< HEAD
-static bool subghz_protocol_faac_slh_gen_data(SubGhzProtocolEncoderFaacSLH* instance) {
-=======
 static bool subghz_protocol_faac_slh_gen_data(SubGhzProtocolEncoderFaacSLH* instance, FlipperFormat* flipper_format) {
     FuriString* valid = furi_string_alloc();
     if(flipper_format_read_string(flipper_format, "Valid", valid)) {
@@ -124,18 +121,13 @@
         FURI_LOG_I(TAG, "[gen_data] is valid ? : %i", bvalid);
     }
     furi_string_free(valid);
->>>>>>> 67a0136e
     if(bvalid) {
         instance->generic.cnt += furi_hal_subghz_get_rolling_counter_mult();
         FURI_LOG_I(TAG, "[gen_data] TRUE : %i", bvalid);
     } else {
         // Do not generate new data, send data from buffer
         FURI_LOG_I(TAG, "[gen_data] FALSE : %i", bvalid);
-<<<<<<< HEAD
-        //return true;
-=======
         return true;
->>>>>>> 67a0136e
     }
     uint32_t fix = instance->generic.serial << 4 | instance->generic.btn;
     uint32_t hop = 0;
@@ -266,16 +258,10 @@
         FuriString* valid = furi_string_alloc();
         if(flipper_format_read_string(flipper_format, "Valid", valid)) {
             bvalid = true;
-<<<<<<< HEAD
-            FURI_LOG_I(TAG, "[encoder_des] Valid : %i", bvalid);
-        } else {
-            bvalid = false;
-=======
             FURI_LOG_I(TAG, "[encoder_des] True : %i", bvalid);
         } else {
             bvalid = false;
             FURI_LOG_I(TAG, "[encoder_des] False : %i", bvalid);
->>>>>>> 67a0136e
         }
         furi_string_free(valid);
         instance->generic.seed = seed_data[0] << 24 | seed_data[1] << 16 | seed_data[2] << 8 |
@@ -525,16 +511,10 @@
         FuriString* valid = furi_string_alloc();
         if(flipper_format_read_string(flipper_format, "Valid", valid)) {
             bvalid = true;
-<<<<<<< HEAD
-            FURI_LOG_I(TAG, "[decoder_des] Valid : %i", bvalid);
-        } else {
-            bvalid = false;
-=======
             FURI_LOG_I(TAG, "[decoder_des] TRUE : %i", bvalid);
         } else {
             bvalid = false;
             FURI_LOG_I(TAG, "[decoder_des] FALSE : %i", bvalid);
->>>>>>> 67a0136e
         }
         furi_string_free(valid);
         instance->generic.seed = seed_data[0] << 24 | seed_data[1] << 16 | seed_data[2] << 8 |
