#include "faac_slh.h"
#include "../subghz_keystore.h"
#include <m-array.h>
#include "keeloq_common.h"
#include "../blocks/const.h"
#include "../blocks/decoder.h"
#include "../blocks/encoder.h"
#include "../blocks/generic.h"
#include "../blocks/math.h"

<<<<<<< HEAD
#define TAG "SubGhzProtocolFaacSLH"

bool bvalid;
=======
#include "../blocks/custom_btn_i.h"

#define TAG "SubGhzProtocolFaacSLH"
>>>>>>> 1653abe0

static const SubGhzBlockConst subghz_protocol_faac_slh_const = {
    .te_short = 255,
    .te_long = 595,
    .te_delta = 100,
    .min_count_bit_for_found = 64,
};

static uint32_t temp_fix_backup = 0;
static uint32_t temp_counter_backup = 0;
static bool faac_prog_mode = false;
static bool allow_zero_seed = false;

void faac_slh_reset_prog_mode() {
    temp_fix_backup = 0;
    temp_counter_backup = 0;
    faac_prog_mode = false;
    allow_zero_seed = false;
}

struct SubGhzProtocolDecoderFaacSLH {
    SubGhzProtocolDecoderBase base;

    SubGhzBlockDecoder decoder;
    SubGhzBlockGeneric generic;

    SubGhzKeystore* keystore;
    const char* manufacture_name;
};

struct SubGhzProtocolEncoderFaacSLH {
    SubGhzProtocolEncoderBase base;

    SubGhzProtocolBlockEncoder encoder;
    SubGhzBlockGeneric generic;

    SubGhzKeystore* keystore;
    const char* manufacture_name;
};

typedef enum {
    FaacSLHDecoderStepReset = 0,
    FaacSLHDecoderStepFoundPreambula,
    FaacSLHDecoderStepSaveDuration,
    FaacSLHDecoderStepCheckDuration,
} FaacSLHDecoderStep;

const SubGhzProtocolDecoder subghz_protocol_faac_slh_decoder = {
    .alloc = subghz_protocol_decoder_faac_slh_alloc,
    .free = subghz_protocol_decoder_faac_slh_free,

    .feed = subghz_protocol_decoder_faac_slh_feed,
    .reset = subghz_protocol_decoder_faac_slh_reset,

    .get_hash_data = subghz_protocol_decoder_faac_slh_get_hash_data,
    .serialize = subghz_protocol_decoder_faac_slh_serialize,
    .deserialize = subghz_protocol_decoder_faac_slh_deserialize,
    .get_string = subghz_protocol_decoder_faac_slh_get_string,
};

const SubGhzProtocolEncoder subghz_protocol_faac_slh_encoder = {
    .alloc = subghz_protocol_encoder_faac_slh_alloc,
    .free = subghz_protocol_encoder_faac_slh_free,

    .deserialize = subghz_protocol_encoder_faac_slh_deserialize,
    .stop = subghz_protocol_encoder_faac_slh_stop,
    .yield = subghz_protocol_encoder_faac_slh_yield,
};

const SubGhzProtocol subghz_protocol_faac_slh = {
    .name = SUBGHZ_PROTOCOL_FAAC_SLH_NAME,
    .type = SubGhzProtocolTypeDynamic,
    .flag = SubGhzProtocolFlag_433 | SubGhzProtocolFlag_868 | SubGhzProtocolFlag_AM |
            SubGhzProtocolFlag_Decodable | SubGhzProtocolFlag_Load | SubGhzProtocolFlag_Save |
            SubGhzProtocolFlag_Send,

    .decoder = &subghz_protocol_faac_slh_decoder,
    .encoder = &subghz_protocol_faac_slh_encoder,
};

/** 
 * Analysis of received data
 * @param instance Pointer to a SubGhzBlockGeneric* instance
 * @param keystore Pointer to a SubGhzKeystore* instance
 * @param manufacture_name
 */
static void subghz_protocol_faac_slh_check_remote_controller(
    SubGhzBlockGeneric* instance,
    SubGhzKeystore* keystore,
    const char** manufacture_name);

void* subghz_protocol_encoder_faac_slh_alloc(SubGhzEnvironment* environment) {
    SubGhzProtocolEncoderFaacSLH* instance = malloc(sizeof(SubGhzProtocolEncoderFaacSLH));

    instance->base.protocol = &subghz_protocol_faac_slh;
    instance->generic.protocol_name = instance->base.protocol->name;
    instance->keystore = subghz_environment_get_keystore(environment);

    instance->encoder.repeat = 10;
    instance->encoder.size_upload = 256;
    instance->encoder.upload = malloc(instance->encoder.size_upload * sizeof(LevelDuration));
    instance->encoder.is_running = false;
    return instance;
}

void subghz_protocol_encoder_faac_slh_free(void* context) {
    furi_assert(context);
    SubGhzProtocolEncoderFaacSLH* instance = context;
    free(instance->encoder.upload);
    free(instance);
}

static bool subghz_protocol_faac_slh_gen_data(SubGhzProtocolEncoderFaacSLH* instance) {
<<<<<<< HEAD
    //FuriString* valid = furi_string_alloc();
    //if(flipper_format_read_string(flipper_format, "Valid", valid)) {
    //bvalid = true;
    //FURI_LOG_I(TAG, "[gen_data] is valid ? : %i", bvalid);
    //} else {
    //bvalid = false;
    //FURI_LOG_I(TAG, "[gen_data] is valid ? : %i", bvalid);
    //}
    //furi_string_free(valid);
    if(bvalid) {
        instance->generic.cnt += furi_hal_subghz_get_rolling_counter_mult();
        FURI_LOG_I(TAG, "[gen_data] TRUE : %i", bvalid);
    } else {
        // Do not generate new data, send data from buffer
        FURI_LOG_I(TAG, "[gen_data] FALSE : %i", bvalid);
        return true;
=======
    // TODO: Stupid bypass for custom button, remake later
    if(subghz_custom_btn_get_original() == 0) {
        subghz_custom_btn_set_original(0xF);
    }

    uint8_t custom_btn_id = subghz_custom_btn_get();
    bool button_for_programming = false;

    // If custom button left is pressed, enable programming mode and disable it on Ok button
    if((custom_btn_id == SUBGHZ_CUSTOM_BTN_OK)) {
        button_for_programming = false;
    } else if(custom_btn_id == SUBGHZ_CUSTOM_BTN_UP) {
        button_for_programming = true;
    }
    // If we are using UP button - generate programming mode key and send it, otherwise - send regular key if possible
    if(button_for_programming && !(!allow_zero_seed && (instance->generic.seed == 0x0))) {
        uint8_t data_tmp = 0;
        uint8_t data_prg[8];

        data_prg[0] = 0x00;

        if(allow_zero_seed || (instance->generic.seed != 0x0)) {
            instance->generic.cnt += furi_hal_subghz_get_rolling_counter_mult();
            if(temp_counter_backup != 0x0) {
                temp_counter_backup += furi_hal_subghz_get_rolling_counter_mult();
            }
        }

        data_prg[1] = instance->generic.cnt & 0xFF;

        data_prg[2] = (uint8_t)(instance->generic.seed & 0xFF);
        data_prg[3] = (uint8_t)(instance->generic.seed >> 8 & 0xFF);
        data_prg[4] = (uint8_t)(instance->generic.seed >> 16 & 0xFF);
        data_prg[5] = (uint8_t)(instance->generic.seed >> 24);

        data_prg[2] ^= data_prg[1];
        data_prg[3] ^= data_prg[1];
        data_prg[4] ^= data_prg[1];
        data_prg[5] ^= data_prg[1];

        for(uint8_t i = data_prg[1] & 0x0F; i != 0; i--) {
            data_tmp = data_prg[5];

            data_prg[5] = ((data_prg[5] << 1) & 0xFF) | (data_prg[4] & 0x80) >> 7;
            data_prg[4] = ((data_prg[4] << 1) & 0xFF) | (data_prg[3] & 0x80) >> 7;
            data_prg[3] = ((data_prg[3] << 1) & 0xFF) | (data_prg[2] & 0x80) >> 7;
            data_prg[2] = ((data_prg[2] << 1) & 0xFF) | (data_tmp & 0x80) >> 7;
        }
        data_prg[6] = 0x0F;
        data_prg[7] = 0x52;

        uint32_t enc_prg_1 = data_prg[7] << 24 | data_prg[6] << 16 | data_prg[5] << 8 |
                             data_prg[4];
        uint32_t enc_prg_2 = data_prg[3] << 24 | data_prg[2] << 16 | data_prg[1] << 8 |
                             data_prg[0];
        instance->generic.data = (uint64_t)enc_prg_1 << 32 | enc_prg_2;
        //FURI_LOG_D(TAG, "New Prog Mode Key Generated: %016llX\r", instance->generic.data);

        return true;
    } else {
        if(!allow_zero_seed && (instance->generic.seed == 0x0)) {
            // Do not generate new data, send data from buffer
            return true;
        }
        // If we are in prog mode and regular Send button is used - Do not generate new data, send data from buffer
        if((faac_prog_mode == true) && (instance->generic.serial == 0x0) &&
           (instance->generic.btn == 0x0) && (temp_fix_backup == 0x0)) {
            return true;
        }
    }
    // Restore main remote data when we exit programming mode
    if((instance->generic.serial == 0x0) && (instance->generic.btn == 0x0) &&
       (temp_fix_backup != 0x0) && !faac_prog_mode) {
        instance->generic.serial = temp_fix_backup >> 4;
        instance->generic.btn = temp_fix_backup & 0xF;
        instance->generic.cnt = temp_counter_backup;
>>>>>>> 1653abe0
    }
    uint32_t fix = instance->generic.serial << 4 | instance->generic.btn;
    uint32_t hop = 0;
    uint32_t decrypt = 0;
    uint64_t man = 0;
    int res = 0;
    char fixx[8] = {};
    int shiftby = 32;
    for(int i = 0; i < 8; i++) {
        fixx[i] = (fix >> (shiftby -= 4)) & 0xF;
    }
<<<<<<< HEAD
=======

    if(allow_zero_seed || (instance->generic.seed != 0x0)) {
        instance->generic.cnt += furi_hal_subghz_get_rolling_counter_mult();
    }

>>>>>>> 1653abe0
    if((instance->generic.cnt % 2) == 0) {
        decrypt = fixx[6] << 28 | fixx[7] << 24 | fixx[5] << 20 |
                  (instance->generic.cnt & 0xFFFFF);
    } else {
        decrypt = fixx[2] << 28 | fixx[3] << 24 | fixx[4] << 20 |
                  (instance->generic.cnt & 0xFFFFF);
    }
    for
        M_EACH(manufacture_code, *subghz_keystore_get_data(instance->keystore), SubGhzKeyArray_t) {
            res = strcmp(furi_string_get_cstr(manufacture_code->name), instance->manufacture_name);
            if(res == 0) {
                switch(manufacture_code->type) {
                case KEELOQ_LEARNING_FAAC:
                    //FAAC Learning
                    man = subghz_protocol_keeloq_common_faac_learning(
                        instance->generic.seed, manufacture_code->key);
                    hop = subghz_protocol_keeloq_common_encrypt(decrypt, man);
                    break;
                }
                break;
            }
        }
    if(hop) {
        instance->generic.data = (uint64_t)fix << 32 | hop;
    }
    return true;
}

bool subghz_protocol_faac_slh_create_data(
    void* context,
    FlipperFormat* flipper_format,
    uint32_t serial,
    uint8_t btn,
    uint32_t cnt,
    uint32_t seed,
    const char* manufacture_name,
    SubGhzRadioPreset* preset) {
    furi_assert(context);
    // roguemaster don't steal!!!
    SubGhzProtocolEncoderFaacSLH* instance = context;
    instance->generic.serial = serial;
    instance->generic.btn = btn;
    instance->generic.cnt = (cnt & 0xFFFFF);
    instance->generic.seed = seed;
    instance->manufacture_name = manufacture_name;
    instance->generic.data_count_bit = 64;
<<<<<<< HEAD
=======
    allow_zero_seed = true;
>>>>>>> 1653abe0
    bool res = subghz_protocol_faac_slh_gen_data(instance);
    if(res) {
        return SubGhzProtocolStatusOk ==
               subghz_block_generic_serialize(&instance->generic, flipper_format, preset);
    }
    return res;
}

/**
 * Generating an upload from data.
 * @param instance Pointer to a SubGhzProtocolEncoderFaacSLH instance
 * @return true On success
 */
static bool subghz_protocol_encoder_faac_slh_get_upload(SubGhzProtocolEncoderFaacSLH* instance) {
    furi_assert(instance);

    subghz_protocol_faac_slh_gen_data(instance);
    size_t index = 0;
    size_t size_upload = 2 + (instance->generic.data_count_bit * 2);
    if(size_upload > instance->encoder.size_upload) {
        FURI_LOG_E(TAG, "Size upload exceeds allocated encoder buffer.");
        return false;
    } else {
        instance->encoder.size_upload = size_upload;
    }

    //Send header
    instance->encoder.upload[index++] =
        level_duration_make(true, (uint32_t)subghz_protocol_faac_slh_const.te_long * 2);
    instance->encoder.upload[index++] =
        level_duration_make(false, (uint32_t)subghz_protocol_faac_slh_const.te_long * 2);

    //Send key data
    for(uint8_t i = instance->generic.data_count_bit; i > 0; i--) {
        if(bit_read(instance->generic.data, i - 1)) {
            //send bit 1
            instance->encoder.upload[index++] =
                level_duration_make(true, (uint32_t)subghz_protocol_faac_slh_const.te_long);
            instance->encoder.upload[index++] =
                level_duration_make(false, (uint32_t)subghz_protocol_faac_slh_const.te_short);
        } else {
            //send bit 0
            instance->encoder.upload[index++] =
                level_duration_make(true, (uint32_t)subghz_protocol_faac_slh_const.te_short);
            instance->encoder.upload[index++] =
                level_duration_make(false, (uint32_t)subghz_protocol_faac_slh_const.te_long);
        }
    }
    return true;
}

SubGhzProtocolStatus
    subghz_protocol_encoder_faac_slh_deserialize(void* context, FlipperFormat* flipper_format) {
    furi_assert(context);
    SubGhzProtocolEncoderFaacSLH* instance = context;
    SubGhzProtocolStatus res = SubGhzProtocolStatusError;
    do {
        if(SubGhzProtocolStatusOk !=
           subghz_block_generic_deserialize(&instance->generic, flipper_format)) {
            FURI_LOG_E(TAG, "Deserialize error");
            break;
        }
        uint8_t seed_data[sizeof(uint32_t)] = {0};
        for(size_t i = 0; i < sizeof(uint32_t); i++) {
            seed_data[sizeof(uint32_t) - i - 1] = (instance->generic.seed >> i * 8) & 0xFF;
        }
        if(!flipper_format_read_hex(flipper_format, "Seed", seed_data, sizeof(uint32_t))) {
            FURI_LOG_E(TAG, "Missing Seed");
            break;
        }
<<<<<<< HEAD
        FuriString* valid = furi_string_alloc();
        if(flipper_format_read_string(flipper_format, "Valid", valid)) {
            bvalid = true;
            FURI_LOG_I(TAG, "[encoder_des] True : %i", bvalid);
        } else {
            bvalid = false;
            FURI_LOG_I(TAG, "[encoder_des] False : %i", bvalid);
        }
        furi_string_free(valid);
=======
        bool tmp_allow_zero_seed;
        if(flipper_format_read_bool(flipper_format, "AllowZeroSeed", &tmp_allow_zero_seed, 1)) {
            allow_zero_seed = true;
        } else {
            allow_zero_seed = false;
        }

>>>>>>> 1653abe0
        instance->generic.seed = seed_data[0] << 24 | seed_data[1] << 16 | seed_data[2] << 8 |
                                 seed_data[3];

        subghz_protocol_faac_slh_check_remote_controller(
            &instance->generic, instance->keystore, &instance->manufacture_name);

        //optional parameter parameter
        flipper_format_read_uint32(
            flipper_format, "Repeat", (uint32_t*)&instance->encoder.repeat, 1);

        subghz_protocol_encoder_faac_slh_get_upload(instance);

        if(!flipper_format_rewind(flipper_format)) {
            FURI_LOG_E(TAG, "Rewind error");
            break;
        }
        uint8_t key_data[sizeof(uint64_t)] = {0};
        for(size_t i = 0; i < sizeof(uint64_t); i++) {
            key_data[sizeof(uint64_t) - i - 1] = (instance->generic.data >> i * 8) & 0xFF;
        }
        if(!flipper_format_update_hex(flipper_format, "Key", key_data, sizeof(uint64_t))) {
            FURI_LOG_E(TAG, "Unable to add Key");
            break;
        }

        instance->encoder.is_running = true;

        res = SubGhzProtocolStatusOk;
    } while(false);

    return res;
}

void subghz_protocol_encoder_faac_slh_stop(void* context) {
    SubGhzProtocolEncoderFaacSLH* instance = context;
    instance->encoder.is_running = false;
}

LevelDuration subghz_protocol_encoder_faac_slh_yield(void* context) {
    SubGhzProtocolEncoderFaacSLH* instance = context;

    if(instance->encoder.repeat == 0 || !instance->encoder.is_running) {
        instance->encoder.is_running = false;
        return level_duration_reset();
    }

    LevelDuration ret = instance->encoder.upload[instance->encoder.front];

    if(++instance->encoder.front == instance->encoder.size_upload) {
        instance->encoder.repeat--;
        instance->encoder.front = 0;
    }

    return ret;
}

void* subghz_protocol_decoder_faac_slh_alloc(SubGhzEnvironment* environment) {
    UNUSED(environment);
    SubGhzProtocolDecoderFaacSLH* instance = malloc(sizeof(SubGhzProtocolDecoderFaacSLH));
    instance->base.protocol = &subghz_protocol_faac_slh;
    instance->generic.protocol_name = instance->base.protocol->name;
    instance->keystore = subghz_environment_get_keystore(environment);
    return instance;
}

void subghz_protocol_decoder_faac_slh_free(void* context) {
    furi_assert(context);
    SubGhzProtocolDecoderFaacSLH* instance = context;
    free(instance);
}

void subghz_protocol_decoder_faac_slh_reset(void* context) {
    furi_assert(context);
    SubGhzProtocolDecoderFaacSLH* instance = context;
    instance->decoder.parser_step = FaacSLHDecoderStepReset;
}

void subghz_protocol_decoder_faac_slh_feed(void* context, bool level, uint32_t duration) {
    furi_assert(context);
    SubGhzProtocolDecoderFaacSLH* instance = context;

    switch(instance->decoder.parser_step) {
    case FaacSLHDecoderStepReset:
        if((level) && (DURATION_DIFF(duration, subghz_protocol_faac_slh_const.te_long * 2) <
                       subghz_protocol_faac_slh_const.te_delta * 3)) {
            instance->decoder.parser_step = FaacSLHDecoderStepFoundPreambula;
        }
        break;
    case FaacSLHDecoderStepFoundPreambula:
        if((!level) && (DURATION_DIFF(duration, subghz_protocol_faac_slh_const.te_long * 2) <
                        subghz_protocol_faac_slh_const.te_delta * 3)) {
            //Found Preambula
            instance->decoder.parser_step = FaacSLHDecoderStepSaveDuration;
            instance->decoder.decode_data = 0;
            instance->decoder.decode_count_bit = 0;
        } else {
            instance->decoder.parser_step = FaacSLHDecoderStepReset;
        }
        break;
    case FaacSLHDecoderStepSaveDuration:
        if(level) {
            if(duration >= ((uint32_t)subghz_protocol_faac_slh_const.te_short * 3 +
                            subghz_protocol_faac_slh_const.te_delta)) {
                instance->decoder.parser_step = FaacSLHDecoderStepFoundPreambula;
                if(instance->decoder.decode_count_bit ==
                   subghz_protocol_faac_slh_const.min_count_bit_for_found) {
                    instance->generic.data = instance->decoder.decode_data;
                    instance->generic.data_count_bit = instance->decoder.decode_count_bit;

                    if(instance->base.callback)
                        instance->base.callback(&instance->base, instance->base.context);
                }
                instance->decoder.decode_data = 0;
                instance->decoder.decode_count_bit = 0;
                break;
            } else {
                instance->decoder.te_last = duration;
                instance->decoder.parser_step = FaacSLHDecoderStepCheckDuration;
            }

        } else {
            instance->decoder.parser_step = FaacSLHDecoderStepReset;
        }
        break;
    case FaacSLHDecoderStepCheckDuration:
        if(!level) {
            if((DURATION_DIFF(instance->decoder.te_last, subghz_protocol_faac_slh_const.te_short) <
                subghz_protocol_faac_slh_const.te_delta) &&
               (DURATION_DIFF(duration, subghz_protocol_faac_slh_const.te_long) <
                subghz_protocol_faac_slh_const.te_delta)) {
                subghz_protocol_blocks_add_bit(&instance->decoder, 0);
                instance->decoder.parser_step = FaacSLHDecoderStepSaveDuration;
            } else if(
                (DURATION_DIFF(instance->decoder.te_last, subghz_protocol_faac_slh_const.te_long) <
                 subghz_protocol_faac_slh_const.te_delta) &&
                (DURATION_DIFF(duration, subghz_protocol_faac_slh_const.te_short) <
                 subghz_protocol_faac_slh_const.te_delta)) {
                subghz_protocol_blocks_add_bit(&instance->decoder, 1);
                instance->decoder.parser_step = FaacSLHDecoderStepSaveDuration;
            } else {
                instance->decoder.parser_step = FaacSLHDecoderStepReset;
            }
        } else {
            instance->decoder.parser_step = FaacSLHDecoderStepReset;
        }
        break;
    }
}

/** 
 * Analysis of received data
 * @param instance Pointer to a SubGhzBlockGeneric* instance
 * @param keystore Pointer to a SubGhzKeystore* instance
 * @param manifacture_name Manufacturer name
 */
static void subghz_protocol_faac_slh_check_remote_controller(
    SubGhzBlockGeneric* instance,
    SubGhzKeystore* keystore,
    const char** manufacture_name) {
    uint32_t code_fix = instance->data >> 32;
    uint32_t code_hop = instance->data & 0xFFFFFFFF;
<<<<<<< HEAD
    instance->serial = code_fix >> 4;
    instance->btn = code_fix & 0xF;
    uint32_t decrypt = 0;
    uint64_t man;

=======
    uint32_t decrypt = 0;
    uint64_t man;

    // TODO: Stupid bypass for custom button, remake later
    if(subghz_custom_btn_get_original() == 0) {
        subghz_custom_btn_set_original(0xF);
    }

    subghz_custom_btn_set_max(1);

    uint8_t data_tmp = 0;
    uint8_t data_prg[8];
    data_prg[0] = (code_hop & 0xFF);
    data_prg[1] = ((code_hop >> 8) & 0xFF);
    data_prg[2] = ((code_hop >> 16) & 0xFF);
    data_prg[3] = (code_hop >> 24);
    data_prg[4] = (code_fix & 0xFF);
    data_prg[5] = ((code_fix >> 8) & 0xFF);
    data_prg[6] = ((code_fix >> 16) & 0xFF);
    data_prg[7] = (code_fix >> 24);

    if(((data_prg[7] == 0x52) && (data_prg[6] == 0x0F) && (data_prg[0] == 0x00))) {
        faac_prog_mode = true;
        // ProgMode ON
        for(uint8_t i = data_prg[1] & 0xF; i != 0; i--) {
            data_tmp = data_prg[2];

            data_prg[2] = data_prg[2] >> 1 | (data_prg[3] & 1) << 7;
            data_prg[3] = data_prg[3] >> 1 | (data_prg[4] & 1) << 7;
            data_prg[4] = data_prg[4] >> 1 | (data_prg[5] & 1) << 7;
            data_prg[5] = data_prg[5] >> 1 | (data_tmp & 1) << 7;
        }
        data_prg[2] ^= data_prg[1];
        data_prg[3] ^= data_prg[1];
        data_prg[4] ^= data_prg[1];
        data_prg[5] ^= data_prg[1];
        instance->seed = data_prg[5] << 24 | data_prg[4] << 16 | data_prg[3] << 8 | data_prg[2];
        uint32_t dec_prg_1 = data_prg[7] << 24 | data_prg[6] << 16 | data_prg[5] << 8 |
                             data_prg[4];
        uint32_t dec_prg_2 = data_prg[3] << 24 | data_prg[2] << 16 | data_prg[1] << 8 |
                             data_prg[0];
        instance->data_2 = (uint64_t)dec_prg_1 << 32 | dec_prg_2;
        instance->cnt = data_prg[1];

        *manufacture_name = "FAAC_SLH";
        return;
    } else {
        if(code_fix != 0x0) {
            temp_fix_backup = code_fix;
            instance->serial = code_fix >> 4;
            instance->btn = code_fix & 0xF;
        }

        faac_prog_mode = false;
    }

>>>>>>> 1653abe0
    for
        M_EACH(manufacture_code, *subghz_keystore_get_data(keystore), SubGhzKeyArray_t) {
            switch(manufacture_code->type) {
            case KEELOQ_LEARNING_FAAC:
                // FAAC Learning
                man = subghz_protocol_keeloq_common_faac_learning(
                    instance->seed, manufacture_code->key);
                decrypt = subghz_protocol_keeloq_common_decrypt(code_hop, man);
                *manufacture_name = furi_string_get_cstr(manufacture_code->name);
                break;
            }
        }
    instance->cnt = decrypt & 0xFFFFF;
<<<<<<< HEAD
=======
    // Backup counter in case when we need to use programming mode
    if(code_fix != 0x0) {
        temp_counter_backup = instance->cnt;
    }
>>>>>>> 1653abe0
}

uint8_t subghz_protocol_decoder_faac_slh_get_hash_data(void* context) {
    furi_assert(context);
    SubGhzProtocolDecoderFaacSLH* instance = context;
    return subghz_protocol_blocks_get_hash_data(
        &instance->decoder, (instance->decoder.decode_count_bit / 8) + 1);
}

SubGhzProtocolStatus subghz_protocol_decoder_faac_slh_serialize(
    void* context,
    FlipperFormat* flipper_format,
    SubGhzRadioPreset* preset) {
    furi_assert(context);
    SubGhzProtocolDecoderFaacSLH* instance = context;

    // Reset seed leftover from previous decoded signal
    instance->generic.seed = 0x0;
<<<<<<< HEAD
=======
    temp_fix_backup = 0x0;
>>>>>>> 1653abe0

    SubGhzProtocolStatus res =
        subghz_block_generic_serialize(&instance->generic, flipper_format, preset);

    uint8_t seed_data[sizeof(uint32_t)] = {0};
    for(size_t i = 0; i < sizeof(uint32_t); i++) {
        seed_data[sizeof(uint32_t) - i - 1] = (instance->generic.seed >> i * 8) & 0xFF;
    }
    if((res == SubGhzProtocolStatusOk) &&
       !flipper_format_write_hex(flipper_format, "Seed", seed_data, sizeof(uint32_t))) {
        FURI_LOG_E(TAG, "Unable to add Seed");
        res = SubGhzProtocolStatusError;
    }
    instance->generic.seed = seed_data[0] << 24 | seed_data[1] << 16 | seed_data[2] << 8 |
                             seed_data[3];

    subghz_protocol_faac_slh_check_remote_controller(
        &instance->generic, instance->keystore, &instance->manufacture_name);

    return res;
}

SubGhzProtocolStatus
    subghz_protocol_decoder_faac_slh_deserialize(void* context, FlipperFormat* flipper_format) {
    furi_assert(context);
    SubGhzProtocolDecoderFaacSLH* instance = context;
    SubGhzProtocolStatus res = SubGhzProtocolStatusError;
    do {
        if(SubGhzProtocolStatusOk !=
           subghz_block_generic_deserialize(&instance->generic, flipper_format)) {
            FURI_LOG_E(TAG, "Deserialize error");
            break;
        }
        if(instance->generic.data_count_bit !=
           subghz_protocol_faac_slh_const.min_count_bit_for_found) {
            FURI_LOG_E(TAG, "Wrong number of bits in key");
            break;
        }

        uint8_t seed_data[sizeof(uint32_t)] = {0};
        for(size_t i = 0; i < sizeof(uint32_t); i++) {
            seed_data[sizeof(uint32_t) - i - 1] = (instance->generic.seed >> i * 8) & 0xFF;
        }
        if(!flipper_format_read_hex(flipper_format, "Seed", seed_data, sizeof(uint32_t))) {
            FURI_LOG_E(TAG, "Missing Seed");
            break;
        }
<<<<<<< HEAD
        FuriString* valid = furi_string_alloc();
        if(flipper_format_read_string(flipper_format, "Valid", valid)) {
            bvalid = true;
            FURI_LOG_I(TAG, "[decoder_des] TRUE : %i", bvalid);
        } else {
            bvalid = false;
            FURI_LOG_I(TAG, "[decoder_des] FALSE : %i", bvalid);
        }
        furi_string_free(valid);
=======
        bool tmp_allow_zero_seed;
        if(flipper_format_read_bool(flipper_format, "AllowZeroSeed", &tmp_allow_zero_seed, 1)) {
            allow_zero_seed = true;
        } else {
            allow_zero_seed = false;
        }
>>>>>>> 1653abe0
        instance->generic.seed = seed_data[0] << 24 | seed_data[1] << 16 | seed_data[2] << 8 |
                                 seed_data[3];

        if(!flipper_format_rewind(flipper_format)) {
            FURI_LOG_E(TAG, "Rewind error");
            break;
        }
        res = SubGhzProtocolStatusOk;
    } while(false);

    return res;
}

void subghz_protocol_decoder_faac_slh_get_string(void* context, FuriString* output) {
    furi_assert(context);
    SubGhzProtocolDecoderFaacSLH* instance = context;
    subghz_protocol_faac_slh_check_remote_controller(
        &instance->generic, instance->keystore, &instance->manufacture_name);
    uint32_t code_fix = instance->generic.data >> 32;
    uint32_t code_hop = instance->generic.data & 0xFFFFFFFF;

<<<<<<< HEAD
    if(bvalid == false) {
=======
    if(faac_prog_mode == true) {
        furi_string_cat_printf(
            output,
            "%s %dbit\r\n"
            "Master Remote Prog Mode\r\n"
            "Ke:%lX%08lX\r\n"
            "Kd:%lX%08lX\r\n"
            "Seed:%08lX mCnt:%02X",
            instance->generic.protocol_name,
            instance->generic.data_count_bit,
            (uint32_t)(instance->generic.data >> 32),
            (uint32_t)instance->generic.data,
            (uint32_t)(instance->generic.data_2 >> 32),
            (uint32_t)instance->generic.data_2,
            instance->generic.seed,
            (uint8_t)(instance->generic.cnt & 0xFF));
    } else if(allow_zero_seed == false) {
>>>>>>> 1653abe0
        furi_string_cat_printf(
            output,
            "%s %dbit\r\n"
            "Key:%lX%08lX\r\n"
            "Fix:%08lX\r\n"
            "Hop:%08lX    Btn:%X\r\n"
            "Sn:%07lX Sd:Unknown",
            instance->generic.protocol_name,
            instance->generic.data_count_bit,
            (uint32_t)(instance->generic.data >> 32),
            (uint32_t)instance->generic.data,
            code_fix,
            code_hop,
            instance->generic.btn,
            instance->generic.serial);
    } else {
        furi_string_cat_printf(
            output,
            "%s %dbit\r\n"
            "Key:%lX%08lX\r\n"
            "Fix:%08lX    Cnt:%05lX\r\n"
            "Hop:%08lX    Btn:%X\r\n"
            "Sn:%07lX Sd:%08lX",
            instance->generic.protocol_name,
            instance->generic.data_count_bit,
            (uint32_t)(instance->generic.data >> 32),
            (uint32_t)instance->generic.data,
            code_fix,
            instance->generic.cnt,
            code_hop,
            instance->generic.btn,
            instance->generic.serial,
            instance->generic.seed);
    }
}<|MERGE_RESOLUTION|>--- conflicted
+++ resolved
@@ -8,15 +8,9 @@
 #include "../blocks/generic.h"
 #include "../blocks/math.h"
 
-<<<<<<< HEAD
+#include "../blocks/custom_btn_i.h"
+
 #define TAG "SubGhzProtocolFaacSLH"
-
-bool bvalid;
-=======
-#include "../blocks/custom_btn_i.h"
-
-#define TAG "SubGhzProtocolFaacSLH"
->>>>>>> 1653abe0
 
 static const SubGhzBlockConst subghz_protocol_faac_slh_const = {
     .te_short = 255,
@@ -130,24 +124,6 @@
 }
 
 static bool subghz_protocol_faac_slh_gen_data(SubGhzProtocolEncoderFaacSLH* instance) {
-<<<<<<< HEAD
-    //FuriString* valid = furi_string_alloc();
-    //if(flipper_format_read_string(flipper_format, "Valid", valid)) {
-    //bvalid = true;
-    //FURI_LOG_I(TAG, "[gen_data] is valid ? : %i", bvalid);
-    //} else {
-    //bvalid = false;
-    //FURI_LOG_I(TAG, "[gen_data] is valid ? : %i", bvalid);
-    //}
-    //furi_string_free(valid);
-    if(bvalid) {
-        instance->generic.cnt += furi_hal_subghz_get_rolling_counter_mult();
-        FURI_LOG_I(TAG, "[gen_data] TRUE : %i", bvalid);
-    } else {
-        // Do not generate new data, send data from buffer
-        FURI_LOG_I(TAG, "[gen_data] FALSE : %i", bvalid);
-        return true;
-=======
     // TODO: Stupid bypass for custom button, remake later
     if(subghz_custom_btn_get_original() == 0) {
         subghz_custom_btn_set_original(0xF);
@@ -224,7 +200,6 @@
         instance->generic.serial = temp_fix_backup >> 4;
         instance->generic.btn = temp_fix_backup & 0xF;
         instance->generic.cnt = temp_counter_backup;
->>>>>>> 1653abe0
     }
     uint32_t fix = instance->generic.serial << 4 | instance->generic.btn;
     uint32_t hop = 0;
@@ -236,14 +211,11 @@
     for(int i = 0; i < 8; i++) {
         fixx[i] = (fix >> (shiftby -= 4)) & 0xF;
     }
-<<<<<<< HEAD
-=======
 
     if(allow_zero_seed || (instance->generic.seed != 0x0)) {
         instance->generic.cnt += furi_hal_subghz_get_rolling_counter_mult();
     }
 
->>>>>>> 1653abe0
     if((instance->generic.cnt % 2) == 0) {
         decrypt = fixx[6] << 28 | fixx[7] << 24 | fixx[5] << 20 |
                   (instance->generic.cnt & 0xFFFFF);
@@ -290,10 +262,7 @@
     instance->generic.seed = seed;
     instance->manufacture_name = manufacture_name;
     instance->generic.data_count_bit = 64;
-<<<<<<< HEAD
-=======
     allow_zero_seed = true;
->>>>>>> 1653abe0
     bool res = subghz_protocol_faac_slh_gen_data(instance);
     if(res) {
         return SubGhzProtocolStatusOk ==
@@ -364,17 +333,6 @@
             FURI_LOG_E(TAG, "Missing Seed");
             break;
         }
-<<<<<<< HEAD
-        FuriString* valid = furi_string_alloc();
-        if(flipper_format_read_string(flipper_format, "Valid", valid)) {
-            bvalid = true;
-            FURI_LOG_I(TAG, "[encoder_des] True : %i", bvalid);
-        } else {
-            bvalid = false;
-            FURI_LOG_I(TAG, "[encoder_des] False : %i", bvalid);
-        }
-        furi_string_free(valid);
-=======
         bool tmp_allow_zero_seed;
         if(flipper_format_read_bool(flipper_format, "AllowZeroSeed", &tmp_allow_zero_seed, 1)) {
             allow_zero_seed = true;
@@ -382,7 +340,6 @@
             allow_zero_seed = false;
         }
 
->>>>>>> 1653abe0
         instance->generic.seed = seed_data[0] << 24 | seed_data[1] << 16 | seed_data[2] << 8 |
                                  seed_data[3];
 
@@ -544,13 +501,6 @@
     const char** manufacture_name) {
     uint32_t code_fix = instance->data >> 32;
     uint32_t code_hop = instance->data & 0xFFFFFFFF;
-<<<<<<< HEAD
-    instance->serial = code_fix >> 4;
-    instance->btn = code_fix & 0xF;
-    uint32_t decrypt = 0;
-    uint64_t man;
-
-=======
     uint32_t decrypt = 0;
     uint64_t man;
 
@@ -607,7 +557,6 @@
         faac_prog_mode = false;
     }
 
->>>>>>> 1653abe0
     for
         M_EACH(manufacture_code, *subghz_keystore_get_data(keystore), SubGhzKeyArray_t) {
             switch(manufacture_code->type) {
@@ -621,13 +570,10 @@
             }
         }
     instance->cnt = decrypt & 0xFFFFF;
-<<<<<<< HEAD
-=======
     // Backup counter in case when we need to use programming mode
     if(code_fix != 0x0) {
         temp_counter_backup = instance->cnt;
     }
->>>>>>> 1653abe0
 }
 
 uint8_t subghz_protocol_decoder_faac_slh_get_hash_data(void* context) {
@@ -646,10 +592,7 @@
 
     // Reset seed leftover from previous decoded signal
     instance->generic.seed = 0x0;
-<<<<<<< HEAD
-=======
     temp_fix_backup = 0x0;
->>>>>>> 1653abe0
 
     SubGhzProtocolStatus res =
         subghz_block_generic_serialize(&instance->generic, flipper_format, preset);
@@ -697,24 +640,12 @@
             FURI_LOG_E(TAG, "Missing Seed");
             break;
         }
-<<<<<<< HEAD
-        FuriString* valid = furi_string_alloc();
-        if(flipper_format_read_string(flipper_format, "Valid", valid)) {
-            bvalid = true;
-            FURI_LOG_I(TAG, "[decoder_des] TRUE : %i", bvalid);
-        } else {
-            bvalid = false;
-            FURI_LOG_I(TAG, "[decoder_des] FALSE : %i", bvalid);
-        }
-        furi_string_free(valid);
-=======
         bool tmp_allow_zero_seed;
         if(flipper_format_read_bool(flipper_format, "AllowZeroSeed", &tmp_allow_zero_seed, 1)) {
             allow_zero_seed = true;
         } else {
             allow_zero_seed = false;
         }
->>>>>>> 1653abe0
         instance->generic.seed = seed_data[0] << 24 | seed_data[1] << 16 | seed_data[2] << 8 |
                                  seed_data[3];
 
@@ -736,9 +667,6 @@
     uint32_t code_fix = instance->generic.data >> 32;
     uint32_t code_hop = instance->generic.data & 0xFFFFFFFF;
 
-<<<<<<< HEAD
-    if(bvalid == false) {
-=======
     if(faac_prog_mode == true) {
         furi_string_cat_printf(
             output,
@@ -756,7 +684,6 @@
             instance->generic.seed,
             (uint8_t)(instance->generic.cnt & 0xFF));
     } else if(allow_zero_seed == false) {
->>>>>>> 1653abe0
         furi_string_cat_printf(
             output,
             "%s %dbit\r\n"
