--- conflicted
+++ resolved
@@ -379,10 +379,6 @@
     instance->generic.seed = seed;
     instance->manufacture_name = manufacture_name;
     instance->generic.data_count_bit = 64;
-<<<<<<< HEAD
-=======
-    // roguuemaster don't steal.!!!!
->>>>>>> b11f18c5
     bool res = subghz_protocol_keeloq_gen_data(instance, btn, false);
     if(res) {
         return SubGhzProtocolStatusOk ==
@@ -430,13 +426,6 @@
     uint8_t klq_last_custom_btn = 0xA;
     if((strcmp(instance->manufacture_name, "BFT") == 0) ||
        (strcmp(instance->manufacture_name, "Aprimatic") == 0) ||
-<<<<<<< HEAD
-       (strcmp(instance->manufacture_name, "Dea_Mio") == 0)) {
-        klq_last_custom_btn = 0xF;
-    }
-    if((strcmp(instance->manufacture_name, "FAAC_RC,XT") == 0)) {
-        klq_last_custom_btn = 0xB;
-=======
        (strcmp(instance->manufacture_name, "Dea_Mio") == 0) ||
        (strcmp(instance->manufacture_name, "NICE_MHOUSE") == 0)) {
         klq_last_custom_btn = 0xF;
@@ -448,7 +437,6 @@
         klq_last_custom_btn = 0xB;
     } else if((strcmp(instance->manufacture_name, "EcoStar") == 0)) {
         klq_last_custom_btn = 0x6;
->>>>>>> b11f18c5
     }
 
     btn = subghz_protocol_keeloq_get_btn_code(klq_last_custom_btn);
@@ -542,7 +530,6 @@
 
         if(!flipper_format_rewind(flipper_format)) {
             FURI_LOG_E(TAG, "Rewind error");
-<<<<<<< HEAD
             break;
         }
         // Read manufacturer from file
@@ -556,26 +543,8 @@
 
         if(!flipper_format_rewind(flipper_format)) {
             FURI_LOG_E(TAG, "Rewind error");
-=======
->>>>>>> b11f18c5
-            break;
-        }
-        // Read manufacturer from file
-        if(flipper_format_read_string(
-               flipper_format, "Manufacture", instance->manufacture_from_file)) {
-            instance->manufacture_name = furi_string_get_cstr(instance->manufacture_from_file);
-            instance->keystore->mfname = instance->manufacture_name;
-        } else {
-            FURI_LOG_D(TAG, "ENCODER: Missing Manufacture");
-        }
-
-        if(!flipper_format_rewind(flipper_format)) {
-            FURI_LOG_E(TAG, "Rewind error");
-            break;
-        }
-
-        subghz_protocol_keeloq_check_remote_controller(
-            &instance->generic, instance->keystore, &instance->manufacture_name);
+            break;
+        }
 
         subghz_protocol_keeloq_check_remote_controller(
             &instance->generic, instance->keystore, &instance->manufacture_name);
