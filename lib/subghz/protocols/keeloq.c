#include "keeloq.h"
#include "keeloq_common.h"

#include "../subghz_keystore.h"
#include <m-array.h>

#include "../blocks/const.h"
#include "../blocks/decoder.h"
#include "../blocks/encoder.h"
#include "../blocks/generic.h"
#include "../blocks/math.h"

#include "../blocks/custom_btn_i.h"
#include "../subghz_keystore_i.h"

#define TAG "SubGhzProtocolKeeloq"

static const SubGhzBlockConst subghz_protocol_keeloq_const = {
    .te_short = 400,
    .te_long = 800,
    .te_delta = 140,
    .min_count_bit_for_found = 64,
};

struct SubGhzProtocolDecoderKeeloq {
    SubGhzProtocolDecoderBase base;

    SubGhzBlockDecoder decoder;
    SubGhzBlockGeneric generic;

    uint16_t header_count;
    SubGhzKeystore* keystore;
    const char* manufacture_name;

    FuriString* manufacture_from_file;
};

struct SubGhzProtocolEncoderKeeloq {
    SubGhzProtocolEncoderBase base;

    SubGhzProtocolBlockEncoder encoder;
    SubGhzBlockGeneric generic;

    SubGhzKeystore* keystore;
    const char* manufacture_name;

    FuriString* manufacture_from_file;
};

typedef enum {
    KeeloqDecoderStepReset = 0,
    KeeloqDecoderStepCheckPreambula,
    KeeloqDecoderStepSaveDuration,
    KeeloqDecoderStepCheckDuration,
} KeeloqDecoderStep;

const SubGhzProtocolDecoder subghz_protocol_keeloq_decoder = {
    .alloc = subghz_protocol_decoder_keeloq_alloc,
    .free = subghz_protocol_decoder_keeloq_free,

    .feed = subghz_protocol_decoder_keeloq_feed,
    .reset = subghz_protocol_decoder_keeloq_reset,

    .get_hash_data = subghz_protocol_decoder_keeloq_get_hash_data,
    .serialize = subghz_protocol_decoder_keeloq_serialize,
    .deserialize = subghz_protocol_decoder_keeloq_deserialize,
    .get_string = subghz_protocol_decoder_keeloq_get_string,
};

const SubGhzProtocolEncoder subghz_protocol_keeloq_encoder = {
    .alloc = subghz_protocol_encoder_keeloq_alloc,
    .free = subghz_protocol_encoder_keeloq_free,

    .deserialize = subghz_protocol_encoder_keeloq_deserialize,
    .stop = subghz_protocol_encoder_keeloq_stop,
    .yield = subghz_protocol_encoder_keeloq_yield,
};

const SubGhzProtocol subghz_protocol_keeloq = {
    .name = SUBGHZ_PROTOCOL_KEELOQ_NAME,
    .type = SubGhzProtocolTypeDynamic,
    .flag = SubGhzProtocolFlag_433 | SubGhzProtocolFlag_868 | SubGhzProtocolFlag_315 |
            SubGhzProtocolFlag_AM | SubGhzProtocolFlag_Decodable | SubGhzProtocolFlag_Load |
            SubGhzProtocolFlag_Save | SubGhzProtocolFlag_Send,

    .decoder = &subghz_protocol_keeloq_decoder,
    .encoder = &subghz_protocol_keeloq_encoder,
};

/** 
 * Analysis of received data
 * @param instance Pointer to a SubGhzBlockGeneric* instance
 * @param keystore Pointer to a SubGhzKeystore* instance
 * @param manufacture_name
 */
static void subghz_protocol_keeloq_check_remote_controller(
    SubGhzBlockGeneric* instance,
    SubGhzKeystore* keystore,
    const char** manufacture_name);

void* subghz_protocol_encoder_keeloq_alloc(SubGhzEnvironment* environment) {
    SubGhzProtocolEncoderKeeloq* instance = malloc(sizeof(SubGhzProtocolEncoderKeeloq));

    instance->base.protocol = &subghz_protocol_keeloq;
    instance->generic.protocol_name = instance->base.protocol->name;
    instance->keystore = subghz_environment_get_keystore(environment);

    instance->encoder.repeat = 100;
    instance->encoder.size_upload = 256;
    instance->encoder.upload = malloc(instance->encoder.size_upload * sizeof(LevelDuration));
    instance->encoder.is_running = false;

    instance->manufacture_from_file = furi_string_alloc();

    return instance;
}

void subghz_protocol_encoder_keeloq_free(void* context) {
    furi_assert(context);
    SubGhzProtocolEncoderKeeloq* instance = context;
    furi_string_free(instance->manufacture_from_file);
    free(instance->encoder.upload);
    free(instance);
}

/** 
 * Key generation from simple data
 * @param instance Pointer to a SubGhzProtocolEncoderKeeloq* instance
 * @param btn Button number, 4 bit
 * @param counter_up increasing the counter if the value is true
 */
static bool subghz_protocol_keeloq_gen_data(
    SubGhzProtocolEncoderKeeloq* instance,
    uint8_t btn,
    bool counter_up) {
    uint32_t fix = (uint32_t)btn << 28 | instance->generic.serial;
    uint32_t hop = 0;
    uint64_t man = 0;
    uint64_t code_found_reverse;
    int res = 0;
    if(instance->manufacture_name == 0x0) {
        instance->manufacture_name = "";
    }

    // programming mode on / off conditions
    ProgMode prog_mode = subghz_custom_btn_get_prog_mode();
    if(strcmp(instance->manufacture_name, "BFT") == 0) {
        // BFT programming mode on / off conditions
        if(btn == 0xF) {
            prog_mode = PROG_MODE_KEELOQ_BFT;
        } else if(prog_mode == PROG_MODE_KEELOQ_BFT) {
            prog_mode = PROG_MODE_OFF;
        }
    } else if(strcmp(instance->manufacture_name, "Aprimatic") == 0) {
        // Aprimatic programming mode on / off conditions
        if(btn == 0xF) {
            prog_mode = PROG_MODE_KEELOQ_APRIMATIC;
        } else if(prog_mode == PROG_MODE_KEELOQ_APRIMATIC) {
            prog_mode = PROG_MODE_OFF;
        }
    }
    subghz_custom_btn_set_prog_mode(prog_mode);

    // If we using BFT programming mode we will trasmit its seed in hop part like original remote
    if(prog_mode == PROG_MODE_KEELOQ_BFT) {
        hop = instance->generic.seed;
    } else if(prog_mode == PROG_MODE_KEELOQ_APRIMATIC) {
        // If we using Aprimatic programming mode we will trasmit some strange looking hop value, why? cuz manufacturer did it this way :)
        hop = 0x1A2B3C4D;
    }
    if(counter_up && prog_mode == PROG_MODE_OFF) {
        if(instance->generic.cnt < 0xFFFF) {
            if((instance->generic.cnt + furi_hal_subghz_get_rolling_counter_mult()) >= 0xFFFF) {
                instance->generic.cnt = 0;
            } else {
                instance->generic.cnt += furi_hal_subghz_get_rolling_counter_mult();
            }
        } else if(instance->generic.cnt >= 0xFFFF) {
            instance->generic.cnt = 0;
        }
    }
    if(prog_mode == PROG_MODE_OFF) {
        // Protocols that do not use encryption
        if(strcmp(instance->manufacture_name, "Unknown") == 0) {
            code_found_reverse = subghz_protocol_blocks_reverse_key(
                instance->generic.data, instance->generic.data_count_bit);
            hop = code_found_reverse & 0x00000000ffffffff;
        } else if(strcmp(instance->manufacture_name, "AN-Motors") == 0) {
            hop = (instance->generic.cnt & 0xFF) << 24 | (instance->generic.cnt & 0xFF) << 16 |
                  (btn & 0xF) << 12 | 0x404;
        } else if(strcmp(instance->manufacture_name, "HCS101") == 0) {
            hop = instance->generic.cnt << 16 | (btn & 0xF) << 12 | 0x000;
        } else {
            // Protocols that use encryption
            uint32_t decrypt = (uint32_t)btn << 28 |
                               (instance->generic.serial & 0x3FF)
                                   << 16 | //ToDo in some protocols the discriminator is 0
                               instance->generic.cnt;

            if(strcmp(instance->manufacture_name, "Aprimatic") == 0) {
                // Aprimatic uses 12bit serial number + 2bit APR1 "parity" bit in front of it replacing first 2 bits of serial
                // Thats in theory! We need to check if this is true for all Aprimatic remotes but we got only 3 recordings to test
                // For now lets assume that this is true for all Aprimatic remotes, if not we will need to add some more code here
                uint32_t apri_serial = instance->generic.serial;
                uint8_t apr1 = 0;
                for(uint16_t i = 1; i != 0b10000000000; i <<= 1) {
                    if(apri_serial & i) apr1++;
                }
                apri_serial &= 0b00001111111111;
                if(apr1 % 2 == 0) {
                    apri_serial |= 0b110000000000;
                }
                decrypt = btn << 28 | (apri_serial & 0xFFF) << 16 | instance->generic.cnt;
            } else if(
                (strcmp(instance->manufacture_name, "DTM_Neo") == 0) ||
                (strcmp(instance->manufacture_name, "FAAC_RC,XT") == 0) ||
                (strcmp(instance->manufacture_name, "Mutanco_Mutancode") == 0) ||
                (strcmp(instance->manufacture_name, "Came_Space") == 0)) {
                // DTM Neo, Came_Space uses 12bit serial -> simple learning
                // FAAC_RC,XT , Mutanco_Mutancode 12bit serial -> normal learning
                decrypt = btn << 28 | (instance->generic.serial & 0xFFF) << 16 |
                          instance->generic.cnt;
            } else if(
                (strcmp(instance->manufacture_name, "NICE_Smilo") == 0) ||
                (strcmp(instance->manufacture_name, "NICE_MHOUSE") == 0) ||
                (strcmp(instance->manufacture_name, "JCM_Tech") == 0) ||
                (strcmp(instance->manufacture_name, "Normstahl") == 0)) {
                // Nice Smilo, MHouse, JCM, Normstahl -> 8bit serial - simple learning
                decrypt = btn << 28 | (instance->generic.serial & 0xFF) << 16 |
                          instance->generic.cnt;
            } else if(strcmp(instance->manufacture_name, "Beninca") == 0) {
                decrypt = btn << 28 | (0x000) << 16 | instance->generic.cnt;
                // Beninca / Allmatic -> no serial - simple XOR
            } else if(strcmp(instance->manufacture_name, "Centurion") == 0) {
                decrypt = btn << 28 | (0x1CE) << 16 | instance->generic.cnt;
                // Centurion -> no serial in hop, uses fixed value 0x1CE - normal learning
            }
            uint8_t kl_type_en = instance->keystore->kl_type;
            for
                M_EACH(
                    manufacture_code,
                    *subghz_keystore_get_data(instance->keystore),
                    SubGhzKeyArray_t) {
                    res = strcmp(
                        furi_string_get_cstr(manufacture_code->name), instance->manufacture_name);
                    if(res == 0) {
                        switch(manufacture_code->type) {
                        case KEELOQ_LEARNING_SIMPLE:
                            //Simple Learning
                            hop = subghz_protocol_keeloq_common_encrypt(
                                decrypt, manufacture_code->key);
                            break;
                        case KEELOQ_LEARNING_NORMAL:
                            //Simple Learning
                            man = subghz_protocol_keeloq_common_normal_learning(
                                fix, manufacture_code->key);
                            hop = subghz_protocol_keeloq_common_encrypt(decrypt, man);
                            break;
                        case KEELOQ_LEARNING_SECURE:
                            //Secure Learning
                            man = subghz_protocol_keeloq_common_secure_learning(
                                fix, instance->generic.seed, manufacture_code->key);
                            hop = subghz_protocol_keeloq_common_encrypt(decrypt, man);
                            break;
                        case KEELOQ_LEARNING_MAGIC_XOR_TYPE_1:
                            //Magic XOR type-1 Learning
                            man = subghz_protocol_keeloq_common_magic_xor_type1_learning(
                                instance->generic.serial, manufacture_code->key);
                            hop = subghz_protocol_keeloq_common_encrypt(decrypt, man);
                            break;
                        case KEELOQ_LEARNING_MAGIC_SERIAL_TYPE_1:
                            //Magic Serial Type 1 learning
                            man = subghz_protocol_keeloq_common_magic_serial_type1_learning(
                                fix, manufacture_code->key);
                            hop = subghz_protocol_keeloq_common_encrypt(decrypt, man);
                            break;
                        case KEELOQ_LEARNING_UNKNOWN:
                            if(kl_type_en == 1) {
                                hop = subghz_protocol_keeloq_common_encrypt(
                                    decrypt, manufacture_code->key);
                            }
                            if(kl_type_en == 2) {
                                man = subghz_protocol_keeloq_common_normal_learning(
                                    fix, manufacture_code->key);
                                hop = subghz_protocol_keeloq_common_encrypt(decrypt, man);
                            }
                            if(kl_type_en == 3) {
                                man = subghz_protocol_keeloq_common_secure_learning(
                                    fix, instance->generic.seed, manufacture_code->key);
                                hop = subghz_protocol_keeloq_common_encrypt(decrypt, man);
                            }
                            if(kl_type_en == 4) {
                                man = subghz_protocol_keeloq_common_magic_xor_type1_learning(
                                    instance->generic.serial, manufacture_code->key);
                                hop = subghz_protocol_keeloq_common_encrypt(decrypt, man);
                            }
                            break;
                        }
                        break;
                    }
                }
        }
    }
    if(hop) {
        uint64_t yek = (uint64_t)fix << 32 | hop;
        instance->generic.data =
            subghz_protocol_blocks_reverse_key(yek, instance->generic.data_count_bit);
    } // What should happen if seed = 0 in bft programming mode -> collapse of the universe I think :)
    return true; // Always return true
}

bool subghz_protocol_keeloq_create_data(
    void* context,
    FlipperFormat* flipper_format,
    uint32_t serial,
    uint8_t btn,
    uint16_t cnt,
    const char* manufacture_name,
    SubGhzRadioPreset* preset) {
    furi_assert(context);
    SubGhzProtocolEncoderKeeloq* instance = context;
    instance->generic.serial = serial;
    instance->generic.cnt = cnt;
    instance->manufacture_name = manufacture_name;
    instance->generic.data_count_bit = 64;
    bool res = subghz_protocol_keeloq_gen_data(instance, btn, false);
    if(res) {
        return SubGhzProtocolStatusOk ==
               subghz_block_generic_serialize(&instance->generic, flipper_format, preset);
    }
    return res;
}

bool subghz_protocol_keeloq_bft_create_data(
    void* context,
    FlipperFormat* flipper_format,
    uint32_t serial,
    uint8_t btn,
    uint16_t cnt,
    uint32_t seed,
    const char* manufacture_name,
    SubGhzRadioPreset* preset) {
    furi_assert(context);
    SubGhzProtocolEncoderKeeloq* instance = context;
    instance->generic.serial = serial;
    instance->generic.btn = btn;
    instance->generic.cnt = cnt;
    instance->generic.seed = seed;
    instance->manufacture_name = manufacture_name;
    instance->generic.data_count_bit = 64;
    bool res = subghz_protocol_keeloq_gen_data(instance, btn, false);
    if(res) {
        return SubGhzProtocolStatusOk ==
               subghz_block_generic_serialize(&instance->generic, flipper_format, preset);
    }
    return res;
}

/**
 * Defines the button value for the current btn_id
 * Basic set | 0x1 | 0x2 | 0x4 | 0x8 | 0xA or Special Learning Code |
 * @param last_btn_code Candidate for the last button
 * @return Button code
 */
static uint8_t subghz_protocol_keeloq_get_btn_code(uint8_t last_btn_code);

/**
 * Generating an upload from data.
 * @param instance Pointer to a SubGhzProtocolEncoderKeeloq instance
 * @return true On success
 */
static bool
    subghz_protocol_encoder_keeloq_get_upload(SubGhzProtocolEncoderKeeloq* instance, uint8_t btn) {
    furi_assert(instance);

    // Save original button
    if(subghz_custom_btn_get_original() == 0) {
        subghz_custom_btn_set_original(btn);
    }

    if(instance->manufacture_name == 0x0) {
        instance->manufacture_name = "";
    }
    ProgMode prog_mode = subghz_custom_btn_get_prog_mode();
    if(prog_mode == PROG_MODE_KEELOQ_BFT) {
        instance->manufacture_name = "BFT";
    } else if(prog_mode == PROG_MODE_KEELOQ_APRIMATIC) {
        instance->manufacture_name = "Aprimatic";
    }
    uint8_t klq_last_custom_btn = 0xA;
    if((strcmp(instance->manufacture_name, "BFT") == 0) ||
       (strcmp(instance->manufacture_name, "Aprimatic") == 0)) {
        klq_last_custom_btn = 0xF;
    }

    btn = subghz_protocol_keeloq_get_btn_code(klq_last_custom_btn);

    // Generate new key
    if(subghz_protocol_keeloq_gen_data(instance, btn, true)) {
        // OK
    } else {
        return false;
    }

    size_t index = 0;
    size_t size_upload = 11 * 2 + 2 + (instance->generic.data_count_bit * 2) + 4;
    if(size_upload > instance->encoder.size_upload) {
        FURI_LOG_E(TAG, "Size upload exceeds allocated encoder buffer.");
        return false;
    } else {
        instance->encoder.size_upload = size_upload;
    }

    //Send header
    for(uint8_t i = 11; i > 0; i--) {
        instance->encoder.upload[index++] =
            level_duration_make(true, (uint32_t)subghz_protocol_keeloq_const.te_short);
        instance->encoder.upload[index++] =
            level_duration_make(false, (uint32_t)subghz_protocol_keeloq_const.te_short);
    }
    instance->encoder.upload[index++] =
        level_duration_make(true, (uint32_t)subghz_protocol_keeloq_const.te_short);
    instance->encoder.upload[index++] =
        level_duration_make(false, (uint32_t)subghz_protocol_keeloq_const.te_short * 10);

    //Send key data
    for(uint8_t i = instance->generic.data_count_bit; i > 0; i--) {
        if(bit_read(instance->generic.data, i - 1)) {
            //send bit 1
            instance->encoder.upload[index++] =
                level_duration_make(true, (uint32_t)subghz_protocol_keeloq_const.te_short);
            instance->encoder.upload[index++] =
                level_duration_make(false, (uint32_t)subghz_protocol_keeloq_const.te_long);
        } else {
            //send bit 0
            instance->encoder.upload[index++] =
                level_duration_make(true, (uint32_t)subghz_protocol_keeloq_const.te_long);
            instance->encoder.upload[index++] =
                level_duration_make(false, (uint32_t)subghz_protocol_keeloq_const.te_short);
        }
    }
    // +send 2 status bit
    instance->encoder.upload[index++] =
        level_duration_make(true, (uint32_t)subghz_protocol_keeloq_const.te_short);
    instance->encoder.upload[index++] =
        level_duration_make(false, (uint32_t)subghz_protocol_keeloq_const.te_long);
    // send end
    instance->encoder.upload[index++] =
        level_duration_make(true, (uint32_t)subghz_protocol_keeloq_const.te_short);
    instance->encoder.upload[index++] =
        level_duration_make(false, (uint32_t)subghz_protocol_keeloq_const.te_short * 40);

    return true;
}

SubGhzProtocolStatus
    subghz_protocol_encoder_keeloq_deserialize(void* context, FlipperFormat* flipper_format) {
    furi_assert(context);
    SubGhzProtocolEncoderKeeloq* instance = context;
    SubGhzProtocolStatus ret = SubGhzProtocolStatusError;
    do {
        ret = subghz_block_generic_deserialize_check_count_bit(
            &instance->generic,
            flipper_format,
            subghz_protocol_keeloq_const.min_count_bit_for_found);
        if(ret != SubGhzProtocolStatusOk) {
            break;
        }
        if(instance->generic.data_count_bit !=
           subghz_protocol_keeloq_const.min_count_bit_for_found) {
            FURI_LOG_E(TAG, "Wrong number of bits in key");
            break;
        }

        uint8_t seed_data[sizeof(uint32_t)] = {0};
        for(size_t i = 0; i < sizeof(uint32_t); i++) {
            seed_data[sizeof(uint32_t) - i - 1] = (instance->generic.seed >> i * 8) & 0xFF;
        }
        if(!flipper_format_read_hex(flipper_format, "Seed", seed_data, sizeof(uint32_t))) {
            FURI_LOG_D(TAG, "ENCODER: Missing Seed");
        }
        instance->generic.seed = seed_data[0] << 24 | seed_data[1] << 16 | seed_data[2] << 8 |
                                 seed_data[3];

        if(!flipper_format_rewind(flipper_format)) {
            FURI_LOG_E(TAG, "Rewind error");
            break;
        }
        // Read manufacturer from file
        if(flipper_format_read_string(
               flipper_format, "Manufacture", instance->manufacture_from_file)) {
            instance->manufacture_name = furi_string_get_cstr(instance->manufacture_from_file);
            instance->keystore->mfname = instance->manufacture_name;
        } else {
            FURI_LOG_D(TAG, "ENCODER: Missing Manufacture");
        }

        if(!flipper_format_rewind(flipper_format)) {
            FURI_LOG_E(TAG, "Rewind error");
            break;
        }

        subghz_protocol_keeloq_check_remote_controller(
            &instance->generic, instance->keystore, &instance->manufacture_name);

        //optional parameter parameter
        flipper_format_read_uint32(
            flipper_format, "Repeat", (uint32_t*)&instance->encoder.repeat, 1);

        if(!subghz_protocol_encoder_keeloq_get_upload(instance, instance->generic.btn)) {
            ret = SubGhzProtocolStatusErrorEncoderGetUpload;
            break;
        }
        if(!flipper_format_rewind(flipper_format)) {
            FURI_LOG_E(TAG, "Rewind error");
            ret = SubGhzProtocolStatusErrorParserOthers;
            break;
        }
        uint8_t key_data[sizeof(uint64_t)] = {0};
        for(size_t i = 0; i < sizeof(uint64_t); i++) {
            key_data[sizeof(uint64_t) - i - 1] = (instance->generic.data >> (i * 8)) & 0xFF;
        }
        if(!flipper_format_update_hex(flipper_format, "Key", key_data, sizeof(uint64_t))) {
            FURI_LOG_E(TAG, "Unable to add Key");
            ret = SubGhzProtocolStatusErrorParserKey;
            break;
        }

        instance->encoder.is_running = true;
    } while(false);

    return ret;
}

void subghz_protocol_encoder_keeloq_stop(void* context) {
    SubGhzProtocolEncoderKeeloq* instance = context;
    instance->encoder.is_running = false;
}

LevelDuration subghz_protocol_encoder_keeloq_yield(void* context) {
    SubGhzProtocolEncoderKeeloq* instance = context;

    if(instance->encoder.repeat == 0 || !instance->encoder.is_running) {
        instance->encoder.is_running = false;
        return level_duration_reset();
    }

    LevelDuration ret = instance->encoder.upload[instance->encoder.front];

    if(++instance->encoder.front == instance->encoder.size_upload) {
        instance->encoder.repeat--;
        instance->encoder.front = 0;
    }

    return ret;
}

void* subghz_protocol_decoder_keeloq_alloc(SubGhzEnvironment* environment) {
    SubGhzProtocolDecoderKeeloq* instance = malloc(sizeof(SubGhzProtocolDecoderKeeloq));
    instance->base.protocol = &subghz_protocol_keeloq;
    instance->generic.protocol_name = instance->base.protocol->name;
    instance->keystore = subghz_environment_get_keystore(environment);
    instance->manufacture_from_file = furi_string_alloc();

    subghz_custom_btn_set_prog_mode(PROG_MODE_OFF);

    return instance;
}

void subghz_protocol_decoder_keeloq_free(void* context) {
    furi_assert(context);
    SubGhzProtocolDecoderKeeloq* instance = context;
    furi_string_free(instance->manufacture_from_file);

    free(instance);
}

void subghz_protocol_decoder_keeloq_reset(void* context) {
    furi_assert(context);
    SubGhzProtocolDecoderKeeloq* instance = context;
    instance->decoder.parser_step = KeeloqDecoderStepReset;
    // TODO
    instance->keystore->mfname = "";
    instance->keystore->kl_type = 0;
}

void subghz_protocol_decoder_keeloq_feed(void* context, bool level, uint32_t duration) {
    furi_assert(context);
    SubGhzProtocolDecoderKeeloq* instance = context;

    switch(instance->decoder.parser_step) {
    case KeeloqDecoderStepReset:
        if((level) && DURATION_DIFF(duration, subghz_protocol_keeloq_const.te_short) <
                          subghz_protocol_keeloq_const.te_delta) {
            instance->decoder.parser_step = KeeloqDecoderStepCheckPreambula;
            instance->header_count++;
        }
        break;
    case KeeloqDecoderStepCheckPreambula:
        if((!level) && (DURATION_DIFF(duration, subghz_protocol_keeloq_const.te_short) <
                        subghz_protocol_keeloq_const.te_delta)) {
            instance->decoder.parser_step = KeeloqDecoderStepReset;
            break;
        }
        if((instance->header_count > 2) &&
           (DURATION_DIFF(duration, subghz_protocol_keeloq_const.te_short * 10) <
            subghz_protocol_keeloq_const.te_delta * 10)) {
            // Found header
            instance->decoder.parser_step = KeeloqDecoderStepSaveDuration;
            instance->decoder.decode_data = 0;
            instance->decoder.decode_count_bit = 0;
        } else {
            instance->decoder.parser_step = KeeloqDecoderStepReset;
            instance->header_count = 0;
        }
        break;
    case KeeloqDecoderStepSaveDuration:
        if(level) {
            instance->decoder.te_last = duration;
            instance->decoder.parser_step = KeeloqDecoderStepCheckDuration;
        }
        break;
    case KeeloqDecoderStepCheckDuration:
        if(!level) {
            if(duration >= ((uint32_t)subghz_protocol_keeloq_const.te_short * 2 +
                            subghz_protocol_keeloq_const.te_delta)) {
                // Found end TX
                instance->decoder.parser_step = KeeloqDecoderStepReset;
                if((instance->decoder.decode_count_bit >=
                    subghz_protocol_keeloq_const.min_count_bit_for_found) &&
                   (instance->decoder.decode_count_bit <=
                    subghz_protocol_keeloq_const.min_count_bit_for_found + 2)) {
                    if(instance->generic.data != instance->decoder.decode_data) {
                        instance->generic.data = instance->decoder.decode_data;
                        instance->generic.data_count_bit =
                            subghz_protocol_keeloq_const.min_count_bit_for_found;
                        if(instance->base.callback)
                            instance->base.callback(&instance->base, instance->base.context);
                    }
                    instance->decoder.decode_data = 0;
                    instance->decoder.decode_count_bit = 0;
                    instance->header_count = 0;
                }
                break;
            } else if(
                (DURATION_DIFF(instance->decoder.te_last, subghz_protocol_keeloq_const.te_short) <
                 subghz_protocol_keeloq_const.te_delta) &&
                (DURATION_DIFF(duration, subghz_protocol_keeloq_const.te_long) <
                 subghz_protocol_keeloq_const.te_delta * 2)) {
                if(instance->decoder.decode_count_bit <
                   subghz_protocol_keeloq_const.min_count_bit_for_found) {
                    subghz_protocol_blocks_add_bit(&instance->decoder, 1);
                } else {
                    instance->decoder.decode_count_bit++;
                }
                instance->decoder.parser_step = KeeloqDecoderStepSaveDuration;
            } else if(
                (DURATION_DIFF(instance->decoder.te_last, subghz_protocol_keeloq_const.te_long) <
                 subghz_protocol_keeloq_const.te_delta * 2) &&
                (DURATION_DIFF(duration, subghz_protocol_keeloq_const.te_short) <
                 subghz_protocol_keeloq_const.te_delta)) {
                if(instance->decoder.decode_count_bit <
                   subghz_protocol_keeloq_const.min_count_bit_for_found) {
                    subghz_protocol_blocks_add_bit(&instance->decoder, 0);
                } else {
                    instance->decoder.decode_count_bit++;
                }
                instance->decoder.parser_step = KeeloqDecoderStepSaveDuration;
            } else {
                instance->decoder.parser_step = KeeloqDecoderStepReset;
                instance->header_count = 0;
            }
        } else {
            instance->decoder.parser_step = KeeloqDecoderStepReset;
            instance->header_count = 0;
        }
        break;
    }
}

/**
 * Validation of decrypt data.
 * @param instance Pointer to a SubGhzBlockGeneric instance
 * @param decrypt Decrypted data
 * @param btn Button number, 4 bit
 * @param end_serial decrement the last 10 bits of the serial number
 * @return true On success
 */
static inline bool subghz_protocol_keeloq_check_decrypt(
    SubGhzBlockGeneric* instance,
    uint32_t decrypt,
    uint8_t btn,
    uint32_t end_serial) {
    furi_assert(instance);
    if((decrypt >> 28 == btn) && (((((uint16_t)(decrypt >> 16)) & 0xFF) == end_serial) ||
                                  ((((uint16_t)(decrypt >> 16)) & 0xFF) == 0))) {
        instance->cnt = decrypt & 0x0000FFFF;
        /*FURI_LOG_I(
            "KL",
            "decrypt: 0x%08lX, btn: %d, end_serial: 0x%03lX, cnt: %ld",
            decrypt,
            btn,
            end_serial,
            instance->cnt);*/
        return true;
    }
    return false;
}
// Centurion specific check
static inline bool subghz_protocol_keeloq_check_decrypt_centurion(
    SubGhzBlockGeneric* instance,
    uint32_t decrypt,
    uint8_t btn) {
    furi_assert(instance);

    if((decrypt >> 28 == btn) && (((((uint16_t)(decrypt >> 16)) & 0x3FF) == 0x1CE))) {
        instance->cnt = decrypt & 0x0000FFFF;
        /*FURI_LOG_I(
            "KL",
            "decrypt: 0x%08lX, btn: %d, end_serial: 0x%03lX, cnt: %ld",
            decrypt,
            btn,
            end_serial,
            instance->cnt);*/
        return true;
    }
    return false;
}
// Centurion specific check
static inline bool subghz_protocol_keeloq_check_decrypt_centurion(
    SubGhzBlockGeneric* instance,
    uint32_t decrypt,
    uint8_t btn) {
    furi_assert(instance);

    if((decrypt >> 28 == btn) && (((((uint16_t)(decrypt >> 16)) & 0x3FF) == 0x1CE))) {
        instance->cnt = decrypt & 0x0000FFFF;
        return true;
    }
    return false;
}

/** 
 * Checking the accepted code against the database manafacture key
 * @param instance Pointer to a SubGhzBlockGeneric* instance
 * @param fix Fix part of the parcel
 * @param hop Hop encrypted part of the parcel
 * @param keystore Pointer to a SubGhzKeystore* instance
 * @param manufacture_name 
 * @return true on successful search
 */
static uint8_t subghz_protocol_keeloq_check_remote_controller_selector(
    SubGhzBlockGeneric* instance,
    uint32_t fix,
    uint32_t hop,
    SubGhzKeystore* keystore,
    const char** manufacture_name) {
    // protocol HCS300 uses 10 bits in discriminator, HCS200 uses 8 bits, for backward compatibility, we are looking for the 8-bit pattern
    // HCS300 -> uint16_t end_serial = (uint16_t)(fix & 0x3FF);
    // HCS200 -> uint16_t end_serial = (uint16_t)(fix & 0xFF);

    uint16_t end_serial = (uint16_t)(fix & 0xFF);
    uint8_t btn = (uint8_t)(fix >> 28);
    uint32_t decrypt = 0;
    uint64_t man;
    bool mf_not_set = false;
    // TODO:
    // if(mfname == 0x0) {
    //     mfname = "";
    // }

    const char* mfname = keystore->mfname;

    if(strcmp(mfname, "Unknown") == 0) {
        return 1;
    } else if(strcmp(mfname, "") == 0) {
        mf_not_set = true;
    }
    for
        M_EACH(manufacture_code, *subghz_keystore_get_data(keystore), SubGhzKeyArray_t) {
<<<<<<< HEAD
            if(mf_not_set || (strcmp(furi_string_get_cstr(manufacture_code->name), mfname) == 0)) {
                switch(manufacture_code->type) {
                case KEELOQ_LEARNING_SIMPLE:
                    // Simple Learning
                    decrypt = subghz_protocol_keeloq_common_decrypt(hop, manufacture_code->key);
                    if(subghz_protocol_keeloq_check_decrypt(instance, decrypt, btn, end_serial)) {
                        *manufacture_name = furi_string_get_cstr(manufacture_code->name);
                        keystore->mfname = *manufacture_name;
                        return 1;
                    }
                    break;
                case KEELOQ_LEARNING_NORMAL:
                    // Normal Learning
                    // https://phreakerclub.com/forum/showpost.php?p=43557&postcount=37
                    man =
                        subghz_protocol_keeloq_common_normal_learning(fix, manufacture_code->key);
                    decrypt = subghz_protocol_keeloq_common_decrypt(hop, man);
                    if((strcmp(furi_string_get_cstr(manufacture_code->name), "Centurion") == 0)) {
                        if(subghz_protocol_keeloq_check_decrypt_centurion(instance, decrypt, btn)) {
                            *manufacture_name = furi_string_get_cstr(manufacture_code->name);
                            keystore->mfname = *manufacture_name;
                            return 1;
                        }
                    } else {
                        if(subghz_protocol_keeloq_check_decrypt(
                               instance, decrypt, btn, end_serial)) {
                            *manufacture_name = furi_string_get_cstr(manufacture_code->name);
                            keystore->mfname = *manufacture_name;
                            return 1;
                        }
                    }
                    break;
                case KEELOQ_LEARNING_SECURE:
                    man = subghz_protocol_keeloq_common_secure_learning(
                        fix, instance->seed, manufacture_code->key);
                    decrypt = subghz_protocol_keeloq_common_decrypt(hop, man);
                    if(subghz_protocol_keeloq_check_decrypt(instance, decrypt, btn, end_serial)) {
                        *manufacture_name = furi_string_get_cstr(manufacture_code->name);
                        keystore->mfname = *manufacture_name;
                        return 1;
                    }
                    break;
                case KEELOQ_LEARNING_MAGIC_XOR_TYPE_1:
                    man = subghz_protocol_keeloq_common_magic_xor_type1_learning(
                        fix, manufacture_code->key);
                    decrypt = subghz_protocol_keeloq_common_decrypt(hop, man);
                    if(subghz_protocol_keeloq_check_decrypt(instance, decrypt, btn, end_serial)) {
                        *manufacture_name = furi_string_get_cstr(manufacture_code->name);
                        keystore->mfname = *manufacture_name;
                        return 1;
                    }
                    break;
                case KEELOQ_LEARNING_MAGIC_SERIAL_TYPE_1:
                    man = subghz_protocol_keeloq_common_magic_serial_type1_learning(
                        fix, manufacture_code->key);
                    decrypt = subghz_protocol_keeloq_common_decrypt(hop, man);
                    if(subghz_protocol_keeloq_check_decrypt(instance, decrypt, btn, end_serial)) {
                        *manufacture_name = furi_string_get_cstr(manufacture_code->name);
                        keystore->mfname = *manufacture_name;
                        return 1;
                    }
                    break;
                case KEELOQ_LEARNING_MAGIC_SERIAL_TYPE_2:
                    man = subghz_protocol_keeloq_common_magic_serial_type2_learning(
                        fix, manufacture_code->key);
                    decrypt = subghz_protocol_keeloq_common_decrypt(hop, man);
                    if(subghz_protocol_keeloq_check_decrypt(instance, decrypt, btn, end_serial)) {
                        *manufacture_name = furi_string_get_cstr(manufacture_code->name);
                        keystore->mfname = *manufacture_name;
                        return 1;
                    }
                    break;
                case KEELOQ_LEARNING_MAGIC_SERIAL_TYPE_3:
                    man = subghz_protocol_keeloq_common_magic_serial_type3_learning(
                        fix, manufacture_code->key);
                    decrypt = subghz_protocol_keeloq_common_decrypt(hop, man);
                    if(subghz_protocol_keeloq_check_decrypt(instance, decrypt, btn, end_serial)) {
                        *manufacture_name = furi_string_get_cstr(manufacture_code->name);
                        keystore->mfname = *manufacture_name;
                        return 1;
                    }
                    break;
                case KEELOQ_LEARNING_UNKNOWN:
                    // Simple Learning
                    decrypt = subghz_protocol_keeloq_common_decrypt(hop, manufacture_code->key);
                    if(subghz_protocol_keeloq_check_decrypt(instance, decrypt, btn, end_serial)) {
                        *manufacture_name = furi_string_get_cstr(manufacture_code->name);
                        keystore->mfname = *manufacture_name;
                        keystore->kl_type = 1;
                        return 1;
                    }
=======
            switch(manufacture_code->type) {
            case KEELOQ_LEARNING_SIMPLE:
                // Simple Learning
                decrypt = subghz_protocol_keeloq_common_decrypt(hop, manufacture_code->key);
                if(subghz_protocol_keeloq_check_decrypt(instance, decrypt, btn, end_serial)) {
                    *manufacture_name = furi_string_get_cstr(manufacture_code->name);
                    return 1;
                }
                break;
            case KEELOQ_LEARNING_NORMAL:
                // Normal Learning
                // https://phreakerclub.com/forum/showpost.php?p=43557&postcount=37
                man = subghz_protocol_keeloq_common_normal_learning(fix, manufacture_code->key);
                decrypt = subghz_protocol_keeloq_common_decrypt(hop, man);
                if((strcmp(furi_string_get_cstr(manufacture_code->name), "Centurion") == 0)) {
                    if(subghz_protocol_keeloq_check_decrypt_centurion(instance, decrypt, btn)) {
                        *manufacture_name = furi_string_get_cstr(manufacture_code->name);
                        return 1;
                    }
                } else {
                    if(subghz_protocol_keeloq_check_decrypt(instance, decrypt, btn, end_serial)) {
                        *manufacture_name = furi_string_get_cstr(manufacture_code->name);
                        return 1;
                    }
                }
                break;
            case KEELOQ_LEARNING_SECURE:
                man = subghz_protocol_keeloq_common_secure_learning(
                    fix, seed, manufacture_code->key);
                decrypt = subghz_protocol_keeloq_common_decrypt(hop, man);
                if(subghz_protocol_keeloq_check_decrypt(instance, decrypt, btn, end_serial)) {
                    *manufacture_name = furi_string_get_cstr(manufacture_code->name);
                    return 1;
                }
                break;
            case KEELOQ_LEARNING_MAGIC_XOR_TYPE_1:
                man = subghz_protocol_keeloq_common_magic_xor_type1_learning(
                    fix, manufacture_code->key);
                decrypt = subghz_protocol_keeloq_common_decrypt(hop, man);
                if(subghz_protocol_keeloq_check_decrypt(instance, decrypt, btn, end_serial)) {
                    *manufacture_name = furi_string_get_cstr(manufacture_code->name);
                    return 1;
                }
                break;
            case KEELOQ_LEARNING_MAGIC_SERIAL_TYPE_1:
                man = subghz_protocol_keeloq_common_magic_serial_type1_learning(
                    fix, manufacture_code->key);
                decrypt = subghz_protocol_keeloq_common_decrypt(hop, man);
                if(subghz_protocol_keeloq_check_decrypt(instance, decrypt, btn, end_serial)) {
                    *manufacture_name = furi_string_get_cstr(manufacture_code->name);
                    return 1;
                }
                break;
            case KEELOQ_LEARNING_MAGIC_SERIAL_TYPE_2:
                man = subghz_protocol_keeloq_common_magic_serial_type2_learning(
                    fix, manufacture_code->key);
                decrypt = subghz_protocol_keeloq_common_decrypt(hop, man);
                if(subghz_protocol_keeloq_check_decrypt(instance, decrypt, btn, end_serial)) {
                    *manufacture_name = furi_string_get_cstr(manufacture_code->name);
                    return 1;
                }
                break;
            case KEELOQ_LEARNING_MAGIC_SERIAL_TYPE_3:
                man = subghz_protocol_keeloq_common_magic_serial_type3_learning(
                    fix, manufacture_code->key);
                decrypt = subghz_protocol_keeloq_common_decrypt(hop, man);
                if(subghz_protocol_keeloq_check_decrypt(instance, decrypt, btn, end_serial)) {
                    *manufacture_name = furi_string_get_cstr(manufacture_code->name);
                    return 1;
                }
                break;
            case KEELOQ_LEARNING_UNKNOWN:
                // Simple Learning
                decrypt = subghz_protocol_keeloq_common_decrypt(hop, manufacture_code->key);
                if(subghz_protocol_keeloq_check_decrypt(instance, decrypt, btn, end_serial)) {
                    *manufacture_name = furi_string_get_cstr(manufacture_code->name);
                    return 1;
                }
>>>>>>> a677b2bc

                    // Check for mirrored man
                    uint64_t man_rev = 0;
                    uint64_t man_rev_byte = 0;
                    for(uint8_t i = 0; i < 64; i += 8) {
                        man_rev_byte = (uint8_t)(manufacture_code->key >> i);
                        man_rev = man_rev | man_rev_byte << (56 - i);
                    }

                    decrypt = subghz_protocol_keeloq_common_decrypt(hop, man_rev);
                    if(subghz_protocol_keeloq_check_decrypt(instance, decrypt, btn, end_serial)) {
                        *manufacture_name = furi_string_get_cstr(manufacture_code->name);
                        keystore->mfname = *manufacture_name;
                        keystore->kl_type = 1;
                        return 1;
                    }

                    //###########################
                    // Normal Learning
                    // https://phreakerclub.com/forum/showpost.php?p=43557&postcount=37
                    man =
                        subghz_protocol_keeloq_common_normal_learning(fix, manufacture_code->key);
                    decrypt = subghz_protocol_keeloq_common_decrypt(hop, man);
                    if(subghz_protocol_keeloq_check_decrypt(instance, decrypt, btn, end_serial)) {
                        *manufacture_name = furi_string_get_cstr(manufacture_code->name);
                        keystore->mfname = *manufacture_name;
                        keystore->kl_type = 2;
                        return 1;
                    }

                    // Check for mirrored man
                    man = subghz_protocol_keeloq_common_normal_learning(fix, man_rev);
                    decrypt = subghz_protocol_keeloq_common_decrypt(hop, man);
                    if(subghz_protocol_keeloq_check_decrypt(instance, decrypt, btn, end_serial)) {
                        *manufacture_name = furi_string_get_cstr(manufacture_code->name);
                        keystore->mfname = *manufacture_name;
                        keystore->kl_type = 2;
                        return 1;
                    }

                    // Secure Learning
                    man = subghz_protocol_keeloq_common_secure_learning(
                        fix, instance->seed, manufacture_code->key);
                    decrypt = subghz_protocol_keeloq_common_decrypt(hop, man);
                    if(subghz_protocol_keeloq_check_decrypt(instance, decrypt, btn, end_serial)) {
                        *manufacture_name = furi_string_get_cstr(manufacture_code->name);
                        keystore->mfname = *manufacture_name;
                        keystore->kl_type = 3;
                        return 1;
                    }

                    // Check for mirrored man
                    man = subghz_protocol_keeloq_common_secure_learning(
                        fix, instance->seed, man_rev);
                    decrypt = subghz_protocol_keeloq_common_decrypt(hop, man);
                    if(subghz_protocol_keeloq_check_decrypt(instance, decrypt, btn, end_serial)) {
                        *manufacture_name = furi_string_get_cstr(manufacture_code->name);
                        keystore->mfname = *manufacture_name;
                        keystore->kl_type = 3;
                        return 1;
                    }

                    // Magic xor type1 learning
                    man = subghz_protocol_keeloq_common_magic_xor_type1_learning(
                        fix, manufacture_code->key);
                    decrypt = subghz_protocol_keeloq_common_decrypt(hop, man);
                    if(subghz_protocol_keeloq_check_decrypt(instance, decrypt, btn, end_serial)) {
                        *manufacture_name = furi_string_get_cstr(manufacture_code->name);
                        keystore->mfname = *manufacture_name;
                        keystore->kl_type = 4;
                        return 1;
                    }

                    // Check for mirrored man
                    man = subghz_protocol_keeloq_common_magic_xor_type1_learning(fix, man_rev);
                    decrypt = subghz_protocol_keeloq_common_decrypt(hop, man);
                    if(subghz_protocol_keeloq_check_decrypt(instance, decrypt, btn, end_serial)) {
                        *manufacture_name = furi_string_get_cstr(manufacture_code->name);
                        keystore->mfname = *manufacture_name;
                        keystore->kl_type = 4;
                        return 1;
                    }

                    break;
                }
            }
        }

    *manufacture_name = "Unknown";
    keystore->mfname = "Unknown";
    instance->cnt = 0;

    return 0;
}

static void subghz_protocol_keeloq_check_remote_controller(
    SubGhzBlockGeneric* instance,
    SubGhzKeystore* keystore,
    const char** manufacture_name) {
    uint64_t key = subghz_protocol_blocks_reverse_key(instance->data, instance->data_count_bit);
    uint32_t key_fix = key >> 32;
    uint32_t key_hop = key & 0x00000000ffffffff;
    static uint16_t temp_counter = 0; // Be careful with prog_mode

    // If we are in BFT / Aprimatic programming mode we will set previous remembered counter and skip mf keys check
    ProgMode prog_mode = subghz_custom_btn_get_prog_mode();
    if(prog_mode == PROG_MODE_OFF) {
        // Check key AN-Motors
        if((key_hop >> 24) == ((key_hop >> 16) & 0x00ff) &&
           (key_fix >> 28) == ((key_hop >> 12) & 0x0f) && (key_hop & 0xFFF) == 0x404) {
            *manufacture_name = "AN-Motors";
            keystore->mfname = *manufacture_name;
            instance->cnt = key_hop >> 16;
        } else if((key_hop & 0xFFF) == (0x000) && (key_fix >> 28) == ((key_hop >> 12) & 0x0f)) {
            *manufacture_name = "HCS101";
            keystore->mfname = *manufacture_name;
            instance->cnt = key_hop >> 16;
        } else {
            subghz_protocol_keeloq_check_remote_controller_selector(
                instance, key_fix, key_hop, keystore, manufacture_name);
        }
        temp_counter = instance->cnt;

    } else if(prog_mode == PROG_MODE_KEELOQ_BFT) {
        *manufacture_name = "BFT";
        keystore->mfname = *manufacture_name;
        instance->cnt = temp_counter;
    } else if(prog_mode == PROG_MODE_KEELOQ_APRIMATIC) {
        *manufacture_name = "Aprimatic";
        keystore->mfname = *manufacture_name;
        instance->cnt = temp_counter;
    } else {
        // Counter protection
        furi_crash("Unsuported Prog Mode");
    }

    instance->serial = key_fix & 0x0FFFFFFF;
    instance->btn = key_fix >> 28;

    // Save original button for later use
    if(subghz_custom_btn_get_original() == 0) {
        subghz_custom_btn_set_original(instance->btn);
    }
    subghz_custom_btn_set_max(4);
}

uint8_t subghz_protocol_decoder_keeloq_get_hash_data(void* context) {
    furi_assert(context);
    SubGhzProtocolDecoderKeeloq* instance = context;
    return subghz_protocol_blocks_get_hash_data(
        &instance->decoder, (instance->decoder.decode_count_bit / 8) + 1);
}

SubGhzProtocolStatus subghz_protocol_decoder_keeloq_serialize(
    void* context,
    FlipperFormat* flipper_format,
    SubGhzRadioPreset* preset) {
    furi_assert(context);
    SubGhzProtocolDecoderKeeloq* instance = context;

    SubGhzProtocolStatus res =
        subghz_block_generic_serialize(&instance->generic, flipper_format, preset);

    subghz_protocol_keeloq_check_remote_controller(
        &instance->generic, instance->keystore, &instance->manufacture_name);

    if(strcmp(instance->manufacture_name, "BFT") == 0) {
        uint8_t seed_data[sizeof(uint32_t)] = {0};
        for(size_t i = 0; i < sizeof(uint32_t); i++) {
            seed_data[sizeof(uint32_t) - i - 1] = (instance->generic.seed >> i * 8) & 0xFF;
        }
        if((res == SubGhzProtocolStatusOk) &&
           !flipper_format_write_hex(flipper_format, "Seed", seed_data, sizeof(uint32_t))) {
            FURI_LOG_E(TAG, "DECODER Serialize: Unable to add Seed");
            res = SubGhzProtocolStatusError;
        }
        instance->generic.seed = seed_data[0] << 24 | seed_data[1] << 16 | seed_data[2] << 8 |
                                 seed_data[3];
    }

    if((res == SubGhzProtocolStatusOk) &&
       !flipper_format_write_string_cstr(
           flipper_format, "Manufacture", instance->manufacture_name)) {
        FURI_LOG_E(TAG, "DECODER Serialize: Unable to add manufacture name");
        res = SubGhzProtocolStatusError;
    }
    return res;
}

SubGhzProtocolStatus
    subghz_protocol_decoder_keeloq_deserialize(void* context, FlipperFormat* flipper_format) {
    furi_assert(context);
    SubGhzProtocolDecoderKeeloq* instance = context;
    SubGhzProtocolStatus res = SubGhzProtocolStatusError;
    do {
        if(SubGhzProtocolStatusOk !=
           subghz_block_generic_deserialize(&instance->generic, flipper_format)) {
            FURI_LOG_E(TAG, "Deserialize error");
            break;
        }
        if(instance->generic.data_count_bit !=
           subghz_protocol_keeloq_const.min_count_bit_for_found) {
            FURI_LOG_E(TAG, "Wrong number of bits in key");
            break;
        }

        uint8_t seed_data[sizeof(uint32_t)] = {0};
        for(size_t i = 0; i < sizeof(uint32_t); i++) {
            seed_data[sizeof(uint32_t) - i - 1] = (instance->generic.seed >> i * 8) & 0xFF;
        }
        if(!flipper_format_read_hex(flipper_format, "Seed", seed_data, sizeof(uint32_t))) {
            FURI_LOG_D(TAG, "DECODER: Missing Seed");
        }
        instance->generic.seed = seed_data[0] << 24 | seed_data[1] << 16 | seed_data[2] << 8 |
                                 seed_data[3];

        if(!flipper_format_rewind(flipper_format)) {
            FURI_LOG_E(TAG, "Rewind error");
            break;
        }
        // Read manufacturer from file
        if(flipper_format_read_string(
               flipper_format, "Manufacture", instance->manufacture_from_file)) {
            instance->manufacture_name = furi_string_get_cstr(instance->manufacture_from_file);
            instance->keystore->mfname = instance->manufacture_name;
        } else {
            FURI_LOG_D(TAG, "DECODER: Missing Manufacture");
        }

        if(!flipper_format_rewind(flipper_format)) {
            FURI_LOG_E(TAG, "Rewind error");
            break;
        }

        res = SubGhzProtocolStatusOk;
    } while(false);

    return res;
}

static uint8_t subghz_protocol_keeloq_get_btn_code(uint8_t last_btn_code) {
    uint8_t custom_btn_id = subghz_custom_btn_get();
    uint8_t original_btn_code = subghz_custom_btn_get_original();
    uint8_t btn = original_btn_code;

    if(last_btn_code == 0) {
        last_btn_code = 0xA;
    }

    // Set custom button
    // Basic set | 0x1 | 0x2 | 0x4 | 0x8 | 0xA or Special Learning Code |
    if((custom_btn_id == SUBGHZ_CUSTOM_BTN_OK) && (original_btn_code != 0)) {
        // Restore original button code
        btn = original_btn_code;
    } else if(custom_btn_id == SUBGHZ_CUSTOM_BTN_UP) {
        switch(original_btn_code) {
        case 0x1:
            btn = 0x2;
            break;
        case 0x2:
            btn = 0x1;
            break;
        case 0xA:
            btn = 0x1;
            break;
        case 0x4:
            btn = 0x1;
            break;
        case 0x8:
            btn = 0x1;
            break;
        case 0xF:
            btn = 0x1;
            break;

        default:
            btn = 0x1;
            break;
        }
    } else if(custom_btn_id == SUBGHZ_CUSTOM_BTN_DOWN) {
        switch(original_btn_code) {
        case 0x1:
            btn = 0x4;
            break;
        case 0x2:
            btn = 0x4;
            break;
        case 0xA:
            btn = 0x4;
            break;
        case 0x4:
            btn = last_btn_code;
            break;
        case 0x8:
            btn = 0x4;
            break;
        case 0xF:
            btn = 0x4;
            break;

        default:
            btn = 0x4;
            break;
        }
    } else if(custom_btn_id == SUBGHZ_CUSTOM_BTN_LEFT) {
        switch(original_btn_code) {
        case 0x1:
            btn = 0x8;
            break;
        case 0x2:
            btn = 0x8;
            break;
        case 0xA:
            btn = 0x8;
            break;
        case 0x4:
            btn = 0x8;
            break;
        case 0x8:
            btn = 0x2;
            break;
        case 0xF:
            btn = 0x8;
            break;

        default:
            btn = 0x8;
            break;
        }
    } else if(custom_btn_id == SUBGHZ_CUSTOM_BTN_RIGHT) {
        switch(original_btn_code) {
        case 0x1:
            btn = last_btn_code;
            break;
        case 0x2:
            btn = last_btn_code;
            break;
        case 0xA:
            btn = 0x2;
            break;
        case 0x4:
            btn = 0x2;
            break;
        case 0x8:
            btn = last_btn_code;
            break;
        case 0xF:
            btn = 0x2;
            break;

        default:
            btn = 0x2;
            break;
        }
    }

    return btn;
}

void subghz_protocol_decoder_keeloq_get_string(void* context, FuriString* output) {
    furi_assert(context);
    SubGhzProtocolDecoderKeeloq* instance = context;

    subghz_protocol_keeloq_check_remote_controller(
        &instance->generic, instance->keystore, &instance->manufacture_name);

    uint32_t code_found_hi = instance->generic.data >> 32;
    uint32_t code_found_lo = instance->generic.data & 0x00000000ffffffff;

    uint64_t code_found_reverse = subghz_protocol_blocks_reverse_key(
        instance->generic.data, instance->generic.data_count_bit);
    uint32_t code_found_reverse_hi = code_found_reverse >> 32;
    uint32_t code_found_reverse_lo = code_found_reverse & 0x00000000ffffffff;

    if(strcmp(instance->manufacture_name, "BFT") == 0) {
        furi_string_cat_printf(
            output,
            "%s %dbit\r\n"
            "Key:%08lX%08lX\r\n"
            "Fix:0x%08lX    Cnt:%04lX\r\n"
            "Hop:0x%08lX    Btn:%01X\r\n"
            "MF:%s Sd:%08lX",
            instance->generic.protocol_name,
            instance->generic.data_count_bit,
            code_found_hi,
            code_found_lo,
            code_found_reverse_hi,
            instance->generic.cnt,
            code_found_reverse_lo,
            instance->generic.btn,
            instance->manufacture_name,
            instance->generic.seed);
    } else {
        furi_string_cat_printf(
            output,
            "%s %dbit\r\n"
            "Key:%08lX%08lX\r\n"
            "Fix:0x%08lX    Cnt:%04lX\r\n"
            "Hop:0x%08lX    Btn:%01X\r\n"
            "MF:%s",
            instance->generic.protocol_name,
            instance->generic.data_count_bit,
            code_found_hi,
            code_found_lo,
            code_found_reverse_hi,
            instance->generic.cnt,
            code_found_reverse_lo,
            instance->generic.btn,
            instance->manufacture_name);
    }
}<|MERGE_RESOLUTION|>--- conflicted
+++ resolved
@@ -778,99 +778,6 @@
     }
     for
         M_EACH(manufacture_code, *subghz_keystore_get_data(keystore), SubGhzKeyArray_t) {
-<<<<<<< HEAD
-            if(mf_not_set || (strcmp(furi_string_get_cstr(manufacture_code->name), mfname) == 0)) {
-                switch(manufacture_code->type) {
-                case KEELOQ_LEARNING_SIMPLE:
-                    // Simple Learning
-                    decrypt = subghz_protocol_keeloq_common_decrypt(hop, manufacture_code->key);
-                    if(subghz_protocol_keeloq_check_decrypt(instance, decrypt, btn, end_serial)) {
-                        *manufacture_name = furi_string_get_cstr(manufacture_code->name);
-                        keystore->mfname = *manufacture_name;
-                        return 1;
-                    }
-                    break;
-                case KEELOQ_LEARNING_NORMAL:
-                    // Normal Learning
-                    // https://phreakerclub.com/forum/showpost.php?p=43557&postcount=37
-                    man =
-                        subghz_protocol_keeloq_common_normal_learning(fix, manufacture_code->key);
-                    decrypt = subghz_protocol_keeloq_common_decrypt(hop, man);
-                    if((strcmp(furi_string_get_cstr(manufacture_code->name), "Centurion") == 0)) {
-                        if(subghz_protocol_keeloq_check_decrypt_centurion(instance, decrypt, btn)) {
-                            *manufacture_name = furi_string_get_cstr(manufacture_code->name);
-                            keystore->mfname = *manufacture_name;
-                            return 1;
-                        }
-                    } else {
-                        if(subghz_protocol_keeloq_check_decrypt(
-                               instance, decrypt, btn, end_serial)) {
-                            *manufacture_name = furi_string_get_cstr(manufacture_code->name);
-                            keystore->mfname = *manufacture_name;
-                            return 1;
-                        }
-                    }
-                    break;
-                case KEELOQ_LEARNING_SECURE:
-                    man = subghz_protocol_keeloq_common_secure_learning(
-                        fix, instance->seed, manufacture_code->key);
-                    decrypt = subghz_protocol_keeloq_common_decrypt(hop, man);
-                    if(subghz_protocol_keeloq_check_decrypt(instance, decrypt, btn, end_serial)) {
-                        *manufacture_name = furi_string_get_cstr(manufacture_code->name);
-                        keystore->mfname = *manufacture_name;
-                        return 1;
-                    }
-                    break;
-                case KEELOQ_LEARNING_MAGIC_XOR_TYPE_1:
-                    man = subghz_protocol_keeloq_common_magic_xor_type1_learning(
-                        fix, manufacture_code->key);
-                    decrypt = subghz_protocol_keeloq_common_decrypt(hop, man);
-                    if(subghz_protocol_keeloq_check_decrypt(instance, decrypt, btn, end_serial)) {
-                        *manufacture_name = furi_string_get_cstr(manufacture_code->name);
-                        keystore->mfname = *manufacture_name;
-                        return 1;
-                    }
-                    break;
-                case KEELOQ_LEARNING_MAGIC_SERIAL_TYPE_1:
-                    man = subghz_protocol_keeloq_common_magic_serial_type1_learning(
-                        fix, manufacture_code->key);
-                    decrypt = subghz_protocol_keeloq_common_decrypt(hop, man);
-                    if(subghz_protocol_keeloq_check_decrypt(instance, decrypt, btn, end_serial)) {
-                        *manufacture_name = furi_string_get_cstr(manufacture_code->name);
-                        keystore->mfname = *manufacture_name;
-                        return 1;
-                    }
-                    break;
-                case KEELOQ_LEARNING_MAGIC_SERIAL_TYPE_2:
-                    man = subghz_protocol_keeloq_common_magic_serial_type2_learning(
-                        fix, manufacture_code->key);
-                    decrypt = subghz_protocol_keeloq_common_decrypt(hop, man);
-                    if(subghz_protocol_keeloq_check_decrypt(instance, decrypt, btn, end_serial)) {
-                        *manufacture_name = furi_string_get_cstr(manufacture_code->name);
-                        keystore->mfname = *manufacture_name;
-                        return 1;
-                    }
-                    break;
-                case KEELOQ_LEARNING_MAGIC_SERIAL_TYPE_3:
-                    man = subghz_protocol_keeloq_common_magic_serial_type3_learning(
-                        fix, manufacture_code->key);
-                    decrypt = subghz_protocol_keeloq_common_decrypt(hop, man);
-                    if(subghz_protocol_keeloq_check_decrypt(instance, decrypt, btn, end_serial)) {
-                        *manufacture_name = furi_string_get_cstr(manufacture_code->name);
-                        keystore->mfname = *manufacture_name;
-                        return 1;
-                    }
-                    break;
-                case KEELOQ_LEARNING_UNKNOWN:
-                    // Simple Learning
-                    decrypt = subghz_protocol_keeloq_common_decrypt(hop, manufacture_code->key);
-                    if(subghz_protocol_keeloq_check_decrypt(instance, decrypt, btn, end_serial)) {
-                        *manufacture_name = furi_string_get_cstr(manufacture_code->name);
-                        keystore->mfname = *manufacture_name;
-                        keystore->kl_type = 1;
-                        return 1;
-                    }
-=======
             switch(manufacture_code->type) {
             case KEELOQ_LEARNING_SIMPLE:
                 // Simple Learning
@@ -949,7 +856,6 @@
                     *manufacture_name = furi_string_get_cstr(manufacture_code->name);
                     return 1;
                 }
->>>>>>> a677b2bc
 
                     // Check for mirrored man
                     uint64_t man_rev = 0;
