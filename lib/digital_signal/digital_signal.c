--- conflicted
+++ resolved
@@ -9,11 +9,7 @@
 #include <stm32wbxx_ll_tim.h>
 
 /* must be on bank B */
-<<<<<<< HEAD
-//#define DEBUG_OUTPUT gpio_ext_pb3
-=======
 // For debugging purposes use `--extra-define=DIGITAL_SIGNAL_DEBUG_OUTPUT_PIN=gpio_ext_pb3` fbt option
->>>>>>> e3e64e5e
 
 struct ReloadBuffer {
     uint32_t* buffer; /* DMA ringbuffer */
