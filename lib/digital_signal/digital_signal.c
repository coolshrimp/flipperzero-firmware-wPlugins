#include "digital_signal.h"
#include "digital_signal_i.h"

#include <furi.h>

#define TAG "DigitalSignal"

DigitalSignal* digital_signal_alloc(uint32_t max_size) {
    DigitalSignal* signal = malloc(sizeof(DigitalSignal));

    signal->max_size = max_size;
    signal->data = malloc(max_size * sizeof(uint32_t));

    return signal;
}

void digital_signal_free(DigitalSignal* signal) {
    furi_assert(signal);

<<<<<<< HEAD
    if(!signal) {
        return;
    }

    free(signal->edge_timings);
    free(signal->reload_reg_buff);
    free(signal->internals);
=======
    free(signal->data);
>>>>>>> 636d3516
    free(signal);
}

bool digital_signal_get_start_level(const DigitalSignal* signal) {
    furi_assert(signal);

    return signal->start_level;
}

void digital_signal_set_start_level(DigitalSignal* signal, bool level) {
    furi_assert(signal);

    signal->start_level = level;
}

uint32_t digital_signal_get_size(const DigitalSignal* signal) {
    furi_assert(signal);

    return signal->size;
}

void digital_signal_add_period(DigitalSignal* signal, uint32_t ticks) {
    furi_assert(signal);
    furi_assert(signal->size < signal->max_size);

    const uint32_t duration = ticks + signal->remainder;

    uint32_t reload_value = duration / DIGITAL_SIGNAL_T_TIM;
    int32_t remainder = duration - reload_value * DIGITAL_SIGNAL_T_TIM;

    if(remainder >= DIGITAL_SIGNAL_T_TIM_DIV2) {
        reload_value += 1;
        remainder -= DIGITAL_SIGNAL_T_TIM;
    }

    furi_check(reload_value > 1);

    signal->data[signal->size++] = reload_value - 1;
    signal->remainder = remainder;
}

static void digital_signal_extend_last_period(DigitalSignal* signal, uint32_t ticks) {
    furi_assert(signal->size <= signal->max_size);

    const uint32_t reload_value_old = signal->data[signal->size - 1] + 1;
    const uint32_t duration = ticks + signal->remainder + reload_value_old * DIGITAL_SIGNAL_T_TIM;

    uint32_t reload_value = duration / DIGITAL_SIGNAL_T_TIM;
    int32_t remainder = duration - reload_value * DIGITAL_SIGNAL_T_TIM;

    if(remainder >= DIGITAL_SIGNAL_T_TIM_DIV2) {
        reload_value += 1;
        remainder -= DIGITAL_SIGNAL_T_TIM;
    }

    furi_check(reload_value > 1);

    signal->data[signal->size - 1] = reload_value - 1;
    signal->remainder = remainder;
}

void digital_signal_add_period_with_level(DigitalSignal* signal, uint32_t ticks, bool level) {
    furi_assert(signal);

    if(signal->size == 0) {
        signal->start_level = level;
        digital_signal_add_period(signal, ticks);
    } else {
        const bool end_level = signal->start_level ^ !(signal->size % 2);

        if(level != end_level) {
            digital_signal_add_period(signal, ticks);
        } else {
            digital_signal_extend_last_period(signal, ticks);
        }
    }
}<|MERGE_RESOLUTION|>--- conflicted
+++ resolved
@@ -17,17 +17,7 @@
 void digital_signal_free(DigitalSignal* signal) {
     furi_assert(signal);
 
-<<<<<<< HEAD
-    if(!signal) {
-        return;
-    }
-
-    free(signal->edge_timings);
-    free(signal->reload_reg_buff);
-    free(signal->internals);
-=======
     free(signal->data);
->>>>>>> 636d3516
     free(signal);
 }
 
