--- conflicted
+++ resolved
@@ -48,23 +48,19 @@
 - After all you need to insert microSD card back into flipper, navigate into filebrowser, open this file 
 `update/f7-update-(CURRENT VERSION)/update.fuf`
 - Update will start, wait for all stages, and when flipper started after update, you can upload any custom [IR libs](https://github.com/logickworkshop/Flipper-IRDB), and other stuff using qFlipper or directly into microSD card
-
-<<<<<<< HEAD
-<br>
-<br>
+With Flipper attached over USB:
+
+`./fbt --with-updater flash_usb`
+
+Just building the package:
+
+`./fbt --with-updater updater_package`
+
+<br>
+<br>
+To update, copy the resulting directory to Flipper's SD card and navigate to `update.fuf` file in Archive app. 
 
 ## With qFlipper
-=======
-With Flipper attached over USB:
-
-`./fbt --with-updater flash_usb`
-
-Just building the package:
-
-`./fbt --with-updater updater_package`
-
-To update, copy the resulting directory to Flipper's SD card and navigate to `update.fuf` file in Archive app. 
->>>>>>> b3767d14
 
 ### **Replace (CURRENT VERSION) with version that you downloaded from releases**
 - Connect your device and select `Update from file`
