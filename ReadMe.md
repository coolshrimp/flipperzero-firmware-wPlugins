--- conflicted
+++ resolved
@@ -29,7 +29,6 @@
 
 ## Latest Updates - [PATREON: Latest Release RM0321-1502-0.99.2-5d4268a](https://www.patreon.com/RogueMaster?filters[tag]=Latest%20Release)
 
-<<<<<<< HEAD
 - Last Synced/Checked OFW, changes in [commits](https://github.com/flipperdevices/flipperzero-firmware/commits/dev): `2024-03-18 16:00 EST`
 - Last Synced/Checked Unleashed, changes in [changelog](https://github.com/RogueMaster/flipperzero-firmware-wPlugins/blob/420/CHANGELOG.md): `2024-03-18 16:00 EST`
 - Removed: [Mfkey32 With Nested v1.0 (By noproto)](https://github.com/noproto/FlipperMfkey), it's functionality is now built into [Mfkey v2.0 (By noproto)](https://github.com/noproto/FlipperMfkey)
@@ -40,9 +39,8 @@
 - UL: Misc: Use non prefixed names for regular files with random name (By xMasterX)
 - UL: JS Dialog fix to include file icon (By xMasterX)
 - [PATREON Build Update: New animation for Freedom 2 Dolphins added to ALL, Dolphin, ManifestSwitcher and Stock Builds](https://www.patreon.com/RogueMaster/membership)
-=======
-### Apps checked & updated at `20 Mar 21:44 GMT +3`
->>>>>>> 82458893
+- Updated: [NFC Magic v1.6 (By gornekich)](https://github.com/flipperdevices/flipperzero-firmware/pull/1966) Gen4 improvements (By Leptopt1los)
+- Updated: [DCF77 Clock Sync v1.3 (By mdaskalov)](https://github.com/mdaskalov/dcf77-clock-sync) Use status led properly via notifications (By xMasterX)
 
 <a name="release">
 
