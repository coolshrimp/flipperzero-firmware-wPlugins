--- conflicted
+++ resolved
@@ -166,16 +166,11 @@
     case 1:
         canvas_draw_triangle(canvas, 4, 25, 6, 6, CanvasDirectionLeftToRight);
         break;
-<<<<<<< HEAD
-    case menu_items - 1:
-        canvas_draw_triangle(canvas, 4, 51, 6, 6, CanvasDirectionLeftToRight);
-=======
     case 2:
         canvas_draw_triangle(canvas, 4, 35, 6, 6, CanvasDirectionLeftToRight);
         break;
     case menu_items - 1:
         canvas_draw_triangle(canvas, 4, 45, 6, 6, CanvasDirectionLeftToRight);
->>>>>>> 2869022e
         break;
     }
     canvas_draw_str(canvas, 12, 20, "A+C (mute/change time)");
@@ -639,8 +634,6 @@
                             // portrait_mode = true;
                             if(event.input.type == InputTypePress) portrait_mode = !portrait_mode;
                             break;
-<<<<<<< HEAD
-=======
                         case 2:
                             if(event.input.type == InputTypePress) {
                                 if(speed == 2) { // skip 3x
@@ -653,7 +646,6 @@
                                 tamalib_set_speed(speed);
                             }
                             break;
->>>>>>> 2869022e
                         case menu_items - 1:
                         default:
                             in_menu = false;
