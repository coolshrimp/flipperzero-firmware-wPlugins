#!/usb/bin/env python3

import json
import os
import subprocess
from datetime import date, datetime

from flipper.app import App


class GitVersion:
    REVISION_SUFFIX_LENGTH = 8

    def __init__(self, source_dir):
        self.source_dir = source_dir

    def get_version_info(self):
        commit = (
            self._exec_git(f"rev-parse --short={self.REVISION_SUFFIX_LENGTH} HEAD")
            or "unknown"
        )

        dirty = False
        try:
            self._exec_git("diff --quiet")
        except subprocess.CalledProcessError as e:
            if e.returncode == 1:
                dirty = True

        # If WORKFLOW_BRANCH_OR_TAG is set in environment, is has precedence
        # (set by CI)
        branch = (
            os.environ.get("WORKFLOW_BRANCH_OR_TAG", None)
            or self._exec_git("rev-parse --abbrev-ref HEAD")
            or "unknown"
        )

<<<<<<< HEAD
        version = os.environ.get("DIST_SUFFIX", None) or "0.94.2"
=======
        version = os.environ.get("DIST_SUFFIX", None) or "0.93.9"
>>>>>>> aa8ea80f

        if "SOURCE_DATE_EPOCH" in os.environ:
            commit_date = datetime.utcfromtimestamp(
                int(os.environ["SOURCE_DATE_EPOCH"])
            )
        else:
            commit_date = datetime.strptime(
                self._exec_git("log -1 --format=%cd --date=default").strip(),
                "%a %b %d %H:%M:%S %Y %z",
            )

        return {
            "GIT_COMMIT": commit,
            "GIT_BRANCH": branch,
            "VERSION": version,
            "BUILD_DIRTY": 0,
            "GIT_ORIGIN": "https://github.com/RogueMaster/flipperzero-firmware-wPlugins.git",
            "GIT_COMMIT_DATE": commit_date,
        }

    # "GIT_ORIGIN": ",".join(self._get_git_origins()),

    def _get_git_origins(self):
        try:
            remotes = self._exec_git("remote -v")
        except subprocess.CalledProcessError:
            return set()
        origins = set()
        for line in remotes.split("\n"):
            if not line:
                continue
            _, destination = line.split("\t")
            url, _ = destination.split(" ")
            origins.add(url)
        return origins

    def _exec_git(self, args):
        cmd = ["git"]
        cmd.extend(args.split(" "))
        return (
            subprocess.check_output(cmd, cwd=self.source_dir, stderr=subprocess.STDOUT)
            .strip()
            .decode()
        )


class Main(App):
    def init(self):
        self.subparsers = self.parser.add_subparsers(help="sub-command help")

        # generate
        self.parser_generate = self.subparsers.add_parser(
            "generate", help="Generate version header"
        )

        self.parser_generate.add_argument("-o", dest="outdir", required=True)
        self.parser_generate.add_argument(
            "-t",
            dest="target",
            type=int,
            help="hardware target",
            required=True,
        )
        self.parser_generate.add_argument(
            "-fw-origin",
            dest="firmware_origin",
            type=str,
            help="firmware origin",
            required=True,
        )
        self.parser_generate.add_argument("--dir", dest="sourcedir", required=True)
        self.parser_generate.set_defaults(func=self.generate)

    def generate(self):
        current_info = GitVersion(self.args.sourcedir).get_version_info()

        build_date = (
            date.today()
            if current_info["BUILD_DIRTY"]
            else current_info["GIT_COMMIT_DATE"]
        )

        current_info.update(
            {
                "BUILD_DATE": build_date.strftime("%d-%m-%Y"),
                "TARGET": self.args.target,
                "FIRMWARE_ORIGIN": self.args.firmware_origin,
            }
        )

        del current_info["GIT_COMMIT_DATE"]

        version_values = []
        for key in current_info:
            val = current_info[key]
            if isinstance(val, str):
                val = f'"{val}"'
            version_values.append(f"#define {key} {val}")

        new_version_info_fmt = "\n".join(version_values) + "\n"

        current_version_info = None
        version_header_name = os.path.join(self.args.outdir, "version.inc.h")
        version_json_name = os.path.join(self.args.outdir, "version.json")

        try:
            with open(version_header_name, "r") as file:
                current_version_info = file.read()
        except EnvironmentError as e:
            if self.args.debug:
                print(e)

        if current_version_info != new_version_info_fmt:
            if self.args.debug:
                print("old: ", current_version_info)
                print("new: ", new_version_info_fmt)
            with open(version_header_name, "w", newline="\n") as file:
                file.write(new_version_info_fmt)
            # os.utime("../lib/toolbox/version.c", None)
            print("Version information updated")
        else:
            if self.args.debug:
                print("Version information hasn't changed")

        version_json = {
            "firmware_build_date": current_info["BUILD_DATE"],
            "firmware_commit": current_info["GIT_COMMIT"],
            "firmware_branch": current_info["GIT_BRANCH"],
            "firmware_target": current_info["TARGET"],
            "firmware_version": current_info["VERSION"],
        }
        with open(version_json_name, "w", newline="\n") as file:
            json.dump(version_json, file, indent=4)
        return 0


if __name__ == "__main__":
    Main()()<|MERGE_RESOLUTION|>--- conflicted
+++ resolved
@@ -35,11 +35,7 @@
             or "unknown"
         )
 
-<<<<<<< HEAD
         version = os.environ.get("DIST_SUFFIX", None) or "0.94.2"
-=======
-        version = os.environ.get("DIST_SUFFIX", None) or "0.93.9"
->>>>>>> aa8ea80f
 
         if "SOURCE_DATE_EPOCH" in os.environ:
             commit_date = datetime.utcfromtimestamp(
