#!/usr/bin/env python3

import json
import logging
import os
import subprocess
import tarfile
import tempfile

import requests
import serial.tools.list_ports as list_ports
from flipper.app import App
from serial.tools.list_ports_common import ListPortInfo


class UpdateDownloader:
    UPDATE_SERVER = "https://update.flipperzero.one"
    UPDATE_PROJECT = "/blackmagic-firmware"
    UPDATE_INDEX = UPDATE_SERVER + UPDATE_PROJECT + "/directory.json"
    UPDATE_TYPE = "full_tgz"

    CHANNEL_ID_ALIAS = {
        "dev": "development",
        "rc": "release-candidate",
        "r": "release",
        "rel": "release",
    }

    def __init__(self):
        self.logger = logging.getLogger()

    def download(self, channel_id: str, target_dir: str) -> bool:
        # Aliases
        if channel_id in self.CHANNEL_ID_ALIAS:
            channel_id = self.CHANNEL_ID_ALIAS[channel_id]

        # Make directory
        if not os.path.exists(target_dir):
            self.logger.info(f"Creating directory {target_dir}")
            os.makedirs(target_dir)

        # Download json index
        self.logger.info(f"Downloading {self.UPDATE_INDEX}")
        response = requests.get(self.UPDATE_INDEX)
        if response.status_code != 200:
            self.logger.error(f"Failed to download {self.UPDATE_INDEX}")
            return False

        # Parse json index
        try:
            index = json.loads(response.content)
        except Exception as e:
            self.logger.error(f"Failed to parse json index: {e}")
            return False

        # Find channel
        channel = None
        for channel_candidate in index["channels"]:
            if channel_candidate["id"] == channel_id:
                channel = channel_candidate
                break

        # Check if channel found
        if channel is None:
            self.logger.error(
                f"Channel '{channel_id}' not found. Valid channels: {', '.join([c['id'] for c in index['channels']])}"
            )
            return False

        self.logger.info(f"Using channel '{channel_id}'")

        # Get latest version
        try:
            version = channel["versions"][0]
        except Exception as e:
            self.logger.error(f"Failed to get version: {e}")
            return False

        self.logger.info(f"Using version '{version['version']}'")

        # Get changelog
        if changelog := version.get("changelog"):
            self.logger.info(f"Changelog:")
            for line in changelog.split("\n"):
                if line.strip() == "":
                    continue
                self.logger.info(f"  {line}")
        else:
            self.logger.warning(f"Changelog not found")

        # Find file
        file_url = None
        for file_candidate in version["files"]:
            if file_candidate["type"] == self.UPDATE_TYPE:
                file_url = file_candidate["url"]
                break

        if file_url is None:
            self.logger.error(f"File not found")
            return False

        # Make file path
        file_name = file_url.split("/")[-1]
        file_path = os.path.join(target_dir, file_name)

        # Download file
        self.logger.info(f"Downloading {file_url} to {file_path}")
        with open(file_path, "wb") as f:
            response = requests.get(file_url)
            f.write(response.content)

        # Unzip tgz
        self.logger.info(f"Unzipping {file_path}")
        with tarfile.open(file_path, "r") as tar:
            tar.extractall(target_dir)

        return True


class Main(App):
    def init(self):
        self.parser.add_argument("-p", "--port", help="CDC Port", default="auto")
        self.parser.add_argument(
            "-c", "--channel", help="Channel name", default="release"
        )
        self.parser.set_defaults(func=self.update)

        # logging
        self.logger = logging.getLogger()

    @staticmethod
    def _grep_ports(regexp: str) -> list[ListPortInfo]:
        # idk why, but python thinks that list_ports.grep returns tuple[str, str, str]
        return list(list_ports.grep(regexp))  # type: ignore

    def is_wifi_board_connected(self) -> bool:
        return (
            len(self._grep_ports("ESP32-S2")) > 0
            or len(self._grep_ports("CMSIS-DAP")) > 0
        )

    @staticmethod
    def is_windows() -> bool:
        return os.name == "nt"

    @classmethod
    def find_port(cls, regexp: str) -> str:
        ports: list[ListPortInfo] = cls._grep_ports(regexp)

        if len(ports) == 0:
            # Blackmagic probe serial port not found, will be handled later
            pass
        elif len(ports) > 1:
            raise Exception("More than one WiFi board found")
        else:
            port = ports[0]
            return f"\\\\.\\{port.device}" if cls.is_windows() else port.device

    def find_wifi_board_bootloader_port(self):
        return self.find_port("ESP32-S2")

    def find_wifi_board_bootloader_port_damn_windows(self):
        self.logger.info("Trying to find WiFi board using VID:PID")
        return self.find_port("VID:PID=303A:0002")

    def find_wifi_board_bootloader_damn_windows(self):
        self.logger.info("Trying to find WiFi board using VID:PID")
        # idk why, but python thinks that list_ports.grep returns tuple[str, str, str]
        ports: list[ListPortInfo] = list(list_ports.grep("VID:PID=303A:0002"))  # type: ignore

        if len(ports) == 0:
            # Blackmagic probe serial port not found, will be handled later
            pass
        elif len(ports) > 1:
            raise Exception("More than one WiFi board found")
        else:
            port = ports[0]
            if os.name == "nt":
                port.device = f"\\\\.\\{port.device}"
            return port.device

    def update(self):
        try:
<<<<<<< HEAD
            port = self.find_wifi_board_bootloader()

            # Damn windows fix
            if port is None and os.name == "nt":
                port = self.find_wifi_board_bootloader_damn_windows()
=======
            port = self.find_wifi_board_bootloader_port()

            # Damn windows fix
            if port is None and self.is_windows():
                port = self.find_wifi_board_bootloader_port_damn_windows()
>>>>>>> 4b7ca736
        except Exception as e:
            self.logger.error(f"{e}")
            return 1

        if port is None:
            if self.is_wifi_board_connected():
                self.logger.error("WiFi board found, but not in bootloader mode.")
                self.logger.info("Please hold down BOOT button and press RESET button")
            else:
                self.logger.error("WiFi board not found")
                self.logger.info(
                    "Please connect WiFi board to your computer, hold down BOOT button and press RESET button"
                )
<<<<<<< HEAD
                if os.name != "nt":
                    self.logger.info(
                        "If you are using Linux, you may need to add udev rule to access the device"
=======
                if not self.is_windows():
                    self.logger.info(
                        "If you are using Linux, you may need to add udev rules to access the device"
                    )
                    self.logger.info(
                        "Check out 41-flipper.rules & README in scripts/debug folder"
>>>>>>> 4b7ca736
                    )
            return 1

        # get temporary dir
        with tempfile.TemporaryDirectory() as temp_dir:
            downloader = UpdateDownloader()

            # download latest channel update
            try:
                if not downloader.download(self.args.channel, temp_dir):
                    self.logger.error(f"Cannot download update")
                    return 1
            except Exception as e:
                self.logger.error(f"Cannot download update: {e}")
                return 1

            with open(os.path.join(temp_dir, "flash.command"), "r") as f:
                flash_command = f.read()

            replacements = (
                ("\n", ""),
                ("\r", ""),
                ("(PORT)", port),
                # We can't reset the board after flashing via usb
                ("--after hard_reset", "--after no_reset_stub"),
            )

            # hellish toolchain fix
<<<<<<< HEAD
            if os.name == "nt":
                flash_command = flash_command.replace("esptool.py", "python -m esptool")
            else:
                flash_command = flash_command.replace(
                    "esptool.py", "python3 -m esptool"
                )

            args = flash_command.split()
            args = list(filter(None, args))
=======
            if self.is_windows():
                replacements += (("esptool.py", "python -m esptool"),)
            else:
                replacements += (("esptool.py", "python3 -m esptool"),)

            for old, new in replacements:
                flash_command = flash_command.replace(old, new)
>>>>>>> 4b7ca736

            args = list(filter(None, flash_command.split()))

            self.logger.info(f'Running command: "{" ".join(args)}" in "{temp_dir}"')

            process = subprocess.Popen(
                args,
                stdout=subprocess.PIPE,
                stderr=subprocess.STDOUT,
                cwd=temp_dir,
                bufsize=1,
                universal_newlines=True,
            )

            while process.poll() is None:
                if process.stdout is not None:
                    for line in process.stdout:
                        self.logger.debug(f"{line.strip()}")

        if process.returncode != 0:
            self.logger.error(f"Failed to flash WiFi board")
        else:
            self.logger.info("WiFi board flashed successfully")
            self.logger.info("Press RESET button on WiFi board to start it")

        return process.returncode


if __name__ == "__main__":
    Main()()<|MERGE_RESOLUTION|>--- conflicted
+++ resolved
@@ -181,19 +181,11 @@
 
     def update(self):
         try:
-<<<<<<< HEAD
-            port = self.find_wifi_board_bootloader()
-
-            # Damn windows fix
-            if port is None and os.name == "nt":
-                port = self.find_wifi_board_bootloader_damn_windows()
-=======
             port = self.find_wifi_board_bootloader_port()
 
             # Damn windows fix
             if port is None and self.is_windows():
                 port = self.find_wifi_board_bootloader_port_damn_windows()
->>>>>>> 4b7ca736
         except Exception as e:
             self.logger.error(f"{e}")
             return 1
@@ -207,18 +199,12 @@
                 self.logger.info(
                     "Please connect WiFi board to your computer, hold down BOOT button and press RESET button"
                 )
-<<<<<<< HEAD
-                if os.name != "nt":
-                    self.logger.info(
-                        "If you are using Linux, you may need to add udev rule to access the device"
-=======
                 if not self.is_windows():
                     self.logger.info(
                         "If you are using Linux, you may need to add udev rules to access the device"
                     )
                     self.logger.info(
                         "Check out 41-flipper.rules & README in scripts/debug folder"
->>>>>>> 4b7ca736
                     )
             return 1
 
@@ -247,17 +233,6 @@
             )
 
             # hellish toolchain fix
-<<<<<<< HEAD
-            if os.name == "nt":
-                flash_command = flash_command.replace("esptool.py", "python -m esptool")
-            else:
-                flash_command = flash_command.replace(
-                    "esptool.py", "python3 -m esptool"
-                )
-
-            args = flash_command.split()
-            args = list(filter(None, args))
-=======
             if self.is_windows():
                 replacements += (("esptool.py", "python -m esptool"),)
             else:
@@ -265,7 +240,6 @@
 
             for old, new in replacements:
                 flash_command = flash_command.replace(old, new)
->>>>>>> 4b7ca736
 
             args = list(filter(None, flash_command.split()))
 
