--- conflicted
+++ resolved
@@ -1,17 +1,10 @@
 #!/usr/bin/env python3
 
-<<<<<<< HEAD
-from flipper.app import App
-from os.path import join, exists, relpath
-from os import makedirs, walk, environ
-from update import Main as UpdateMain
-=======
 import json
->>>>>>> b4ceb55f
 import shutil
 import tarfile
 import zipfile
-from os import makedirs, walk
+from os import makedirs, walk, environ
 from os.path import exists, join, relpath, basename, split
 
 from ansi.color import fg
@@ -225,27 +218,7 @@
                         "components": components_paths,
                     }
                 ),
-<<<<<<< HEAD
-            ]
-            if self.args.resources:
-                bundle_args.extend(
-                    (
-                        "-r",
-                        self.args.resources,
-                    )
-                )
-            bundle_args.extend(self.other_args)
-            log_custom_fz_name = (
-                environ.get("CUSTOM_FLIPPER_NAME", None)
-                or ""
-            )
-            if (log_custom_fz_name != "") and (len(log_custom_fz_name) <= 8) and (log_custom_fz_name.isalnum()) and (log_custom_fz_name.isascii()):
-                self.logger.info(
-                    f"Flipper Custom Name is set:\n\tName: {log_custom_fz_name} : length - {len(log_custom_fz_name)} chars"
-                )
-=======
-            )
->>>>>>> b4ceb55f
+            )
 
     def bundle_update_package(self):
         self.logger.debug(
@@ -280,6 +253,14 @@
                 )
             )
         bundle_args.extend(self.other_args)
+        
+        log_custom_fz_name = (
+            environ.get("CUSTOM_FLIPPER_NAME", None)
+            or ""
+        )
+        if (log_custom_fz_name != "") and (len(log_custom_fz_name) <= 8) and (log_custom_fz_name.isalnum()) and (log_custom_fz_name.isascii()):
+            self.logger.info(f"Flipper Custom Name is set:\n\tName: {log_custom_fz_name} : length - {len(log_custom_fz_name)} chars"
+        )
 
         if (bundle_result := UpdateMain(no_exit=True)(bundle_args)) == 0:
             self.note_dist_component("update", "dir", bundle_dir)
