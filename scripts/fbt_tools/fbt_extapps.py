import itertools
import os
import pathlib
import shutil
from dataclasses import dataclass, field
from typing import Optional

import SCons.Warnings
from ansi.color import fg
from fbt.appmanifest import FlipperApplication, FlipperAppType, FlipperManifestException
from fbt.elfmanifest import assemble_manifest_data
from fbt.fapassets import FileBundler
from fbt.sdk.cache import SdkCache
from fbt.util import extract_abs_dir_path
from SCons.Action import Action
from SCons.Builder import Builder
from SCons.Errors import UserError
from SCons.Node.FS import Entry, File

_FAP_META_SECTION = ".fapmeta"
_FAP_FILEASSETS_SECTION = ".fapassets"


@dataclass
class FlipperExternalAppInfo:
    app: FlipperApplication
    compact: Optional[File] = None
    debug: Optional[File] = None
    validator: Optional[Entry] = None
    # List of tuples (dist_to_sd, path)
    dist_entries: list[tuple[bool, str]] = field(default_factory=list)


class AppBuilder:
    def __init__(self, env, app):
        self.fw_env = env
        self.app = app
        self.ext_apps_work_dir = env.subst("$EXT_APPS_WORK_DIR")
        self.app_work_dir = os.path.join(self.ext_apps_work_dir, self.app.appid)
        self.app_alias = f"fap_{self.app.appid}"
        self.externally_built_files = []
        self.private_libs = []

    def build(self):
        self._setup_app_env()
        self._build_external_files()
        self._compile_assets()
        self._build_private_libs()
        return self._build_app()

    def _setup_app_env(self):
        self.app_env = self.fw_env.Clone(
            FAP_SRC_DIR=self.app._appdir, FAP_WORK_DIR=self.app_work_dir
        )
        self.app_env.VariantDir(self.app_work_dir, self.app._appdir, duplicate=False)

    def _build_external_files(self):
        if not self.app.fap_extbuild:
            return

        for external_file_def in self.app.fap_extbuild:
            self.externally_built_files.append(external_file_def.path)
            self.app_env.Alias(self.app_alias, external_file_def.path)
            self.app_env.AlwaysBuild(
                self.app_env.Command(
                    external_file_def.path,
                    None,
                    Action(
                        external_file_def.command,
                        "" if self.app_env["VERBOSE"] else "\tEXTCMD\t${TARGET}",
                    ),
                )
            )

    def _compile_assets(self):
        if not self.app.fap_icon_assets:
            return

        fap_icons = self.app_env.CompileIcons(
            self.app_env.Dir(self.app_work_dir),
            self.app._appdir.Dir(self.app.fap_icon_assets),
            icon_bundle_name=f"{self.app.fap_icon_assets_symbol if self.app.fap_icon_assets_symbol else self.app.appid }_icons",
        )
        self.app_env.Alias("_fap_icons", fap_icons)
        self.fw_env.Append(_APP_ICONS=[fap_icons])

    def _build_private_libs(self):
        for lib_def in self.app.fap_private_libs:
            self.private_libs.append(self._build_private_lib(lib_def))

    def _build_private_lib(self, lib_def):
        lib_src_root_path = os.path.join(self.app_work_dir, "lib", lib_def.name)
        self.app_env.AppendUnique(
            CPPPATH=list(
                self.app_env.Dir(lib_src_root_path)
                .Dir(incpath)
                .srcnode()
                .rfile()
                .abspath
                for incpath in lib_def.fap_include_paths
            ),
        )

        lib_sources = list(
            itertools.chain.from_iterable(
                self.app_env.GlobRecursive(source_type, lib_src_root_path)
                for source_type in lib_def.sources
            )
        )

        if len(lib_sources) == 0:
            raise UserError(f"No sources gathered for private library {lib_def}")

        private_lib_env = self.app_env.Clone()
        private_lib_env.AppendUnique(
            CCFLAGS=[
                *lib_def.cflags,
            ],
            CPPDEFINES=lib_def.cdefines,
            CPPPATH=list(
                map(
                    lambda cpath: extract_abs_dir_path(self.app._appdir.Dir(cpath)),
                    lib_def.cincludes,
                )
            ),
        )

        return private_lib_env.StaticLibrary(
            os.path.join(self.app_work_dir, lib_def.name),
            lib_sources,
        )

    def _build_app(self):
        self.app_env.Append(
            LIBS=[*self.app.fap_libs, *self.private_libs],
            CPPPATH=self.app_env.Dir(self.app_work_dir),
        )

        app_sources = list(
            itertools.chain.from_iterable(
                self.app_env.GlobRecursive(
                    source_type,
                    self.app_work_dir,
                    exclude="lib",
                )
                for source_type in self.app.sources
            )
        )

        app_artifacts = FlipperExternalAppInfo(self.app)
        app_artifacts.debug = self.app_env.Program(
            os.path.join(self.ext_apps_work_dir, f"{self.app.appid}_d"),
            app_sources,
            APP_ENTRY=self.app.entry_point,
        )[0]

        app_artifacts.compact = self.app_env.EmbedAppMetadata(
            os.path.join(self.ext_apps_work_dir, self.app.appid),
            app_artifacts.debug,
            APP=self.app,
        )[0]

        app_artifacts.validator = self.app_env.ValidateAppImports(
            app_artifacts.compact
        )[0]

        if self.app.apptype == FlipperAppType.PLUGIN:
            for parent_app_id in self.app.requires:
                fal_path = (
                    f"apps_data/{parent_app_id}/plugins/{app_artifacts.compact.name}"
                )
                deployable = True
                # If it's a plugin for a non-deployable app, don't include it in the resources
                if parent_app := self.app._appmanager.get(parent_app_id):
                    if not parent_app.is_default_deployable:
                        deployable = False
                app_artifacts.dist_entries.append((deployable, fal_path))
        else:
            fap_path = f"apps/{self.app.fap_category}/{app_artifacts.compact.name}"
            app_artifacts.dist_entries.append(
                (self.app.is_default_deployable, fap_path)
            )

        self._configure_deps_and_aliases(app_artifacts)
        return app_artifacts

    def _configure_deps_and_aliases(self, app_artifacts: FlipperExternalAppInfo):
        # Extra things to clean up along with the app
        self.app_env.Clean(
            app_artifacts.debug,
            [*self.externally_built_files, self.app_env.Dir(self.app_work_dir)],
        )

        # Create listing of the app
        app_elf_dump = self.app_env.ObjDump(app_artifacts.debug)
        self.app_env.Alias(f"{self.app_alias}_list", app_elf_dump)

        # Extra dependencies for the app - manifest values, icon file
        manifest_vals = {
            k: v
            for k, v in vars(self.app).items()
            if not k.startswith(FlipperApplication.PRIVATE_FIELD_PREFIX)
        }

        self.app_env.Depends(
            app_artifacts.compact,
            [self.app_env["SDK_DEFINITION"], self.app_env.Value(manifest_vals)],
        )
        if self.app.fap_icon:
            self.app_env.Depends(
                app_artifacts.compact,
                self.app_env.File(f"{self.app._apppath}/{self.app.fap_icon}"),
            )

        # Add dependencies on file assets
        if self.app.fap_file_assets:
            self.app_env.Depends(
                app_artifacts.compact,
                self.app_env.GlobRecursive(
                    "*",
                    self.app._appdir.Dir(self.app.fap_file_assets),
                ),
            )

        # Always run the validator for the app's binary when building the app
        self.app_env.AlwaysBuild(app_artifacts.validator)
        self.app_env.Alias(self.app_alias, app_artifacts.validator)


def BuildAppElf(env, app):
    app_builder = AppBuilder(env, app)
    env["EXT_APPS"][app.appid] = app_artifacts = app_builder.build()
    return app_artifacts


def prepare_app_metadata(target, source, env):
    metadata_node = next(filter(lambda t: t.name.endswith(_FAP_META_SECTION), target))

    sdk_cache = SdkCache(env["SDK_DEFINITION"].path, load_version_only=True)

    if not sdk_cache.is_buildable():
        raise UserError(
            "SDK version is not finalized, please review changes and re-run operation. See AppsOnSDCard.md for more details."
        )

    app = env["APP"]
    with open(metadata_node.abspath, "wb") as f:
        f.write(
            assemble_manifest_data(
                app_manifest=app,
                hardware_target=int(env.subst("$TARGET_HW")),
                sdk_version=sdk_cache.version.as_int(),
            )
        )


def validate_app_imports(target, source, env):
    sdk_cache = SdkCache(env["SDK_DEFINITION"].path, load_version_only=False)
    app_syms = set()
    with open(target[0].path, "rt") as f:
        for line in f:
            app_syms.add(line.split()[0])
    unresolved_syms = app_syms - sdk_cache.get_valid_names()
    if unresolved_syms:
        warning_msg = fg.brightyellow(
            f"{source[0].path}: app may not be runnable. Symbols not resolved using firmware's API: "
        ) + fg.brightmagenta(f"{unresolved_syms}")
        disabled_api_syms = unresolved_syms.intersection(sdk_cache.get_disabled_names())
        if disabled_api_syms:
            warning_msg += (
                fg.brightyellow(" (in API, but disabled: ")
                + fg.brightmagenta(f"{disabled_api_syms}")
                + fg.brightyellow(")")
            )
        SCons.Warnings.warn(SCons.Warnings.LinkWarning, warning_msg),


def GetExtAppByIdOrPath(env, app_dir):
    if not app_dir:
        raise UserError("APPSRC= not set")

    appmgr = env["APPMGR"]

    app = None
    try:
        # Maybe user passed an appid?
        app = appmgr.get(app_dir)
    except FlipperManifestException:
        # Look up path components in known app dirs
        for dir_part in reversed(pathlib.Path(app_dir).parts):
            if app := appmgr.find_by_appdir(dir_part):
                break

    if not app:
        raise UserError(f"Failed to resolve application for given APPSRC={app_dir}")

    app_artifacts = env["EXT_APPS"].get(app.appid, None)
    if not app_artifacts:
        raise UserError(
            f"Application {app.appid} is not configured to be built as external"
        )

    return app_artifacts


def resources_fap_dist_emitter(target, source, env):
    # Initially we have a single target - target dir
    # Here we inject pairs of (target, source) for each file
    resources_root = target[0]

    target = []
    for app_artifacts in env["EXT_APPS"].values():
        for _, dist_path in filter(
            lambda dist_entry: dist_entry[0], app_artifacts.dist_entries
        ):
            source.append(app_artifacts.compact)
            target.append(resources_root.File(dist_path))

    assert len(target) == len(source)
    return (target, source)


def resources_fap_dist_action(target, source, env):
    # FIXME: find a proper way to remove stale files
    target_dir = env.Dir("${RESOURCES_ROOT}/apps")
    shutil.rmtree(target_dir.path, ignore_errors=True)

    # Iterate over pairs generated in emitter
    for src, target in zip(source, target):
        os.makedirs(os.path.dirname(target.path), exist_ok=True)
        shutil.copy(src.path, target.path)


def embed_app_metadata_emitter(target, source, env):
    app = env["APP"]

    # Hack: change extension for fap libs
    if app.apptype == FlipperAppType.PLUGIN:
        target[0].name = target[0].name.replace(".fap", ".fal")

    target.append(env.File(source[0].abspath + _FAP_META_SECTION))

    if app.fap_file_assets:
        target.append(env.File(source[0].abspath + _FAP_FILEASSETS_SECTION))

    return (target, source)


def prepare_app_files(target, source, env):
    files_section_node = next(
        filter(lambda t: t.name.endswith(_FAP_FILEASSETS_SECTION), target)
    )

    app = env["APP"]
    directory = env.Dir(app._apppath).Dir(app.fap_file_assets)
    if not directory.exists():
        raise UserError(f"File asset directory {directory} does not exist")

    bundler = FileBundler(directory.abspath)
    bundler.export(files_section_node.abspath)


def generate_embed_app_metadata_actions(source, target, env, for_signature):
    app = env["APP"]

    actions = [
        Action(prepare_app_metadata, "$APPMETA_COMSTR"),
    ]

    objcopy_str = (
        "${OBJCOPY} "
        "--remove-section .ARM.attributes "
        "--add-section ${_FAP_META_SECTION}=${SOURCE}${_FAP_META_SECTION} "
    )

    if app.fap_file_assets:
        actions.append(Action(prepare_app_files, "$APPFILE_COMSTR"))
        objcopy_str += "--add-section ${_FAP_FILEASSETS_SECTION}=${SOURCE}${_FAP_FILEASSETS_SECTION} "

    objcopy_str += (
        "--set-section-flags ${_FAP_META_SECTION}=contents,noload,readonly,data "
        "--strip-debug --strip-unneeded "
        "--add-gnu-debuglink=${SOURCE} "
        "${SOURCES} ${TARGET}"
    )

    actions.extend(
        (
            Action(
                objcopy_str,
                "$APPMETAEMBED_COMSTR",
            ),
            Action(
<<<<<<< HEAD
                "${FBT_SCRIPT_DIR}/fastfap.py ${TARGET} ${OBJCOPY}",
=======
                "${PYTHON3} ${FBT_SCRIPT_DIR}/fastfap.py ${TARGET} ${OBJCOPY}",
>>>>>>> 6f1c46e1
                "$FASTFAP_COMSTR",
            ),
        )
    )

    return Action(actions)


def AddAppLaunchTarget(env, appname, launch_target_name):
    deploy_sources, flipp_dist_paths, validators = [], [], []
    run_script_extra_ars = ""

    def _add_dist_targets(app_artifacts):
        validators.append(app_artifacts.validator)
        for _, ext_path in app_artifacts.dist_entries:
            deploy_sources.append(app_artifacts.compact)
            flipp_dist_paths.append(f"/ext/{ext_path}")
        return app_artifacts

    def _add_host_app_to_targets(host_app):
        artifacts_app_to_run = env["EXT_APPS"].get(host_app.appid, None)
        _add_dist_targets(artifacts_app_to_run)
        for plugin in host_app._plugins:
            _add_dist_targets(env["EXT_APPS"].get(plugin.appid, None))

    artifacts_app_to_run = env.GetExtAppByIdOrPath(appname)
    if artifacts_app_to_run.app.apptype == FlipperAppType.PLUGIN:
        # We deploy host app instead
        host_app = env["APPMGR"].get(artifacts_app_to_run.app.requires[0])

        if host_app:
            if host_app.apptype == FlipperAppType.EXTERNAL:
                _add_host_app_to_targets(host_app)
            else:
                # host app is a built-in app
                run_script_extra_ars = f"-a {host_app.name}"
                _add_dist_targets(artifacts_app_to_run)
        else:
            raise UserError("Host app is unknown")
    else:
        _add_host_app_to_targets(artifacts_app_to_run.app)

    # print(deploy_sources, flipp_dist_paths)
    env.PhonyTarget(
        launch_target_name,
        '${PYTHON3} "${APP_RUN_SCRIPT}" -p ${FLIP_PORT} ${EXTRA_ARGS} -s ${SOURCES} -t ${FLIPPER_FILE_TARGETS}',
        source=deploy_sources,
        FLIPPER_FILE_TARGETS=flipp_dist_paths,
        EXTRA_ARGS=run_script_extra_ars,
    )
    env.Alias(launch_target_name, validators)


def generate(env, **kw):
    env.SetDefault(
        EXT_APPS_WORK_DIR="${FBT_FAP_DEBUG_ELF_ROOT}",
        APP_RUN_SCRIPT="${FBT_SCRIPT_DIR}/runfap.py",
    )
    if not env["VERBOSE"]:
        env.SetDefault(
            FAPDISTCOMSTR="\tFAPDIST\t${TARGET}",
            APPMETA_COMSTR="\tAPPMETA\t${TARGET}",
            APPFILE_COMSTR="\tAPPFILE\t${TARGET}",
            APPMETAEMBED_COMSTR="\tFAP\t${TARGET}",
            FASTFAP_COMSTR="\tFASTFAP\t${TARGET}",
            APPCHECK_COMSTR="\tAPPCHK\t${SOURCE}",
        )

    env.SetDefault(
        EXT_APPS={},  # appid -> FlipperExternalAppInfo
        EXT_LIBS={},
        _APP_ICONS=[],
        _FAP_META_SECTION=_FAP_META_SECTION,
        _FAP_FILEASSETS_SECTION=_FAP_FILEASSETS_SECTION,
    )

    env.AddMethod(BuildAppElf)
    env.AddMethod(GetExtAppByIdOrPath)
    env.AddMethod(AddAppLaunchTarget)

    env.Append(
        BUILDERS={
            "FapDist": Builder(
                action=Action(
                    resources_fap_dist_action,
                    "$FAPDISTCOMSTR",
                ),
                emitter=resources_fap_dist_emitter,
            ),
            "EmbedAppMetadata": Builder(
                generator=generate_embed_app_metadata_actions,
                suffix=".fap",
                src_suffix=".elf",
                emitter=embed_app_metadata_emitter,
            ),
            "ValidateAppImports": Builder(
                action=[
                    Action(
                        "@${NM} -P -u ${SOURCE} > ${TARGET}",
                        None,  # "$APPDUMP_COMSTR",
                    ),
                    Action(
                        validate_app_imports,
                        "$APPCHECK_COMSTR",
                    ),
                ],
                suffix=".impsyms",
                src_suffix=".fap",
            ),
        }
    )


def exists(env):
    return True<|MERGE_RESOLUTION|>--- conflicted
+++ resolved
@@ -391,11 +391,7 @@
                 "$APPMETAEMBED_COMSTR",
             ),
             Action(
-<<<<<<< HEAD
-                "${FBT_SCRIPT_DIR}/fastfap.py ${TARGET} ${OBJCOPY}",
-=======
                 "${PYTHON3} ${FBT_SCRIPT_DIR}/fastfap.py ${TARGET} ${OBJCOPY}",
->>>>>>> 6f1c46e1
                 "$FASTFAP_COMSTR",
             ),
         )
