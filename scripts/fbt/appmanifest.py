import os
import re
from dataclasses import dataclass, field
from enum import Enum
from typing import Callable, ClassVar, List, Optional, Tuple, Union

try:
    from fbt.util import resolve_real_dir_node
except ImportError:
    # When running outside of SCons, we don't have access to SCons.Node
    def resolve_real_dir_node(node):
        return node


class FlipperManifestException(Exception):
    pass


class FlipperAppType(Enum):
    SERVICE = "Service"
    SYSTEM = "System"
    APP = "App"
    DEBUG = "Debug"
    ARCHIVE = "Archive"
    SETTINGS = "Settings"
    STARTUP = "StartupHook"
    EXTERNAL = "External"
    MENUEXTERNAL = "MenuExternal"
    METAPACKAGE = "Package"
    PLUGIN = "Plugin"


@dataclass
class FlipperApplication:
    APP_ID_REGEX: ClassVar[re.Pattern] = re.compile(r"^[a-z0-9_]+$")
    PRIVATE_FIELD_PREFIX: ClassVar[str] = "_"
    APP_MANIFEST_DEFAULT_NAME: ClassVar[str] = "application.fam"

    @dataclass
    class ExternallyBuiltFile:
        path: str
        command: str

    @dataclass
    class Library:
        name: str
        fap_include_paths: List[str] = field(default_factory=lambda: ["."])
        sources: List[str] = field(default_factory=lambda: ["*.c*"])
        cflags: List[str] = field(default_factory=list)
        cdefines: List[str] = field(default_factory=list)
        cincludes: List[str] = field(default_factory=list)

    appid: str
    apptype: FlipperAppType
    name: Optional[str] = ""
    entry_point: Optional[str] = None
    flags: List[str] = field(default_factory=lambda: ["Default"])
    cdefines: List[str] = field(default_factory=list)
    requires: List[str] = field(default_factory=list)
    conflicts: List[str] = field(default_factory=list)
    provides: List[str] = field(default_factory=list)
    stack_size: int = 2048
    icon: Optional[str] = None
    order: int = 0
    sdk_headers: List[str] = field(default_factory=list)
    targets: List[str] = field(default_factory=lambda: ["all"])
    resources: Optional[str] = None

    # .fap-specific
    sources: List[str] = field(default_factory=lambda: ["*.c*"])
    fap_version: Union[str, Tuple[int]] = "0.1"
    fap_icon: Optional[str] = None
    fap_libs: List[str] = field(default_factory=list)
    fap_category: str = ""
    fap_description: str = ""
    fap_author: str = ""
    fap_weburl: str = ""
    fap_icon_assets: Optional[str] = None
    fap_icon_assets_symbol: Optional[str] = None
    fap_extbuild: List[ExternallyBuiltFile] = field(default_factory=list)
    fap_private_libs: List[Library] = field(default_factory=list)
    fap_file_assets: Optional[str] = None
    fal_embedded: bool = False
    # Internally used by fbt
    _appmanager: Optional["AppManager"] = None
    _appdir: Optional[object] = None
    _apppath: Optional[str] = None
    _plugins: List["FlipperApplication"] = field(default_factory=list)
    _assets_dirs: List[object] = field(default_factory=list)
    _section_fapmeta: Optional[object] = None
    _section_fapfileassets: Optional[object] = None

    @property
    def embeds_plugins(self):
        return any(plugin.fal_embedded for plugin in self._plugins)

    def supports_hardware_target(self, target: str):
        return target in self.targets or "all" in self.targets

    @property
    def is_default_deployable(self):
        return self.apptype != FlipperAppType.DEBUG and self.fap_category != "Examples"

    @property
    def do_strict_import_checks(self):
        return self.apptype != FlipperAppType.PLUGIN

    def __post_init__(self):
        if self.apptype == FlipperAppType.PLUGIN:
            self.stack_size = 0
        if not self.APP_ID_REGEX.match(self.appid):
            raise FlipperManifestException(
                f"Invalid appid '{self.appid}'. Must match regex '{self.APP_ID_REGEX}'"
            )
        if isinstance(self.fap_version, str):
            try:
                self.fap_version = tuple(int(v) for v in self.fap_version.split("."))
            except ValueError:
                raise FlipperManifestException(
                    f"Invalid version '{self.fap_version}'. Must be in the form 'major.minor'"
                )
            if len(self.fap_version) < 2:
                raise ValueError("Not enough version components")


class AppManager:
    def __init__(self):
        self.known_apps = {}

    def get(self, appname: str):
        try:
            return self.known_apps[appname]
        except KeyError:
            raise FlipperManifestException(
                f"Missing application manifest for '{appname}'"
            )

    def find_by_appdir(self, appdir: str):
        for app in self.known_apps.values():
            if app._appdir.name == appdir:
                return app
        return None

    def _validate_app_params(self, *args, **kw):
        apptype = kw.get("apptype")
        if apptype == FlipperAppType.PLUGIN:
            if kw.get("stack_size"):
                raise FlipperManifestException(
                    f"Plugin {kw.get('appid')} cannot have stack (did you mean FlipperAppType.EXTERNAL?)"
                )
            if not kw.get("requires"):
                raise FlipperManifestException(
                    f"Plugin {kw.get('appid')} must have 'requires' in manifest"
                )
        else:
            if kw.get("fal_embedded"):
                raise FlipperManifestException(
                    f"App {kw.get('appid')} cannot have fal_embedded set"
                )

        if apptype in AppBuildset.dist_app_types:
            # For distributing .fap's resources, there's "fap_file_assets"
            # for app_property in ("resources",):
            for app_property in ():
                if kw.get(app_property):
                    raise FlipperManifestException(
                        f"App {kw.get('appid')} of type {apptype} cannot have '{app_property}' in manifest"
                    )
        else:
            for app_property in (
                "fap_extbuild",
                "fap_private_libs",
<<<<<<< HEAD
            ):
=======
            ):  # , "fap_icon_assets"): TODO: Find a workaround for subghz_remote app
>>>>>>> 9513ff53
                if kw.get(app_property):
                    raise FlipperManifestException(
                        f"App {kw.get('appid')} of type {apptype} must not have '{app_property}' in manifest"
                    )

    def load_manifest(self, app_manifest_path: str, app_dir_node: object):
        if not os.path.exists(app_manifest_path):
            raise FlipperManifestException(
                f"App manifest not found at path {app_manifest_path}"
            )
        # print("Loading", app_manifest_path)

        app_manifests = []

        def App(*args, **kw):
            nonlocal app_manifests
            self._validate_app_params(*args, **kw)
            app_manifests.append(
                FlipperApplication(
                    *args,
                    **kw,
                    _appdir=resolve_real_dir_node(app_dir_node),
                    _apppath=os.path.dirname(app_manifest_path),
                    _appmanager=self,
                ),
            )

        def ExtFile(*args, **kw):
            return FlipperApplication.ExternallyBuiltFile(*args, **kw)

        def Lib(*args, **kw):
            return FlipperApplication.Library(*args, **kw)

        try:
            with open(app_manifest_path, "rt") as manifest_file:
                exec(manifest_file.read())
        except Exception as e:
            raise FlipperManifestException(
                f"Failed parsing manifest '{app_manifest_path}' : {e}"
            )

        if len(app_manifests) == 0:
            raise FlipperManifestException(
                f"App manifest '{app_manifest_path}' is malformed"
            )

        # print("Built", app_manifests)
        for app in app_manifests:
            self._add_known_app(app)

    def _add_known_app(self, app: FlipperApplication):
        if self.known_apps.get(app.appid, None):
            raise FlipperManifestException(f"Duplicate app declaration: {app.appid}")
        self.known_apps[app.appid] = app

    def filter_apps(
        self,
        *,
        applist: List[str],
        ext_applist: List[str],
        hw_target: str,
    ):
        return AppBuildset(
            self,
            hw_target=hw_target,
            appnames=applist,
            extra_ext_appnames=ext_applist,
        )


class AppBuilderException(Exception):
    pass


class AppBuildset:
    BUILTIN_APP_TYPES = (
        FlipperAppType.SERVICE,
        FlipperAppType.SYSTEM,
        FlipperAppType.APP,
        FlipperAppType.DEBUG,
        FlipperAppType.ARCHIVE,
        FlipperAppType.SETTINGS,
        FlipperAppType.STARTUP,
    )
    EXTERNAL_APP_TYPES_MAP = {
        # AppType -> bool: true if always deploy, false if obey app set
        FlipperAppType.EXTERNAL: True,
        FlipperAppType.PLUGIN: True,
        FlipperAppType.DEBUG: True,
        FlipperAppType.MENUEXTERNAL: False,
    }

    @classmethod
    @property
    def dist_app_types(cls):
        """Applications that are installed on SD card"""
        return list(
            entry[0] for entry in cls.EXTERNAL_APP_TYPES_MAP.items() if entry[1]
        )

    @staticmethod
    def print_writer(message):
        print(message)

    def __init__(
        self,
        appmgr: AppManager,
        hw_target: str,
        appnames: List[str],
        *,
        extra_ext_appnames: List[str],
        message_writer: Callable | None = None,
    ):
        self.appmgr = appmgr
        self.appnames = set(appnames)
        self.incompatible_extapps, self.extapps = [], []
        self._extra_ext_appnames = extra_ext_appnames
        self._orig_appnames = appnames
        self.hw_target = hw_target
        self._writer = message_writer if message_writer else self.print_writer
        self._process_deps()
        self._process_ext_apps()
        self._check_conflicts()
        self._check_unsatisfied()  # unneeded?
        self._check_target_match()
        self._group_plugins()
        self._apps = sorted(
            list(map(self.appmgr.get, self.appnames)),
            key=lambda app: app.appid,
        )

    @property
    def apps(self):
        return list(self._apps)

    def _is_missing_dep(self, dep_name: str):
        return dep_name not in self.appnames

    def _check_if_app_target_supported(self, app_name: str):
        return self.appmgr.get(app_name).supports_hardware_target(self.hw_target)

    def _get_app_depends(self, app_name: str) -> List[str]:
        app_def = self.appmgr.get(app_name)
        # Skip app if its target is not supported by the target we are building for
        if not self._check_if_app_target_supported(app_name):
            self._writer(
                f"Skipping {app_name} due to target mismatch (building for {self.hw_target}, app supports {app_def.targets}"
            )
            return []

        return list(
            filter(
                self._check_if_app_target_supported,
                filter(self._is_missing_dep, app_def.provides + app_def.requires),
            )
        )

    def _process_deps(self):
        while True:
            provided = []
            for app_name in self.appnames:
                provided.extend(self._get_app_depends(app_name))

            # print("provides round: ", provided)
            if len(provided) == 0:
                break
            self.appnames.update(provided)

    def _process_ext_apps(self):
        extapps = [
            app
            for (apptype, global_lookup) in self.EXTERNAL_APP_TYPES_MAP.items()
            for app in self.get_apps_of_type(apptype, global_lookup)
        ]
        extapps.extend(map(self.appmgr.get, self._extra_ext_appnames))

        for app in extapps:
            (
                self.extapps
                if app.supports_hardware_target(self.hw_target)
                else self.incompatible_extapps
            ).append(app)

    def get_ext_apps(self):
        return self.extapps

    def get_incompatible_ext_apps(self):
        return self.incompatible_extapps

    def _check_conflicts(self):
        conflicts = []
        for app in self.appnames:
            if conflict_app_name := list(
                filter(
                    lambda dep_name: dep_name in self.appnames,
                    self.appmgr.get(app).conflicts,
                )
            ):
                conflicts.append((app, conflict_app_name))

        if len(conflicts):
            raise AppBuilderException(
                f"App conflicts for {', '.join(f'{conflict_dep[0]}: {conflict_dep[1]}' for conflict_dep in conflicts)}"
            )

    def _check_unsatisfied(self):
        unsatisfied = []
        for app in self.appnames:
            if missing_dep := list(
                filter(self._is_missing_dep, self.appmgr.get(app).requires)
            ):
                unsatisfied.append((app, missing_dep))

        if len(unsatisfied):
            raise AppBuilderException(
                f"Unsatisfied dependencies for {', '.join(f'{missing_dep[0]}: {missing_dep[1]}' for missing_dep in unsatisfied)}"
            )

    def _check_target_match(self):
        incompatible = []
        for app in self.appnames:
            if not self.appmgr.get(app).supports_hardware_target(self.hw_target):
                incompatible.append(app)

        if len(incompatible):
            raise AppBuilderException(
                f"Apps incompatible with target {self.hw_target}: {', '.join(incompatible)}"
            )

    def _group_plugins(self):
        known_extensions = self.get_apps_of_type(FlipperAppType.PLUGIN, all_known=True)
        for extension_app in known_extensions:
            for parent_app_id in extension_app.requires:
                try:
                    parent_app = self.appmgr.get(parent_app_id)
                    parent_app._plugins.append(extension_app)
                except FlipperManifestException:
                    self._writer(
                        f"Module {extension_app.appid} has unknown parent {parent_app_id}"
                    )

    def get_apps_cdefs(self):
        cdefs = set()
        for app in self._apps:
            cdefs.update(app.cdefines)
        return sorted(list(cdefs))

    def get_sdk_headers(self):
        sdk_headers = []
        for app in self._apps:
            sdk_headers.extend(
                [
                    src._appdir.File(header)
                    for src in [app, *app._plugins]
                    for header in src.sdk_headers
                ]
            )
        return sdk_headers

    def get_apps_of_type(self, apptype: FlipperAppType, all_known: bool = False):
        """Looks up apps of given type in current app set. If all_known is true,
        ignores app set and checks all loaded apps' manifests."""
        return sorted(
            filter(
                lambda app: app.apptype == apptype,
                self.appmgr.known_apps.values()
                if all_known
                else map(self.appmgr.get, self.appnames),
            ),
            key=lambda app: app.order,
        )

    def get_builtin_apps(self):
        return list(
            filter(lambda app: app.apptype in self.BUILTIN_APP_TYPES, self._apps)
        )

    def get_builtin_app_folders(self):
        return sorted(
            set(
                (app._appdir, source_type)
                for app in self.get_builtin_apps()
                for source_type in app.sources
            )
        )<|MERGE_RESOLUTION|>--- conflicted
+++ resolved
@@ -170,11 +170,7 @@
             for app_property in (
                 "fap_extbuild",
                 "fap_private_libs",
-<<<<<<< HEAD
-            ):
-=======
             ):  # , "fap_icon_assets"): TODO: Find a workaround for subghz_remote app
->>>>>>> 9513ff53
                 if kw.get(app_property):
                     raise FlipperManifestException(
                         f"App {kw.get('appid')} of type {apptype} must not have '{app_property}' in manifest"
