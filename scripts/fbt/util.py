import os
import re

import SCons
from SCons.Errors import StopError
from SCons.Subst import quote_spaces

WINPATHSEP_RE = re.compile(r"\\([^\"'\\]|$)")

# Used by default when globbing for files with GlobRecursive
# Excludes all files ending with ~, usually created by editors as backup files
GLOB_FILE_EXCLUSION = ["*~"]

# List of environment variables to proxy to child processes
FORWARDED_ENV_VARIABLES = [
    # CI/CD variables
    "WORKFLOW_BRANCH_OR_TAG",
    "DIST_SUFFIX",
    "FORCE_NO_DIRTY",
    # Python & other tools
    "HOME",
    "APPDATA",
    "PYTHONHOME",
    "PYTHONNOUSERSITE",
    "TMP",
    "TEMP",
    "USERPROFILE",
<<<<<<< HEAD
=======
    "LOCALAPPDATA",
>>>>>>> bc309ceb
    # ccache
    "CCACHE_DISABLE",
    # Colors for tools
    "TERM",
    # Toolchain
    "FBT_TOOLCHAIN_PATH",
    "UFBT_HOME",
]


def tempfile_arg_esc_func(arg):
    arg = quote_spaces(arg)
    if SCons.Platform.platform_default() != "win32":
        return arg
    # GCC requires double Windows slashes, let's use UNIX separator
    return WINPATHSEP_RE.sub(r"/\1", arg)


def wrap_tempfile(env, command):
    env[command] = '${TEMPFILE("' + env[command] + '","$' + command + 'STR")}'


def link_dir(target_path, source_path, is_windows):
    # print(f"link_dir: {target_path} -> {source_path}")
    if os.path.lexists(target_path) or os.path.exists(target_path):
        os.unlink(target_path)
    if is_windows:
        # Crete junction
        import _winapi

        if not os.path.isdir(source_path):
            raise StopError(f"Source directory {source_path} is not a directory")

        if not os.path.exists(target_path):
            _winapi.CreateJunction(source_path, target_path)
    else:
        os.symlink(source_path, target_path)


def single_quote(arg_list):
    return " ".join(f"'{arg}'" if " " in arg else str(arg) for arg in arg_list)


def resolve_real_dir_node(node):
    if isinstance(node, SCons.Node.FS.EntryProxy):
        node = node.get()

    for repo_dir in node.get_all_rdirs():
        if os.path.exists(repo_dir.abspath):
            return repo_dir

    raise StopError(f"Can't find absolute path for {node.name} ({node})")


def path_as_posix(path):
    if SCons.Platform.platform_default() == "win32":
        return path.replace(os.path.sep, os.path.altsep)
    return path<|MERGE_RESOLUTION|>--- conflicted
+++ resolved
@@ -25,10 +25,7 @@
     "TMP",
     "TEMP",
     "USERPROFILE",
-<<<<<<< HEAD
-=======
     "LOCALAPPDATA",
->>>>>>> bc309ceb
     # ccache
     "CCACHE_DISABLE",
     # Colors for tools
