--- conflicted
+++ resolved
@@ -22,11 +22,7 @@
     if os.path.exists(flp_serial):
         return flp_serial
     else:
-<<<<<<< HEAD
-        logging.info(f"Couldn't find {logging.info} on this attempt.")
-=======
         logging.info(f"Couldn't find {flp_name} on this attempt.")
->>>>>>> dfd52337
         if os.path.exists(flp_name):
             return flp_name
         else:
