#!/usr/bin/env python3
import logging
import re
import sys

import serial
from await_flipper import flp_serial_by_name


def main():
    logging.basicConfig(
        format="%(asctime)s %(levelname)-8s %(message)s",
        level=logging.INFO,
        datefmt="%Y-%m-%d %H:%M:%S",
    )
    logging.info("Trying to run units on flipper")
    flp_serial = flp_serial_by_name(sys.argv[1])

    if flp_serial == "":
        logging.error("Flipper not found!")
        sys.exit(1)

<<<<<<< HEAD
    with serial.Serial(flp_serial, timeout=10) as flipper:
=======
    with serial.Serial(flp_serial, timeout=150) as flipper:
>>>>>>> dfd52337
        logging.info(f"Found Flipper at {flp_serial}")
        flipper.baudrate = 230400
        flipper.flushOutput()
        flipper.flushInput()

<<<<<<< HEAD
        flipper.timeout = 300

=======
>>>>>>> dfd52337
        flipper.read_until(b">: ").decode("utf-8")
        flipper.write(b"unit_tests\r")
        data = flipper.read_until(b">: ").decode("utf-8")

        lines = data.split("\r\n")

        tests_re = r"Failed tests: \d{0,}"
        time_re = r"Consumed: \d{0,}"
        leak_re = r"Leaked: \d{0,}"
        status_re = r"Status: \w{3,}"

        tests_pattern = re.compile(tests_re)
        time_pattern = re.compile(time_re)
        leak_pattern = re.compile(leak_re)
        status_pattern = re.compile(status_re)

        tests, time, leak, status = None, None, None, None
        total = 0

        for line in lines:
            logging.info(line)
            if "()" in line:
                total += 1

            if not tests:
                tests = re.match(tests_pattern, line)
            if not time:
                time = re.match(time_pattern, line)
            if not leak:
                leak = re.match(leak_pattern, line)
            if not status:
                status = re.match(status_pattern, line)

        if None in (tests, time, leak, status):
            logging.error(f"Failed to parse output: {leak} {time} {leak} {status}")
            sys.exit(1)

        leak = int(re.findall(r"[- ]\d+", leak.group(0))[0])
        status = re.findall(r"\w+", status.group(0))[1]
        tests = int(re.findall(r"\d+", tests.group(0))[0])
        time = int(re.findall(r"\d+", time.group(0))[0])

        if tests > 0 or status != "PASSED":
            logging.error(f"Got {tests} failed tests.")
            logging.error(f"Leaked (not failing on this stat): {leak}")
            logging.error(f"Status: {status}")
            logging.error(f"Time: {time/1000} seconds")
            sys.exit(1)

        logging.info(f"Leaked (not failing on this stat): {leak}")
        logging.info(
            f"Tests ran successfully! Time elapsed {time/1000} seconds. Passed {total} tests."
        )

        sys.exit(0)


if __name__ == "__main__":
    main()<|MERGE_RESOLUTION|>--- conflicted
+++ resolved
@@ -20,21 +20,12 @@
         logging.error("Flipper not found!")
         sys.exit(1)
 
-<<<<<<< HEAD
-    with serial.Serial(flp_serial, timeout=10) as flipper:
-=======
     with serial.Serial(flp_serial, timeout=150) as flipper:
->>>>>>> dfd52337
         logging.info(f"Found Flipper at {flp_serial}")
         flipper.baudrate = 230400
         flipper.flushOutput()
         flipper.flushInput()
 
-<<<<<<< HEAD
-        flipper.timeout = 300
-
-=======
->>>>>>> dfd52337
         flipper.read_until(b">: ").decode("utf-8")
         flipper.write(b"unit_tests\r")
         data = flipper.read_until(b">: ").decode("utf-8")
