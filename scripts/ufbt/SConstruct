import multiprocessing
import os
import pathlib

from SCons.Errors import UserError
from SCons.Node import FS
from SCons.Platform import TempFileMunge

SetOption("num_jobs", multiprocessing.cpu_count())
SetOption("max_drift", 1)
# SetOption("silent", False)

ufbt_state_dir = Dir(os.environ.get("UFBT_STATE_DIR", "#.ufbt"))
ufbt_script_dir = Dir(os.environ.get("UFBT_SCRIPT_DIR"))
ufbt_build_dir = ufbt_state_dir.Dir("build")

ufbt_current_sdk_dir = ufbt_state_dir.Dir("current")

SConsignFile(ufbt_state_dir.File(".sconsign.dblite").abspath)

ufbt_variables = SConscript("commandline.scons")

forward_os_env = {
    # Import PATH from OS env - scons doesn't do that by default
    "PATH": os.environ["PATH"],
}

# Proxying environment to child processes & scripts
variables_to_forward = [
    # CI/CD variables
    "WORKFLOW_BRANCH_OR_TAG",
    "DIST_SUFFIX",
    # Python & other tools
    "HOME",
    "APPDATA",
    "PYTHONHOME",
    "PYTHONNOUSERSITE",
    "TMP",
    "TEMP",
    # Colors for tools
    "TERM",
]

if proxy_env := GetOption("proxy_env"):
    variables_to_forward.extend(proxy_env.split(","))

for env_value_name in variables_to_forward:
    if environ_value := os.environ.get(env_value_name, None):
        forward_os_env[env_value_name] = environ_value

# Core environment init - loads SDK state, sets up paths, etc.
core_env = Environment(
    variables=ufbt_variables,
    ENV=forward_os_env,
    UFBT_STATE_DIR=ufbt_state_dir,
    UFBT_CURRENT_SDK_DIR=ufbt_current_sdk_dir,
    UFBT_SCRIPT_DIR=ufbt_script_dir,
    toolpath=[ufbt_current_sdk_dir.Dir("scripts/ufbt/site_tools")],
    tools=[
        "ufbt_state",
        ("ufbt_help", {"vars": ufbt_variables}),
    ],
)

core_env.Append(CPPDEFINES=GetOption("extra_defines"))

# Now we can import stuff bundled with SDK - it was added to sys.path by ufbt_state

from fbt.appmanifest import FlipperApplication, FlipperAppType
from fbt.sdk.cache import SdkCache
from fbt.util import (
    path_as_posix,
    resolve_real_dir_node,
    single_quote,
    tempfile_arg_esc_func,
    wrap_tempfile,
)

# Base environment with all tools loaded from SDK
env = core_env.Clone(
    toolpath=[core_env["FBT_SCRIPT_DIR"].Dir("fbt_tools")],
    tools=[
        "fbt_tweaks",
        (
            "crosscc",
            {
                "toolchain_prefix": "arm-none-eabi-",
                "versions": (" 10.3",),
            },
        ),
        "fwbin",
        "python3",
        "sconsrecursiveglob",
        "sconsmodular",
        "ccache",
        "fbt_apps",
        "fbt_extapps",
        "fbt_assets",
        "fbt_envhooks",
        ("compilation_db", {"COMPILATIONDB_COMSTR": "\tCDB\t${TARGET}"}),
    ],
    FBT_FAP_DEBUG_ELF_ROOT=ufbt_build_dir,
    TEMPFILE=TempFileMunge,
    MAXLINELENGTH=2048,
    PROGSUFFIX=".elf",
    TEMPFILEARGESCFUNC=tempfile_arg_esc_func,
    SINGLEQUOTEFUNC=single_quote,
    ABSPATHGETTERFUNC=resolve_real_dir_node,
    APPS=[],
    UFBT_API_VERSION=SdkCache(
        core_env.subst("$SDK_DEFINITION"), load_version_only=True
    ).version,
    APPCHECK_COMSTR="\tAPPCHK\t${SOURCE}\n\t\tTarget: ${TARGET_HW}, API: ${UFBT_API_VERSION}",
)

wrap_tempfile(env, "LINKCOM")
wrap_tempfile(env, "ARCOM")

env.PreConfigureUfbtEnvionment()

# print(env.Dump())

# Dist env

dist_env = env.Clone(
    tools=[
        "fbt_dist",
        "fbt_debugopts",
        "openocd",
        "blackmagic",
        "jflash",
        "textfile",
    ],
    ENV=os.environ,
    OPENOCD_OPTS=[
        "-f",
        "interface/stlink.cfg",
        "-c",
        "transport select hla_swd",
        "-f",
        "${FBT_DEBUG_DIR}/stm32wbx.cfg",
        "-c",
        "stm32wbx.cpu configure -rtos auto",
    ],
)

flash_target = dist_env.FwFlash(
    dist_env["UFBT_STATE_DIR"].File("flash"),
    dist_env["FW_ELF"],
)
dist_env.Alias("firmware_flash", flash_target)
dist_env.Alias("flash", flash_target)
if env["FORCE"]:
    env.AlwaysBuild(flash_target)


firmware_jflash = dist_env.JFlash(
    dist_env["UFBT_STATE_DIR"].File("jflash"),
    dist_env["FW_BIN"],
    JFLASHADDR="0x08000000",
)
dist_env.Alias("firmware_jflash", firmware_jflash)
dist_env.Alias("jflash", firmware_jflash)
if env["FORCE"]:
    env.AlwaysBuild(firmware_jflash)


firmware_debug = dist_env.PhonyTarget(
    "debug",
    "${GDBPYCOM}",
    source=dist_env["FW_ELF"],
    GDBOPTS="${GDBOPTS_BASE}",
    GDBREMOTE="${OPENOCD_GDB_PIPE}",
    FBT_FAP_DEBUG_ELF_ROOT=path_as_posix(dist_env.subst("$FBT_FAP_DEBUG_ELF_ROOT")),
)

dist_env.PhonyTarget(
    "blackmagic",
    "${GDBPYCOM}",
    source=dist_env["FW_ELF"],
    GDBOPTS="${GDBOPTS_BASE} ${GDBOPTS_BLACKMAGIC}",
    GDBREMOTE="${BLACKMAGIC_ADDR}",
    FBT_FAP_DEBUG_ELF_ROOT=path_as_posix(dist_env.subst("$FBT_FAP_DEBUG_ELF_ROOT")),
)

# Debug alien elf
debug_other_opts = [
    "-ex",
    "source ${FBT_DEBUG_DIR}/PyCortexMDebug/PyCortexMDebug.py",
    "-ex",
    "source ${FBT_DEBUG_DIR}/flipperversion.py",
    "-ex",
    "fw-version",
]

dist_env.PhonyTarget(
    "debug_other",
    "${GDBPYCOM}",
    GDBOPTS="${GDBOPTS_BASE}",
    GDBREMOTE="${OPENOCD_GDB_PIPE}",
    GDBPYOPTS=debug_other_opts,
)

dist_env.PhonyTarget(
    "debug_other_blackmagic",
    "${GDBPYCOM}",
    GDBOPTS="${GDBOPTS_BASE}  ${GDBOPTS_BLACKMAGIC}",
    GDBREMOTE="${BLACKMAGIC_ADDR}",
    GDBPYOPTS=debug_other_opts,
)

<<<<<<< HEAD

dist_env.PhonyTarget(
    "flash_blackmagic",
    "$GDB $GDBOPTS $SOURCES $GDBFLASH",
    source=dist_env["FW_ELF"],
    GDBOPTS="${GDBOPTS_BASE} ${GDBOPTS_BLACKMAGIC}",
    GDBREMOTE="${BLACKMAGIC_ADDR}",
    GDBFLASH=[
        "-ex",
        "load",
        "-ex",
        "quit",
    ],
)

dist_env.PhonyTarget(
    "flash_dap",
    "${PYTHON3} ${FBT_SCRIPT_DIR}/program.py flash --interface cmsis-dap ${SOURCE}",
    source=dist_env["FW_BIN"],
)

=======
>>>>>>> 20593d56
flash_usb_full = dist_env.UsbInstall(
    dist_env["UFBT_STATE_DIR"].File("usbinstall"),
    [],
)
dist_env.AlwaysBuild(flash_usb_full)
dist_env.Alias("flash_usb", flash_usb_full)
dist_env.Alias("flash_usb_full", flash_usb_full)

# App build environment

appenv = env.Clone(
    CCCOM=env["CCCOM"].replace("$CFLAGS", "$CFLAGS_APP $CFLAGS"),
    CXXCOM=env["CXXCOM"].replace("$CXXFLAGS", "$CXXFLAGS_APP $CXXFLAGS"),
    LINKCOM=env["LINKCOM"].replace("$LINKFLAGS", "$LINKFLAGS_APP $LINKFLAGS"),
    COMPILATIONDB_USE_ABSPATH=True,
)


original_app_dir = Dir(appenv.subst("$UFBT_APP_DIR"))
app_mount_point = Dir("#/app/")
app_mount_point.addRepository(original_app_dir)

appenv.LoadAppManifest(app_mount_point)
appenv.PrepareApplicationsBuild()

#######################

apps_artifacts = appenv["EXT_APPS"]

apps_to_build_as_faps = [
    FlipperAppType.PLUGIN,
    FlipperAppType.EXTERNAL,
    FlipperAppType.MENUEXTERNAL,
]

known_extapps = [
    app
    for apptype in apps_to_build_as_faps
    for app in appenv["APPBUILD"].get_apps_of_type(apptype, True)
]
incompatible_apps = []
for app in known_extapps:
    if not app.supports_hardware_target(appenv.subst("f${TARGET_HW}")):
        incompatible_apps.append(app)
        continue

    app_artifacts = appenv.BuildAppElf(app)
    app_src_dir = resolve_real_dir_node(app_artifacts.app._appdir)
    app_artifacts.installer = [
        appenv.Install(app_src_dir.Dir("dist"), app_artifacts.compact),
        appenv.Install(app_src_dir.Dir("dist").Dir("debug"), app_artifacts.debug),
    ]

if len(incompatible_apps):
    print(
        "WARNING: The following apps are not compatible with the current target hardware and will not be built: {}".format(
            ", ".join([app.name for app in incompatible_apps])
        )
    )

if appenv["FORCE"]:
    appenv.AlwaysBuild([extapp.compact for extapp in apps_artifacts.values()])

# Final steps - target aliases

install_and_check = [
    (extapp.installer, extapp.validator) for extapp in apps_artifacts.values()
]
Alias(
    "faps",
    install_and_check,
)
Default(install_and_check)

# Compilation database

fwcdb = appenv.CompilationDatabase(
    original_app_dir.Dir(".vscode").File("compile_commands.json")
)

AlwaysBuild(fwcdb)
Precious(fwcdb)
NoClean(fwcdb)
if len(apps_artifacts):
    Default(fwcdb)


# launch handler
runnable_apps = appenv["APPBUILD"].get_apps_of_type(FlipperAppType.EXTERNAL, True)

app_to_launch = None
if len(runnable_apps) == 1:
    app_to_launch = runnable_apps[0].appid
elif len(runnable_apps) > 1:
    # more than 1 app - try to find one with matching id
    app_to_launch = appenv.subst("$APPID")


def ambiguous_app_call(**kw):
    raise UserError(
        f"More than one app is runnable: {', '.join(app.appid for app in runnable_apps)}. Please specify an app with APPID=..."
    )


if app_to_launch:
    appenv.AddAppLaunchTarget(app_to_launch, "launch")
    appenv.AddAppBuildTarget(app_to_launch, "build")
else:
    dist_env.PhonyTarget("launch", Action(ambiguous_app_call, None))
    dist_env.PhonyTarget("build", Action(ambiguous_app_call, None))

# cli handler

appenv.PhonyTarget(
    "cli",
    '${PYTHON3} "${FBT_SCRIPT_DIR}/serial_cli.py" -p ${FLIP_PORT}',
)

# Update WiFi devboard firmware
dist_env.PhonyTarget("devboard_flash", "${PYTHON3} ${FBT_SCRIPT_DIR}/wifi_board.py")

# Linter

dist_env.PhonyTarget(
    "lint",
    "${PYTHON3} ${FBT_SCRIPT_DIR}/lint.py check ${LINT_SOURCES}",
    source=original_app_dir.File(".clang-format"),
    LINT_SOURCES=[original_app_dir],
)

dist_env.PhonyTarget(
    "format",
    "${PYTHON3} ${FBT_SCRIPT_DIR}/lint.py format ${LINT_SOURCES}",
    source=original_app_dir.File(".clang-format"),
    LINT_SOURCES=[original_app_dir],
)


# Prepare vscode environment
def _path_as_posix(path):
    return pathlib.Path(path).as_posix()


vscode_dist = []
project_template_dir = dist_env["UFBT_SCRIPT_ROOT"].Dir("project_template")
for template_file in project_template_dir.Dir(".vscode").glob("*"):
    vscode_dist.append(
        dist_env.Substfile(
            original_app_dir.Dir(".vscode").File(template_file.name),
            template_file,
            SUBST_DICT={
                "@UFBT_VSCODE_PATH_SEP@": os.path.pathsep,
                "@UFBT_TOOLCHAIN_ARM_TOOLCHAIN_DIR@": pathlib.Path(
                    dist_env.WhereIs("arm-none-eabi-gcc")
                ).parent.as_posix(),
                "@UFBT_TOOLCHAIN_GCC@": _path_as_posix(
                    dist_env.WhereIs("arm-none-eabi-gcc")
                ),
                "@UFBT_TOOLCHAIN_GDB_PY@": _path_as_posix(
                    dist_env.WhereIs("arm-none-eabi-gdb-py")
                ),
                "@UFBT_TOOLCHAIN_OPENOCD@": _path_as_posix(dist_env.WhereIs("openocd")),
                "@UFBT_APP_DIR@": _path_as_posix(original_app_dir.abspath),
                "@UFBT_ROOT_DIR@": _path_as_posix(Dir("#").abspath),
                "@UFBT_DEBUG_DIR@": dist_env["FBT_DEBUG_DIR"],
                "@UFBT_DEBUG_ELF_DIR@": _path_as_posix(
                    dist_env["FBT_FAP_DEBUG_ELF_ROOT"].abspath
                ),
                "@UFBT_FIRMWARE_ELF@": _path_as_posix(dist_env["FW_ELF"].abspath),
            },
        )
    )

for config_file in project_template_dir.glob(".*"):
    if isinstance(config_file, FS.Dir):
        continue
    vscode_dist.append(dist_env.Install(original_app_dir, config_file))

dist_env.Precious(vscode_dist)
dist_env.NoClean(vscode_dist)
dist_env.Alias("vscode_dist", vscode_dist)


# Creating app from base template

dist_env.SetDefault(FBT_APPID=appenv.subst("$APPID") or "template")
if fbt_appid := dist_env.subst("$FBT_APPID"):
    if not FlipperApplication.APP_ID_REGEX.match(fbt_appid):
        raise UserError(
            f"Invalid app id '{fbt_appid}'. App id must match {FlipperApplication.APP_ID_REGEX.pattern}"
        )

app_template_dir = project_template_dir.Dir("app_template")
app_template_dist = []
for template_file in app_template_dir.glob("*"):
    dist_file_name = dist_env.subst(template_file.name)
    if template_file.name.endswith(".png"):
        app_template_dist.append(
            dist_env.InstallAs(original_app_dir.File(dist_file_name), template_file)
        )
    else:
        app_template_dist.append(
            dist_env.Substfile(
                original_app_dir.File(dist_file_name),
                template_file,
                SUBST_DICT={
                    "@FBT_APPID@": dist_env.subst("$FBT_APPID"),
                },
            )
        )
AddPostAction(
    app_template_dist[-1],
    [
        Mkdir(original_app_dir.Dir("images")),
        Touch(original_app_dir.Dir("images").File(".gitkeep")),
        # scons' glob ignores .dot directories, so we need to copy .github manually
        Copy(original_app_dir.Dir(".github"), app_template_dir.Dir(".github")),
    ],
)
dist_env.Precious(app_template_dist)
dist_env.NoClean(app_template_dist)
dist_env.Alias("create", app_template_dist)

dist_env.PhonyTarget(
    "get_blackmagic",
    "@echo $( ${BLACKMAGIC_ADDR} $)",
)

dist_env.PhonyTarget(
    "get_apiversion",
    "@echo $( ${UFBT_API_VERSION} $)",
)

# Dolphin animation builder. Expects "external" directory in current dir
# with animation sources & manifests. Builds & uploads them to connected Flipper
dolphin_src_dir = original_app_dir.Dir("external")
if dolphin_src_dir.exists():
    dolphin_dir = ufbt_build_dir.Dir("dolphin")
    dolphin_external = dist_env.DolphinExtBuilder(
        ufbt_build_dir.Dir("dolphin"),
        original_app_dir,
        DOLPHIN_RES_TYPE="external",
    )
    dist_env.PhonyTarget(
        "dolphin_ext",
        '${PYTHON3} ${FBT_SCRIPT_DIR}/storage.py -p ${FLIP_PORT} send "${SOURCE}" /ext/dolphin',
        source=ufbt_build_dir.Dir("dolphin"),
    )
else:

    def missing_dolphin_folder(**kw):
        raise UserError(f"Dolphin folder not found: {dolphin_src_dir}")

    dist_env.PhonyTarget("dolphin_ext", Action(missing_dolphin_folder, None))

dist_env.PhonyTarget(
    "env",
    "@echo $( ${FBT_SCRIPT_DIR}/toolchain/fbtenv.sh $)",
)

dist_env.PostConfigureUfbtEnvionment()<|MERGE_RESOLUTION|>--- conflicted
+++ resolved
@@ -209,30 +209,6 @@
     GDBPYOPTS=debug_other_opts,
 )
 
-<<<<<<< HEAD
-
-dist_env.PhonyTarget(
-    "flash_blackmagic",
-    "$GDB $GDBOPTS $SOURCES $GDBFLASH",
-    source=dist_env["FW_ELF"],
-    GDBOPTS="${GDBOPTS_BASE} ${GDBOPTS_BLACKMAGIC}",
-    GDBREMOTE="${BLACKMAGIC_ADDR}",
-    GDBFLASH=[
-        "-ex",
-        "load",
-        "-ex",
-        "quit",
-    ],
-)
-
-dist_env.PhonyTarget(
-    "flash_dap",
-    "${PYTHON3} ${FBT_SCRIPT_DIR}/program.py flash --interface cmsis-dap ${SOURCE}",
-    source=dist_env["FW_BIN"],
-)
-
-=======
->>>>>>> 20593d56
 flash_usb_full = dist_env.UsbInstall(
     dist_env["UFBT_STATE_DIR"].File("usbinstall"),
     [],
