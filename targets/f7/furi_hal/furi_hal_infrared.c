--- conflicted
+++ resolved
@@ -81,16 +81,11 @@
 static volatile InfraredState furi_hal_infrared_state = InfraredStateIdle;
 static InfraredTimTx infrared_tim_tx;
 static InfraredTimRx infrared_tim_rx;
-<<<<<<< HEAD
-static bool infrared_external_output;
-static bool auto_detect;
-=======
 
 static const GpioPin* infrared_tx_pins[FuriHalInfraredTxPinMax] = {
     [FuriHalInfraredTxPinInternal] = &gpio_infrared_tx,
     [FuriHalInfraredTxPinExtPA7] = &gpio_ext_pa7,
 };
->>>>>>> 175db7ba
 
 static void furi_hal_infrared_tx_fill_buffer(uint8_t buf_num, uint8_t polarity_shift);
 static void furi_hal_infrared_async_tx_free_resources(void);
@@ -658,44 +653,10 @@
     LL_TIM_GenerateEvent_UPDATE(INFRARED_DMA_TIMER); /* DMA -> TIMx_RCR */
     furi_delay_us(5);
 
-<<<<<<< HEAD
-    if(auto_detect) {
-        infrared_external_output = furi_hal_infrared_is_external_connected();
-        if(infrared_external_output) {
-            if(!furi_hal_power_is_otg_enabled()) {
-                uint8_t attempts = 0;
-                while(!furi_hal_power_is_otg_enabled() && attempts++ < 5) {
-                    furi_hal_power_enable_otg();
-                    furi_delay_ms(10);
-                }
-            }
-        } else if(furi_hal_power_is_otg_enabled()) {
-            furi_hal_power_disable_otg();
-        }
-    }
-
-    if(infrared_external_output) {
-        LL_GPIO_ResetOutputPin(
-            gpio_ext_pa7.port, gpio_ext_pa7.pin); /* when disable it prevents false pulse */
-        furi_hal_gpio_init_ex(
-            &gpio_ext_pa7, GpioModeAltFunctionPushPull, GpioPullUp, GpioSpeedHigh, GpioAltFn1TIM1);
-    } else {
-        LL_GPIO_ResetOutputPin(
-            gpio_infrared_tx.port,
-            gpio_infrared_tx.pin); /* when disable it prevents false pulse */
-        furi_hal_gpio_init_ex(
-            &gpio_infrared_tx,
-            GpioModeAltFunctionPushPull,
-            GpioPullUp,
-            GpioSpeedHigh,
-            GpioAltFn1TIM1);
-    }
-=======
     const GpioPin* tx_gpio = infrared_tx_pins[infrared_tx_output];
     LL_GPIO_ResetOutputPin(tx_gpio->port, tx_gpio->pin); /* when disable it prevents false pulse */
     furi_hal_gpio_init_ex(
         tx_gpio, GpioModeAltFunctionPushPull, GpioPullUp, GpioSpeedHigh, GpioAltFn1TIM1);
->>>>>>> 175db7ba
 
     FURI_CRITICAL_ENTER();
     LL_TIM_GenerateEvent_UPDATE(INFRARED_DMA_TIMER); /* TIMx_RCR -> Repetition counter */
@@ -741,22 +702,6 @@
     infrared_tim_tx.signal_sent_context = context;
 }
 
-<<<<<<< HEAD
-bool furi_hal_infrared_is_external_connected() {
-    furi_hal_gpio_init(&gpio_ext_pa7, GpioModeInput, GpioPullUp, GpioSpeedHigh);
-    furi_delay_ms(1);
-    bool is_external_connected = !furi_hal_gpio_read(&gpio_ext_pa7);
-    furi_hal_gpio_init(&gpio_ext_pa7, GpioModeAnalog, GpioPullDown, GpioSpeedLow);
-    return is_external_connected;
-}
-
-void furi_hal_infrared_set_auto_detect(bool enable) {
-    auto_detect = enable;
-}
-
-bool furi_hal_infrared_is_auto_detect_enabled(void) {
-    return auto_detect;
-=======
 FuriHalInfraredTxPin furi_hal_infrared_detect_tx_output(void) {
     for(FuriHalInfraredTxPin pin = FuriHalInfraredTxPinInternal + 1; //-V1008
         pin < FuriHalInfraredTxPinMax;
@@ -775,5 +720,4 @@
 void furi_hal_infrared_set_tx_output(FuriHalInfraredTxPin tx_pin) {
     furi_check(tx_pin < FuriHalInfraredTxPinMax);
     infrared_tx_output = tx_pin;
->>>>>>> 175db7ba
 }