--- conflicted
+++ resolved
@@ -80,10 +80,7 @@
 static InfraredTimTx infrared_tim_tx;
 static InfraredTimRx infrared_tim_rx;
 static bool infrared_external_output;
-<<<<<<< HEAD
 static bool auto_detect;
-=======
->>>>>>> 19fe8e89
 
 static void furi_hal_infrared_tx_fill_buffer(uint8_t buf_num, uint8_t polarity_shift);
 static void furi_hal_infrared_async_tx_free_resources(void);
@@ -653,7 +650,6 @@
     furi_delay_us(5);
     LL_TIM_GenerateEvent_UPDATE(INFRARED_DMA_TIMER); /* DMA -> TIMx_RCR */
     furi_delay_us(5);
-<<<<<<< HEAD
 
     if(auto_detect) {
         infrared_external_output = furi_hal_infrared_is_external_connected();
@@ -670,8 +666,6 @@
         }
     }
 
-=======
->>>>>>> 19fe8e89
     if(infrared_external_output) {
         LL_GPIO_ResetOutputPin(
             gpio_ext_pa7.port, gpio_ext_pa7.pin); /* when disable it prevents false pulse */
