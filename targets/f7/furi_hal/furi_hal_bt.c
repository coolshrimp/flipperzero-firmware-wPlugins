#include "ble_glue.h"
#include <core/check.h>
#include <gap.h>
#include <furi_hal_bt.h>
#include <furi_ble/profile_interface.h>

#include <ble/ble.h>
#include <interface/patterns/ble_thread/shci/shci.h>

#include <stdbool.h>
#include <stm32wbxx.h>
#include <stm32wbxx_ll_hsem.h>

#include <hsem_map.h>

#include <furi_hal_version.h>
#include <furi_hal_power.h>
#include <furi_hal_bus.c>
#include <services/battery_service.h>
#include <furi.h>

#define TAG "FuriHalBt"

#define furi_hal_bt_DEFAULT_MAC_ADDR \
    { 0x6c, 0x7a, 0xd8, 0xac, 0x57, 0x72 }

/* Time, in ms, to wait for mode transition before crashing */
#define C2_MODE_SWITCH_TIMEOUT 10000

typedef struct {
    FuriMutex* core2_mtx;
    FuriHalBtStack stack;
} FuriHalBt;

static FuriHalBt furi_hal_bt = {
    .core2_mtx = NULL,
    .stack = FuriHalBtStackUnknown,
};

void furi_hal_bt_init(void) {
    FURI_LOG_I(TAG, "Start BT initialization");
    furi_hal_bus_enable(FuriHalBusHSEM);
    furi_hal_bus_enable(FuriHalBusIPCC);
    furi_hal_bus_enable(FuriHalBusAES2);
    furi_hal_bus_enable(FuriHalBusPKA);
    furi_hal_bus_enable(FuriHalBusCRC);

    if(!furi_hal_bt.core2_mtx) {
        furi_hal_bt.core2_mtx = furi_mutex_alloc(FuriMutexTypeNormal);
        furi_check(furi_hal_bt.core2_mtx);
    }

    // Explicitly tell that we are in charge of CLK48 domain
    furi_check(LL_HSEM_1StepLock(HSEM, CFG_HW_CLK48_CONFIG_SEMID) == 0);

    // Start Core2
    ble_glue_init();
}

void furi_hal_bt_lock_core2(void) {
    furi_check(furi_hal_bt.core2_mtx);
    furi_check(furi_mutex_acquire(furi_hal_bt.core2_mtx, FuriWaitForever) == FuriStatusOk);
}

void furi_hal_bt_unlock_core2(void) {
    furi_check(furi_hal_bt.core2_mtx);
    furi_check(furi_mutex_release(furi_hal_bt.core2_mtx) == FuriStatusOk);
}

static bool furi_hal_bt_radio_stack_is_supported(const BleGlueC2Info* info) {
    bool supported = false;
    if(info->StackType == INFO_STACK_TYPE_BLE_LIGHT) {
        if(info->VersionMajor >= FURI_HAL_BT_STACK_VERSION_MAJOR &&
           info->VersionMinor >= FURI_HAL_BT_STACK_VERSION_MINOR) {
            furi_hal_bt.stack = FuriHalBtStackLight;
            supported = true;
        }
    } else if(info->StackType == INFO_STACK_TYPE_BLE_FULL) {
        if(info->VersionMajor >= FURI_HAL_BT_STACK_VERSION_MAJOR &&
           info->VersionMinor >= FURI_HAL_BT_STACK_VERSION_MINOR) {
            furi_hal_bt.stack = FuriHalBtStackFull;
            supported = true;
        }
    } else {
        furi_hal_bt.stack = FuriHalBtStackUnknown;
    }
    return supported;
}

bool furi_hal_bt_start_radio_stack(void) {
    bool res = false;
    furi_check(furi_hal_bt.core2_mtx);

    furi_mutex_acquire(furi_hal_bt.core2_mtx, FuriWaitForever);

    // Explicitly tell that we are in charge of CLK48 domain
    furi_check(LL_HSEM_1StepLock(HSEM, CFG_HW_CLK48_CONFIG_SEMID) == 0);

    do {
        // Wait until C2 is started or timeout
        if(!ble_glue_wait_for_c2_start(FURI_HAL_BT_C2_START_TIMEOUT)) {
            FURI_LOG_E(TAG, "Core2 start failed");
            break;
        }

        // If C2 is running, start radio stack fw
        if(!furi_hal_bt_ensure_c2_mode(BleGlueC2ModeStack)) {
            break;
        }

        // Check whether we support radio stack
        const BleGlueC2Info* c2_info = ble_glue_get_c2_info();
        if(!furi_hal_bt_radio_stack_is_supported(c2_info)) {
            FURI_LOG_E(TAG, "Unsupported radio stack");
            // Don't stop SHCI for crypto enclave support
            break;
        }
        // Starting radio stack
        if(!ble_glue_start()) {
            FURI_LOG_E(TAG, "Failed to start radio stack");
            ble_app_deinit();
            ble_glue_stop();
            break;
        }
        res = true;
    } while(false);
    furi_mutex_release(furi_hal_bt.core2_mtx);

    gap_extra_beacon_init();
    return res;
}

FuriHalBtStack furi_hal_bt_get_radio_stack(void) {
    return furi_hal_bt.stack;
}

bool furi_hal_bt_is_gatt_gap_supported(void) {
    if(furi_hal_bt.stack == FuriHalBtStackLight || furi_hal_bt.stack == FuriHalBtStackFull) {
        return true;
    } else {
        return false;
    }
}

bool furi_hal_bt_is_testing_supported(void) {
    if(furi_hal_bt.stack == FuriHalBtStackFull) {
        return true;
    } else {
        return false;
    }
}

static FuriHalBleProfileBase* current_profile = NULL;
static GapConfig current_config = {0};

bool furi_hal_bt_check_profile_type(
    FuriHalBleProfileBase* profile,
    const FuriHalBleProfileTemplate* profile_template) {
    if(!profile || !profile_template) {
        return false;
    }

    return profile->config == profile_template;
}

FuriHalBleProfileBase* furi_hal_bt_start_app(
    const FuriHalBleProfileTemplate* profile_template,
    FuriHalBleProfileParams params,
    GapEventCallback event_cb,
    void* context) {
    furi_check(event_cb);
    furi_check(profile_template);
    furi_check(current_profile == NULL);

    do {
        if(!ble_glue_is_radio_stack_ready()) {
            FURI_LOG_E(TAG, "Can't start BLE App - radio stack did not start");
            break;
        }
        if(!furi_hal_bt_is_gatt_gap_supported()) {
            FURI_LOG_E(TAG, "Can't start Ble App - unsupported radio stack");
            break;
        }

        profile_template->get_gap_config(&current_config, params);

        if(!gap_init(&current_config, event_cb, context)) {
            gap_thread_stop();
            FURI_LOG_E(TAG, "Failed to init GAP");
            break;
        }
        // Start selected profile services
        if(furi_hal_bt_is_gatt_gap_supported()) {
            current_profile = profile_template->start(params);
        }
    } while(false);

    return current_profile;
}

void furi_hal_bt_reinit(void) {
    furi_hal_power_insomnia_enter();
    FURI_LOG_I(TAG, "Disconnect and stop advertising");
    furi_hal_bt_stop_advertising();

    if(current_profile) {
        FURI_LOG_I(TAG, "Stop current profile services");
        current_profile->config->stop(current_profile);
        current_profile = NULL;
    }

    // Magic happens here
    hci_reset();

    FURI_LOG_I(TAG, "Stop BLE related RTOS threads");
    gap_thread_stop();
    ble_app_deinit();

    FURI_LOG_I(TAG, "Reset SHCI");
    furi_check(ble_glue_reinit_c2());
    ble_glue_stop();

    // enterprise delay
    furi_delay_ms(100);

    furi_hal_bus_disable(FuriHalBusHSEM);
    furi_hal_bus_disable(FuriHalBusIPCC);
    furi_hal_bus_disable(FuriHalBusAES2);
    furi_hal_bus_disable(FuriHalBusPKA);
    furi_hal_bus_disable(FuriHalBusCRC);

    furi_hal_bt_init();
    furi_hal_bt_start_radio_stack();
    furi_hal_power_insomnia_exit();
}

FuriHalBleProfileBase* furi_hal_bt_change_app(
    const FuriHalBleProfileTemplate* profile_template,
    FuriHalBleProfileParams profile_params,
    GapEventCallback event_cb,
    void* context) {
    furi_check(event_cb);

    furi_hal_bt_reinit();
    return furi_hal_bt_start_app(profile_template, profile_params, event_cb, context);
}

bool furi_hal_bt_is_active(void) {
    return gap_get_state() > GapStateIdle;
}

<<<<<<< HEAD
bool furi_hal_bt_is_connected() {
    return gap_get_state() == GapStateConnected;
}

void furi_hal_bt_start_advertising() {
=======
void furi_hal_bt_start_advertising(void) {
>>>>>>> 0a48658a
    if(gap_get_state() == GapStateIdle) {
        gap_start_advertising();
    }
}

void furi_hal_bt_stop_advertising(void) {
    if(furi_hal_bt_is_active()) {
        gap_stop_advertising();
        while(furi_hal_bt_is_active()) {
            furi_delay_tick(1);
        }
    }
}

void furi_hal_bt_update_battery_level(uint8_t battery_level) {
    ble_svc_battery_state_update(&battery_level, NULL);
}

void furi_hal_bt_update_power_state(bool charging) {
    ble_svc_battery_state_update(NULL, &charging);
}

void furi_hal_bt_get_key_storage_buff(uint8_t** key_buff_addr, uint16_t* key_buff_size) {
    ble_app_get_key_storage_buff(key_buff_addr, key_buff_size);
}

void furi_hal_bt_set_key_storage_change_callback(
    BleGlueKeyStorageChangedCallback callback,
    void* context) {
    furi_check(callback);
    ble_glue_set_key_storage_changed_callback(callback, context);
}

void furi_hal_bt_nvm_sram_sem_acquire(void) {
    while(LL_HSEM_1StepLock(HSEM, CFG_HW_BLE_NVM_SRAM_SEMID)) {
        furi_thread_yield();
    }
}

void furi_hal_bt_nvm_sram_sem_release(void) {
    LL_HSEM_ReleaseLock(HSEM, CFG_HW_BLE_NVM_SRAM_SEMID, 0);
}

bool furi_hal_bt_clear_white_list(void) {
    furi_hal_bt_nvm_sram_sem_acquire();
    tBleStatus status = aci_gap_clear_security_db();
    if(status) {
        FURI_LOG_E(TAG, "Clear while list failed with status %d", status);
    }
    furi_hal_bt_nvm_sram_sem_release();
    return status != BLE_STATUS_SUCCESS;
}

void furi_hal_bt_dump_state(FuriString* buffer) {
    furi_check(buffer);

    if(furi_hal_bt_is_alive()) {
        uint8_t HCI_Version;
        uint16_t HCI_Revision;
        uint8_t LMP_PAL_Version;
        uint16_t Manufacturer_Name;
        uint16_t LMP_PAL_Subversion;

        tBleStatus ret = hci_read_local_version_information(
            &HCI_Version, &HCI_Revision, &LMP_PAL_Version, &Manufacturer_Name, &LMP_PAL_Subversion);

        furi_string_cat_printf(
            buffer,
            "Ret: %d, HCI_Version: %d, HCI_Revision: %d, LMP_PAL_Version: %d, Manufacturer_Name: %d, LMP_PAL_Subversion: %d",
            ret,
            HCI_Version,
            HCI_Revision,
            LMP_PAL_Version,
            Manufacturer_Name,
            LMP_PAL_Subversion);
    } else {
        furi_string_cat_printf(buffer, "BLE not ready");
    }
}

bool furi_hal_bt_is_alive(void) {
    return ble_glue_is_alive();
}

void furi_hal_bt_start_tone_tx(uint8_t channel, uint8_t power) {
    aci_hal_set_tx_power_level(0, power);
    aci_hal_tone_start(channel, 0);
}

void furi_hal_bt_stop_tone_tx(void) {
    aci_hal_tone_stop();
}

void furi_hal_bt_start_packet_tx(uint8_t channel, uint8_t pattern, uint8_t datarate) {
    hci_le_enhanced_transmitter_test(channel, 0x25, pattern, datarate);
}

void furi_hal_bt_start_packet_rx(uint8_t channel, uint8_t datarate) {
    hci_le_enhanced_receiver_test(channel, datarate, 0);
}

uint16_t furi_hal_bt_stop_packet_test(void) {
    uint16_t num_of_packets = 0;
    hci_le_test_end(&num_of_packets);
    return num_of_packets;
}

void furi_hal_bt_start_rx(uint8_t channel) {
    aci_hal_rx_start(channel);
}

float furi_hal_bt_get_rssi(void) {
    float val;
    uint8_t rssi_raw[3];

    if(aci_hal_read_raw_rssi(rssi_raw) != BLE_STATUS_SUCCESS) {
        return 0.0f;
    }

    // Some ST magic with rssi
    uint8_t agc = rssi_raw[2] & 0xFF;
    int rssi = (((int)rssi_raw[1] << 8) & 0xFF00) + (rssi_raw[0] & 0xFF);
    if(rssi == 0 || agc > 11) {
        val = -127.0;
    } else {
        val = agc * 6.0f - 127.0f;
        while(rssi > 30) {
            val += 6.0;
            rssi >>= 1;
        }
        val += (float)((417 * rssi + 18080) >> 10);
    }
    return val;
}

<<<<<<< HEAD
/** fill the RSSI of the remote host of the bt connection and returns the last 
 *  time the RSSI was updated
 * 
*/
uint32_t furi_hal_bt_get_conn_rssi(uint8_t* rssi) {
    int8_t ret_rssi = 0;
    uint32_t since = gap_get_remote_conn_rssi(&ret_rssi);

    if(ret_rssi == 127 || since == 0) return 0;

    *rssi = (uint8_t)abs(ret_rssi);

    return since;
}

void furi_hal_bt_reverse_mac_addr(uint8_t mac_addr[GAP_MAC_ADDR_SIZE]) {
    uint8_t tmp;
    for(size_t i = 0; i < GAP_MAC_ADDR_SIZE / 2; i++) {
        tmp = mac_addr[i];
        mac_addr[i] = mac_addr[GAP_MAC_ADDR_SIZE - 1 - i];
        mac_addr[GAP_MAC_ADDR_SIZE - 1 - i] = tmp;
    }
}

uint32_t furi_hal_bt_get_transmitted_packets() {
=======
uint32_t furi_hal_bt_get_transmitted_packets(void) {
>>>>>>> 0a48658a
    uint32_t packets = 0;
    aci_hal_le_tx_test_packet_number(&packets);
    return packets;
}

void furi_hal_bt_stop_rx(void) {
    aci_hal_rx_stop();
}

bool furi_hal_bt_ensure_c2_mode(BleGlueC2Mode mode) {
    BleGlueCommandResult fw_start_res = ble_glue_force_c2_mode(mode);
    if(fw_start_res == BleGlueCommandResultOK) {
        return true;
    } else if(fw_start_res == BleGlueCommandResultRestartPending) {
        // Do nothing and wait for system reset
        furi_delay_ms(C2_MODE_SWITCH_TIMEOUT);
        furi_crash("Waiting for FUS->radio stack transition");
        return true;
    }

    FURI_LOG_E(TAG, "Failed to switch C2 mode: %d", fw_start_res);
    return false;
}

bool furi_hal_bt_extra_beacon_set_data(const uint8_t* data, uint8_t len) {
    return gap_extra_beacon_set_data(data, len);
}

uint8_t furi_hal_bt_extra_beacon_get_data(uint8_t* data) {
    return gap_extra_beacon_get_data(data);
}

bool furi_hal_bt_extra_beacon_set_config(const GapExtraBeaconConfig* config) {
    return gap_extra_beacon_set_config(config);
}

const GapExtraBeaconConfig* furi_hal_bt_extra_beacon_get_config(void) {
    return gap_extra_beacon_get_config();
}

bool furi_hal_bt_extra_beacon_start(void) {
    return gap_extra_beacon_start();
}

bool furi_hal_bt_extra_beacon_stop(void) {
    return gap_extra_beacon_stop();
}

bool furi_hal_bt_extra_beacon_is_active(void) {
    return gap_extra_beacon_get_state() == GapExtraBeaconStateStarted;
}<|MERGE_RESOLUTION|>--- conflicted
+++ resolved
@@ -249,15 +249,11 @@
     return gap_get_state() > GapStateIdle;
 }
 
-<<<<<<< HEAD
-bool furi_hal_bt_is_connected() {
+bool furi_hal_bt_is_connected(void) {
     return gap_get_state() == GapStateConnected;
 }
 
-void furi_hal_bt_start_advertising() {
-=======
 void furi_hal_bt_start_advertising(void) {
->>>>>>> 0a48658a
     if(gap_get_state() == GapStateIdle) {
         gap_start_advertising();
     }
@@ -393,7 +389,6 @@
     return val;
 }
 
-<<<<<<< HEAD
 /** fill the RSSI of the remote host of the bt connection and returns the last 
  *  time the RSSI was updated
  * 
@@ -418,10 +413,7 @@
     }
 }
 
-uint32_t furi_hal_bt_get_transmitted_packets() {
-=======
 uint32_t furi_hal_bt_get_transmitted_packets(void) {
->>>>>>> 0a48658a
     uint32_t packets = 0;
     aci_hal_le_tx_test_packet_number(&packets);
     return packets;
