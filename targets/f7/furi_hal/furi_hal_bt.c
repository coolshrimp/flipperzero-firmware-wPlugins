#include "ble_glue.h"
#include <core/check.h>
#include <gap.h>
#include <furi_hal_bt.h>
#include <furi_ble/profile_interface.h>

#include <ble/ble.h>
#include <interface/patterns/ble_thread/shci/shci.h>

#include <stdbool.h>
#include <stm32wbxx.h>
#include <stm32wbxx_ll_hsem.h>

#include <hsem_map.h>

#include <furi_hal_version.h>
#include <furi_hal_power.h>
#include <furi_hal_bus.c>
#include <services/battery_service.h>
#include <furi.h>

#define TAG "FuriHalBt"

<<<<<<< HEAD
=======
#define furi_hal_bt_DEFAULT_MAC_ADDR \
    { 0x6c, 0x7a, 0xd8, 0xac, 0x57, 0x72 }

>>>>>>> 4e1089ec
/* Time, in ms, to wait for mode transition before crashing */
#define C2_MODE_SWITCH_TIMEOUT 10000

typedef struct {
    FuriMutex* core2_mtx;
    FuriHalBtStack stack;
} FuriHalBt;

static FuriHalBt furi_hal_bt = {
    .core2_mtx = NULL,
    .stack = FuriHalBtStackUnknown,
};

void furi_hal_bt_init() {
    FURI_LOG_I(TAG, "Start BT initialization");
    furi_hal_bus_enable(FuriHalBusHSEM);
    furi_hal_bus_enable(FuriHalBusIPCC);
    furi_hal_bus_enable(FuriHalBusAES2);
    furi_hal_bus_enable(FuriHalBusPKA);
    furi_hal_bus_enable(FuriHalBusCRC);

    if(!furi_hal_bt.core2_mtx) {
        furi_hal_bt.core2_mtx = furi_mutex_alloc(FuriMutexTypeNormal);
        furi_assert(furi_hal_bt.core2_mtx);
    }

    // Explicitly tell that we are in charge of CLK48 domain
    furi_check(LL_HSEM_1StepLock(HSEM, CFG_HW_CLK48_CONFIG_SEMID) == 0);

    // Start Core2
    ble_glue_init();
}

void furi_hal_bt_lock_core2() {
    furi_assert(furi_hal_bt.core2_mtx);
    furi_check(furi_mutex_acquire(furi_hal_bt.core2_mtx, FuriWaitForever) == FuriStatusOk);
}

void furi_hal_bt_unlock_core2() {
    furi_assert(furi_hal_bt.core2_mtx);
    furi_check(furi_mutex_release(furi_hal_bt.core2_mtx) == FuriStatusOk);
}

static bool furi_hal_bt_radio_stack_is_supported(const BleGlueC2Info* info) {
    bool supported = false;
    if(info->StackType == INFO_STACK_TYPE_BLE_LIGHT) {
        if(info->VersionMajor >= FURI_HAL_BT_STACK_VERSION_MAJOR &&
           info->VersionMinor >= FURI_HAL_BT_STACK_VERSION_MINOR) {
            furi_hal_bt.stack = FuriHalBtStackLight;
            supported = true;
        }
    } else if(info->StackType == INFO_STACK_TYPE_BLE_FULL) {
        if(info->VersionMajor >= FURI_HAL_BT_STACK_VERSION_MAJOR &&
           info->VersionMinor >= FURI_HAL_BT_STACK_VERSION_MINOR) {
            furi_hal_bt.stack = FuriHalBtStackFull;
            supported = true;
        }
    } else {
        furi_hal_bt.stack = FuriHalBtStackUnknown;
    }
    return supported;
}

bool furi_hal_bt_start_radio_stack() {
    bool res = false;
    furi_assert(furi_hal_bt.core2_mtx);

    furi_mutex_acquire(furi_hal_bt.core2_mtx, FuriWaitForever);

    // Explicitly tell that we are in charge of CLK48 domain
    furi_check(LL_HSEM_1StepLock(HSEM, CFG_HW_CLK48_CONFIG_SEMID) == 0);

    do {
        // Wait until C2 is started or timeout
        if(!ble_glue_wait_for_c2_start(FURI_HAL_BT_C2_START_TIMEOUT)) {
            FURI_LOG_E(TAG, "Core2 start failed");
            break;
        }

        // If C2 is running, start radio stack fw
        if(!furi_hal_bt_ensure_c2_mode(BleGlueC2ModeStack)) {
            break;
        }

        // Check whether we support radio stack
        const BleGlueC2Info* c2_info = ble_glue_get_c2_info();
        if(!furi_hal_bt_radio_stack_is_supported(c2_info)) {
            FURI_LOG_E(TAG, "Unsupported radio stack");
            // Don't stop SHCI for crypto enclave support
            break;
        }
        // Starting radio stack
        if(!ble_glue_start()) {
            FURI_LOG_E(TAG, "Failed to start radio stack");
            ble_app_deinit();
            ble_glue_stop();
            break;
        }
        res = true;
    } while(false);
    furi_mutex_release(furi_hal_bt.core2_mtx);

    gap_extra_beacon_init();
    return res;
}

FuriHalBtStack furi_hal_bt_get_radio_stack() {
    return furi_hal_bt.stack;
}

bool furi_hal_bt_is_gatt_gap_supported() {
    if(furi_hal_bt.stack == FuriHalBtStackLight || furi_hal_bt.stack == FuriHalBtStackFull) {
        return true;
    } else {
        return false;
    }
}

bool furi_hal_bt_is_testing_supported() {
    if(furi_hal_bt.stack == FuriHalBtStackFull) {
        return true;
    } else {
        return false;
    }
}

static FuriHalBleProfileBase* current_profile = NULL;
static GapConfig current_config = {0};

bool furi_hal_bt_check_profile_type(
    FuriHalBleProfileBase* profile,
    const FuriHalBleProfileTemplate* profile_template) {
    if(!profile || !profile_template) {
        return false;
    }

    return profile->config == profile_template;
}

FuriHalBleProfileBase* furi_hal_bt_start_app(
    const FuriHalBleProfileTemplate* profile_template,
    FuriHalBleProfileParams params,
    GapEventCallback event_cb,
    void* context) {
    furi_assert(event_cb);
    furi_check(profile_template);
    furi_check(current_profile == NULL);

    do {
        if(!ble_glue_is_radio_stack_ready()) {
            FURI_LOG_E(TAG, "Can't start BLE App - radio stack did not start");
            break;
        }
        if(!furi_hal_bt_is_gatt_gap_supported()) {
            FURI_LOG_E(TAG, "Can't start Ble App - unsupported radio stack");
            break;
        }
<<<<<<< HEAD
        GapConfig* config = &profile_config[profile].config;
        // Configure GAP
        if(profile == FuriHalBtProfileSerial) {
            // Set mac address
            memcpy(
                config->mac_address, furi_hal_version_get_ble_mac(), sizeof(config->mac_address));
            // Set advertise name
            strlcpy(
                config->adv_name,
                furi_hal_version_get_ble_local_device_name_ptr(),
                FURI_HAL_BT_ADV_NAME_LENGTH);

            config->adv_service_uuid |= furi_hal_version_get_hw_color();
        } else if(profile == FuriHalBtProfileHidKeyboard) {
            // Change MAC address for HID profile
            const uint8_t* normal_mac = furi_hal_version_get_ble_mac();
            uint8_t empty_mac[sizeof(config->mac_address)] = FURI_HAL_BT_EMPTY_MAC_ADDR;
            uint8_t default_mac[sizeof(config->mac_address)] = FURI_HAL_BT_DEFAULT_MAC_ADDR;
            if(memcmp(config->mac_address, empty_mac, sizeof(config->mac_address)) == 0 ||
               memcmp(config->mac_address, normal_mac, sizeof(config->mac_address)) == 0 ||
               memcmp(config->mac_address, default_mac, sizeof(config->mac_address)) == 0) {
                memcpy(config->mac_address, normal_mac, sizeof(config->mac_address));
                config->mac_address[2]++;
            }
            // Change name Flipper -> Control
            if(strnlen(config->adv_name, FURI_HAL_BT_ADV_NAME_LENGTH) < 2 ||
               strnlen(config->adv_name + 1, FURI_HAL_BT_ADV_NAME_LENGTH - 1) < 1) {
                snprintf(
                    config->adv_name,
                    FURI_HAL_BT_ADV_NAME_LENGTH,
                    "%cControl %s",
                    AD_TYPE_COMPLETE_LOCAL_NAME,
                    furi_hal_version_get_name_ptr());
            }
        }
        if(!gap_init(config, event_cb, context)) {
=======

        profile_template->get_gap_config(&current_config, params);

        if(!gap_init(&current_config, event_cb, context)) {
>>>>>>> 4e1089ec
            gap_thread_stop();
            FURI_LOG_E(TAG, "Failed to init GAP");
            break;
        }
        // Start selected profile services
        if(furi_hal_bt_is_gatt_gap_supported()) {
            current_profile = profile_template->start(params);
        }
    } while(false);

    return current_profile;
}

void furi_hal_bt_reinit() {
    furi_hal_power_insomnia_enter();
    FURI_LOG_I(TAG, "Disconnect and stop advertising");
    furi_hal_bt_stop_advertising();

    if(current_profile) {
        FURI_LOG_I(TAG, "Stop current profile services");
        current_profile->config->stop(current_profile);
        current_profile = NULL;
    }

    // Magic happens here
    hci_reset();

    FURI_LOG_I(TAG, "Stop BLE related RTOS threads");
    gap_thread_stop();
    ble_app_deinit();

    FURI_LOG_I(TAG, "Reset SHCI");
    furi_check(ble_glue_reinit_c2());
    ble_glue_stop();

    // enterprise delay
    furi_delay_ms(100);

    furi_hal_bus_disable(FuriHalBusHSEM);
    furi_hal_bus_disable(FuriHalBusIPCC);
    furi_hal_bus_disable(FuriHalBusAES2);
    furi_hal_bus_disable(FuriHalBusPKA);
    furi_hal_bus_disable(FuriHalBusCRC);

    furi_hal_bt_init();
    furi_hal_bt_start_radio_stack();
    furi_hal_power_insomnia_exit();
}

FuriHalBleProfileBase* furi_hal_bt_change_app(
    const FuriHalBleProfileTemplate* profile_template,
    FuriHalBleProfileParams profile_params,
    GapEventCallback event_cb,
    void* context) {
    furi_assert(event_cb);

    furi_hal_bt_reinit();
    return furi_hal_bt_start_app(profile_template, profile_params, event_cb, context);
}

bool furi_hal_bt_is_active() {
    return gap_get_state() > GapStateIdle;
}

bool furi_hal_bt_is_connected() {
    return gap_get_state() == GapStateConnected;
}

void furi_hal_bt_start_advertising() {
    if(gap_get_state() == GapStateIdle) {
        gap_start_advertising();
    }
}

void furi_hal_bt_stop_advertising() {
    if(furi_hal_bt_is_active()) {
        gap_stop_advertising();
        while(furi_hal_bt_is_active()) {
            furi_delay_tick(1);
        }
    }
}

void furi_hal_bt_update_battery_level(uint8_t battery_level) {
    ble_svc_battery_state_update(&battery_level, NULL);
}

void furi_hal_bt_update_power_state(bool charging) {
    ble_svc_battery_state_update(NULL, &charging);
}

void furi_hal_bt_get_key_storage_buff(uint8_t** key_buff_addr, uint16_t* key_buff_size) {
    ble_app_get_key_storage_buff(key_buff_addr, key_buff_size);
}

void furi_hal_bt_set_key_storage_change_callback(
    BleGlueKeyStorageChangedCallback callback,
    void* context) {
    furi_assert(callback);
    ble_glue_set_key_storage_changed_callback(callback, context);
}

void furi_hal_bt_nvm_sram_sem_acquire() {
    while(LL_HSEM_1StepLock(HSEM, CFG_HW_BLE_NVM_SRAM_SEMID)) {
        furi_thread_yield();
    }
}

void furi_hal_bt_nvm_sram_sem_release() {
    LL_HSEM_ReleaseLock(HSEM, CFG_HW_BLE_NVM_SRAM_SEMID, 0);
}

bool furi_hal_bt_clear_white_list() {
    furi_hal_bt_nvm_sram_sem_acquire();
    tBleStatus status = aci_gap_clear_security_db();
    if(status) {
        FURI_LOG_E(TAG, "Clear while list failed with status %d", status);
    }
    furi_hal_bt_nvm_sram_sem_release();
    return status != BLE_STATUS_SUCCESS;
}

void furi_hal_bt_dump_state(FuriString* buffer) {
    if(furi_hal_bt_is_alive()) {
        uint8_t HCI_Version;
        uint16_t HCI_Revision;
        uint8_t LMP_PAL_Version;
        uint16_t Manufacturer_Name;
        uint16_t LMP_PAL_Subversion;

        tBleStatus ret = hci_read_local_version_information(
            &HCI_Version, &HCI_Revision, &LMP_PAL_Version, &Manufacturer_Name, &LMP_PAL_Subversion);

        furi_string_cat_printf(
            buffer,
            "Ret: %d, HCI_Version: %d, HCI_Revision: %d, LMP_PAL_Version: %d, Manufacturer_Name: %d, LMP_PAL_Subversion: %d",
            ret,
            HCI_Version,
            HCI_Revision,
            LMP_PAL_Version,
            Manufacturer_Name,
            LMP_PAL_Subversion);
    } else {
        furi_string_cat_printf(buffer, "BLE not ready");
    }
}

bool furi_hal_bt_is_alive() {
    return ble_glue_is_alive();
}

void furi_hal_bt_start_tone_tx(uint8_t channel, uint8_t power) {
    aci_hal_set_tx_power_level(0, power);
    aci_hal_tone_start(channel, 0);
}

void furi_hal_bt_stop_tone_tx() {
    aci_hal_tone_stop();
}

void furi_hal_bt_start_packet_tx(uint8_t channel, uint8_t pattern, uint8_t datarate) {
    hci_le_enhanced_transmitter_test(channel, 0x25, pattern, datarate);
}

void furi_hal_bt_start_packet_rx(uint8_t channel, uint8_t datarate) {
    hci_le_enhanced_receiver_test(channel, datarate, 0);
}

uint16_t furi_hal_bt_stop_packet_test() {
    uint16_t num_of_packets = 0;
    hci_le_test_end(&num_of_packets);
    return num_of_packets;
}

void furi_hal_bt_start_rx(uint8_t channel) {
    aci_hal_rx_start(channel);
}

float furi_hal_bt_get_rssi() {
    float val;
    uint8_t rssi_raw[3];

    if(aci_hal_read_raw_rssi(rssi_raw) != BLE_STATUS_SUCCESS) {
        return 0.0f;
    }

    // Some ST magic with rssi
    uint8_t agc = rssi_raw[2] & 0xFF;
    int rssi = (((int)rssi_raw[1] << 8) & 0xFF00) + (rssi_raw[0] & 0xFF);
    if(rssi == 0 || agc > 11) {
        val = -127.0;
    } else {
        val = agc * 6.0f - 127.0f;
        while(rssi > 30) {
            val += 6.0;
            rssi >>= 1;
        }
        val += (float)((417 * rssi + 18080) >> 10);
    }
    return val;
}

/** fill the RSSI of the remote host of the bt connection and returns the last 
 *  time the RSSI was updated
 * 
*/
uint32_t furi_hal_bt_get_conn_rssi(uint8_t* rssi) {
    int8_t ret_rssi = 0;
    uint32_t since = gap_get_remote_conn_rssi(&ret_rssi);

    if(ret_rssi == 127 || since == 0) return 0;

    *rssi = (uint8_t)abs(ret_rssi);

    return since;
}

// API for BLE beacon plugin
bool furi_hal_bt_custom_adv_set(const uint8_t* adv_data, size_t adv_len) {
    tBleStatus status = aci_gap_additional_beacon_set_data(adv_len, adv_data);
    if(status) {
        FURI_LOG_E(TAG, "custom_adv_set failed %d", status);
        return false;
    } else {
        FURI_LOG_D(TAG, "custom_adv_set success");
        return true;
    }
}

bool furi_hal_bt_custom_adv_start(
    uint16_t min_interval,
    uint16_t max_interval,
    uint8_t mac_type,
    const uint8_t mac_addr[GAP_MAC_ADDR_SIZE],
    uint8_t power_amp_level) {
    tBleStatus status = aci_gap_additional_beacon_start(
        min_interval / 0.625, // Millis to gap time
        max_interval / 0.625, // Millis to gap time
        0b00000111, // All 3 channels
        mac_type,
        mac_addr,
        power_amp_level);
    if(status) {
        FURI_LOG_E(TAG, "custom_adv_start failed %d", status);
        return false;
    } else {
        FURI_LOG_D(TAG, "custom_adv_start success");
        return true;
    }
}

bool furi_hal_bt_custom_adv_stop() {
    tBleStatus status = aci_gap_additional_beacon_stop();
    if(status) {
        FURI_LOG_E(TAG, "custom_adv_stop failed %d", status);
        return false;
    } else {
        FURI_LOG_D(TAG, "custom_adv_stop success");
        return true;
    }
}

void furi_hal_bt_reverse_mac_addr(uint8_t mac_addr[GAP_MAC_ADDR_SIZE]) {
    uint8_t tmp;
    for(size_t i = 0; i < GAP_MAC_ADDR_SIZE / 2; i++) {
        tmp = mac_addr[i];
        mac_addr[i] = mac_addr[GAP_MAC_ADDR_SIZE - 1 - i];
        mac_addr[GAP_MAC_ADDR_SIZE - 1 - i] = tmp;
    }
}

void furi_hal_bt_set_profile_adv_name(
    FuriHalBtProfile profile,
    const char name[FURI_HAL_BT_ADV_NAME_LENGTH]) {
    furi_assert(profile < FuriHalBtProfileNumber);
    furi_assert(name);

    if(strlen(name) == 0) {
        memset(&(profile_config[profile].config.adv_name[1]), 0, FURI_HAL_BT_ADV_NAME_LENGTH - 1);
    } else {
        profile_config[profile].config.adv_name[0] = AD_TYPE_COMPLETE_LOCAL_NAME;
        strlcpy(
            &(profile_config[profile].config.adv_name[1]),
            name,
            FURI_HAL_BT_ADV_NAME_LENGTH - 1 /* BLE symbol */);
    }
}

const char* furi_hal_bt_get_profile_adv_name(FuriHalBtProfile profile) {
    furi_assert(profile < FuriHalBtProfileNumber);
    return &(profile_config[profile].config.adv_name[1]);
}

void furi_hal_bt_set_profile_mac_addr(
    FuriHalBtProfile profile,
    const uint8_t mac_addr[GAP_MAC_ADDR_SIZE]) {
    furi_assert(profile < FuriHalBtProfileNumber);
    furi_assert(mac_addr);

    memcpy(profile_config[profile].config.mac_address, mac_addr, GAP_MAC_ADDR_SIZE);
}

const uint8_t* furi_hal_bt_get_profile_mac_addr(FuriHalBtProfile profile) {
    furi_assert(profile < FuriHalBtProfileNumber);
    return profile_config[profile].config.mac_address;
}

void furi_hal_bt_set_profile_pairing_method(FuriHalBtProfile profile, GapPairing pairing_method) {
    furi_assert(profile < FuriHalBtProfileNumber);
    profile_config[profile].config.pairing_method = pairing_method;
}

GapPairing furi_hal_bt_get_profile_pairing_method(FuriHalBtProfile profile) {
    furi_assert(profile < FuriHalBtProfileNumber);
    return profile_config[profile].config.pairing_method;
}

uint32_t furi_hal_bt_get_transmitted_packets() {
    uint32_t packets = 0;
    aci_hal_le_tx_test_packet_number(&packets);
    return packets;
}

void furi_hal_bt_stop_rx() {
    aci_hal_rx_stop();
}

bool furi_hal_bt_ensure_c2_mode(BleGlueC2Mode mode) {
    BleGlueCommandResult fw_start_res = ble_glue_force_c2_mode(mode);
    if(fw_start_res == BleGlueCommandResultOK) {
        return true;
    } else if(fw_start_res == BleGlueCommandResultRestartPending) {
        // Do nothing and wait for system reset
        furi_delay_ms(C2_MODE_SWITCH_TIMEOUT);
        furi_crash("Waiting for FUS->radio stack transition");
        return true;
    }

    FURI_LOG_E(TAG, "Failed to switch C2 mode: %d", fw_start_res);
    return false;
}

bool furi_hal_bt_extra_beacon_set_data(const uint8_t* data, uint8_t len) {
    return gap_extra_beacon_set_data(data, len);
}

uint8_t furi_hal_bt_extra_beacon_get_data(uint8_t* data) {
    return gap_extra_beacon_get_data(data);
}

bool furi_hal_bt_extra_beacon_set_config(const GapExtraBeaconConfig* config) {
    return gap_extra_beacon_set_config(config);
}

const GapExtraBeaconConfig* furi_hal_bt_extra_beacon_get_config() {
    return gap_extra_beacon_get_config();
}

bool furi_hal_bt_extra_beacon_start() {
    return gap_extra_beacon_start();
}

bool furi_hal_bt_extra_beacon_stop() {
    return gap_extra_beacon_stop();
}

bool furi_hal_bt_extra_beacon_is_active() {
    return gap_extra_beacon_get_state() == GapExtraBeaconStateStarted;
}<|MERGE_RESOLUTION|>--- conflicted
+++ resolved
@@ -21,12 +21,9 @@
 
 #define TAG "FuriHalBt"
 
-<<<<<<< HEAD
-=======
 #define furi_hal_bt_DEFAULT_MAC_ADDR \
     { 0x6c, 0x7a, 0xd8, 0xac, 0x57, 0x72 }
 
->>>>>>> 4e1089ec
 /* Time, in ms, to wait for mode transition before crashing */
 #define C2_MODE_SWITCH_TIMEOUT 10000
 
@@ -184,49 +181,10 @@
             FURI_LOG_E(TAG, "Can't start Ble App - unsupported radio stack");
             break;
         }
-<<<<<<< HEAD
-        GapConfig* config = &profile_config[profile].config;
-        // Configure GAP
-        if(profile == FuriHalBtProfileSerial) {
-            // Set mac address
-            memcpy(
-                config->mac_address, furi_hal_version_get_ble_mac(), sizeof(config->mac_address));
-            // Set advertise name
-            strlcpy(
-                config->adv_name,
-                furi_hal_version_get_ble_local_device_name_ptr(),
-                FURI_HAL_BT_ADV_NAME_LENGTH);
-
-            config->adv_service_uuid |= furi_hal_version_get_hw_color();
-        } else if(profile == FuriHalBtProfileHidKeyboard) {
-            // Change MAC address for HID profile
-            const uint8_t* normal_mac = furi_hal_version_get_ble_mac();
-            uint8_t empty_mac[sizeof(config->mac_address)] = FURI_HAL_BT_EMPTY_MAC_ADDR;
-            uint8_t default_mac[sizeof(config->mac_address)] = FURI_HAL_BT_DEFAULT_MAC_ADDR;
-            if(memcmp(config->mac_address, empty_mac, sizeof(config->mac_address)) == 0 ||
-               memcmp(config->mac_address, normal_mac, sizeof(config->mac_address)) == 0 ||
-               memcmp(config->mac_address, default_mac, sizeof(config->mac_address)) == 0) {
-                memcpy(config->mac_address, normal_mac, sizeof(config->mac_address));
-                config->mac_address[2]++;
-            }
-            // Change name Flipper -> Control
-            if(strnlen(config->adv_name, FURI_HAL_BT_ADV_NAME_LENGTH) < 2 ||
-               strnlen(config->adv_name + 1, FURI_HAL_BT_ADV_NAME_LENGTH - 1) < 1) {
-                snprintf(
-                    config->adv_name,
-                    FURI_HAL_BT_ADV_NAME_LENGTH,
-                    "%cControl %s",
-                    AD_TYPE_COMPLETE_LOCAL_NAME,
-                    furi_hal_version_get_name_ptr());
-            }
-        }
-        if(!gap_init(config, event_cb, context)) {
-=======
 
         profile_template->get_gap_config(&current_config, params);
 
         if(!gap_init(&current_config, event_cb, context)) {
->>>>>>> 4e1089ec
             gap_thread_stop();
             FURI_LOG_E(TAG, "Failed to init GAP");
             break;
