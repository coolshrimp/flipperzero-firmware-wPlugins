--- conflicted
+++ resolved
@@ -12,8 +12,6 @@
 #include <furi_hal_bus.h>
 
 #include <stm32wbxx_ll_dma.h>
-
-#include <lib/flipper_format/flipper_format.h>
 
 #include <furi.h>
 #include <cc1101.h>
@@ -45,13 +43,9 @@
     return furi_hal_subghz.rolling_counter_mult;
 }
 
-<<<<<<< HEAD
 void furi_hal_subghz_set_rolling_counter_mult(int8_t mult) {
     furi_hal_subghz.rolling_counter_mult = mult;
 }
-=======
-    SubGhzStateAsyncTx, /**< Async TX started, DMA and timer is on */
->>>>>>> d73d0077
 
 void furi_hal_subghz_set_extended_frequency(bool state_i) {
     furi_hal_subghz.extended_frequency_i = state_i;
