--- conflicted
+++ resolved
@@ -1,10 +1,7 @@
 #include <furi_hal_subghz.h>
 #include <lib/subghz/devices/cc1101_configs.h>
 
-<<<<<<< HEAD
 #include <furi_hal_region.h>
-=======
->>>>>>> f4ffd29b
 #include <furi_hal_version.h>
 #include <furi_hal_rtc.h>
 #include <furi_hal_spi.h>
@@ -56,13 +53,9 @@
     const GpioPin* async_mirror_pin;
 
     int8_t rolling_counter_mult;
-<<<<<<< HEAD
-    bool ext_power_amp : 1;
+
     bool extended_frequency_i : 1;
     bool bypassed_frequency_i : 1;
-=======
-    bool dangerous_frequency_i : 1;
->>>>>>> f4ffd29b
 } FuriHalSubGhz;
 
 volatile FuriHalSubGhz furi_hal_subghz = {
@@ -70,13 +63,8 @@
     .regulation = SubGhzRegulationTxRx,
     .async_mirror_pin = NULL,
     .rolling_counter_mult = 1,
-<<<<<<< HEAD
-    .ext_power_amp = false,
     .extended_frequency_i = false,
     .bypassed_frequency_i = false,
-=======
-    .dangerous_frequency_i = false,
->>>>>>> f4ffd29b
 };
 
 int8_t furi_hal_subghz_get_rolling_counter_mult(void) {
@@ -87,25 +75,12 @@
     furi_hal_subghz.rolling_counter_mult = mult;
 }
 
-<<<<<<< HEAD
 void furi_hal_subghz_set_extended_frequency(bool state_i) {
     furi_hal_subghz.extended_frequency_i = state_i;
 }
 
 void furi_hal_subghz_set_bypassed_frequency(bool state_i) {
     furi_hal_subghz.bypassed_frequency_i = state_i;
-}
-
-void furi_hal_subghz_set_ext_power_amp(bool enabled) {
-    furi_hal_subghz.ext_power_amp = enabled;
-}
-
-bool furi_hal_subghz_get_ext_power_amp(void) {
-    return furi_hal_subghz.ext_power_amp;
-=======
-void furi_hal_subghz_set_dangerous_frequency(bool state_i) {
-    furi_hal_subghz.dangerous_frequency_i = state_i;
->>>>>>> f4ffd29b
 }
 
 void furi_hal_subghz_set_async_mirror_pin(const GpioPin* pin) {
@@ -389,10 +364,7 @@
 /* 
  Modified by @tkerby & MX to the full YARD Stick One extended range of 281-361 MHz, 378-481 MHz, and 749-962 MHz. 
  These changes are at your own risk. The PLL may not lock and FZ devs have warned of possible damage!
-<<<<<<< HEAD
  Set flag use_ext_range_at_own_risk in extend_range.txt to use
-=======
->>>>>>> f4ffd29b
  */
 
 bool furi_hal_subghz_is_frequency_valid(uint32_t value) {
@@ -421,7 +393,6 @@
 }
 
 bool furi_hal_subghz_is_tx_allowed(uint32_t value) {
-<<<<<<< HEAD
     //checking regional settings
     bool is_extended = furi_hal_subghz.extended_frequency_i;
     bool is_allowed = furi_hal_subghz.bypassed_frequency_i;
@@ -471,28 +442,10 @@
         is_allowed = false;
     }
     return is_allowed;
-=======
-    bool allow_extended_for_int = furi_hal_subghz.dangerous_frequency_i;
-
-    if(!(allow_extended_for_int) &&
-       !(value >= 299999755 && value <= 350000335) && // was increased from 348 to 350
-       !(value >= 386999938 && value <= 467750000) && // was increased from 464 to 467.75
-       !(value >= 778999847 && value <= 928000000)) {
-        FURI_LOG_I(TAG, "Frequency blocked - outside default range");
-        return false;
-    } else if(
-        (allow_extended_for_int) && //
-        !furi_hal_subghz_is_frequency_valid(value)) {
-        FURI_LOG_I(TAG, "Frequency blocked - outside dangerous range");
-        return false;
-    }
-
-    return true;
->>>>>>> f4ffd29b
 }
 
 uint32_t furi_hal_subghz_set_frequency(uint32_t value) {
-    if(furi_hal_subghz_is_tx_allowed(value)) {
+    if(furi_hal_region_is_frequency_allowed(value)) {
         furi_hal_subghz.regulation = SubGhzRegulationTxRx;
     } else {
         furi_hal_subghz.regulation = SubGhzRegulationOnlyRx;
