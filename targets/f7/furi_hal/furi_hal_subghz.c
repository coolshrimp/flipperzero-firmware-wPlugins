--- conflicted
+++ resolved
@@ -2,10 +2,7 @@
 #include <furi_hal_subghz_configs.h>
 #include <lib/subghz/devices/cc1101_configs.h>
 
-<<<<<<< HEAD
 #include <furi_hal_region.h>
-=======
->>>>>>> e6db0842
 #include <furi_hal_version.h>
 #include <furi_hal_rtc.h>
 #include <furi_hal_spi.h>
@@ -34,49 +31,12 @@
 #define SUBGHZ_DMA_CH1_DEF SUBGHZ_DMA, SUBGHZ_DMA_CH1_CHANNEL
 #define SUBGHZ_DMA_CH2_DEF SUBGHZ_DMA, SUBGHZ_DMA_CH2_CHANNEL
 
-<<<<<<< HEAD
-=======
-/** SubGhz state */
-typedef enum {
-    SubGhzStateInit, /**< Init pending */
-    SubGhzStateBroken, /**< Chip power-on self test failed */
-    SubGhzStateIdle, /**< Idle, energy save mode */
-
-    SubGhzStateAsyncRx, /**< Async RX started */
-
-    SubGhzStateAsyncTx, /**< Async TX started, DMA and timer is on */
-    SubGhzStateAsyncTxEnd, /**< Async TX complete, cleanup needed */
-
-} SubGhzState;
-
-/** SubGhz regulation, receive transmission on the current frequency for the
- * region */
-typedef enum {
-    SubGhzRegulationOnlyRx, /**only Rx*/
-    SubGhzRegulationTxRx, /**TxRx*/
-} SubGhzRegulation;
-
-typedef struct {
-    volatile SubGhzState state;
-    volatile SubGhzRegulation regulation;
-    const GpioPin* async_mirror_pin;
-
-    int8_t rolling_counter_mult;
-    bool ext_power_amp : 1;
-    bool dangerous_frequency_i : 1;
-} FuriHalSubGhz;
-
->>>>>>> e6db0842
 volatile FuriHalSubGhz furi_hal_subghz = {
     .state = SubGhzStateInit,
     .regulation = SubGhzRegulationTxRx,
     .async_mirror_pin = NULL,
     .rolling_counter_mult = 1,
     .ext_power_amp = false,
-<<<<<<< HEAD
-=======
-    .dangerous_frequency_i = false,
->>>>>>> e6db0842
 };
 
 int8_t furi_hal_subghz_get_rolling_counter_mult(void) {
@@ -87,13 +47,6 @@
     furi_hal_subghz.rolling_counter_mult = mult;
 }
 
-<<<<<<< HEAD
-=======
-void furi_hal_subghz_set_dangerous_frequency(bool state_i) {
-    furi_hal_subghz.dangerous_frequency_i = state_i;
-}
-
->>>>>>> e6db0842
 void furi_hal_subghz_set_ext_power_amp(bool enabled) {
     furi_hal_subghz.ext_power_amp = enabled;
 }
@@ -275,7 +228,6 @@
     cc1101_read_reg(
         &furi_hal_spi_bus_handle_subghz, (CC1101_STATUS_RXBYTES) | CC1101_BURST, (uint8_t*)status);
     furi_hal_spi_release(&furi_hal_spi_bus_handle_subghz);
-    // TODO: Find reason why RXFIFO_OVERFLOW doesnt work correctly
     if(status->NUM_RXBYTES > 0) {
         return true;
     } else {
@@ -363,15 +315,9 @@
 
 /* 
  Modified by @tkerby & MX to the full YARD Stick One extended range of 281-361 MHz, 378-481 MHz, and 749-962 MHz. 
-<<<<<<< HEAD
  These changes are at your own risk. The PLL may not lock and FZ devs have warned of possible damage
  Set flag use_ext_range_at_own_risk in extend_range.txt to use
  */
-=======
- These changes are at your own risk. The PLL may not lock and FZ devs have warned of possible damage!
- */
-
->>>>>>> e6db0842
 bool furi_hal_subghz_is_frequency_valid(uint32_t value) {
     if(!(value >= 281000000 && value <= 361000000) &&
        !(value >= 378000000 && value <= 481000000) &&
@@ -397,7 +343,6 @@
     return value;
 }
 
-<<<<<<< HEAD
 void furi_hal_subghz_get_extend_settings(bool* extend, bool* bypass) {
     *extend = false;
     *bypass = false;
@@ -492,29 +437,10 @@
         is_allowed = false;
     }
     return is_allowed;
-=======
-bool furi_hal_subghz_is_tx_allowed(uint32_t value) {
-    bool allow_extended_for_int = furi_hal_subghz.dangerous_frequency_i;
-
-    if(!(allow_extended_for_int) &&
-       !(value >= 299999755 && value <= 350000335) && // was increased from 348 to 350
-       !(value >= 386999938 && value <= 467750000) && // was increased from 464 to 467.75
-       !(value >= 778999847 && value <= 928000000)) {
-        FURI_LOG_I(TAG, "Frequency blocked - outside default range");
-        return false;
-    } else if(
-        (allow_extended_for_int) && //
-        !furi_hal_subghz_is_frequency_valid(value)) {
-        FURI_LOG_I(TAG, "Frequency blocked - outside dangerous range");
-        return false;
-    }
-
-    return true;
->>>>>>> e6db0842
 }
 
 uint32_t furi_hal_subghz_set_frequency(uint32_t value) {
-    if(furi_hal_subghz_is_tx_allowed(value)) {
+    if(furi_hal_region_is_frequency_allowed(value)) {
         furi_hal_subghz.regulation = SubGhzRegulationTxRx;
     } else {
         furi_hal_subghz.regulation = SubGhzRegulationOnlyRx;
