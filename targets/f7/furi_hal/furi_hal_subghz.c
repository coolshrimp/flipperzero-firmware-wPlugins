--- conflicted
+++ resolved
@@ -31,36 +31,6 @@
 #define SUBGHZ_DMA_CH1_DEF SUBGHZ_DMA, SUBGHZ_DMA_CH1_CHANNEL
 #define SUBGHZ_DMA_CH2_DEF SUBGHZ_DMA, SUBGHZ_DMA_CH2_CHANNEL
 
-<<<<<<< HEAD
-=======
-/** SubGhz state */
-typedef enum {
-    SubGhzStateInit, /**< Init pending */
-    SubGhzStateBroken, /**< Chip power-on self test failed */
-    SubGhzStateIdle, /**< Idle, energy save mode */
-
-    SubGhzStateAsyncRx, /**< Async RX started */
-
-    SubGhzStateAsyncTx, /**< Async TX started, DMA and timer is on */
-    SubGhzStateAsyncTxLast, /**< Async TX continue, DMA completed and timer got last value to go */
-    SubGhzStateAsyncTxEnd, /**< Async TX complete, cleanup needed */
-
-} SubGhzState;
-
-/** SubGhz regulation, receive transmission on the current frequency for the
- * region */
-typedef enum {
-    SubGhzRegulationOnlyRx, /**only Rx*/
-    SubGhzRegulationTxRx, /**TxRx*/
-} SubGhzRegulation;
-
-typedef struct {
-    volatile SubGhzState state;
-    volatile SubGhzRegulation regulation;
-    const GpioPin* async_mirror_pin;
-} FuriHalSubGhz;
-
->>>>>>> 4b3e8aba
 volatile FuriHalSubGhz furi_hal_subghz = {
     .state = SubGhzStateInit,
     .regulation = SubGhzRegulationTxRx,
