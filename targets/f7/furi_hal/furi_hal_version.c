--- conflicted
+++ resolved
@@ -262,17 +262,12 @@
     return furi_hal_version.board_region;
 }
 
-<<<<<<< HEAD
 FuriHalVersionRegion furi_hal_version_get_hw_region_otp() {
     return furi_hal_version.board_region;
 }
 
-const char* furi_hal_version_get_hw_region_name() {
+const char* furi_hal_version_get_hw_region_name(void) {
     switch(furi_hal_version_get_hw_region_otp()) {
-=======
-const char* furi_hal_version_get_hw_region_name(void) {
-    switch(furi_hal_version_get_hw_region()) {
->>>>>>> 0a48658a
     case FuriHalVersionRegionUnknown:
         return "R00";
     case FuriHalVersionRegionEuRu:
@@ -319,17 +314,13 @@
     return 64 / 8;
 }
 
-<<<<<<< HEAD
 const uint8_t* furi_hal_version_uid_default() {
     return (const uint8_t*)UID64_BASE;
 }
 
-const uint8_t* furi_hal_version_uid() {
+const uint8_t* furi_hal_version_uid(void) {
     if(version_get_custom_name(NULL) != NULL) {
         return (const uint8_t*)&(*((uint32_t*)version_get_custom_name(NULL)));
     }
-=======
-const uint8_t* furi_hal_version_uid(void) {
->>>>>>> 0a48658a
     return (const uint8_t*)UID64_BASE;
 }