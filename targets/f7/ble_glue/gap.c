#include "gap.h"

#include "app_common.h"
#include <core/mutex.h>
#include "furi_ble/event_dispatcher.h"
#include <ble/ble.h>

#include <furi_hal.h>
#include <furi.h>
#include <stdint.h>

#define TAG "BleGap"

#define FAST_ADV_TIMEOUT 30000
#define INITIAL_ADV_TIMEOUT 60000

#define GAP_INTERVAL_TO_MS(x) (uint16_t)((x) * 1.25)

typedef struct {
    uint16_t gap_svc_handle;
    uint16_t dev_name_char_handle;
    uint16_t appearance_char_handle;
    uint16_t connection_handle;
    uint8_t adv_svc_uuid_len;
    uint8_t adv_svc_uuid[20];
    char* adv_name;
} GapSvc;

typedef struct {
    GapSvc service;
    GapConfig* config;
    GapConnectionParams connection_params;
    GapState state;
    int8_t conn_rssi;
    uint32_t time_rssi_sample;
    FuriMutex* state_mutex;
    GapEventCallback on_event_cb;
    void* context;
    FuriTimer* advertise_timer;
    FuriThread* thread;
    FuriMessageQueue* command_queue;
    bool enable_adv;
} Gap;

typedef enum {
    GapCommandAdvFast,
    GapCommandAdvLowPower,
    GapCommandAdvStop,
    GapCommandKillThread,
} GapCommand;

// Identity root key
static const uint8_t gap_irk[16] =
    {0x12, 0x34, 0x56, 0x78, 0x9a, 0xbc, 0xde, 0xf0, 0x12, 0x34, 0x56, 0x78, 0x9a, 0xbc, 0xde, 0xf0};
// Encryption root key
static const uint8_t gap_erk[16] =
    {0xfe, 0xdc, 0xba, 0x09, 0x87, 0x65, 0x43, 0x21, 0xfe, 0xdc, 0xba, 0x09, 0x87, 0x65, 0x43, 0x21};

static Gap* gap = NULL;

static void gap_advertise_start(GapState new_state);
static int32_t gap_app(void* context);

/** function for updating rssi informations in global Gap object
 * 
*/
static inline void fetch_rssi() {
    uint8_t ret_rssi = 127;
    if(hci_read_rssi(gap->service.connection_handle, &ret_rssi) == BLE_STATUS_SUCCESS) {
        gap->conn_rssi = (int8_t)ret_rssi;
        gap->time_rssi_sample = furi_get_tick();
        return;
    }
    FURI_LOG_D(TAG, "Failed to read RSSI");
}

static void gap_verify_connection_parameters(Gap* gap) {
    furi_check(gap);

    FURI_LOG_I(
        TAG,
        "Connection parameters: Connection Interval: %d (%d ms), Slave Latency: %d, Supervision Timeout: %d",
        gap->connection_params.conn_interval,
        GAP_INTERVAL_TO_MS(gap->connection_params.conn_interval),
        gap->connection_params.slave_latency,
        gap->connection_params.supervisor_timeout);

    // Send connection parameters request update if necessary
    GapConnectionParamsRequest* params = &gap->config->conn_param;
    if(params->conn_int_min > gap->connection_params.conn_interval ||
       params->conn_int_max < gap->connection_params.conn_interval) {
        FURI_LOG_W(TAG, "Unsupported connection interval. Request connection parameters update");
        if(aci_l2cap_connection_parameter_update_req(
               gap->service.connection_handle,
               params->conn_int_min,
               params->conn_int_max,
               gap->connection_params.slave_latency,
               gap->connection_params.supervisor_timeout)) {
            FURI_LOG_E(TAG, "Failed to request connection parameters update");
        }
    }
}

BleEventFlowStatus ble_event_app_notification(void* pckt) {
    hci_event_pckt* event_pckt;
    evt_le_meta_event* meta_evt;
    evt_blecore_aci* blue_evt;
    hci_le_phy_update_complete_event_rp0* evt_le_phy_update_complete;
    uint8_t tx_phy;
    uint8_t rx_phy;
    tBleStatus ret = BLE_STATUS_INVALID_PARAMS;

    event_pckt = (hci_event_pckt*)((hci_uart_pckt*)pckt)->data;

    if(gap) {
        furi_mutex_acquire(gap->state_mutex, FuriWaitForever);
    }
    switch(event_pckt->evt) {
    case HCI_DISCONNECTION_COMPLETE_EVT_CODE: {
        hci_disconnection_complete_event_rp0* disconnection_complete_event =
            (hci_disconnection_complete_event_rp0*)event_pckt->data;
        if(disconnection_complete_event->Connection_Handle == gap->service.connection_handle) {
            gap->service.connection_handle = 0;
            gap->state = GapStateIdle;
            FURI_LOG_I(
                TAG, "Disconnect from client. Reason: %02X", disconnection_complete_event->Reason);
        }
        // Enterprise sleep
        furi_delay_us(666 + 666);
        if(gap->enable_adv) {
            // Restart advertising
            gap_advertise_start(GapStateAdvFast);
        }
        GapEvent event = {.type = GapEventTypeDisconnected};
        gap->on_event_cb(event, gap->context);
    } break;

    case HCI_LE_META_EVT_CODE:
        meta_evt = (evt_le_meta_event*)event_pckt->data;
        switch(meta_evt->subevent) {
        case HCI_LE_CONNECTION_UPDATE_COMPLETE_SUBEVT_CODE: {
            hci_le_connection_update_complete_event_rp0* event =
                (hci_le_connection_update_complete_event_rp0*)meta_evt->data;
            gap->connection_params.conn_interval = event->Conn_Interval;
            gap->connection_params.slave_latency = event->Conn_Latency;
            gap->connection_params.supervisor_timeout = event->Supervision_Timeout;
            FURI_LOG_I(TAG, "Connection parameters event complete");
            gap_verify_connection_parameters(gap);

            // Save rssi for current connection
            fetch_rssi();
            break;
        }

        case HCI_LE_PHY_UPDATE_COMPLETE_SUBEVT_CODE:
            evt_le_phy_update_complete = (hci_le_phy_update_complete_event_rp0*)meta_evt->data;
            if(evt_le_phy_update_complete->Status) {
                FURI_LOG_E(
                    TAG, "Update PHY failed, status %d", evt_le_phy_update_complete->Status);
            } else {
                FURI_LOG_I(TAG, "Update PHY succeed");
            }
            ret = hci_le_read_phy(gap->service.connection_handle, &tx_phy, &rx_phy);
            if(ret) {
                FURI_LOG_E(TAG, "Read PHY failed, status: %d", ret);
            } else {
                FURI_LOG_I(TAG, "PHY Params TX = %d, RX = %d ", tx_phy, rx_phy);
            }
            break;

        case HCI_LE_CONNECTION_COMPLETE_SUBEVT_CODE: {
            hci_le_connection_complete_event_rp0* event =
                (hci_le_connection_complete_event_rp0*)meta_evt->data;
            gap->connection_params.conn_interval = event->Conn_Interval;
            gap->connection_params.slave_latency = event->Conn_Latency;
            gap->connection_params.supervisor_timeout = event->Supervision_Timeout;

            // Stop advertising as connection completed
            furi_timer_stop(gap->advertise_timer);

            // Update connection status and handle
            gap->state = GapStateConnected;
            gap->service.connection_handle = event->Connection_Handle;

            gap_verify_connection_parameters(gap);

            // Save rssi for current connection
            fetch_rssi();
            // Start pairing by sending security request
            aci_gap_slave_security_req(event->Connection_Handle);
        } break;

        default:
            break;
        }
        break;

    case HCI_VENDOR_SPECIFIC_DEBUG_EVT_CODE:
        blue_evt = (evt_blecore_aci*)event_pckt->data;
        switch(blue_evt->ecode) {
            aci_gap_pairing_complete_event_rp0* pairing_complete;

        case ACI_GAP_LIMITED_DISCOVERABLE_VSEVT_CODE:
            FURI_LOG_I(TAG, "Limited discoverable event");
            break;

        case ACI_GAP_PASS_KEY_REQ_VSEVT_CODE: {
            // Generate random PIN code
            uint32_t pin = rand() % 999999; //-V1064
            aci_gap_pass_key_resp(gap->service.connection_handle, pin);
            if(furi_hal_rtc_is_flag_set(FuriHalRtcFlagLock)) {
                FURI_LOG_I(TAG, "Pass key request event. Pin: ******");
            } else {
                FURI_LOG_I(TAG, "Pass key request event. Pin: %06ld", pin);
            }
            GapEvent event = {.type = GapEventTypePinCodeShow, .data.pin_code = pin};
            gap->on_event_cb(event, gap->context);
        } break;

        case ACI_ATT_EXCHANGE_MTU_RESP_VSEVT_CODE: {
            aci_att_exchange_mtu_resp_event_rp0* pr = (void*)blue_evt->data;
            FURI_LOG_I(TAG, "Rx MTU size: %d", pr->Server_RX_MTU);
            // Set maximum packet size given header size is 3 bytes
            GapEvent event = {
                .type = GapEventTypeUpdateMTU, .data.max_packet_size = pr->Server_RX_MTU - 3};
            gap->on_event_cb(event, gap->context);
        } break;

        case ACI_GAP_AUTHORIZATION_REQ_VSEVT_CODE:
            FURI_LOG_D(TAG, "Authorization request event");
            break;

        case ACI_GAP_SLAVE_SECURITY_INITIATED_VSEVT_CODE:
            FURI_LOG_D(TAG, "Slave security initiated");
            break;

        case ACI_GAP_BOND_LOST_VSEVT_CODE:
            FURI_LOG_D(TAG, "Bond lost event. Start rebonding");
            aci_gap_allow_rebond(gap->service.connection_handle);
            break;

        case ACI_GAP_ADDR_NOT_RESOLVED_VSEVT_CODE:
            FURI_LOG_D(TAG, "Address not resolved event");
            break;

        case ACI_GAP_KEYPRESS_NOTIFICATION_VSEVT_CODE:
            FURI_LOG_D(TAG, "Key press notification event");
            break;

        case ACI_GAP_NUMERIC_COMPARISON_VALUE_VSEVT_CODE: {
            uint32_t pin =
                ((aci_gap_numeric_comparison_value_event_rp0*)(blue_evt->data))->Numeric_Value;
            FURI_LOG_I(TAG, "Verify numeric comparison: %06lu", pin);
            GapEvent event = {.type = GapEventTypePinCodeVerify, .data.pin_code = pin};
            bool result = gap->on_event_cb(event, gap->context);
            aci_gap_numeric_comparison_value_confirm_yesno(gap->service.connection_handle, result);
            break;
        }

        case ACI_GAP_PAIRING_COMPLETE_VSEVT_CODE:
            pairing_complete = (aci_gap_pairing_complete_event_rp0*)blue_evt->data;
            if(pairing_complete->Status) {
                FURI_LOG_E(
                    TAG,
                    "Pairing failed with status: %d. Terminating connection",
                    pairing_complete->Status);
                aci_gap_terminate(gap->service.connection_handle, 5);
            } else {
                // Save RSSI
                fetch_rssi();

                FURI_LOG_I(TAG, "Pairing complete");
                GapEvent event = {.type = GapEventTypeConnected};
                gap->on_event_cb(event, gap->context); //-V595
            }
            break;

        case ACI_L2CAP_CONNECTION_UPDATE_RESP_VSEVT_CODE:
            FURI_LOG_D(TAG, "Procedure complete event");
            break;

        case ACI_L2CAP_CONNECTION_UPDATE_REQ_VSEVT_CODE: {
            uint16_t result =
                ((aci_l2cap_connection_update_resp_event_rp0*)(blue_evt->data))->Result;
            if(result == 0) {
                FURI_LOG_D(TAG, "Connection parameters accepted");
            } else if(result == 1) {
                FURI_LOG_D(TAG, "Connection parameters denied");
            }
            break;
        }
        }
    default:
        break;
    }
    if(gap) {
        furi_mutex_release(gap->state_mutex);
    }
    return BleEventFlowEnable;
}

static void set_advertisment_service_uid(uint8_t* uid, uint8_t uid_len) {
    if(uid_len == 2) {
        gap->service.adv_svc_uuid[0] = AD_TYPE_16_BIT_SERV_UUID;
    } else if(uid_len == 4) {
        gap->service.adv_svc_uuid[0] = AD_TYPE_32_BIT_SERV_UUID;
    } else if(uid_len == 16) {
        gap->service.adv_svc_uuid[0] = AD_TYPE_128_BIT_SERV_UUID_CMPLT_LIST;
    }
    memcpy(&gap->service.adv_svc_uuid[gap->service.adv_svc_uuid_len], uid, uid_len);
    gap->service.adv_svc_uuid_len += uid_len;
}

static void gap_init_svc(Gap* gap) {
    tBleStatus status;
    uint32_t srd_bd_addr[2];

    // Configure mac address
    aci_hal_write_config_data(
        CONFIG_DATA_PUBADDR_OFFSET, CONFIG_DATA_PUBADDR_LEN, gap->config->mac_address);

    /* Static random Address
     * The two upper bits shall be set to 1
     * The lowest 32bits is read from the UDN to differentiate between devices
     * The RNG may be used to provide a random number on each power on
     */
    srd_bd_addr[1] = 0x0000ED6E;
    srd_bd_addr[0] = LL_FLASH_GetUDN();
    aci_hal_write_config_data(
        CONFIG_DATA_RANDOM_ADDRESS_OFFSET, CONFIG_DATA_RANDOM_ADDRESS_LEN, (uint8_t*)srd_bd_addr);
    // Set Identity root key used to derive LTK and CSRK
    aci_hal_write_config_data(CONFIG_DATA_IR_OFFSET, CONFIG_DATA_IR_LEN, (uint8_t*)gap_irk);
    // Set Encryption root key used to derive LTK and CSRK
    aci_hal_write_config_data(CONFIG_DATA_ER_OFFSET, CONFIG_DATA_ER_LEN, (uint8_t*)gap_erk);
    // Set TX Power to 0 dBm
    aci_hal_set_tx_power_level(1, 0x19);
    // Initialize GATT interface
    aci_gatt_init();
    // Initialize GAP interface
    // Skip first symbol AD_TYPE_COMPLETE_LOCAL_NAME
    char* name = gap->service.adv_name + 1;
    aci_gap_init(
        GAP_PERIPHERAL_ROLE,
        0,
        strlen(name),
        &gap->service.gap_svc_handle,
        &gap->service.dev_name_char_handle,
        &gap->service.appearance_char_handle);

    // Set GAP characteristics
    status = aci_gatt_update_char_value(
        gap->service.gap_svc_handle,
        gap->service.dev_name_char_handle,
        0,
        strlen(name),
        (uint8_t*)name);
    if(status) {
        FURI_LOG_E(TAG, "Failed updating name characteristic: %d", status);
    }

    uint8_t gap_appearence_char_uuid[2] = {
        gap->config->appearance_char & 0xff, gap->config->appearance_char >> 8};
    status = aci_gatt_update_char_value(
        gap->service.gap_svc_handle,
        gap->service.appearance_char_handle,
        0,
        2,
        gap_appearence_char_uuid);
    if(status) {
        FURI_LOG_E(TAG, "Failed updating appearence characteristic: %d", status);
    }
    // Set default PHY
    hci_le_set_default_phy(ALL_PHYS_PREFERENCE, TX_2M_PREFERRED, RX_2M_PREFERRED);
    // Set I/O capability
    bool bonding_mode = gap->config->bonding_mode;
    uint8_t cfg_mitm_protection = CFG_MITM_PROTECTION;
    uint8_t cfg_used_fixed_pin = CFG_USED_FIXED_PIN;
    bool keypress_supported = false;
    if(gap->config->pairing_method == GapPairingPinCodeShow) {
        aci_gap_set_io_capability(IO_CAP_DISPLAY_ONLY);
    } else if(gap->config->pairing_method == GapPairingPinCodeVerifyYesNo) {
        aci_gap_set_io_capability(IO_CAP_DISPLAY_YES_NO);
        keypress_supported = true;
    } else if(gap->config->pairing_method == GapPairingNone) {
        // "Just works" pairing method (iOS accepts it, it seems Android and Linux don't)
        bonding_mode = false;
        cfg_mitm_protection = MITM_PROTECTION_NOT_REQUIRED;
        cfg_used_fixed_pin = USE_FIXED_PIN_FOR_PAIRING_ALLOWED;
        // If "just works" isn't supported, we want the numeric comparaison method
        aci_gap_set_io_capability(IO_CAP_DISPLAY_YES_NO);
        keypress_supported = true;
    }
    // Setup  authentication
    aci_gap_set_authentication_requirement(
        bonding_mode,
        cfg_mitm_protection,
        CFG_SC_SUPPORT,
        keypress_supported,
        CFG_ENCRYPTION_KEY_SIZE_MIN,
        CFG_ENCRYPTION_KEY_SIZE_MAX,
        cfg_used_fixed_pin,
        0,
        CFG_IDENTITY_ADDRESS);
    // Configure whitelist
    aci_gap_configure_whitelist();
}

static void gap_advertise_start(GapState new_state) {
    tBleStatus status;
    uint16_t min_interval;
    uint16_t max_interval;

    FURI_LOG_I(TAG, "Start: %d", new_state);

    if(new_state == GapStateAdvFast) {
        min_interval = 0x80; // 80 ms
        max_interval = 0xa0; // 100 ms
    } else {
        min_interval = 0x0640; // 1 s
        max_interval = 0x0fa0; // 2.5 s
    }
    // Stop advertising timer
    furi_timer_stop(gap->advertise_timer);

    if((new_state == GapStateAdvLowPower) &&
       ((gap->state == GapStateAdvFast) || (gap->state == GapStateAdvLowPower))) {
        // Stop advertising
        status = aci_gap_set_non_discoverable();
        if(status) {
            FURI_LOG_E(TAG, "set_non_discoverable failed %d", status);
        } else {
            FURI_LOG_D(TAG, "set_non_discoverable success");
        }
    }
    // Configure advertising
    status = aci_gap_set_discoverable(
        ADV_IND,
        min_interval,
        max_interval,
        CFG_IDENTITY_ADDRESS,
        0,
        strlen(gap->service.adv_name),
        (uint8_t*)gap->service.adv_name,
        gap->service.adv_svc_uuid_len,
        gap->service.adv_svc_uuid,
        0,
        0);
    if(status) {
        FURI_LOG_E(TAG, "set_discoverable failed %d", status);
    }
    gap->state = new_state;
    GapEvent event = {.type = GapEventTypeStartAdvertising};
    gap->on_event_cb(event, gap->context);
    furi_timer_start(gap->advertise_timer, INITIAL_ADV_TIMEOUT);
}

static void gap_advertise_stop(void) {
    FURI_LOG_I(TAG, "Stop");
    tBleStatus ret;
    if(gap->state > GapStateIdle) {
        if(gap->state == GapStateConnected) {
            // Terminate connection
            ret = aci_gap_terminate(gap->service.connection_handle, 0x13);
            if(ret != BLE_STATUS_SUCCESS) {
                FURI_LOG_E(TAG, "terminate failed %d", ret);
            } else {
                FURI_LOG_D(TAG, "terminate success");
            }
        }
        // Stop advertising
        furi_timer_stop(gap->advertise_timer);
        ret = aci_gap_set_non_discoverable();
        if(ret != BLE_STATUS_SUCCESS) {
            FURI_LOG_E(TAG, "set_non_discoverable failed %d", ret);
        } else {
            FURI_LOG_D(TAG, "set_non_discoverable success");
        }
        gap->state = GapStateIdle;
    }
    GapEvent event = {.type = GapEventTypeStopAdvertising};
    gap->on_event_cb(event, gap->context);
}

void gap_start_advertising(void) {
    furi_mutex_acquire(gap->state_mutex, FuriWaitForever);
    if(gap->state == GapStateIdle) {
        gap->state = GapStateStartingAdv;
        FURI_LOG_I(TAG, "Start advertising");
        gap->enable_adv = true;
        GapCommand command = GapCommandAdvFast;
        furi_check(furi_message_queue_put(gap->command_queue, &command, 0) == FuriStatusOk);
    }
    furi_mutex_release(gap->state_mutex);
}

void gap_stop_advertising(void) {
    furi_mutex_acquire(gap->state_mutex, FuriWaitForever);
    if(gap->state > GapStateIdle) {
        FURI_LOG_I(TAG, "Stop advertising");
        gap->enable_adv = false;
        GapCommand command = GapCommandAdvStop;
        furi_check(furi_message_queue_put(gap->command_queue, &command, 0) == FuriStatusOk);
    }
    furi_mutex_release(gap->state_mutex);
}

static void gap_advertise_timer_callback(void* context) {
    UNUSED(context);
    GapCommand command = GapCommandAdvLowPower;
    furi_check(furi_message_queue_put(gap->command_queue, &command, 0) == FuriStatusOk);
}

bool gap_init(GapConfig* config, GapEventCallback on_event_cb, void* context) {
    if(!ble_glue_is_radio_stack_ready()) {
        return false;
    }

    furi_check(gap == NULL);

    gap = malloc(sizeof(Gap));
    gap->config = config;
    // Create advertising timer
    gap->advertise_timer = furi_timer_alloc(gap_advertise_timer_callback, FuriTimerTypeOnce, NULL);
    // Initialization of GATT & GAP layer
    gap->service.adv_name = config->adv_name;
    gap_init_svc(gap);
    ble_event_dispatcher_init();
    // Initialization of the GAP state
    gap->state_mutex = furi_mutex_alloc(FuriMutexTypeNormal);
    gap->state = GapStateIdle;
    gap->service.connection_handle = 0xFFFF;
    gap->enable_adv = true;

<<<<<<< HEAD
    gap->conn_rssi = 127;
    gap->time_rssi_sample = 0;

    // Command queue allocation
    gap->command_queue = furi_message_queue_alloc(8, sizeof(GapCommand));

    // Thread configuration
    gap->thread = furi_thread_alloc_ex("BleGapDriver", 1024, gap_app, gap);
    furi_thread_start(gap->thread);

=======
    // Command queue allocation
    gap->command_queue = furi_message_queue_alloc(8, sizeof(GapCommand));

    // Thread configuration
    gap->thread = furi_thread_alloc_ex("BleGapDriver", 1024, gap_app, gap);
    furi_thread_start(gap->thread);

>>>>>>> 0a48658a
    uint8_t adv_service_uid[2];
    gap->service.adv_svc_uuid_len = 1;
    adv_service_uid[0] = gap->config->adv_service_uuid & 0xff;
    adv_service_uid[1] = gap->config->adv_service_uuid >> 8;
    set_advertisment_service_uid(adv_service_uid, sizeof(adv_service_uid));

    // Set callback
    gap->on_event_cb = on_event_cb;
    gap->context = context;

    return true;
}

// Get RSSI
uint32_t gap_get_remote_conn_rssi(int8_t* rssi) {
    if(gap && gap->state == GapStateConnected) {
        fetch_rssi();
        *rssi = gap->conn_rssi;

        if(gap->time_rssi_sample) return furi_get_tick() - gap->time_rssi_sample;
    }
    return 0;
}

GapState gap_get_state(void) {
    GapState state;
    if(gap) {
        furi_mutex_acquire(gap->state_mutex, FuriWaitForever);
        state = gap->state;
        furi_mutex_release(gap->state_mutex);
    } else {
        state = GapStateUninitialized;
    }
    return state;
}

void gap_thread_stop(void) {
    if(gap) {
        furi_mutex_acquire(gap->state_mutex, FuriWaitForever);
        gap->enable_adv = false;
        GapCommand command = GapCommandKillThread;
        furi_message_queue_put(gap->command_queue, &command, FuriWaitForever);
        furi_mutex_release(gap->state_mutex);
        furi_thread_join(gap->thread);
        furi_thread_free(gap->thread);
        // Free resources
        furi_mutex_free(gap->state_mutex);
        furi_message_queue_free(gap->command_queue);
        furi_timer_free(gap->advertise_timer);

        ble_event_dispatcher_reset();
        free(gap);
        gap = NULL;
    }
}

static int32_t gap_app(void* context) {
    UNUSED(context);
    GapCommand command;
    while(1) {
        FuriStatus status = furi_message_queue_get(gap->command_queue, &command, FuriWaitForever);
        if(status != FuriStatusOk) {
            FURI_LOG_E(TAG, "Message queue get error: %d", status);
            continue;
        }
        furi_mutex_acquire(gap->state_mutex, FuriWaitForever);
        if(command == GapCommandKillThread) {
            break;
        }
        if(command == GapCommandAdvFast) {
            gap_advertise_start(GapStateAdvFast);
        } else if(command == GapCommandAdvLowPower) {
            gap_advertise_start(GapStateAdvLowPower);
        } else if(command == GapCommandAdvStop) {
            gap_advertise_stop();
        }
        furi_mutex_release(gap->state_mutex);
    }

    return 0;
}

void gap_emit_ble_beacon_status_event(bool active) {
    GapEvent event = {.type = active ? GapEventTypeBeaconStart : GapEventTypeBeaconStop};
    gap->on_event_cb(event, gap->context);
    FURI_LOG_I(TAG, "Beacon status event: %d", active);
}<|MERGE_RESOLUTION|>--- conflicted
+++ resolved
@@ -64,7 +64,7 @@
 /** function for updating rssi informations in global Gap object
  * 
 */
-static inline void fetch_rssi() {
+static inline void fetch_rssi(void) {
     uint8_t ret_rssi = 127;
     if(hci_read_rssi(gap->service.connection_handle, &ret_rssi) == BLE_STATUS_SUCCESS) {
         gap->conn_rssi = (int8_t)ret_rssi;
@@ -531,7 +531,6 @@
     gap->service.connection_handle = 0xFFFF;
     gap->enable_adv = true;
 
-<<<<<<< HEAD
     gap->conn_rssi = 127;
     gap->time_rssi_sample = 0;
 
@@ -542,15 +541,6 @@
     gap->thread = furi_thread_alloc_ex("BleGapDriver", 1024, gap_app, gap);
     furi_thread_start(gap->thread);
 
-=======
-    // Command queue allocation
-    gap->command_queue = furi_message_queue_alloc(8, sizeof(GapCommand));
-
-    // Thread configuration
-    gap->thread = furi_thread_alloc_ex("BleGapDriver", 1024, gap_app, gap);
-    furi_thread_start(gap->thread);
-
->>>>>>> 0a48658a
     uint8_t adv_service_uid[2];
     gap->service.adv_svc_uuid_len = 1;
     adv_service_uid[0] = gap->config->adv_service_uuid & 0xff;
