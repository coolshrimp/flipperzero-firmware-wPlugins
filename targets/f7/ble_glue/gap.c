--- conflicted
+++ resolved
@@ -554,22 +554,7 @@
     return true;
 }
 
-<<<<<<< HEAD
-// Get RSSI
-uint32_t gap_get_remote_conn_rssi(int8_t* rssi) {
-    if(gap && gap->state == GapStateConnected) {
-        fetch_rssi();
-        *rssi = gap->conn_rssi;
-
-        if(gap->time_rssi_sample) return furi_get_tick() - gap->time_rssi_sample;
-    }
-    return 0;
-}
-
-GapState gap_get_state() {
-=======
 GapState gap_get_state(void) {
->>>>>>> 4e1089ec
     GapState state;
     if(gap) {
         furi_mutex_acquire(gap->state_mutex, FuriWaitForever);
