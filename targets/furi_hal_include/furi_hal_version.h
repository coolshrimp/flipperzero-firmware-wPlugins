--- conflicted
+++ resolved
@@ -159,15 +159,6 @@
  */
 FuriHalVersionRegion furi_hal_version_get_hw_region_otp(void);
 
-<<<<<<< HEAD
-=======
-/** Get hardware region name (OTP)
- *
- * @return     Hardware Region name
- */
-const char* furi_hal_version_get_hw_region_name_otp(void);
-
->>>>>>> 175db7ba
 /** Get hardware display id
  *
  * @return     Display id
