#pragma once

#include <stdint.h>

#ifdef __cplusplus
extern "C" {
#endif

<<<<<<< HEAD
#define FURI_HAL_RANDOM_MAX 0xFFFFFFFF
=======
#define FURI_HAL_RANDOM_MAX 0xFFFFFFFFU
>>>>>>> f4ffd29b

/** Initialize random subsystem */
void furi_hal_random_init(void);

/** Get random value
 * furi_hal_random_get() gives up to FURI_HAL_RANDOM_MAX
 * rand() and random() give up to RAND_MAX
 *
 * @return     32 bit random value (up to FURI_HAL_RANDOM_MAX)
 */
uint32_t furi_hal_random_get(void);

/** Fill buffer with random data
 *
 * @param      buf  buffer pointer
 * @param      data buffer len
 */
void furi_hal_random_fill_buf(uint8_t* buf, uint32_t len);

#ifdef __cplusplus
}
#endif<|MERGE_RESOLUTION|>--- conflicted
+++ resolved
@@ -6,11 +6,7 @@
 extern "C" {
 #endif
 
-<<<<<<< HEAD
-#define FURI_HAL_RANDOM_MAX 0xFFFFFFFF
-=======
 #define FURI_HAL_RANDOM_MAX 0xFFFFFFFFU
->>>>>>> f4ffd29b
 
 /** Initialize random subsystem */
 void furi_hal_random_init(void);
