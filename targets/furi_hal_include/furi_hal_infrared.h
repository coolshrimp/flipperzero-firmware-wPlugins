--- conflicted
+++ resolved
@@ -149,25 +149,6 @@
     FuriHalInfraredTxSignalSentISRCallback callback,
     void* context);
 
-<<<<<<< HEAD
-/** Check if a module (like IR Blaster) is connected to PA7 
- * 
- * return true if a module is connected, false otherwise
- */
-bool furi_hal_infrared_is_external_connected();
-
-/** Set auto detect
- * 
- * if enabled, external IR is used automatic if connected, otherwise internal IR is used
-*/
-void furi_hal_infrared_set_auto_detect(bool enable);
-
-/** Check if auto detect is enabled
- * 
- * @return true if enabled, false otherwise
- */
-bool furi_hal_infrared_is_auto_detect_enabled();
-=======
 /** Detect which pin has an external IR module connected.
  *
  * External IR modules are detected by enabling a weak pull-up
@@ -190,7 +171,6 @@
  * @param[in]   tx_pin  pin to be used for signal transmission.
  */
 void furi_hal_infrared_set_tx_output(FuriHalInfraredTxPin tx_pin);
->>>>>>> 175db7ba
 
 #ifdef __cplusplus
 }
