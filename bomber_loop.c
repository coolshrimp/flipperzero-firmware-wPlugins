#include "bomber_loop.h"
#include "helpers.h"
#include "subghz.h"

#define BOMB_HOT_TIME furi_ms_to_ticks(2000)
#define BOMB_PLANTED_TIME furi_ms_to_ticks(2100)
#define BOMB_EXPLODE_TIME furi_ms_to_ticks(2500)
#define BOMB_RESET_TIME furi_ms_to_ticks(2600)
#define MAX_X 16
#define MAX_Y 8

// End the game but don't quit the app
// TODO: Figure out whether this actually needs to be here. What should happen when the player presses Back during gameplay?
static void bomber_app_stop_playing(BomberAppState* state) {
    FURI_LOG_I(TAG, "Stop playing");
    bomber_app_set_mode(state, BomberAppMode_Finished);
}

// Quit the app
static void bomber_app_quit(BomberAppState* state) {
    FURI_LOG_I(TAG, "Quitting");
    bomber_app_set_mode(state, BomberAppMode_Quit);
}

// Put the game in error state
static void bomber_app_error(BomberAppState* state) {
    FURI_LOG_E(TAG, "Error occurred");
    bomber_app_set_mode(state, BomberAppMode_Error);
}

// Start playing
static void bomber_app_start(BomberAppState* state) {
    FURI_LOG_I(TAG, "Start playing");
    bomber_app_set_mode(state, BomberAppMode_Playing);
}

static void bomber_app_select_level(BomberAppState* state) {
    FURI_LOG_I(TAG, "Select Level");
    bomber_app_set_mode(state, BomberAppMode_LevelSelect);
}

// Check if a particular coordingate is occupied by a players active bomb
static bool is_occupied_by_bomb(Player* player, uint8_t x, uint8_t y) {
    for(int i = 0; i < MAX_BOMBS; i++) {
        Bomb bomb = player->bombs[i];
        if(bomb.state != BombState_None && bomb.x == x && bomb.y == y) {
            return true;
        }
    }

    return false;
}

// Handle direction keys to move the player around
// state: Pointer to the application state
// input: Represents the input event
// returns: true if the viewport should be updated, else false
static bool handle_game_direction(BomberAppState* state, InputEvent input) {
    Player* player = get_player(state);

    Point newPoint = {player->x, player->y};

    switch(input.key) {
    case InputKeyUp:
        if(player->y == 0) return false;
        newPoint.y -= 1;
        break;
    case InputKeyDown:
        if(player->y >= 7) return false;
        newPoint.y += 1;
        break;
    case InputKeyLeft:
        if(player->x == 0) return false;
        newPoint.x -= 1;
        break;
    case InputKeyRight:
        if(player->x >= 15) return false;
        newPoint.x += 1;
        break;
    default:
        return false;
    }

    // Only allow move to new position if the block at that position is not occupied
    BlockType block = (BlockType)(state->level)[ix(newPoint.x, newPoint.y)];
    if(block == BlockType_Brick || block == BlockType_PuBombStrength_Hidden || block == BlockType_PuExtraBomb_Hidden) {
        return false;
    }

    if(is_occupied_by_bomb(&state->fox, newPoint.x, newPoint.y) ||
       is_occupied_by_bomb(&state->wolf, newPoint.x, newPoint.y)) {
        return false;
    }

    if (block == BlockType_PuBombStrength) {
        player->bomb_power++;
        state->level[ix(newPoint.x, newPoint.y)] = BlockType_Empty;
    } else if (block == BlockType_PuExtraBomb) {
        player->bomb_count++;
        if (player->bomb_count == MAX_BOMBS) {
            player->bomb_count = MAX_BOMBS;
        }
        state->level[ix(newPoint.x, newPoint.y)] = BlockType_Empty;
    }

    player->x = newPoint.x;
    player->y = newPoint.y;

    tx_new_position(state, player);

    return true;
}

// Handles input while on player select screen - just switch between Fox/Wolf
// state: Pointer to the application state
// input: Represents the input event
// returns: true if the viewport should be updated, else false
static bool handle_player_select_input(BomberAppState* state, InputEvent input) {
    if(input.type == InputTypeShort) {
        switch(input.key) {
        case InputKeyUp:
        case InputKeyDown:
        case InputKeyLeft:
        case InputKeyRight:
            state->isPlayerTwo = !state->isPlayerTwo;
            return true;
        case InputKeyOk:
            if (!state->isPlayerTwo) {
                bomber_app_select_level(state);
            } else {
                bomber_app_start(state);
            }
            return true;
        default:
            return false;
        }
    }
    return false;
}

static bool handle_levelselect_input(BomberAppState* state, InputEvent input) {
    if(input.type == InputTypeShort) {
        switch(input.key) {
            case InputKeyOk:
                bomber_app_start(state);
                return true;
            case InputKeyUp:
                state->selectedLevel -= 2;
                break;
            case InputKeyDown:
                state->selectedLevel += 2;
                break;
            case InputKeyLeft:
                state->selectedLevel -= 1;
                break;
            case InputKeyRight:
                state->selectedLevel += 1;
                break;
            default:
                return false;
        }
    }

    if (state->selectedLevel <= 0) {
        state->selectedLevel = 0;
    }
    if (state->selectedLevel >= 4) {
        state->selectedLevel = 3;
    }

    return true;
}

// Handle input while playing the game
// state: Pointer to the application state
// input: Represents the input event
// returns: true if the viewport should be updated, else false
static bool handle_game_input(BomberAppState* state, InputEvent input) {
    Player* player = get_player(state);

    if(input.type == InputTypeShort) {
        switch(input.key) {
        case InputKeyOk:
            FURI_LOG_I(TAG, "Drop Bomb");

            for (int i = 0; i < player->bomb_count; i++) {
                if (player->bombs[i].state == BombState_None) {
                    Bomb bomb;
                    bomb.x = player->x;
                    bomb.y = player->y;
                    bomb.state = BombState_Planted;
                    bomb.planted = furi_get_tick();

                    player->bombs[i] = bomb;

                    tx_bomb_placement(state, bomb.x, bomb.y);
                    break;
                }
            }

            return true;
        case InputKeyUp:
        case InputKeyDown:
        case InputKeyLeft:
        case InputKeyRight:
            return handle_game_direction(state, input);
        case InputKeyBack:
            if(state->mode == BomberAppMode_Playing) {
                bomber_app_stop_playing(state);
                return true;
            }
            break;
        default:
            break;
        }
    }

    return false;
}

// Main entry point for handling input
// state: Pointer to the application state
// input: Represents the input event
// returns: true if the viewport should be updated, else false
static bool bomber_app_handle_input(BomberAppState* state, InputEvent input) {
    if(input.type == InputTypeLong && input.key == InputKeyBack) {
        bomber_app_quit(state);
        return false; // don't try to update the UI while quitting
    }

    switch(state->mode) {
    case BomberAppMode_Playing:
        return handle_game_input(state, input);
<<<<<<< HEAD
    case BomberAppMode_Menu:
        return handle_menu_input(state, input);
    case BomberAppMode_LevelSelect:
        return handle_levelselect_input(state, input);
=======
    case BomberAppMode_PlayerSelect:
        return handle_player_select_input(state, input);
>>>>>>> 1ab90620
    default:
        break;
    }

    return false;
}

// Application main loop
// state: Pointer to the application state
void bomber_main_loop(BomberAppState* state) {
    FURI_LOG_I(TAG, "Begin application main loop");
    view_port_update(state->view_port);

    BomberEvent event;

    state->running = true;

    while(state->running) {
        subghz_check_incoming(state);

        switch(furi_message_queue_get(state->queue, &event, LOOP_MESSAGE_TIMEOUT_ms)) {
        case FuriStatusOk:
            bool updated = false;
            switch(event.type) {
            case BomberEventType_Input:
                FURI_LOG_T(TAG, "Input Event from queue");
                updated = bomber_app_handle_input(state, event.input);
                break;
            case BomberEventType_Tick:
                FURI_LOG_T(TAG, "Tick Event from queue");
                updated = bomber_game_tick(state);
                break;
            case BomberEventType_SubGhz:
                FURI_LOG_I(TAG, "SubGhz Event from queue");
                bomber_game_post_rx(state, event.subGhzIncomingSize);
                updated = true;
                break;
            default:
                FURI_LOG_E(TAG, "Unknown event received from queue.");
                break;
            }

            if(updated) {
                view_port_update(state->view_port);
            }
            break;

        // error cases
        case FuriStatusErrorTimeout:
            FURI_LOG_D(TAG, "furi_message_queue_get timed out");
            break;
        default:
            FURI_LOG_E(TAG, "furi_message_queue_get was neither ok nor timeout");
            bomber_app_error(state);
        }

        if(state->mode == BomberAppMode_Quit || state->mode == BomberAppMode_Error) {
            state->running = false;
        }
    }
}

static bool handle_explosion(BomberAppState* state, uint8_t x, uint8_t y) {
    // Out of bounds.
    // No need to check negatives as uint8_t is unsigned and will underflow, resulting in a value way over MAX_X and MAX_Y.
    if(x >= MAX_X || y >= MAX_Y) {
        return false;
    }

    Player* player = get_player(state);

    if(player->x == x && player->y == y) {
        tx_death(state);
        bomber_app_set_mode(state, BomberAppMode_GameOver);
        if(state->isPlayerTwo) {
            state->dead = WhoDied_Wolf;
        } else {
            state->dead = WhoDied_Fox;
        }
    }

    switch(state->level[ix(x, y)]) {
    case BlockType_Brick:
        state->level[ix(x, y)] = BlockType_Empty;
        return true;
    case BlockType_PuBombStrength_Hidden:
        state->level[ix(x, y)] = BlockType_PuBombStrength;
        return true;
    case BlockType_PuExtraBomb_Hidden:
        state->level[ix(x, y)] = BlockType_PuExtraBomb;
        return true;
    default:
        return false;
    }
}

static bool update_bombs(Player* player, BomberAppState* state) {
    bool changed = false;

    for(uint8_t i = 0; i < MAX_BOMBS; i++) {
        Bomb* bomb = &player->bombs[i];
        if(bomb->state != BombState_None) {
            uint32_t time = furi_get_tick() - bomb->planted;

            if(time > BOMB_RESET_TIME) {
                bomb->planted = 0;
                bomb->state = BombState_None;
                continue;
            }

            if(time > BOMB_EXPLODE_TIME) {
                bomb->state = BombState_Explode;

                for(uint8_t j = 0; j < player->bomb_power + 1; j++) {
                    changed &= handle_explosion(state, bomb->x - j, bomb->y);
                    changed &= handle_explosion(state, bomb->x + j, bomb->y);
                    changed &= handle_explosion(state, bomb->x, bomb->y + j);
                    changed &= handle_explosion(state, bomb->x, bomb->y - j);
                }

                continue;
            }

            if(time > BOMB_PLANTED_TIME) {
                bomb->state = BombState_Planted;
            } else if(time > BOMB_HOT_TIME) {
                bomb->state = BombState_Hot;
            }
        }
    }

    return changed;
}

bool bomber_game_tick(BomberAppState* state) {
    bool changed = false;
    changed &= update_bombs(&state->fox, state);
    changed &= update_bombs(&state->wolf, state);

    return changed;
}<|MERGE_RESOLUTION|>--- conflicted
+++ resolved
@@ -231,15 +231,10 @@
     switch(state->mode) {
     case BomberAppMode_Playing:
         return handle_game_input(state, input);
-<<<<<<< HEAD
-    case BomberAppMode_Menu:
-        return handle_menu_input(state, input);
+    case BomberAppMode_PlayerSelect:
+        return handle_player_select_input(state, input);
     case BomberAppMode_LevelSelect:
         return handle_levelselect_input(state, input);
-=======
-    case BomberAppMode_PlayerSelect:
-        return handle_player_select_input(state, input);
->>>>>>> 1ab90620
     default:
         break;
     }
