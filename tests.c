/*
 * Copyright © 2014 Kosma Moczek <kosma@cloudyourcar.com>
 * This program is free software. It comes without any warranty, to the extent
 * permitted by applicable law. You can redistribute it and/or modify it under
 * the terms of the Do What The Fuck You Want To Public License, Version 2, as
 * published by Sam Hocevar. See the COPYING file for more details.
 */

#pragma GCC diagnostic ignored "-Wmissing-field-initializers"

#include <stdlib.h>
#include <string.h>
#include <math.h>
#include <check.h>

#include "minmea.h"

static const char *valid_sequences[] = {
    "$GPTXT,xxxxxxxxxxxxxxxxxxxxxxxxxxxxxxxxxx",
    "$GPTXT,01,01,02,ANTSTATUS=INIT*25",
    "$GPRMC,,V,,,,,,,,,,N*53",
    "$GPVTG,,,,,,,,,N*30",
    "$GPGGA,,,,,,0,00,99.99,,,,,,*48",
    "$GPGSA,A,1,,,,,,,,,,,,,99.99,99.99,99.99*30",
    "$GPGLL,,,,,,V,N*64",
    "$GPXTE,A,A,0.67,L,N*6F",
    "$GPXTE,A,A,0.67,L,N*6f",
    "$GPGGA,123204.00,5106.94086,N,01701.51680,E,1,06,3.86,127.9,M,40.5,M,,*51",
    "$GPGSA,A,3,02,08,09,05,04,26,,,,,,,4.92,3.86,3.05*00",
    "$GPGSV,4,1,13,02,28,259,33,04,12,212,27,05,34,305,30,07,79,138,*7F",
    "$GPGSV,4,2,13,08,51,203,30,09,45,215,28,10,69,197,19,13,47,081,*76",
    "$GPGSV,4,3,13,16,20,040,17,26,08,271,30,28,01,168,18,33,24,219,27*74",
    "$GPGSV,4,4,13,39,31,170,27*40",
    "$GPGLL,5106.94086,N,01701.51680,E,123204.00,A,A*63",
    "$GPRMC,123205.00,A,5106.94085,N,01701.51689,E,0.016,,280214,,,A*7B",
    "$GPVTG,,T,,M,0.016,N,0.030,K,A*27",
    "$GPGST,024603.00,3.2,6.6,4.7,47.3,5.8,5.6,22.0*58",
    NULL,
};

static const char *invalid_sequences[] = {
    "$GPTXT,xxxxxxxxxxxxxxxxxxxxxxxxxxxxxxxxxxxxxxxxxxxxxxxxxxxxxxxxxxxxxxx"
        "xxxxxxxxxxxxxxxxxxxxxxxxxxx",
    "$GPTXT,01,01,02,ANTSTATUS=INIT*26",
    "$GPRMC,,V,,,,,,,,,,N*532",
    "$GPVTG,,,,\xff,,,,,N*30",
    "$$GPGGA,,,,,,0,00,99.99,,,,,,*48",
    "GPGSA,A,1,,,,,,,,,,,,,99.99,99.99,99.99*30",
    "gps: $GPGLL,,,,,,V,N",
    "$GPXTE,A,A,0.67,L,N*6e",
    "$GPXTE,A,A,0.67,L,N*6g",
    NULL,
};

START_TEST(test_minmea_check)
{
    for (const char **sequence=valid_sequences; *sequence; sequence++)
        ck_assert_msg(minmea_check(*sequence) == true, *sequence);

    for (const char **sequence=invalid_sequences; *sequence; sequence++)
        ck_assert_msg(minmea_check(*sequence) == false, *sequence);
}
END_TEST

START_TEST(test_minmea_scan_c)
{
    char ch, extra;

    ck_assert(minmea_scan("A,123.45", "c", &ch) == true);
    ck_assert_int_eq(ch, 'A');

    ck_assert(minmea_scan("WUT,123.45", "c", &ch) == true);
    ck_assert_int_eq(ch, 'W');

    ck_assert(minmea_scan(",123.45", "c", &ch) == true);
    ck_assert_int_eq(ch, '\0');

    ck_assert(minmea_scan("A,B", "cc", &ch, &extra) == true);
    ck_assert_int_eq(ch, 'A');
    ck_assert_int_eq(extra, 'B');

    ck_assert(minmea_scan("C", "cc", &ch, &extra) == false);

    ck_assert(minmea_scan("D", "c;c", &ch, &extra) == true);
    ck_assert_int_eq(ch, 'D');
    ck_assert_int_eq(extra, '\0');
    ck_assert(minmea_scan("E,F", "c;c", &ch, &extra) == true);
    ck_assert_int_eq(ch, 'E');
    ck_assert_int_eq(extra, 'F');
}
END_TEST

START_TEST(test_minmea_scan_d)
{
    int direction;

    ck_assert(minmea_scan("K", "d", &direction) == false);

    ck_assert(minmea_scan("", "d", &direction) == true);
    ck_assert(minmea_scan(",foo", "d", &direction) == true);
    ck_assert_int_eq(direction, 0);
    ck_assert(minmea_scan("N", "d", &direction) == true);
    ck_assert_int_eq(direction, 1);
    ck_assert(minmea_scan("S,foo", "d", &direction) == true);
    ck_assert_int_eq(direction, -1);
    ck_assert(minmea_scan("W", "d", &direction) == true);
    ck_assert_int_eq(direction, -1);
    ck_assert(minmea_scan("E,foo", "d", &direction) == true);
    ck_assert_int_eq(direction, 1);
}
END_TEST

START_TEST(test_minmea_scan_f)
{
    struct minmea_float f;

    ck_assert(minmea_scan("-", "f", &f) == false);
    ck_assert(minmea_scan("10-", "f", &f) == false);
    ck_assert(minmea_scan("+-10", "f", &f) == false);
    ck_assert(minmea_scan("12..45", "f", &f) == false);
    ck_assert(minmea_scan("blah", "f", &f) == false);
    ck_assert(minmea_scan("12.3.4", "f", &f) == false);

    ck_assert(minmea_scan(",", "f", &f) == true);
    ck_assert_int_eq(f.scale, 0);
    ck_assert(minmea_scan("", "f", &f) == true);
    ck_assert_int_eq(f.scale, 0);

    ck_assert(minmea_scan("42", "f", &f) == true);
    ck_assert_int_eq(f.value, 42);
    ck_assert_int_eq(f.scale, 1);

    ck_assert(minmea_scan("15.345", "f", &f) == true);
    ck_assert_int_eq(f.value, 15345);
    ck_assert_int_eq(f.scale, 1000);

    ck_assert(minmea_scan("-1.23,V", "f", &f) == true);
    ck_assert_int_eq(f.value, -123);
    ck_assert_int_eq(f.scale, 100);

    /* the guaranteed range is 32 bits which translates to +-180 degrees
     * with 5 decimal digits. make sure we support that. */
    ck_assert(minmea_scan("18000.00000", "f", &f) == true);
    ck_assert_int_eq(f.value, 1800000000);
    ck_assert_int_eq(f.scale, 100000);
    ck_assert(minmea_scan("-18000.00000", "f", &f) == true);
    ck_assert_int_eq(f.value, -1800000000);
    ck_assert_int_eq(f.scale, 100000);

    if (sizeof(int_least32_t) == 4) {
        /* fits in 32 bits */
        ck_assert(minmea_scan("2147483647", "f", &f) == true);
        ck_assert_int_eq(f.value, 2147483647);
        ck_assert_int_eq(f.scale, 1);
        /* doesn't fit, truncate precision */
        ck_assert(minmea_scan("2147483.648", "f", &f) == true);
        ck_assert_int_eq(f.value, 214748364);
        ck_assert_int_eq(f.scale, 100);
        /* doesn't fit, bail out */
        ck_assert(minmea_scan("2147483648", "f", &f) == false);
    } else if (sizeof(int_least32_t) == 8) {
        /* fits in 64 bits */
        ck_assert(minmea_scan("9223372036854775807", "f", &f) == true);
        ck_assert_int_eq(f.value, 9223372036854775807);
        ck_assert_int_eq(f.scale, 1);
        /* doesn't fit, truncate precision */
        ck_assert(minmea_scan("9223372036854775.808", "f", &f) == true);
        ck_assert_int_eq(f.value, 922337203685477580);
        ck_assert_int_eq(f.scale, 100);
        /* doesn't fit, bail out */
        ck_assert(minmea_scan("9223372036854775808", "f", &f) == false);
    } else {
        ck_abort_msg("your platform is esoteric. please fix this unit test.");
    }

    /* optional f.values */
    ck_assert(minmea_scan("foo", "_;f", &f) == true);
    ck_assert_int_eq(f.scale, 0);
    ck_assert(minmea_scan("foo,", "_;f", &f) == true);
    ck_assert_int_eq(f.scale, 0);
    ck_assert(minmea_scan("foo,12.3", "_;f", &f) == true);
    ck_assert_int_eq(f.value, 123);
    ck_assert_int_eq(f.scale, 10);
}
END_TEST

START_TEST(test_minmea_scan_i)
{
    int value, extra;

    // valid parses
    ck_assert(minmea_scan("14", "i", &value) == true);
    ck_assert_int_eq(value, 14);
    ck_assert(minmea_scan("-1234", "i", &value) == true);
    ck_assert_int_eq(value, -1234);

    // empty field
    ck_assert(minmea_scan("", "i", &value) == true);
    ck_assert_int_eq(value, 0);

    // invalid value
    ck_assert(minmea_scan("foo", "i", &value) == false);

    // missing field
    ck_assert(minmea_scan("41", "ii", &value, &extra) == false);

    /* optional values */
    ck_assert(minmea_scan("10", "i;i", &value, &extra) == true);
    ck_assert_int_eq(value, 10);
    ck_assert(minmea_scan("20,30", "i;i", &value, &extra) == true);
    ck_assert_int_eq(value, 20);
    ck_assert_int_eq(extra, 30);
    ck_assert(minmea_scan("42,foo", "i;i", &value, &extra) == false);
}
END_TEST

START_TEST(test_minmea_scan_s)
{
    char value[MINMEA_MAX_LENGTH];

    ck_assert(minmea_scan(",bar,baz", "s", value) == true);
    ck_assert_str_eq(value, "");
    ck_assert(minmea_scan("foo,bar,baz", "s", value) == true);
    ck_assert_str_eq(value, "foo");

    ck_assert(minmea_scan("dummy", "_;s", value) == true);
    ck_assert_str_eq(value, "");
    ck_assert(minmea_scan("dummy,foo", "_;s", value) == true);
    ck_assert_str_eq(value, "foo");
    ck_assert(minmea_scan("dummy,", "_;s", value) == true);
    ck_assert_str_eq(value, "");
}
END_TEST

START_TEST(test_minmea_scan_t)
{
    char buf[7];
    buf[sizeof(buf)-1] = 0x42;

    ck_assert(minmea_scan("$GPRM,foo,bar,baz", "t", buf) == false);
    ck_assert(minmea_scan("GPRMC,foo,bar,baz", "t", buf) == false);

    ck_assert(minmea_scan("$GPRMC,foo,bar,baz", "t", buf) == true);
    ck_assert_str_eq(buf, "GPRMC");

    ck_assert(buf[sizeof(buf)-1] == 0x42);
}
END_TEST

START_TEST(test_minmea_scan_D)
{
    struct minmea_date date;

    ck_assert(minmea_scan("$GPXXX,3112", "_D", &date) == false);
    ck_assert(minmea_scan("$GPXXX,foobar", "_D", &date) == false);

    ck_assert(minmea_scan("$GPXXX,311299", "_D", &date) == true);
    ck_assert_int_eq(date.day, 31);
    ck_assert_int_eq(date.month, 12);
    ck_assert_int_eq(date.year, 99);

    ck_assert(minmea_scan("$GPXXX,,,,,,,,,nope", "_D", &date) == true);
    ck_assert_int_eq(date.day, -1);
    ck_assert_int_eq(date.month, -1);
    ck_assert_int_eq(date.year, -1);
}
END_TEST

START_TEST(test_minmea_scan_T)
{
    struct minmea_time time;

    ck_assert(minmea_scan("$GPXXX,2359", "_T", &time) == false);
    ck_assert(minmea_scan("$GPXXX,foobar", "_T", &time) == false);

    ck_assert(minmea_scan("$GPXXX,235960", "_T", &time) == true);
    ck_assert_int_eq(time.hours, 23);
    ck_assert_int_eq(time.minutes, 59);
    ck_assert_int_eq(time.seconds, 60);
    ck_assert_int_eq(time.microseconds, 0);

    ck_assert(minmea_scan("$GPXXX,213700.001", "_T", &time) == true);
    ck_assert_int_eq(time.hours, 21);
    ck_assert_int_eq(time.minutes, 37);
    ck_assert_int_eq(time.seconds, 0);
    ck_assert_int_eq(time.microseconds, 1000);

    ck_assert(minmea_scan("$GPXXX,,,,,,,nope", "_T", &time) == true);
    ck_assert_int_eq(time.hours, -1);
    ck_assert_int_eq(time.minutes, -1);
    ck_assert_int_eq(time.seconds, -1);
    ck_assert_int_eq(time.microseconds, -1);
}
END_TEST

START_TEST(test_minmea_scan_complex1)
{
    const char *sentence = "$GPGGA,123519,4807.038,N,01131.000,E,1,08,0.9,545.4,M,46.9,M,,*47\r\n";
    char type[6];
    struct minmea_time time;
    struct minmea_float latitude; int latitude_direction;
    struct minmea_float longitude; int longitude_direction;
    int fix_quality;
    int satellites;
    struct minmea_float hdop;
    struct minmea_float altitude; char altitude_units;
    struct minmea_float height; char height_units;
    ck_assert(minmea_scan(sentence, "tTfdfdiiffcfc__",
        type,
        &time,
        &latitude, &latitude_direction,
        &longitude, &longitude_direction,
        &fix_quality,
        &satellites,
        &hdop,
        &altitude, &altitude_units,
        &height, &height_units) == true);
    ck_assert_str_eq(type, "GPGGA");
    ck_assert_int_eq(time.hours, 12);
    ck_assert_int_eq(time.minutes, 35);
    ck_assert_int_eq(time.seconds, 19);
    ck_assert_int_eq(latitude.value, 4807038);
    ck_assert_int_eq(latitude.scale, 1000);
    ck_assert_int_eq(latitude_direction, 1);
    ck_assert_int_eq(longitude.value, 1131000);
    ck_assert_int_eq(longitude.scale, 1000);
    ck_assert_int_eq(longitude_direction, 1);
    ck_assert_int_eq(fix_quality, 1);
    ck_assert_int_eq(satellites, 8);
    ck_assert_int_eq(hdop.value, 9);
    ck_assert_int_eq(hdop.scale, 10);
    ck_assert_int_eq(altitude.value, 5454);
    ck_assert_int_eq(altitude.scale, 10);
    ck_assert_int_eq(altitude_units, 'M');
    ck_assert_int_eq(height.value, 469);
    ck_assert_int_eq(height.scale, 10);
    ck_assert_int_eq(height_units, 'M');

}
END_TEST

START_TEST(test_minmea_scan_complex2)
{
    const char *sentence = "$GPBWC,081837,,,,,,T,,M,,N,*13";
    char type[6];
    struct minmea_time time;
    struct minmea_float latitude; int latitude_direction;
    struct minmea_float longitude; int longitude_direction;
    struct minmea_float bearing_true; char bearing_true_mark;
    struct minmea_float bearing_magnetic; char bearing_magnetic_mark;
    struct minmea_float distance; char distance_units;
    char name[MINMEA_MAX_LENGTH];
    ck_assert(minmea_scan(sentence, "tTfdfdfcfcfcs",
        type,
        &time,
        &latitude, &latitude_direction,
        &longitude, &longitude_direction,
        &bearing_true, &bearing_true_mark,
        &bearing_magnetic, &bearing_magnetic_mark,
        &distance, &distance_units,
        name) == true);
    ck_assert_str_eq(type, "GPBWC");
    ck_assert_int_eq(time.hours, 8);
    ck_assert_int_eq(time.minutes, 18);
    ck_assert_int_eq(time.seconds, 37);
    ck_assert_int_eq(latitude.scale, 0);
    ck_assert_int_eq(latitude_direction, 0);
    ck_assert_int_eq(longitude.scale, 0);
    ck_assert_int_eq(longitude_direction, 0);
    ck_assert_int_eq(bearing_true.scale, 0);
    ck_assert_int_eq(bearing_true_mark, 'T');
    ck_assert_int_eq(bearing_magnetic.scale, 0);
    ck_assert_int_eq(bearing_magnetic_mark, 'M');
    ck_assert_int_eq(distance.scale, 0);
    ck_assert_int_eq(distance_units, 'N');
    ck_assert_str_eq(name, "");
}
END_TEST

START_TEST(test_minmea_scan_complex3)
{
    const char *sentence = "$GPGST,024603.00,3.2,6.6,4.7,47.3,5.8,5.6,22.0*58";
    char type[6];
    struct minmea_time time;
    struct minmea_float rms_deviation;
    struct minmea_float semi_major_deviation;
    struct minmea_float semi_minor_deviation;
    struct minmea_float semi_major_orientation;
    struct minmea_float latitude_error_deviation;
    struct minmea_float longitude_error_deviation;
    struct minmea_float altitude_error_deviation;
    ck_assert(minmea_scan(sentence, "tTfffffff",
        type,
        &time,
        &rms_deviation,
        &semi_major_deviation,
        &semi_minor_deviation,
        &semi_major_orientation,
        &latitude_error_deviation,
        &longitude_error_deviation,
        &altitude_error_deviation) == true);
    ck_assert_str_eq(type, "GPGST");
    ck_assert_int_eq(time.hours, 2);
    ck_assert_int_eq(time.minutes, 46);
    ck_assert_int_eq(time.seconds, 3);
    ck_assert_int_eq(time.microseconds, 0);
    ck_assert_int_eq(rms_deviation.value, 32);
    ck_assert_int_eq(rms_deviation.scale, 10);
    ck_assert_int_eq(semi_major_deviation.value, 66);
    ck_assert_int_eq(semi_major_deviation.scale, 10);
    ck_assert_int_eq(semi_minor_deviation.value, 47);
    ck_assert_int_eq(semi_minor_deviation.scale, 10);
    ck_assert_int_eq(semi_major_orientation.value, 473);
    ck_assert_int_eq(semi_major_orientation.scale, 10);
    ck_assert_int_eq(latitude_error_deviation.value, 58);
    ck_assert_int_eq(latitude_error_deviation.scale, 10);
    ck_assert_int_eq(longitude_error_deviation.value, 56);
    ck_assert_int_eq(longitude_error_deviation.scale, 10);
    ck_assert_int_eq(altitude_error_deviation.value, 220);
    ck_assert_int_eq(altitude_error_deviation.scale, 10);
}
END_TEST

START_TEST(test_minmea_parse_rmc1)
{
    const char *sentence = "$GPRMC,081836.75,A,3751.65,S,14507.36,E,000.0,360.0,130998,011.3,E";
    struct minmea_sentence_rmc frame = {};
    static const struct minmea_sentence_rmc expected = {
        .time = { 8, 18, 36, 750000 },
        .valid = true,
        .latitude = { -375165, 100 },
        .longitude = { 1450736, 100 },
        .speed = { 0, 10 },
        .course = { 3600, 10 },
        .date = { 13, 9, 98 },
        .variation = { 113, 10 },
    };
    ck_assert(minmea_check(sentence) == true);
    ck_assert(minmea_parse_rmc(&frame, sentence) == true);
    ck_assert(!memcmp(&frame, &expected, sizeof(frame)));
}
END_TEST

START_TEST(test_minmea_parse_rmc2)
{
    const char *sentence = "$GPRMC,,A,3751.65,N,14507.36,W,,,,,";
    struct minmea_sentence_rmc frame = {};
    static const struct minmea_sentence_rmc expected = {
        .time = { -1, -1, -1, -1 },
        .valid = true,
        .latitude = { 375165, 100 },
        .longitude = { -1450736, 100 },
        .date = { -1, -1, -1 },
    };
    ck_assert(minmea_check(sentence) == true);
    ck_assert(minmea_parse_rmc(&frame, sentence) == true);
    ck_assert(!memcmp(&frame, &expected, sizeof(frame)));
}
END_TEST

START_TEST(test_minmea_parse_gga1)
{
    const char *sentence = "$GPGGA,123519,4807.038,N,01131.000,E,1,08,0.9,545.4,M,46.9,M,,*47";
    struct minmea_sentence_gga frame = {};
    static const struct minmea_sentence_gga expected = {
        .time = { 12, 35, 19, 0 },
        .latitude = { 4807038, 1000 },
        .longitude = { 1131000, 1000 },
        .fix_quality = 1,
        .satellites_tracked = 8,
        .hdop = { 9, 10 },
        .altitude = { 5454, 10 },
        .altitude_units = 'M',
        .height = { 469, 10 },
        .height_units = 'M',
        .dgps_age = 0,
    };
    ck_assert(minmea_check(sentence) == true);
    ck_assert(minmea_parse_gga(&frame, sentence) == true);
    ck_assert(!memcmp(&frame, &expected, sizeof(frame)));
}
END_TEST

START_TEST(test_minmea_parse_gst1)
{
    const char *sentence = "$GPGST,024603.00,3.2,6.6,4.7,47.3,5.8,5.6,22.0*58";
    struct minmea_sentence_gst frame = {};
    struct minmea_sentence_gst expected = {
        .time = { 2, 46, 3, 0 },
        .rms_deviation = { 32, 10 },
        .semi_major_deviation = { 66, 10 },
        .semi_minor_deviation = { 47, 10 },
        .semi_major_orientation = { 473, 10 },
        .latitude_error_deviation = { 58, 10 },
        .longitude_error_deviation = { 56, 10 },
        .altitude_error_deviation = { 220, 10 },
    };
    ck_assert(minmea_check(sentence) == true);
    ck_assert(minmea_parse_gst(&frame, sentence) == true);
    ck_assert(!memcmp(&frame, &expected, sizeof(frame)));
}
END_TEST

START_TEST(test_minmea_parse_gsa1)
{
    const char *sentence = "$GPGSA,A,3,04,05,,09,12,,,24,,,,,2.5,1.3,2.1*39";
    struct minmea_sentence_gsa frame = {};
    static const struct minmea_sentence_gsa expected = {
        .mode = MINMEA_GPGSA_MODE_AUTO,
        .fix_type = MINMEA_GPGSA_FIX_3D,
        .sats = { 4, 5, 0, 9, 12, 0, 0, 24, 0, 0, 0, 0 },
        .pdop = { 25, 10 },
        .hdop = { 13, 10 },
        .vdop = { 21, 10 },
    };
    ck_assert(minmea_check(sentence) == true);
    ck_assert(minmea_parse_gsa(&frame, sentence) == true);
    ck_assert(!memcmp(&frame, &expected, sizeof(frame)));
}
END_TEST

<<<<<<< HEAD
START_TEST(test_minmea_parse_gpgll)
{
    const char *sentence = "$GPGLL,3723.2475,N,12158.3416,W,161229.487,A,A*41";
    struct minmea_sentence_gll frame = {};
    struct minmea_sentence_gll expected = {};

    expected.latitude = 37232475;
    expected.latitude_scale = 10000;
    expected.longitude = -121583416;
    expected.longitude_scale = 10000;
    expected.time.hours = 16;
    expected.time.minutes = 12;
    expected.time.seconds = 29;
    expected.time.microseconds = 487000;
    expected.status = MINMEA_GLL_STATUS_DATA_VALID;
    expected.mode = MINMEA_GLL_MODE_AUTONOMOUS;

    ck_assert(minmea_check(sentence) == true);
    ck_assert(minmea_parse_gll(&frame, sentence) == true);
=======
START_TEST(test_minmea_parse_gsv1)
{
    const char *sentence = "$GPGSV,3,3,11,22,42,067,42,24,14,311,43,27,05,244,00,,,,*4D";
    struct minmea_sentence_gsv frame = {};
    static const struct minmea_sentence_gsv expected = {
        .total_msgs = 3,
        .msg_nr = 3,
        .total_sats = 11,
        .sats = {
            {
                .nr = 22,
                .elevation = 42,
                .azimuth = 67,
                .snr = 42
            },
            {
                .nr = 24,
                .elevation = 14,
                .azimuth = 311,
                .snr = 43
            },
            {
                .nr = 27,
                .elevation = 5,
                .azimuth = 244,
                .snr = 0
            },
            {
                .nr = 0,
                .elevation = 0,
                .azimuth = 0,
                .snr = 0
            }
        }
    };
    ck_assert(minmea_check(sentence) == true);
    ck_assert(minmea_parse_gsv(&frame, sentence) == true);
>>>>>>> df695c49
    ck_assert(!memcmp(&frame, &expected, sizeof(frame)));
}
END_TEST

START_TEST(test_minmea_usage1)
{
    const char *sentences[] = {
        "$GPRMC,081836,A,3751.65,S,14507.36,E,000.0,360.0,130998,011.3,E*62",
        "$GPGGA,123519,4807.038,N,01131.000,E,1,08,0.9,545.4,M,46.9,M,,*47",
        "$GNGSA,A,3,04,05,,09,12,,,24,,,,,2.5,1.3,2.1",
<<<<<<< HEAD
        "$GPGLL,3723.2475,N,12158.3416,W,161229.487,A,A*41",
=======
        "$GPGST,024603.00,3.2,6.6,4.7,47.3,5.8,5.6,22.0*58",
>>>>>>> df695c49
        NULL,
    };

    for (const char **sentence=sentences; *sentence; sentence++) {
        switch (minmea_sentence_id(*sentence)) {
            case MINMEA_SENTENCE_RMC: {
                struct minmea_sentence_rmc frame;
                ck_assert(minmea_parse_rmc(&frame, *sentence) == true);
            } break;

            case MINMEA_SENTENCE_GGA: {
                struct minmea_sentence_gga frame;
                ck_assert(minmea_parse_gga(&frame, *sentence) == true);
            } break;

            case MINMEA_SENTENCE_GSA: {
                struct minmea_sentence_gsa frame;
                ck_assert(minmea_parse_gsa(&frame, *sentence) == true);
            } break;

<<<<<<< HEAD
            case MINMEA_SENTENCE_GLL: {
                struct minmea_sentence_gll frame;
                ck_assert(minmea_parse_gll(&frame, *sentence) == true);
            } break;

=======
            case MINMEA_SENTENCE_GST: {
                struct minmea_sentence_gst frame;
                ck_assert(minmea_parse_gst(&frame, *sentence) == true);
            } break;
>>>>>>> df695c49

            default: {
            } break;
        }

        char talker[3];
        char expected[3] = { (*sentence)[1], (*sentence)[2], '\0' };
        ck_assert(minmea_talker_id(talker, *sentence) == true);
        ck_assert_str_eq(talker, expected);
    }
}
END_TEST

START_TEST(test_minmea_gettimeofday)
{
    struct minmea_date date = { 14, 2, 14 };
    struct minmea_time time = { 13, 0, 9, 123456 };
    struct timeval tv;
    ck_assert(minmea_gettimeofday(&tv, &date, &time) == 0);
    ck_assert_int_eq(tv.tv_sec, 1392382809);
    ck_assert_int_eq(tv.tv_usec, 123456);

    date.year = -1;
    ck_assert(minmea_gettimeofday(&tv, &date, &time) != 0);
    date.year = 2014;

    time.hours = -1;
    ck_assert(minmea_gettimeofday(&tv, &date, &time) != 0);
}
END_TEST

START_TEST(test_minmea_rescale)
{
    /* basic and edge cases. */
    ck_assert_int_eq(minmea_rescale(&(struct minmea_float) { 42, 0 }, 3), 0);
    ck_assert_int_eq(minmea_rescale(&(struct minmea_float) { 1234, 10 }, 1), 123);
    ck_assert_int_eq(minmea_rescale(&(struct minmea_float) { 1235, 10 }, 1), 124);
    ck_assert_int_eq(minmea_rescale(&(struct minmea_float) { 1234, 10 }, 1000), 123400);

    /* round towards zero. */
    ck_assert_int_eq(minmea_rescale(&(struct minmea_float) { -1234, 10 }, 1), -123);
    ck_assert_int_eq(minmea_rescale(&(struct minmea_float) { -1235, 10 }, 1), -124);
    ck_assert_int_eq(minmea_rescale(&(struct minmea_float) { -1236, 10 }, 1), -124);

    /* shouldn't overflow on large numbers. */
    ck_assert_int_eq(minmea_rescale(&(struct minmea_float) { 510693608, 100000 }, 10000), 51069361);
}
END_TEST

#pragma GCC diagnostic push
#pragma GCC diagnostic ignored "-Wfloat-equal"
/* The float values used in tests should be exactly representable under IEEE754;
 * false negatives will occur otherwise. */

START_TEST(test_minmea_float)
{
    ck_assert(isnan(minmea_tofloat(&(struct minmea_float) { 42, 0 })));
    ck_assert(minmea_tofloat(&(struct minmea_float) { 7, 1}) == 7.0);
    ck_assert(minmea_tofloat(&(struct minmea_float) { -200, 100}) == -2.0);
    ck_assert(minmea_tofloat(&(struct minmea_float) { 15, 10}) == 1.5);
}
END_TEST

START_TEST(test_minmea_coord)
{
    ck_assert(isnan(minmea_tocoord(&(struct minmea_float) { 42, 0 })));
    ck_assert(minmea_tocoord(&(struct minmea_float) { 4200, 1 }) == 42.0);
    ck_assert(minmea_tocoord(&(struct minmea_float) { 420000, 100 }) == 42.0);
    ck_assert(minmea_tocoord(&(struct minmea_float) { 423000, 100 }) == 42.5);
}
END_TEST

#pragma GCC diagnostic pop

Suite *minmea_suite(void)
{
    Suite *s = suite_create ("minmea");

    TCase *tc_check = tcase_create("minmea_check");
    tcase_add_test(tc_check, test_minmea_check);
    suite_add_tcase(s, tc_check);

    TCase *tc_scan = tcase_create("minmea_scan");
    tcase_add_test(tc_scan, test_minmea_scan_c);
    tcase_add_test(tc_scan, test_minmea_scan_d);
    tcase_add_test(tc_scan, test_minmea_scan_f);
    tcase_add_test(tc_scan, test_minmea_scan_i);
    tcase_add_test(tc_scan, test_minmea_scan_s);
    tcase_add_test(tc_scan, test_minmea_scan_t);
    tcase_add_test(tc_scan, test_minmea_scan_D);
    tcase_add_test(tc_scan, test_minmea_scan_T);
    tcase_add_test(tc_scan, test_minmea_scan_complex1);
    tcase_add_test(tc_scan, test_minmea_scan_complex2);
    tcase_add_test(tc_scan, test_minmea_scan_complex3);
    suite_add_tcase(s, tc_scan);

    TCase *tc_parse = tcase_create("minmea_parse");
    tcase_add_test(tc_parse, test_minmea_parse_rmc1);
    tcase_add_test(tc_parse, test_minmea_parse_rmc2);
    tcase_add_test(tc_parse, test_minmea_parse_gga1);
    tcase_add_test(tc_parse, test_minmea_parse_gsa1);
<<<<<<< HEAD
    tcase_add_test(tc_parse, test_minmea_parse_gpgll);
=======
    tcase_add_test(tc_parse, test_minmea_parse_gst1);
    tcase_add_test(tc_parse, test_minmea_parse_gsv1);
>>>>>>> df695c49
    suite_add_tcase(s, tc_parse);

    TCase *tc_usage = tcase_create("minmea_usage");
    tcase_add_test(tc_usage, test_minmea_usage1);
    suite_add_tcase(s, tc_usage);

    TCase *tc_utils = tcase_create("minmea_utils");
    tcase_add_test(tc_utils, test_minmea_gettimeofday);
    tcase_add_test(tc_utils, test_minmea_rescale);
    tcase_add_test(tc_utils, test_minmea_float);
    tcase_add_test(tc_utils, test_minmea_coord);
    suite_add_tcase(s, tc_utils);

    return s;
}

int main()
{
    int number_failed;
    Suite *s = minmea_suite();
    SRunner *sr = srunner_create(s);
    srunner_run_all(sr, CK_NORMAL);
    number_failed = srunner_ntests_failed(sr);
    srunner_free(sr);
    return (number_failed == 0) ? EXIT_SUCCESS : EXIT_FAILURE;
}

/* vim: set ts=4 sw=4 et: */<|MERGE_RESOLUTION|>--- conflicted
+++ resolved
@@ -519,7 +519,6 @@
 }
 END_TEST
 
-<<<<<<< HEAD
 START_TEST(test_minmea_parse_gpgll)
 {
     const char *sentence = "$GPGLL,3723.2475,N,12158.3416,W,161229.487,A,A*41";
@@ -539,7 +538,10 @@
 
     ck_assert(minmea_check(sentence) == true);
     ck_assert(minmea_parse_gll(&frame, sentence) == true);
-=======
+    ck_assert(!memcmp(&frame, &expected, sizeof(frame)));
+}
+END_TEST
+
 START_TEST(test_minmea_parse_gsv1)
 {
     const char *sentence = "$GPGSV,3,3,11,22,42,067,42,24,14,311,43,27,05,244,00,,,,*4D";
@@ -577,7 +579,6 @@
     };
     ck_assert(minmea_check(sentence) == true);
     ck_assert(minmea_parse_gsv(&frame, sentence) == true);
->>>>>>> df695c49
     ck_assert(!memcmp(&frame, &expected, sizeof(frame)));
 }
 END_TEST
@@ -588,11 +589,8 @@
         "$GPRMC,081836,A,3751.65,S,14507.36,E,000.0,360.0,130998,011.3,E*62",
         "$GPGGA,123519,4807.038,N,01131.000,E,1,08,0.9,545.4,M,46.9,M,,*47",
         "$GNGSA,A,3,04,05,,09,12,,,24,,,,,2.5,1.3,2.1",
-<<<<<<< HEAD
         "$GPGLL,3723.2475,N,12158.3416,W,161229.487,A,A*41",
-=======
         "$GPGST,024603.00,3.2,6.6,4.7,47.3,5.8,5.6,22.0*58",
->>>>>>> df695c49
         NULL,
     };
 
@@ -613,18 +611,15 @@
                 ck_assert(minmea_parse_gsa(&frame, *sentence) == true);
             } break;
 
-<<<<<<< HEAD
             case MINMEA_SENTENCE_GLL: {
                 struct minmea_sentence_gll frame;
                 ck_assert(minmea_parse_gll(&frame, *sentence) == true);
             } break;
 
-=======
             case MINMEA_SENTENCE_GST: {
                 struct minmea_sentence_gst frame;
                 ck_assert(minmea_parse_gst(&frame, *sentence) == true);
             } break;
->>>>>>> df695c49
 
             default: {
             } break;
@@ -726,12 +721,9 @@
     tcase_add_test(tc_parse, test_minmea_parse_rmc2);
     tcase_add_test(tc_parse, test_minmea_parse_gga1);
     tcase_add_test(tc_parse, test_minmea_parse_gsa1);
-<<<<<<< HEAD
     tcase_add_test(tc_parse, test_minmea_parse_gpgll);
-=======
     tcase_add_test(tc_parse, test_minmea_parse_gst1);
     tcase_add_test(tc_parse, test_minmea_parse_gsv1);
->>>>>>> df695c49
     suite_add_tcase(s, tc_parse);
 
     TCase *tc_usage = tcase_create("minmea_usage");
