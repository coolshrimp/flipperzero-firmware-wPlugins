#include "hid_mouse_jiggler.h"
#include <gui/elements.h>
#include "../hid.h"

#include "hid_icons.h"

#define TAG "HidMouseJiggler"

#define LENGTH(x) (int)(sizeof(x) / sizeof((x)[0]))

struct HidMouseJiggler {
    View* view;
    Hid* hid;
    FuriTimer* timer;
};

typedef struct {
    bool connected;
    bool running;
    int interval_idx;
    uint8_t counter;
    HidTransport transport;
} HidMouseJigglerModel;

const int intervals[6] = {500, 2000, 5000, 10000, 30000, 60000};

static void hid_mouse_jiggler_draw_callback(Canvas* canvas, void* context) {
    furi_assert(context);
    HidMouseJigglerModel* model = context;

    // Header
    if(model->transport == HidTransportBle) {
        if(model->connected) {
            canvas_draw_icon(canvas, 0, 0, &I_Ble_connected_15x15);
        } else {
            canvas_draw_icon(canvas, 0, 0, &I_Ble_disconnected_15x15);
        }
    }

    canvas_set_font(canvas, FontPrimary);
    elements_multiline_text_aligned(canvas, 17, 2, AlignLeft, AlignTop, "Mouse Jiggler");

    // Timeout
<<<<<<< HEAD
=======
    FuriString* interval_str = furi_string_alloc_printf("%d", intervals[model->interval_idx]);
>>>>>>> 05641378
    elements_multiline_text(canvas, AlignLeft, 26, "Interval (ms):");
    canvas_set_font(canvas, FontSecondary);
    if(model->interval_idx != 0) canvas_draw_icon(canvas, 74, 19, &I_ButtonLeft_4x7);
    if(model->interval_idx != LENGTH(intervals) - 1)
        canvas_draw_icon(canvas, 80, 19, &I_ButtonRight_4x7);
<<<<<<< HEAD
    FuriString* interval_str = furi_string_alloc_printf("%d", intervals[model->interval_idx]);
    elements_multiline_text(canvas, 91, 26, furi_string_get_cstr(interval_str));
=======
    elements_multiline_text(canvas, 91, 26, furi_string_get_cstr(interval_str));

    furi_string_free(interval_str);
>>>>>>> 05641378

    canvas_set_font(canvas, FontPrimary);
    elements_multiline_text(canvas, AlignLeft, 40, "Press Start\nto jiggle");
    canvas_set_font(canvas, FontSecondary);

    // Ok
    canvas_draw_icon(canvas, 63, 30, &I_Space_65x18);
    if(model->running) {
        elements_slightly_rounded_box(canvas, 66, 32, 60, 13);
        canvas_set_color(canvas, ColorWhite);
    }
    canvas_draw_icon(canvas, 74, 34, &I_Ok_btn_9x9);
    if(model->running) {
        elements_multiline_text_aligned(canvas, 91, 41, AlignLeft, AlignBottom, "Stop");
    } else {
        elements_multiline_text_aligned(canvas, 91, 41, AlignLeft, AlignBottom, "Start");
    }
    canvas_set_color(canvas, ColorBlack);

    // Back
    canvas_draw_icon(canvas, 74, 54, &I_Pin_back_arrow_10x8);
    elements_multiline_text_aligned(canvas, 91, 62, AlignLeft, AlignBottom, "Quit");
}

static void hid_mouse_jiggler_timer_callback(void* context) {
    furi_assert(context);
    HidMouseJiggler* hid_mouse_jiggler = context;
    with_view_model(
        hid_mouse_jiggler->view,
        HidMouseJigglerModel * model,
        {
            if(model->running) {
                model->counter++;
                hid_hal_mouse_move(
                    hid_mouse_jiggler->hid,
                    (model->counter % 2 == 0) ? MOUSE_MOVE_SHORT : -MOUSE_MOVE_SHORT,
                    0);
            }
        },
        false);
}

static void hid_mouse_jiggler_exit_callback(void* context) {
    furi_assert(context);
    HidMouseJiggler* hid_mouse_jiggler = context;
    furi_timer_stop(hid_mouse_jiggler->timer);
}

static bool hid_mouse_jiggler_input_callback(InputEvent* event, void* context) {
    furi_assert(context);
    HidMouseJiggler* hid_mouse_jiggler = context;

    bool consumed = false;

    with_view_model(
        hid_mouse_jiggler->view,
        HidMouseJigglerModel * model,
        {
            if(event->type == InputTypePress && event->key == InputKeyOk) {
                model->running = !model->running;
                if(model->running) {
                    furi_timer_stop(hid_mouse_jiggler->timer);
                    furi_timer_start(hid_mouse_jiggler->timer, intervals[model->interval_idx]);
                };
                consumed = true;
            }
            if(event->type == InputTypePress && event->key == InputKeyRight && !model->running &&
               model->interval_idx < LENGTH(intervals) - 1) {
                model->interval_idx++;
                consumed = true;
            }
            if(event->type == InputTypePress && event->key == InputKeyLeft && !model->running &&
               model->interval_idx > 0) {
                model->interval_idx--;
                consumed = true;
            }
        },
        true);

    return consumed;
}

HidMouseJiggler* hid_mouse_jiggler_alloc(Hid* hid) {
    HidMouseJiggler* hid_mouse_jiggler = malloc(sizeof(HidMouseJiggler));

    hid_mouse_jiggler->view = view_alloc();
    view_set_context(hid_mouse_jiggler->view, hid_mouse_jiggler);
    view_allocate_model(
        hid_mouse_jiggler->view, ViewModelTypeLocking, sizeof(HidMouseJigglerModel));
    view_set_draw_callback(hid_mouse_jiggler->view, hid_mouse_jiggler_draw_callback);
    view_set_input_callback(hid_mouse_jiggler->view, hid_mouse_jiggler_input_callback);
    view_set_exit_callback(hid_mouse_jiggler->view, hid_mouse_jiggler_exit_callback);

    hid_mouse_jiggler->hid = hid;

    hid_mouse_jiggler->timer = furi_timer_alloc(
        hid_mouse_jiggler_timer_callback, FuriTimerTypePeriodic, hid_mouse_jiggler);

    with_view_model(
        hid_mouse_jiggler->view,
        HidMouseJigglerModel * model,
        {
            model->transport = hid->transport;
            model->interval_idx = 2;
        },
        true);

    return hid_mouse_jiggler;
}

void hid_mouse_jiggler_free(HidMouseJiggler* hid_mouse_jiggler) {
    furi_assert(hid_mouse_jiggler);

    furi_timer_stop(hid_mouse_jiggler->timer);
    furi_timer_free(hid_mouse_jiggler->timer);

    view_free(hid_mouse_jiggler->view);

    free(hid_mouse_jiggler);
}

View* hid_mouse_jiggler_get_view(HidMouseJiggler* hid_mouse_jiggler) {
    furi_assert(hid_mouse_jiggler);
    return hid_mouse_jiggler->view;
}

void hid_mouse_jiggler_set_connected_status(HidMouseJiggler* hid_mouse_jiggler, bool connected) {
    furi_assert(hid_mouse_jiggler);
    with_view_model(
        hid_mouse_jiggler->view,
        HidMouseJigglerModel * model,
        { model->connected = connected; },
        true);
}<|MERGE_RESOLUTION|>--- conflicted
+++ resolved
@@ -41,23 +41,14 @@
     elements_multiline_text_aligned(canvas, 17, 2, AlignLeft, AlignTop, "Mouse Jiggler");
 
     // Timeout
-<<<<<<< HEAD
-=======
-    FuriString* interval_str = furi_string_alloc_printf("%d", intervals[model->interval_idx]);
->>>>>>> 05641378
     elements_multiline_text(canvas, AlignLeft, 26, "Interval (ms):");
     canvas_set_font(canvas, FontSecondary);
     if(model->interval_idx != 0) canvas_draw_icon(canvas, 74, 19, &I_ButtonLeft_4x7);
     if(model->interval_idx != LENGTH(intervals) - 1)
         canvas_draw_icon(canvas, 80, 19, &I_ButtonRight_4x7);
-<<<<<<< HEAD
     FuriString* interval_str = furi_string_alloc_printf("%d", intervals[model->interval_idx]);
-    elements_multiline_text(canvas, 91, 26, furi_string_get_cstr(interval_str));
-=======
-    elements_multiline_text(canvas, 91, 26, furi_string_get_cstr(interval_str));
-
+    elements_multiline_text(canvas, 91, 26, furi_furi_string_get_cstr(interval_str));
     furi_string_free(interval_str);
->>>>>>> 05641378
 
     canvas_set_font(canvas, FontPrimary);
     elements_multiline_text(canvas, AlignLeft, 40, "Press Start\nto jiggle");
