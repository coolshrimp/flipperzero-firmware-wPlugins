<<<<<<< HEAD
=======
#include <subghz/types.h>
#include <lib/toolbox/random_name.h>
#include <gui/modules/validators.h>
#include <lib/toolbox/path.h>

>>>>>>> 464c725a
#include "../subbrute_i.h"
#include "subbrute_scene.h"
#include <lib/toolbox/random_name.h>

#define TAG "SubBruteSceneSaveFile"

void subbrute_scene_save_name_on_enter(void* context) {
    SubBruteState* instance = (SubBruteState*)context;

    // Setup view
    TextInput* text_input = instance->text_input;
    set_random_name(instance->text_store, sizeof(instance->text_store));

    text_input_set_header_text(text_input, "Name of file");
    text_input_set_result_callback(
        text_input,
        subbrute_text_input_callback,
        instance,
        instance->text_store,
        SUBBRUTE_MAX_LEN_NAME,
        true);

<<<<<<< HEAD
    string_set_str(instance->file_path, SUBBRUTE_PATH);

    ValidatorIsFile* validator_is_file =
        validator_is_file_alloc_init(string_get_cstr(instance->file_path), SUBBRUTE_FILE_EXT, "");
=======
    furi_string_set(device->load_path, SUBBRUTE_PATH);

    ValidatorIsFile* validator_is_file = validator_is_file_alloc_init(
        furi_string_get_cstr(device->load_path), SUBBRUTE_FILE_EXT, "");
>>>>>>> 464c725a
    text_input_set_validator(text_input, validator_is_file_callback, validator_is_file);

    view_dispatcher_switch_to_view(instance->view_dispatcher, SubBruteViewTextInput);
}

bool subbrute_scene_save_name_on_event(void* context, SceneManagerEvent event) {
    SubBruteState* instance = (SubBruteState*)context;
    bool consumed = false;

    if(event.type == SceneManagerEventTypeBack) {
        scene_manager_previous_scene(instance->scene_manager);
        return true;
    } else if(
        event.type == SceneManagerEventTypeCustom &&
        event.event == SubBruteCustomEventTypeTextEditDone) {
#ifdef FURI_DEBUG
        FURI_LOG_D(TAG, "Saving: %s", instance->text_store);
#endif
        bool success = false;
<<<<<<< HEAD
        if(strcmp(instance->text_store, "")) {
            string_cat_printf(
                instance->file_path, "/%s%s", instance->text_store, SUBBRUTE_FILE_EXT);

            if(subbrute_device_save_file(instance->device, string_get_cstr(instance->file_path))) {
=======
        if(strcmp(instance->device->text_store, "")) {
            furi_string_cat_printf(
                instance->device->load_path,
                "/%s%s",
                instance->device->text_store,
                SUBBRUTE_FILE_EXT);

            if(subbrute_device_save_file(
                   instance->device, furi_string_get_cstr(instance->device->load_path))) {
>>>>>>> 464c725a
                scene_manager_next_scene(instance->scene_manager, SubBruteSceneSaveSuccess);
                success = true;
                consumed = true;
            }
        }

        if(!success) {
            dialog_message_show_storage_error(instance->dialogs, "Error during saving!");
            consumed = scene_manager_search_and_switch_to_previous_scene(
                instance->scene_manager, SubBruteSceneSetupAttack);
        }
    }
    return consumed;
}

void subbrute_scene_save_name_on_exit(void* context) {
    SubBruteState* instance = (SubBruteState*)context;

    // Clear view
    void* validator_context = text_input_get_validator_callback_context(instance->text_input);
    text_input_set_validator(instance->text_input, NULL, NULL);
    validator_is_file_free(validator_context);

    text_input_reset(instance->text_input);

<<<<<<< HEAD
    string_reset(instance->file_path);
=======
    furi_string_reset(instance->device->load_path);
>>>>>>> 464c725a
}<|MERGE_RESOLUTION|>--- conflicted
+++ resolved
@@ -1,11 +1,3 @@
-<<<<<<< HEAD
-=======
-#include <subghz/types.h>
-#include <lib/toolbox/random_name.h>
-#include <gui/modules/validators.h>
-#include <lib/toolbox/path.h>
-
->>>>>>> 464c725a
 #include "../subbrute_i.h"
 #include "subbrute_scene.h"
 #include <lib/toolbox/random_name.h>
@@ -28,17 +20,10 @@
         SUBBRUTE_MAX_LEN_NAME,
         true);
 
-<<<<<<< HEAD
     string_set_str(instance->file_path, SUBBRUTE_PATH);
 
     ValidatorIsFile* validator_is_file =
         validator_is_file_alloc_init(string_get_cstr(instance->file_path), SUBBRUTE_FILE_EXT, "");
-=======
-    furi_string_set(device->load_path, SUBBRUTE_PATH);
-
-    ValidatorIsFile* validator_is_file = validator_is_file_alloc_init(
-        furi_string_get_cstr(device->load_path), SUBBRUTE_FILE_EXT, "");
->>>>>>> 464c725a
     text_input_set_validator(text_input, validator_is_file_callback, validator_is_file);
 
     view_dispatcher_switch_to_view(instance->view_dispatcher, SubBruteViewTextInput);
@@ -58,23 +43,11 @@
         FURI_LOG_D(TAG, "Saving: %s", instance->text_store);
 #endif
         bool success = false;
-<<<<<<< HEAD
         if(strcmp(instance->text_store, "")) {
-            string_cat_printf(
+            furi_string_cat_printf(
                 instance->file_path, "/%s%s", instance->text_store, SUBBRUTE_FILE_EXT);
 
             if(subbrute_device_save_file(instance->device, string_get_cstr(instance->file_path))) {
-=======
-        if(strcmp(instance->device->text_store, "")) {
-            furi_string_cat_printf(
-                instance->device->load_path,
-                "/%s%s",
-                instance->device->text_store,
-                SUBBRUTE_FILE_EXT);
-
-            if(subbrute_device_save_file(
-                   instance->device, furi_string_get_cstr(instance->device->load_path))) {
->>>>>>> 464c725a
                 scene_manager_next_scene(instance->scene_manager, SubBruteSceneSaveSuccess);
                 success = true;
                 consumed = true;
@@ -100,9 +73,5 @@
 
     text_input_reset(instance->text_input);
 
-<<<<<<< HEAD
     string_reset(instance->file_path);
-=======
-    furi_string_reset(instance->device->load_path);
->>>>>>> 464c725a
 }