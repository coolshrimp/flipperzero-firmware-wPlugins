#include <furi.h>
#include <stdint.h>

#include <rpc/rpc.h>
#include <rpc/rpc_i.h>
#include <cli/cli.h>
#include <storage/storage.h>
#include <loader/loader.h>
#include <storage/filesystem_api_defines.h>

#include <lib/toolbox/md5_calc.h>
#include <lib/toolbox/path.h>

#include <m-list.h>
#include "../test.h" // IWYU pragma: keep

#include <protobuf_version.h>
#include <pb.h>
#include <pb_encode.h>
#include <pb_decode.h>
#include <storage.pb.h>
#include <flipper.pb.h>

LIST_DEF(MsgList, PB_Main, M_POD_OPLIST)
#define M_OPL_MsgList_t() LIST_OPLIST(MsgList)

#define TEST_RPC_SESSIONS 2

/* MinUnit test framework doesn't allow passing context into tests,
 * so we have to use global variables
 */
static Rpc* rpc = NULL;
static uint32_t command_id = 0;

typedef struct {
    RpcSession* session;
    FuriStreamBuffer* output_stream;
    FuriSemaphore* close_session_semaphore;
    FuriSemaphore* terminate_semaphore;
    uint32_t timeout;
} RpcSessionContext;

static RpcSessionContext rpc_session[TEST_RPC_SESSIONS];

#define TAG "UnitTestsRpc"

#define MAX_RECEIVE_OUTPUT_TIMEOUT 3000
<<<<<<< HEAD
#define MAX_NAME_LENGTH 254
#define MAX_DATA_SIZE 512u // have to be exact as in rpc_storage.c
#define TEST_DIR_NAME EXT_PATH(".tmp/unit_tests/rpc")
#define TEST_DIR TEST_DIR_NAME "/"
#define MD5SUM_SIZE 16
=======
#define MAX_NAME_LENGTH            255
#define MAX_DATA_SIZE              512u // have to be exact as in rpc_storage.c
#define TEST_DIR_NAME              EXT_PATH(".tmp/unit_tests/rpc")
#define TEST_DIR                   TEST_DIR_NAME "/"
#define MD5SUM_SIZE                16
>>>>>>> ffa3996a

#define PING_REQUEST  0
#define PING_RESPONSE 1
#define WRITE_REQUEST 0
#define READ_RESPONSE 1

#define DEBUG_PRINT 0

#define BYTES(x) (x), sizeof(x)

#define DISABLE_TEST(code)  \
    do {                    \
        volatile int a = 0; \
        if(a) {             \
            code            \
        }                   \
    } while(0)

static void output_bytes_callback(void* ctx, uint8_t* got_bytes, size_t got_size);
static void
    test_rpc_add_empty_to_list(MsgList_t msg_list, PB_CommandStatus status, uint32_t command_id);
static void test_rpc_encode_and_feed(MsgList_t msg_list, uint8_t session);
static void test_rpc_encode_and_feed_one(PB_Main* request, uint8_t session);
static void test_rpc_compare_messages(PB_Main* result, PB_Main* expected);
static void test_rpc_decode_and_compare(MsgList_t expected_msg_list, uint8_t session);
static void test_rpc_free_msg_list(MsgList_t msg_list);
static void test_rpc_session_close_callback(void* context);
static void test_rpc_session_terminated_callback(void* context);

static void test_rpc_setup(void) {
    furi_check(!rpc);
    furi_check(!(rpc_session[0].session));

    rpc = furi_record_open(RECORD_RPC);
    for(int i = 0; !(rpc_session[0].session) && (i < 10000); ++i) {
        rpc_session[0].session = rpc_session_open(rpc, RpcOwnerUnknown);
        furi_delay_tick(1);
    }
    furi_check(rpc_session[0].session);

    rpc_session[0].output_stream = furi_stream_buffer_alloc(4096, 1);
    rpc_session_set_send_bytes_callback(rpc_session[0].session, output_bytes_callback);
    rpc_session[0].close_session_semaphore = furi_semaphore_alloc(1, 0);
    rpc_session[0].terminate_semaphore = furi_semaphore_alloc(1, 0);
    rpc_session_set_close_callback(rpc_session[0].session, test_rpc_session_close_callback);
    rpc_session_set_terminated_callback(
        rpc_session[0].session, test_rpc_session_terminated_callback);
    rpc_session_set_context(rpc_session[0].session, &rpc_session[0]);
}

static void test_rpc_setup_second_session(void) {
    furi_check(rpc);
    furi_check(!(rpc_session[1].session));

    for(int i = 0; !(rpc_session[1].session) && (i < 10000); ++i) {
        rpc_session[1].session = rpc_session_open(rpc, RpcOwnerUnknown);
        furi_delay_tick(1);
    }
    furi_check(rpc_session[1].session);

    rpc_session[1].output_stream = furi_stream_buffer_alloc(1000, 1);
    rpc_session_set_send_bytes_callback(rpc_session[1].session, output_bytes_callback);
    rpc_session[1].close_session_semaphore = furi_semaphore_alloc(1, 0);
    rpc_session[1].terminate_semaphore = furi_semaphore_alloc(1, 0);
    rpc_session_set_close_callback(rpc_session[1].session, test_rpc_session_close_callback);
    rpc_session_set_terminated_callback(
        rpc_session[1].session, test_rpc_session_terminated_callback);
    rpc_session_set_context(rpc_session[1].session, &rpc_session[1]);
}

static void test_rpc_teardown(void) {
    furi_check(rpc_session[0].close_session_semaphore);
    furi_semaphore_acquire(rpc_session[0].terminate_semaphore, 0);
    rpc_session_close(rpc_session[0].session);
    furi_check(
        furi_semaphore_acquire(rpc_session[0].terminate_semaphore, FuriWaitForever) ==
        FuriStatusOk);
    furi_record_close(RECORD_RPC);
    furi_stream_buffer_free(rpc_session[0].output_stream);
    furi_semaphore_free(rpc_session[0].close_session_semaphore);
    furi_semaphore_free(rpc_session[0].terminate_semaphore);
    ++command_id;
    rpc_session[0].output_stream = NULL;
    rpc_session[0].close_session_semaphore = NULL;
    rpc = NULL;
    rpc_session[0].session = NULL;
}

static void test_rpc_teardown_second_session(void) {
    furi_check(rpc_session[1].close_session_semaphore);
    furi_semaphore_acquire(rpc_session[1].terminate_semaphore, 0);
    rpc_session_close(rpc_session[1].session);
    furi_check(
        furi_semaphore_acquire(rpc_session[1].terminate_semaphore, FuriWaitForever) ==
        FuriStatusOk);
    furi_stream_buffer_free(rpc_session[1].output_stream);
    furi_semaphore_free(rpc_session[1].close_session_semaphore);
    furi_semaphore_free(rpc_session[1].terminate_semaphore);
    ++command_id;
    rpc_session[1].output_stream = NULL;
    rpc_session[1].close_session_semaphore = NULL;
    rpc_session[1].session = NULL;
}

static void test_rpc_storage_clean_directory(Storage* fs_api, const char* clean_dir) {
    furi_check(fs_api);
    furi_check(clean_dir);
    storage_simply_remove_recursive(fs_api, clean_dir);
    FS_Error error = storage_common_mkdir(fs_api, clean_dir);
    furi_check(error == FSE_OK);
}

static void test_rpc_storage_create_file(Storage* fs_api, const char* path, size_t size) {
    File* file = storage_file_alloc(fs_api);

    bool success = false;
    do {
        if(!storage_file_open(file, path, FSAM_WRITE, FSOM_CREATE_ALWAYS)) break;
        if(!storage_file_seek(file, size, true)) break;
        success = true;
    } while(false);

    storage_file_close(file);
    storage_file_free(file);

    furi_check(success);
}

static void test_rpc_storage_setup(void) {
    test_rpc_setup();

    Storage* fs_api = furi_record_open(RECORD_STORAGE);
    test_rpc_storage_clean_directory(fs_api, TEST_DIR_NAME);
    test_rpc_storage_create_file(fs_api, TEST_DIR_NAME "/file100", 100);
    test_rpc_storage_create_file(fs_api, TEST_DIR_NAME "/file250", 250);
    test_rpc_storage_create_file(fs_api, TEST_DIR_NAME "/file500", 200);
    test_rpc_storage_create_file(fs_api, TEST_DIR_NAME "/file1000", 1000);
    test_rpc_storage_create_file(fs_api, TEST_DIR_NAME "/file2500", 2500);
    test_rpc_storage_create_file(fs_api, TEST_DIR_NAME "/file5000", 5000);
    furi_record_close(RECORD_STORAGE);
}

static void test_rpc_storage_teardown(void) {
    test_rpc_teardown();

    Storage* fs_api = furi_record_open(RECORD_STORAGE);
    test_rpc_storage_clean_directory(fs_api, TEST_DIR_NAME);
    furi_record_close(RECORD_STORAGE);
}

static void test_rpc_session_close_callback(void* context) {
    furi_check(context);
    RpcSessionContext* callbacks_context = context;

    furi_check(furi_semaphore_release(callbacks_context->close_session_semaphore) == FuriStatusOk);
}

static void test_rpc_session_terminated_callback(void* context) {
    furi_check(context);
    RpcSessionContext* callbacks_context = context;

    furi_check(furi_semaphore_release(callbacks_context->terminate_semaphore) == FuriStatusOk);
}

static void test_rpc_print_message_list(MsgList_t msg_list) {
#if DEBUG_PRINT
    MsgList_reverse(msg_list);
    for
        M_EACH(msg, msg_list, MsgList_t) {
            rpc_debug_print_message(msg);
        }
    MsgList_reverse(msg_list);
#else
    UNUSED(msg_list);
#endif
}

static PB_CommandStatus test_rpc_storage_get_file_error(File* file) {
    FS_Error fs_error = storage_file_get_error(file);
    PB_CommandStatus pb_error;
    switch(fs_error) {
    case FSE_OK:
        pb_error = PB_CommandStatus_OK;
        break;
    case FSE_INVALID_NAME:
        pb_error = PB_CommandStatus_ERROR_STORAGE_INVALID_NAME;
        break;
    case FSE_INVALID_PARAMETER:
        pb_error = PB_CommandStatus_ERROR_STORAGE_INVALID_PARAMETER;
        break;
    case FSE_INTERNAL:
        pb_error = PB_CommandStatus_ERROR_STORAGE_INTERNAL;
        break;
    case FSE_ALREADY_OPEN:
        pb_error = PB_CommandStatus_ERROR_STORAGE_ALREADY_OPEN;
        break;
    case FSE_DENIED:
        pb_error = PB_CommandStatus_ERROR_STORAGE_DENIED;
        break;
    case FSE_EXIST:
        pb_error = PB_CommandStatus_ERROR_STORAGE_EXIST;
        break;
    case FSE_NOT_EXIST:
        pb_error = PB_CommandStatus_ERROR_STORAGE_NOT_EXIST;
        break;
    case FSE_NOT_READY:
        pb_error = PB_CommandStatus_ERROR_STORAGE_NOT_READY;
        break;
    case FSE_NOT_IMPLEMENTED:
        pb_error = PB_CommandStatus_ERROR_STORAGE_NOT_IMPLEMENTED;
        break;
    default:
        pb_error = PB_CommandStatus_ERROR;
        break;
    }

    return pb_error;
}

static void output_bytes_callback(void* ctx, uint8_t* got_bytes, size_t got_size) {
    RpcSessionContext* callbacks_context = ctx;

    size_t bytes_sent = furi_stream_buffer_send(
        callbacks_context->output_stream, got_bytes, got_size, FuriWaitForever);
    (void)bytes_sent;
    furi_check(bytes_sent == got_size);
}

static void test_rpc_add_ping_to_list(MsgList_t msg_list, bool request, uint32_t command_id) {
    PB_Main* response = MsgList_push_new(msg_list);
    response->command_id = command_id;
    response->command_status = PB_CommandStatus_OK;
    response->cb_content.funcs.encode = NULL;
    response->has_next = false;
    response->which_content = (request == PING_REQUEST) ? PB_Main_system_ping_request_tag :
                                                          PB_Main_system_ping_response_tag;
}
static void test_rpc_fill_basic_message(PB_Main* message, uint16_t tag, uint32_t command_id) {
    message->command_id = command_id;
    message->command_status = PB_CommandStatus_OK;
    message->cb_content.funcs.encode = NULL;
    message->which_content = tag;
    message->has_next = false;
}

static void test_rpc_create_storage_list_request(
    PB_Main* message,
    const char* path,
    bool include_md5,
    uint32_t command_id,
    uint32_t filter_max_size) {
    furi_check(message);
    furi_check(path);
    test_rpc_fill_basic_message(message, PB_Main_storage_list_request_tag, command_id);
    message->content.storage_list_request.path = strdup(path);
    message->content.storage_list_request.include_md5 = include_md5;
    message->content.storage_list_request.filter_max_size = filter_max_size;
}

static void test_rpc_create_simple_message(
    PB_Main* message,
    uint16_t tag,
    const char* str,
    uint32_t command_id) {
    furi_check(message);

    char* str_copy = NULL;
    if(str) {
        str_copy = strdup(str);
    }
    test_rpc_fill_basic_message(message, tag, command_id);
    switch(tag) {
    case PB_Main_storage_info_request_tag:
        message->content.storage_info_request.path = str_copy;
        break;
    case PB_Main_storage_stat_request_tag:
        message->content.storage_stat_request.path = str_copy;
        break;
    case PB_Main_storage_mkdir_request_tag:
        message->content.storage_mkdir_request.path = str_copy;
        break;
    case PB_Main_storage_read_request_tag:
        message->content.storage_read_request.path = str_copy;
        break;
    case PB_Main_storage_delete_request_tag:
        message->content.storage_delete_request.path = str_copy;
        break;
    case PB_Main_storage_md5sum_request_tag:
        message->content.storage_md5sum_request.path = str_copy;
        break;
    case PB_Main_storage_md5sum_response_tag: {
        char* md5sum = message->content.storage_md5sum_response.md5sum;
        size_t md5sum_size = sizeof(message->content.storage_md5sum_response.md5sum);
        furi_check((strlen(str) + 1) <= md5sum_size);
        memcpy(md5sum, str_copy, md5sum_size);
        free(str_copy);
        break;
    }
    default:
        furi_check(0);
        break;
    }
}

static void test_rpc_add_read_or_write_to_list(
    MsgList_t msg_list,
    bool write,
    const char* path,
    const uint8_t* pattern,
    size_t pattern_size,
    size_t pattern_repeats,
    uint32_t command_id) {
    furi_check(pattern_repeats > 0);

    do {
        PB_Main* request = MsgList_push_new(msg_list);
        PB_Storage_File* msg_file = NULL;

        request->command_id = command_id;
        request->command_status = PB_CommandStatus_OK;

        if(write == WRITE_REQUEST) {
            request->content.storage_write_request.path = strdup(path);
            request->which_content = PB_Main_storage_write_request_tag;
            request->content.storage_write_request.has_file = true;
            msg_file = &request->content.storage_write_request.file;
        } else {
            request->which_content = PB_Main_storage_read_response_tag;
            request->content.storage_read_response.has_file = true;
            msg_file = &request->content.storage_read_response.file;
        }

        msg_file->data = malloc(PB_BYTES_ARRAY_T_ALLOCSIZE(pattern_size));
        msg_file->data->size = pattern_size;

        memcpy(msg_file->data->bytes, pattern, pattern_size);

        --pattern_repeats;
        request->has_next = (pattern_repeats > 0);
    } while(pattern_repeats);
}

static void test_rpc_encode_and_feed_one(PB_Main* request, uint8_t session) {
    furi_check(request);
    furi_check(session < TEST_RPC_SESSIONS);

    pb_ostream_t ostream = PB_OSTREAM_SIZING;

    bool result = pb_encode_ex(&ostream, &PB_Main_msg, request, PB_ENCODE_DELIMITED);
    furi_check(result && ostream.bytes_written);

    uint8_t* buffer = malloc(ostream.bytes_written);
    ostream = pb_ostream_from_buffer(buffer, ostream.bytes_written);

    pb_encode_ex(&ostream, &PB_Main_msg, request, PB_ENCODE_DELIMITED);

    size_t bytes_left = ostream.bytes_written;
    uint8_t* buffer_ptr = buffer;
    do {
        size_t bytes_sent =
            rpc_session_feed(rpc_session[session].session, buffer_ptr, bytes_left, 1000);
        mu_check(bytes_sent > 0);

        bytes_left -= bytes_sent;
        buffer_ptr += bytes_sent;
    } while(bytes_left);

    free(buffer);
    pb_release(&PB_Main_msg, request);
}

static void test_rpc_encode_and_feed(MsgList_t msg_list, uint8_t session) {
    MsgList_reverse(msg_list);
    for
        M_EACH(request, msg_list, MsgList_t) {
            test_rpc_encode_and_feed_one(request, session);
        }
    MsgList_reverse(msg_list);
}

static void
    test_rpc_compare_file(PB_Storage_File* result_msg_file, PB_Storage_File* expected_msg_file) {
    mu_check(!result_msg_file->name == !expected_msg_file->name);
    if(result_msg_file->name) {
        mu_check(!strcmp(result_msg_file->name, expected_msg_file->name));
    }
    mu_check(result_msg_file->size == expected_msg_file->size);
    mu_check(result_msg_file->type == expected_msg_file->type);
    mu_assert_string_eq(expected_msg_file->md5sum, result_msg_file->md5sum);

    if(result_msg_file->data && result_msg_file->type != PB_Storage_File_FileType_DIR) {
        mu_check(!result_msg_file->data == !expected_msg_file->data); // Zlo: WTF???
        mu_check(result_msg_file->data->size == expected_msg_file->data->size);
        for(int i = 0; i < result_msg_file->data->size; ++i) {
            mu_check(result_msg_file->data->bytes[i] == expected_msg_file->data->bytes[i]);
        }
    }
}

static void test_rpc_compare_messages(PB_Main* result, PB_Main* expected) {
    mu_assert_int_eq(expected->command_id, result->command_id);
    mu_assert_int_eq(expected->command_status, result->command_status);
    mu_assert_int_eq(expected->has_next, result->has_next);
    mu_assert_int_eq(expected->which_content, result->which_content);
    if(result->command_status != PB_CommandStatus_OK) {
        mu_check(result->which_content == PB_Main_empty_tag);
    }

    switch(result->which_content) {
    case PB_Main_empty_tag:
    case PB_Main_system_ping_response_tag:
        /* nothing to check */
        break;
    case PB_Main_system_ping_request_tag:
    case PB_Main_storage_list_request_tag:
    case PB_Main_storage_read_request_tag:
    case PB_Main_storage_write_request_tag:
    case PB_Main_storage_delete_request_tag:
    case PB_Main_storage_mkdir_request_tag:
    case PB_Main_storage_md5sum_request_tag:
        /* rpc doesn't send it */
        mu_check(0);
        break;
    case PB_Main_app_lock_status_response_tag: {
        bool result_locked = result->content.app_lock_status_response.locked;
        bool expected_locked = expected->content.app_lock_status_response.locked;
        mu_check(result_locked == expected_locked);
        break;
    }
    case PB_Main_storage_info_response_tag: {
        uint64_t result_total_space = result->content.storage_info_response.total_space;
        uint64_t expected_total_space = expected->content.storage_info_response.total_space;
        mu_check(result_total_space == expected_total_space);

        uint64_t result_free_space = result->content.storage_info_response.free_space;
        uint64_t expected_free_space = expected->content.storage_info_response.free_space;
        mu_check(result_free_space == expected_free_space);
    } break;
    case PB_Main_storage_stat_response_tag: {
        bool result_has_msg_file = result->content.storage_stat_response.has_file;
        bool expected_has_msg_file = expected->content.storage_stat_response.has_file;
        mu_check(result_has_msg_file == expected_has_msg_file);

        if(result_has_msg_file) {
            PB_Storage_File* result_msg_file = &result->content.storage_stat_response.file;
            PB_Storage_File* expected_msg_file = &expected->content.storage_stat_response.file;
            test_rpc_compare_file(result_msg_file, expected_msg_file);
        } else {
            mu_check(0);
        }
    } break;
    case PB_Main_storage_read_response_tag: {
        bool result_has_msg_file = result->content.storage_read_response.has_file;
        bool expected_has_msg_file = expected->content.storage_read_response.has_file;
        mu_check(result_has_msg_file == expected_has_msg_file);

        if(result_has_msg_file) {
            PB_Storage_File* result_msg_file = &result->content.storage_read_response.file;
            PB_Storage_File* expected_msg_file = &expected->content.storage_read_response.file;
            test_rpc_compare_file(result_msg_file, expected_msg_file);
        } else {
            mu_check(0);
        }
    } break;
    case PB_Main_storage_list_response_tag: {
        size_t expected_msg_files = expected->content.storage_list_response.file_count;
        size_t result_msg_files = result->content.storage_list_response.file_count;
        mu_assert_int_eq(expected_msg_files, result_msg_files);
        for(size_t i = 0; i < expected_msg_files; ++i) {
            PB_Storage_File* result_msg_file = &result->content.storage_list_response.file[i];
            PB_Storage_File* expected_msg_file = &expected->content.storage_list_response.file[i];
            test_rpc_compare_file(result_msg_file, expected_msg_file);
        }
        break;
    }
    case PB_Main_storage_md5sum_response_tag: {
        char* result_md5sum = result->content.storage_md5sum_response.md5sum;
        char* expected_md5sum = expected->content.storage_md5sum_response.md5sum;
        mu_check(!strcmp(result_md5sum, expected_md5sum));
        break;
    }
    case PB_Main_system_protobuf_version_response_tag: {
        uint32_t major_version_expected = expected->content.system_protobuf_version_response.major;
        uint32_t minor_version_expected = expected->content.system_protobuf_version_response.minor;
        uint32_t major_version_result = result->content.system_protobuf_version_response.major;
        uint32_t minor_version_result = result->content.system_protobuf_version_response.minor;
        mu_check(major_version_expected == major_version_result);
        mu_check(minor_version_expected == minor_version_result);
        break;
    }
    default:
        furi_check(0);
        break;
    }
}

static bool test_rpc_pb_stream_read(pb_istream_t* istream, pb_byte_t* buf, size_t count) {
    RpcSessionContext* session_context = istream->state;
    size_t bytes_received = 0;

    uint32_t now = furi_get_tick();
    int32_t time_left = session_context->timeout - now;
    time_left = MAX(time_left, 0);
    bytes_received =
        furi_stream_buffer_receive(session_context->output_stream, buf, count, time_left);
    return count == bytes_received;
}

static void
    test_rpc_storage_list_create_expected_list_root(MsgList_t msg_list, uint32_t command_id) {
    PB_Main* message = MsgList_push_new(msg_list);
    message->has_next = false;
    message->cb_content.funcs.encode = NULL;
    message->command_id = command_id;
    message->which_content = PB_Main_storage_list_response_tag;

    message->content.storage_list_response.file_count = 3;
    message->content.storage_list_response.file[0].data = NULL;
    message->content.storage_list_response.file[1].data = NULL;
    message->content.storage_list_response.file[2].data = NULL;

    message->content.storage_list_response.file[0].size = 0;
    message->content.storage_list_response.file[1].size = 0;
    message->content.storage_list_response.file[2].size = 0;

    message->content.storage_list_response.file[0].type = PB_Storage_File_FileType_DIR;
    message->content.storage_list_response.file[1].type = PB_Storage_File_FileType_DIR;
    message->content.storage_list_response.file[2].type = PB_Storage_File_FileType_DIR;

    char* str = malloc(4);
    strcpy(str, "any");
    message->content.storage_list_response.file[0].name = str;
    str = malloc(4);
    strcpy(str, "int");
    message->content.storage_list_response.file[1].name = str;
    str = malloc(4);
    strcpy(str, "ext");
    message->content.storage_list_response.file[2].name = str;
}

static bool test_rpc_system_storage_list_filter(
    const FileInfo* fileinfo,
    const char* name,
    size_t filter_max_size) {
    bool result = false;

    do {
        if(!path_contains_only_ascii(name)) break;
        if(filter_max_size) {
            if(fileinfo->size > filter_max_size) break;
        }
        result = true;
    } while(false);

    return result;
}

static void test_rpc_storage_list_create_expected_list(
    MsgList_t msg_list,
    const char* path,
    uint32_t command_id,
    bool append_md5,
    size_t filter_max_size) {
    Storage* fs_api = furi_record_open(RECORD_STORAGE);
    File* dir = storage_file_alloc(fs_api);

    FuriString* md5 = furi_string_alloc();
    FuriString* md5_path = furi_string_alloc();
    File* file = storage_file_alloc(fs_api);

    PB_Main response = {
        .command_id = command_id,
        .has_next = false,
        .which_content = PB_Main_storage_list_response_tag,
        /* other fields (e.g. msg_files ptrs) explicitly initialized by 0 */
    };
    PB_Storage_ListResponse* list = &response.content.storage_list_response;

    bool finish = false;
    int i = 0;

    if(storage_dir_open(dir, path)) {
        response.command_status = PB_CommandStatus_OK;
    } else {
        response.command_status = test_rpc_storage_get_file_error(dir);
        response.which_content = PB_Main_empty_tag;
        finish = true;
    }

    while(!finish) {
        FileInfo fileinfo;
        char* name = malloc(MAX_NAME_LENGTH);
        if(storage_dir_read(dir, &fileinfo, name, MAX_NAME_LENGTH)) {
            if(i == COUNT_OF(list->file)) {
                list->file_count = i;
                response.has_next = true;
                MsgList_push_back(msg_list, response);
                i = 0;
            }

            if(test_rpc_system_storage_list_filter(&fileinfo, name, filter_max_size)) {
                list->file[i].type = file_info_is_dir(&fileinfo) ? PB_Storage_File_FileType_DIR :
                                                                   PB_Storage_File_FileType_FILE;
                list->file[i].size = fileinfo.size;
                list->file[i].data = NULL;
                /* memory free inside rpc_encode_and_send() -> pb_release() */
                list->file[i].name = name;

                if(append_md5 && !file_info_is_dir(&fileinfo)) {
                    furi_string_printf(md5_path, "%s/%s", path, name);

                    if(md5_string_calc_file(file, furi_string_get_cstr(md5_path), md5, NULL)) {
                        char* md5sum = list->file[i].md5sum;
                        size_t md5sum_size = sizeof(list->file[i].md5sum);
                        snprintf(md5sum, md5sum_size, "%s", furi_string_get_cstr(md5));
                    }
                }

                ++i;
            }
        } else {
            finish = true;
            free(name);
        }
    }

    list->file_count = i;
    response.has_next = false;
    MsgList_push_back(msg_list, response);

    furi_string_free(md5);
    furi_string_free(md5_path);
    storage_file_free(file);

    storage_dir_close(dir);
    storage_file_free(dir);

    furi_record_close(RECORD_STORAGE);
}

static void test_rpc_decode_and_compare(MsgList_t expected_msg_list, uint8_t session) {
    furi_check(!MsgList_empty_p(expected_msg_list));
    furi_check(session < TEST_RPC_SESSIONS);

    rpc_session[session].timeout = furi_get_tick() + MAX_RECEIVE_OUTPUT_TIMEOUT;
    pb_istream_t istream = {
        .callback = test_rpc_pb_stream_read,
        .state = &rpc_session[session],
        .errmsg = NULL,
        .bytes_left = 0x7FFFFFFF,
    };
    /* other fields explicitly initialized by 0 */
    PB_Main result = {.cb_content.funcs.decode = NULL};

    /* mlib adds msg_files into start of list, so reverse it */
    MsgList_reverse(expected_msg_list);
    for
        M_EACH(expected_msg, expected_msg_list, MsgList_t) {
            if(!pb_decode_ex(&istream, &PB_Main_msg, &result, PB_DECODE_DELIMITED)) {
                mu_fail(
                    "not all expected messages decoded (maybe increase MAX_RECEIVE_OUTPUT_TIMEOUT)");
                break;
            }

            test_rpc_compare_messages(&result, expected_msg);
            pb_release(&PB_Main_msg, &result);
        }

    rpc_session[session].timeout = furi_get_tick() + 50;
    if(pb_decode_ex(&istream, &PB_Main_msg, &result, PB_DECODE_DELIMITED)) {
        mu_fail("decoded more than expected");
    }
    MsgList_reverse(expected_msg_list);
}

static void test_rpc_free_msg_list(MsgList_t msg_list) {
    for
        M_EACH(it, msg_list, MsgList_t) {
            pb_release(&PB_Main_msg, it);
        }
    MsgList_clear(msg_list);
}

static void test_rpc_storage_list_run(
    const char* path,
    uint32_t command_id,
    bool md5,
    size_t filter_max_size) {
    PB_Main request;
    MsgList_t expected_msg_list;
    MsgList_init(expected_msg_list);

    test_rpc_create_storage_list_request(&request, path, md5, command_id, filter_max_size);
    if(!strcmp(path, "/")) {
        test_rpc_storage_list_create_expected_list_root(expected_msg_list, command_id);
    } else {
        test_rpc_storage_list_create_expected_list(
            expected_msg_list, path, command_id, md5, filter_max_size);
    }
    test_rpc_encode_and_feed_one(&request, 0);
    test_rpc_decode_and_compare(expected_msg_list, 0);

    pb_release(&PB_Main_msg, &request);
    test_rpc_free_msg_list(expected_msg_list);
}

MU_TEST(test_storage_list) {
    test_rpc_storage_list_run("/", ++command_id, false, 0);
    test_rpc_storage_list_run(EXT_PATH("nfc"), ++command_id, false, 0);
    test_rpc_storage_list_run(STORAGE_INT_PATH_PREFIX, ++command_id, false, 0);
    test_rpc_storage_list_run(STORAGE_EXT_PATH_PREFIX, ++command_id, false, 0);
    test_rpc_storage_list_run(EXT_PATH("infrared"), ++command_id, false, 0);
    test_rpc_storage_list_run(EXT_PATH("ibutton"), ++command_id, false, 0);
    test_rpc_storage_list_run(EXT_PATH("lfrfid"), ++command_id, false, 0);
    test_rpc_storage_list_run("error_path", ++command_id, false, 0);
}

MU_TEST(test_storage_list_md5) {
    test_rpc_storage_list_run("/", ++command_id, true, 0);
    test_rpc_storage_list_run(EXT_PATH("nfc"), ++command_id, true, 0);
    test_rpc_storage_list_run(STORAGE_INT_PATH_PREFIX, ++command_id, true, 0);
    test_rpc_storage_list_run(STORAGE_EXT_PATH_PREFIX, ++command_id, true, 0);
    test_rpc_storage_list_run(EXT_PATH("infrared"), ++command_id, true, 0);
    test_rpc_storage_list_run(EXT_PATH("ibutton"), ++command_id, true, 0);
    test_rpc_storage_list_run(EXT_PATH("lfrfid"), ++command_id, true, 0);
    test_rpc_storage_list_run("error_path", ++command_id, true, 0);
}

MU_TEST(test_storage_list_size) {
    test_rpc_storage_list_run(TEST_DIR_NAME, ++command_id, false, 0);
    test_rpc_storage_list_run(TEST_DIR_NAME, ++command_id, false, 1);
    test_rpc_storage_list_run(TEST_DIR_NAME, ++command_id, false, 1000);
    test_rpc_storage_list_run(TEST_DIR_NAME, ++command_id, false, 2500);
}

static void
    test_rpc_add_empty_to_list(MsgList_t msg_list, PB_CommandStatus status, uint32_t command_id) {
    PB_Main* response = MsgList_push_new(msg_list);
    response->command_id = command_id;
    response->command_status = status;
    response->cb_content.funcs.encode = NULL;
    response->has_next = false;
    response->which_content = PB_Main_empty_tag;
}

static void test_rpc_add_read_to_list_by_reading_real_file(
    MsgList_t msg_list,
    const char* path,
    uint32_t command_id) {
    furi_check(MsgList_empty_p(msg_list));
    Storage* fs_api = furi_record_open(RECORD_STORAGE);
    File* file = storage_file_alloc(fs_api);

    bool result = false;

    if(storage_file_open(file, path, FSAM_READ, FSOM_OPEN_EXISTING)) {
        size_t size_left = storage_file_size(file);

        do {
            PB_Main* response = MsgList_push_new(msg_list);
            response->command_id = command_id;
            response->command_status = PB_CommandStatus_OK;
            response->has_next = false;
            response->which_content = PB_Main_storage_read_response_tag;
            response->content.storage_read_response.has_file = true;

            response->content.storage_read_response.file.data =
                malloc(PB_BYTES_ARRAY_T_ALLOCSIZE(MIN(size_left, MAX_DATA_SIZE)));
            uint8_t* buffer = response->content.storage_read_response.file.data->bytes;
            uint16_t* read_size_msg = &response->content.storage_read_response.file.data->size;
            size_t read_size = MIN(size_left, MAX_DATA_SIZE);
            *read_size_msg = storage_file_read(file, buffer, read_size);
            size_left -= read_size;
            result = (*read_size_msg == read_size);

            if(result) {
                response->has_next = (size_left > 0);
            }
        } while((size_left != 0) && result);

        if(!result) {
            test_rpc_add_empty_to_list(
                msg_list, test_rpc_storage_get_file_error(file), command_id);
        }
    } else {
        test_rpc_add_empty_to_list(msg_list, test_rpc_storage_get_file_error(file), command_id);
    }

    storage_file_close(file);
    storage_file_free(file);

    furi_record_close(RECORD_STORAGE);
}

static void test_storage_read_run(const char* path, uint32_t command_id) {
    PB_Main request;
    MsgList_t expected_msg_list;
    MsgList_init(expected_msg_list);

    test_rpc_add_read_to_list_by_reading_real_file(expected_msg_list, path, command_id);
    test_rpc_create_simple_message(&request, PB_Main_storage_read_request_tag, path, command_id);
    test_rpc_encode_and_feed_one(&request, 0);
    test_rpc_decode_and_compare(expected_msg_list, 0);

    pb_release(&PB_Main_msg, &request);
    test_rpc_free_msg_list(expected_msg_list);
}

static bool test_is_exists(const char* path) {
    Storage* fs_api = furi_record_open(RECORD_STORAGE);
    FileInfo fileinfo;
    FS_Error result = storage_common_stat(fs_api, path, &fileinfo);
    furi_check((result == FSE_OK) || (result == FSE_NOT_EXIST));
    furi_record_close(RECORD_STORAGE);
    return result == FSE_OK;
}

static void test_create_dir(const char* path) {
    Storage* fs_api = furi_record_open(RECORD_STORAGE);
    FS_Error error = storage_common_mkdir(fs_api, path);
    (void)error;
    furi_check((error == FSE_OK) || (error == FSE_EXIST));
    furi_record_close(RECORD_STORAGE);
    furi_check(test_is_exists(path));
}

static void test_create_file(const char* path, size_t size) {
    Storage* fs_api = furi_record_open(RECORD_STORAGE);
    File* file = storage_file_alloc(fs_api);

    if(storage_file_open(file, path, FSAM_WRITE, FSOM_CREATE_ALWAYS)) {
        uint8_t buf[128] = {0};
        for(size_t i = 0; i < sizeof(buf); ++i) {
            buf[i] = '0' + (i % 10);
        }
        while(size) {
            size_t written = storage_file_write(file, buf, MIN(size, sizeof(buf)));
            furi_check(written);
            size -= written;
        }
    }

    storage_file_close(file);
    storage_file_free(file);

    furi_record_close(RECORD_STORAGE);
    furi_check(test_is_exists(path));
}

static void test_rpc_storage_info_run(const char* path, uint32_t command_id) {
    PB_Main request;
    MsgList_t expected_msg_list;
    MsgList_init(expected_msg_list);

    test_rpc_create_simple_message(&request, PB_Main_storage_info_request_tag, path, command_id);

    PB_Main* response = MsgList_push_new(expected_msg_list);
    response->command_id = command_id;

    Storage* fs_api = furi_record_open(RECORD_STORAGE);

    FS_Error error = storage_common_fs_info(
        fs_api,
        path,
        &response->content.storage_info_response.total_space,
        &response->content.storage_info_response.free_space);

    response->command_status = rpc_system_storage_get_error(error);
    if(error == FSE_OK) {
        response->which_content = PB_Main_storage_info_response_tag;
    } else {
        response->which_content = PB_Main_empty_tag;
    }

    test_rpc_encode_and_feed_one(&request, 0);
    test_rpc_decode_and_compare(expected_msg_list, 0);

    pb_release(&PB_Main_msg, &request);
    test_rpc_free_msg_list(expected_msg_list);
}

static void test_rpc_storage_stat_run(const char* path, uint32_t command_id) {
    PB_Main request;
    MsgList_t expected_msg_list;
    MsgList_init(expected_msg_list);

    test_rpc_create_simple_message(&request, PB_Main_storage_stat_request_tag, path, command_id);

    Storage* fs_api = furi_record_open(RECORD_STORAGE);
    FileInfo fileinfo;
    FS_Error error = storage_common_stat(fs_api, path, &fileinfo);
    furi_record_close(RECORD_STORAGE);

    PB_Main* response = MsgList_push_new(expected_msg_list);
    response->command_id = command_id;
    response->command_status = rpc_system_storage_get_error(error);
    response->has_next = false;
    response->which_content = PB_Main_empty_tag;

    if(error == FSE_OK) {
        response->which_content = PB_Main_storage_stat_response_tag;
        response->content.storage_stat_response.has_file = true;
        response->content.storage_stat_response.file.type = file_info_is_dir(&fileinfo) ?
                                                                PB_Storage_File_FileType_DIR :
                                                                PB_Storage_File_FileType_FILE;
        response->content.storage_stat_response.file.size = fileinfo.size;
    }

    test_rpc_encode_and_feed_one(&request, 0);
    test_rpc_decode_and_compare(expected_msg_list, 0);

    pb_release(&PB_Main_msg, &request);
    test_rpc_free_msg_list(expected_msg_list);
}

MU_TEST(test_storage_info) {
    test_rpc_storage_info_run(STORAGE_ANY_PATH_PREFIX, ++command_id);
    test_rpc_storage_info_run(STORAGE_INT_PATH_PREFIX, ++command_id);
    test_rpc_storage_info_run(STORAGE_EXT_PATH_PREFIX, ++command_id);
}

#define TEST_DIR_STAT_NAME TEST_DIR "stat_dir"
#define TEST_DIR_STAT      TEST_DIR_STAT_NAME "/"
MU_TEST(test_storage_stat) {
    test_create_dir(TEST_DIR_STAT_NAME);
    test_create_file(TEST_DIR_STAT "empty.txt", 0);
    test_create_file(TEST_DIR_STAT "l33t.txt", 1337);

    test_rpc_storage_stat_run("/", ++command_id);
    test_rpc_storage_stat_run(STORAGE_INT_PATH_PREFIX, ++command_id);
    test_rpc_storage_stat_run(STORAGE_EXT_PATH_PREFIX, ++command_id);

    test_rpc_storage_stat_run(TEST_DIR_STAT "empty.txt", ++command_id);
    test_rpc_storage_stat_run(TEST_DIR_STAT "l33t.txt", ++command_id);
    test_rpc_storage_stat_run(TEST_DIR_STAT "missing", ++command_id);
    test_rpc_storage_stat_run(TEST_DIR_STAT_NAME, ++command_id);

    test_rpc_storage_stat_run(TEST_DIR_STAT, ++command_id);
}

MU_TEST(test_storage_read) {
    test_create_file(TEST_DIR "empty.txt", 0);
    test_create_file(TEST_DIR "file1.txt", 1);
    test_create_file(TEST_DIR "file2.txt", MAX_DATA_SIZE);
    test_create_file(TEST_DIR "file3.txt", MAX_DATA_SIZE + 1);
    test_create_file(TEST_DIR "file4.txt", (MAX_DATA_SIZE * 2) + 1);

    test_storage_read_run(TEST_DIR "empty.txt", ++command_id);
    test_storage_read_run(TEST_DIR "file1.txt", ++command_id);
    test_storage_read_run(TEST_DIR "file2.txt", ++command_id);
    test_storage_read_run(TEST_DIR "file3.txt", ++command_id);
    test_storage_read_run(TEST_DIR "file4.txt", ++command_id);
}

static void test_storage_write_run(
    const char* path,
    size_t write_size,
    size_t write_count,
    uint32_t command_id,
    PB_CommandStatus status) {
    MsgList_t input_msg_list;
    MsgList_init(input_msg_list);
    MsgList_t expected_msg_list;
    MsgList_init(expected_msg_list);

    uint8_t* buf = malloc(write_size);
    for(size_t i = 0; i < write_size; ++i) {
        buf[i] = '0' + (i % 10);
    }

    test_rpc_add_read_or_write_to_list(
        input_msg_list, WRITE_REQUEST, path, buf, write_size, write_count, command_id);
    test_rpc_add_empty_to_list(expected_msg_list, status, command_id);
    test_rpc_encode_and_feed(input_msg_list, 0);
    test_rpc_decode_and_compare(expected_msg_list, 0);

    test_rpc_free_msg_list(input_msg_list);
    test_rpc_free_msg_list(expected_msg_list);

    free(buf);
}

static void test_storage_write_read_run(
    const char* path,
    const uint8_t* pattern,
    size_t pattern_size,
    size_t pattern_repeats,
    uint32_t* command_id) {
    MsgList_t input_msg_list;
    MsgList_init(input_msg_list);
    MsgList_t expected_msg_list;
    MsgList_init(expected_msg_list);

    test_rpc_add_read_or_write_to_list(
        input_msg_list, WRITE_REQUEST, path, pattern, pattern_size, pattern_repeats, ++*command_id);
    test_rpc_add_empty_to_list(expected_msg_list, PB_CommandStatus_OK, *command_id);

    test_rpc_create_simple_message(
        MsgList_push_raw(input_msg_list), PB_Main_storage_read_request_tag, path, ++*command_id);
    test_rpc_add_read_or_write_to_list(
        expected_msg_list,
        READ_RESPONSE,
        path,
        pattern,
        pattern_size,
        pattern_repeats,
        *command_id);

    test_rpc_print_message_list(input_msg_list);
    test_rpc_print_message_list(expected_msg_list);

    test_rpc_encode_and_feed(input_msg_list, 0);
    test_rpc_decode_and_compare(expected_msg_list, 0);

    test_rpc_free_msg_list(input_msg_list);
    test_rpc_free_msg_list(expected_msg_list);
}

MU_TEST(test_storage_write_read) {
    uint8_t pattern1[] = "abcdefgh";
    test_storage_write_read_run(TEST_DIR "test1.txt", pattern1, sizeof(pattern1), 1, &command_id);
    test_storage_write_read_run(TEST_DIR "test2.txt", pattern1, 1, 1, &command_id);
    test_storage_write_read_run(TEST_DIR "test3.txt", pattern1, 0, 1, &command_id);
}

MU_TEST(test_storage_write) {
    test_storage_write_run(
        TEST_DIR "afaefo/aefaef/aef/aef/test1.txt",
        1,
        1,
        ++command_id,
        PB_CommandStatus_ERROR_STORAGE_NOT_EXIST);
    test_storage_write_run(TEST_DIR "test1.txt", 100, 1, ++command_id, PB_CommandStatus_OK);
    test_storage_write_run(TEST_DIR "test2.txt", 100, 3, ++command_id, PB_CommandStatus_OK);
    test_storage_write_run(TEST_DIR "test1.txt", 100, 3, ++command_id, PB_CommandStatus_OK);
    test_storage_write_run(TEST_DIR "test2.txt", 100, 3, ++command_id, PB_CommandStatus_OK);
    test_storage_write_run(
        TEST_DIR "afaefo/aefaef/aef/aef/test1.txt",
        1,
        1,
        ++command_id,
        PB_CommandStatus_ERROR_STORAGE_NOT_EXIST);
    test_storage_write_run(TEST_DIR "test2.txt", 1, 50, ++command_id, PB_CommandStatus_OK);
    test_storage_write_run(TEST_DIR "test2.txt", 512, 3, ++command_id, PB_CommandStatus_OK);
}

MU_TEST(test_storage_interrupt_continuous_same_system) {
    MsgList_t input_msg_list;
    MsgList_init(input_msg_list);
    MsgList_t expected_msg_list;
    MsgList_init(expected_msg_list);

    uint8_t pattern[16] = {0};

    test_rpc_add_read_or_write_to_list(
        input_msg_list,
        WRITE_REQUEST,
        TEST_DIR "test1.txt",
        pattern,
        sizeof(pattern),
        3,
        command_id);

    /* replace last packet (has_next == false) with another command */
    PB_Main message_to_remove;
    MsgList_pop_back(&message_to_remove, input_msg_list);
    pb_release(&PB_Main_msg, &message_to_remove);
    test_rpc_create_simple_message(
        MsgList_push_new(input_msg_list),
        PB_Main_storage_mkdir_request_tag,
        TEST_DIR "dir1",
        command_id + 1);
    test_rpc_add_read_or_write_to_list(
        input_msg_list,
        WRITE_REQUEST,
        TEST_DIR "test2.txt",
        pattern,
        sizeof(pattern),
        3,
        command_id);

    test_rpc_add_empty_to_list(
        expected_msg_list, PB_CommandStatus_ERROR_CONTINUOUS_COMMAND_INTERRUPTED, command_id);
    test_rpc_add_empty_to_list(expected_msg_list, PB_CommandStatus_OK, command_id + 1);

    test_rpc_encode_and_feed(input_msg_list, 0);
    test_rpc_decode_and_compare(expected_msg_list, 0);

    test_rpc_free_msg_list(input_msg_list);
    test_rpc_free_msg_list(expected_msg_list);
}

MU_TEST(test_storage_interrupt_continuous_another_system) {
    MsgList_t input_msg_list;
    MsgList_init(input_msg_list);
    MsgList_t expected_msg_list;
    MsgList_init(expected_msg_list);

    uint8_t pattern[16] = {0};

    test_rpc_add_read_or_write_to_list(
        input_msg_list,
        WRITE_REQUEST,
        TEST_DIR "test1.txt",
        pattern,
        sizeof(pattern),
        3,
        command_id);

    PB_Main message = {
        .command_id = command_id + 1,
        .command_status = PB_CommandStatus_OK,
        .cb_content.funcs.encode = NULL,
        .has_next = false,
        .which_content = PB_Main_system_ping_request_tag,
    };

    MsgList_it_t it;
    MsgList_it(it, input_msg_list);
    MsgList_next(it);
    MsgList_insert(input_msg_list, it, message);

    test_rpc_add_read_or_write_to_list(
        input_msg_list,
        WRITE_REQUEST,
        TEST_DIR "test2.txt",
        pattern,
        sizeof(pattern),
        3,
        command_id + 2);

    test_rpc_add_ping_to_list(expected_msg_list, PING_RESPONSE, command_id + 1);
    test_rpc_add_empty_to_list(expected_msg_list, PB_CommandStatus_OK, command_id);
    test_rpc_add_empty_to_list(expected_msg_list, PB_CommandStatus_OK, command_id + 2);

    test_rpc_encode_and_feed(input_msg_list, 0);
    test_rpc_decode_and_compare(expected_msg_list, 0);

    test_rpc_free_msg_list(input_msg_list);
    test_rpc_free_msg_list(expected_msg_list);
}

static void test_storage_delete_run(
    const char* path,
    size_t command_id,
    PB_CommandStatus status,
    bool recursive) {
    PB_Main request;
    MsgList_t expected_msg_list;
    MsgList_init(expected_msg_list);

    test_rpc_create_simple_message(&request, PB_Main_storage_delete_request_tag, path, command_id);
    request.content.storage_delete_request.recursive = recursive;
    test_rpc_add_empty_to_list(expected_msg_list, status, command_id);

    test_rpc_encode_and_feed_one(&request, 0);
    test_rpc_decode_and_compare(expected_msg_list, 0);

    pb_release(&PB_Main_msg, &request);
    test_rpc_free_msg_list(expected_msg_list);
}

#define TEST_DIR_RMRF_NAME TEST_DIR "rmrf_test"
#define TEST_DIR_RMRF      TEST_DIR_RMRF_NAME "/"
MU_TEST(test_storage_delete_recursive) {
    test_create_dir(TEST_DIR_RMRF_NAME);

    test_create_dir(TEST_DIR_RMRF "dir1");
    test_create_file(TEST_DIR_RMRF "dir1/file1", 1);

    test_create_dir(TEST_DIR_RMRF "dir1/dir1");
    test_create_dir(TEST_DIR_RMRF "dir1/dir2");
    test_create_file(TEST_DIR_RMRF "dir1/dir2/file1", 1);
    test_create_file(TEST_DIR_RMRF "dir1/dir2/file2", 1);
    test_create_dir(TEST_DIR_RMRF "dir1/dir3");
    test_create_dir(TEST_DIR_RMRF "dir1/dir3/dir1");
    test_create_dir(TEST_DIR_RMRF "dir1/dir3/dir1/dir1");
    test_create_dir(TEST_DIR_RMRF "dir1/dir3/dir1/dir1/dir1");
    test_create_dir(TEST_DIR_RMRF "dir1/dir3/dir1/dir1/dir1/dir1");

    test_create_dir(TEST_DIR_RMRF "dir2");
    test_create_dir(TEST_DIR_RMRF "dir2/dir1");
    test_create_dir(TEST_DIR_RMRF "dir2/dir2");
    test_create_file(TEST_DIR_RMRF "dir2/dir2/file1", 1);

    test_create_dir(TEST_DIR_RMRF "dir2/dir2/dir1");
    test_create_dir(TEST_DIR_RMRF "dir2/dir2/dir1/dir1");
    test_create_dir(TEST_DIR_RMRF "dir2/dir2/dir1/dir1/dir1");
    test_create_file(TEST_DIR_RMRF "dir2/dir2/dir1/dir1/dir1/file1", 1);

    test_storage_delete_run(
        TEST_DIR_RMRF_NAME, ++command_id, PB_CommandStatus_ERROR_STORAGE_DIR_NOT_EMPTY, false);
    mu_check(test_is_exists(TEST_DIR_RMRF_NAME));
    test_storage_delete_run(TEST_DIR_RMRF_NAME, ++command_id, PB_CommandStatus_OK, true);
    mu_check(!test_is_exists(TEST_DIR_RMRF_NAME));
    test_storage_delete_run(TEST_DIR_RMRF_NAME, ++command_id, PB_CommandStatus_OK, false);
    mu_check(!test_is_exists(TEST_DIR_RMRF_NAME));

    test_create_dir(TEST_DIR_RMRF_NAME);
    test_storage_delete_run(TEST_DIR_RMRF_NAME, ++command_id, PB_CommandStatus_OK, true);
    mu_check(!test_is_exists(TEST_DIR_RMRF_NAME));

    test_create_dir(TEST_DIR "file1");
    test_storage_delete_run(TEST_DIR "file1", ++command_id, PB_CommandStatus_OK, true);
    mu_check(!test_is_exists(TEST_DIR "file1"));
}

MU_TEST(test_storage_delete) {
    test_storage_delete_run(NULL, ++command_id, PB_CommandStatus_ERROR_INVALID_PARAMETERS, false);

    furi_check(!test_is_exists(TEST_DIR "empty.txt"));
    test_storage_delete_run(TEST_DIR "empty.txt", ++command_id, PB_CommandStatus_OK, false);
    mu_check(!test_is_exists(TEST_DIR "empty.txt"));

    test_create_file(TEST_DIR "empty.txt", 0);
    test_storage_delete_run(TEST_DIR "empty.txt", ++command_id, PB_CommandStatus_OK, false);
    mu_check(!test_is_exists(TEST_DIR "empty.txt"));

    furi_check(!test_is_exists(TEST_DIR "dir1"));
    test_create_dir(TEST_DIR "dir1");
    test_storage_delete_run(TEST_DIR "dir1", ++command_id, PB_CommandStatus_OK, false);
    mu_check(!test_is_exists(TEST_DIR "dir1"));

    test_storage_delete_run(TEST_DIR "dir1", ++command_id, PB_CommandStatus_OK, false);
    mu_check(!test_is_exists(TEST_DIR "dir1"));
}

static void test_storage_mkdir_run(const char* path, size_t command_id, PB_CommandStatus status) {
    PB_Main request;
    MsgList_t expected_msg_list;
    MsgList_init(expected_msg_list);

    test_rpc_create_simple_message(&request, PB_Main_storage_mkdir_request_tag, path, command_id);
    test_rpc_add_empty_to_list(expected_msg_list, status, command_id);

    test_rpc_encode_and_feed_one(&request, 0);
    test_rpc_decode_and_compare(expected_msg_list, 0);

    pb_release(&PB_Main_msg, &request);
    test_rpc_free_msg_list(expected_msg_list);
}

MU_TEST(test_storage_mkdir) {
    furi_check(!test_is_exists(TEST_DIR "dir1"));
    test_storage_mkdir_run(TEST_DIR "dir1", ++command_id, PB_CommandStatus_OK);
    mu_check(test_is_exists(TEST_DIR "dir1"));

    test_storage_mkdir_run(TEST_DIR "dir1", ++command_id, PB_CommandStatus_ERROR_STORAGE_EXIST);
    mu_check(test_is_exists(TEST_DIR "dir1"));

    furi_check(!test_is_exists(TEST_DIR "dir2"));
    test_create_dir(TEST_DIR "dir2");
    test_storage_mkdir_run(TEST_DIR "dir2", ++command_id, PB_CommandStatus_ERROR_STORAGE_EXIST);
    mu_check(test_is_exists(TEST_DIR "dir2"));
}

static void test_storage_calculate_md5sum(const char* path, char* md5sum, size_t md5sum_size) {
    Storage* api = furi_record_open(RECORD_STORAGE);
    File* file = storage_file_alloc(api);
    FuriString* md5 = furi_string_alloc();

    if(md5_string_calc_file(file, path, md5, NULL)) {
        snprintf(md5sum, md5sum_size, "%s", furi_string_get_cstr(md5));
    } else {
        furi_check(0);
    }

    furi_string_free(md5);
    storage_file_close(file);
    storage_file_free(file);

    furi_record_close(RECORD_STORAGE);
}

static void test_storage_md5sum_run(
    const char* path,
    uint32_t command_id,
    const char* md5sum,
    PB_CommandStatus status) {
    PB_Main request;
    MsgList_t expected_msg_list;
    MsgList_init(expected_msg_list);

    test_rpc_create_simple_message(&request, PB_Main_storage_md5sum_request_tag, path, command_id);
    if(status == PB_CommandStatus_OK) {
        PB_Main* response = MsgList_push_new(expected_msg_list);
        test_rpc_create_simple_message(
            response, PB_Main_storage_md5sum_response_tag, md5sum, command_id);
        response->command_status = status;
    } else {
        test_rpc_add_empty_to_list(expected_msg_list, status, command_id);
    }

    test_rpc_encode_and_feed_one(&request, 0);
    test_rpc_decode_and_compare(expected_msg_list, 0);

    pb_release(&PB_Main_msg, &request);
    test_rpc_free_msg_list(expected_msg_list);
}

MU_TEST(test_storage_md5sum) {
    char md5sum1[MD5SUM_SIZE * 2 + 1] = {0};
    char md5sum2[MD5SUM_SIZE * 2 + 1] = {0};
    char md5sum3[MD5SUM_SIZE * 2 + 1] = {0};

    test_storage_md5sum_run(
        TEST_DIR "test1.txt", ++command_id, "", PB_CommandStatus_ERROR_STORAGE_NOT_EXIST);

    test_create_file(TEST_DIR "file1.txt", 0);
    test_create_file(TEST_DIR "file2.txt", 1);
    test_create_file(TEST_DIR "file3.txt", 512);
    test_storage_calculate_md5sum(TEST_DIR "file1.txt", md5sum1, MD5SUM_SIZE * 2 + 1);
    test_storage_calculate_md5sum(TEST_DIR "file2.txt", md5sum2, MD5SUM_SIZE * 2 + 1);
    test_storage_calculate_md5sum(TEST_DIR "file3.txt", md5sum3, MD5SUM_SIZE * 2 + 1);

    test_storage_md5sum_run(TEST_DIR "file1.txt", ++command_id, md5sum1, PB_CommandStatus_OK);
    test_storage_md5sum_run(TEST_DIR "file1.txt", ++command_id, md5sum1, PB_CommandStatus_OK);

    test_storage_md5sum_run(TEST_DIR "file2.txt", ++command_id, md5sum2, PB_CommandStatus_OK);
    test_storage_md5sum_run(TEST_DIR "file2.txt", ++command_id, md5sum2, PB_CommandStatus_OK);

    test_storage_md5sum_run(TEST_DIR "file3.txt", ++command_id, md5sum3, PB_CommandStatus_OK);
    test_storage_md5sum_run(TEST_DIR "file3.txt", ++command_id, md5sum3, PB_CommandStatus_OK);

    test_storage_md5sum_run(TEST_DIR "file2.txt", ++command_id, md5sum2, PB_CommandStatus_OK);
    test_storage_md5sum_run(TEST_DIR "file3.txt", ++command_id, md5sum3, PB_CommandStatus_OK);
    test_storage_md5sum_run(TEST_DIR "file1.txt", ++command_id, md5sum1, PB_CommandStatus_OK);
    test_storage_md5sum_run(TEST_DIR "file2.txt", ++command_id, md5sum2, PB_CommandStatus_OK);
}

static void test_rpc_storage_rename_run(
    const char* old_path,
    const char* new_path,
    uint32_t command_id,
    PB_CommandStatus status) {
    PB_Main request;
    MsgList_t expected_msg_list;
    MsgList_init(expected_msg_list);

    char* str_old_path = strdup(old_path);
    char* str_new_path = strdup(new_path);

    request.command_id = command_id;
    request.command_status = PB_CommandStatus_OK;
    request.cb_content.funcs.encode = NULL;
    request.which_content = PB_Main_storage_rename_request_tag;
    request.has_next = false;
    request.content.storage_rename_request.old_path = str_old_path;
    request.content.storage_rename_request.new_path = str_new_path;

    test_rpc_add_empty_to_list(expected_msg_list, status, command_id);

    test_rpc_encode_and_feed_one(&request, 0);
    test_rpc_decode_and_compare(expected_msg_list, 0);

    pb_release(&PB_Main_msg, &request);
    test_rpc_free_msg_list(expected_msg_list);
}

MU_TEST(test_storage_rename) {
    test_rpc_storage_rename_run("", "", ++command_id, PB_CommandStatus_ERROR_STORAGE_INVALID_NAME);

    furi_check(!test_is_exists(TEST_DIR "empty.txt"));
    test_create_file(TEST_DIR "empty.txt", 0);
    test_rpc_storage_rename_run(
        TEST_DIR "empty.txt", TEST_DIR "empty2.txt", ++command_id, PB_CommandStatus_OK);
    mu_check(!test_is_exists(TEST_DIR "empty.txt"));
    mu_check(test_is_exists(TEST_DIR "empty2.txt"));

    furi_check(!test_is_exists(TEST_DIR "dir1"));
    test_create_dir(TEST_DIR "dir1");
    test_rpc_storage_rename_run(
        TEST_DIR "dir1", TEST_DIR "dir2", ++command_id, PB_CommandStatus_OK);
    mu_check(!test_is_exists(TEST_DIR "dir1"));
    mu_check(test_is_exists(TEST_DIR "dir2"));
}

MU_TEST(test_ping) {
    MsgList_t input_msg_list;
    MsgList_init(input_msg_list);
    MsgList_t expected_msg_list;
    MsgList_init(expected_msg_list);

    test_rpc_add_ping_to_list(input_msg_list, PING_REQUEST, 0);
    test_rpc_add_ping_to_list(input_msg_list, PING_REQUEST, 1);
    test_rpc_add_ping_to_list(input_msg_list, PING_REQUEST, 0);
    test_rpc_add_ping_to_list(input_msg_list, PING_REQUEST, 500);
    test_rpc_add_ping_to_list(input_msg_list, PING_REQUEST, (uint32_t)-1);
    test_rpc_add_ping_to_list(input_msg_list, PING_REQUEST, 700);
    test_rpc_add_ping_to_list(input_msg_list, PING_REQUEST, 1);

    test_rpc_add_ping_to_list(expected_msg_list, PING_RESPONSE, 0);
    test_rpc_add_ping_to_list(expected_msg_list, PING_RESPONSE, 1);
    test_rpc_add_ping_to_list(expected_msg_list, PING_RESPONSE, 0);
    test_rpc_add_ping_to_list(expected_msg_list, PING_RESPONSE, 500);
    test_rpc_add_ping_to_list(expected_msg_list, PING_RESPONSE, (uint32_t)-1);
    test_rpc_add_ping_to_list(expected_msg_list, PING_RESPONSE, 700);
    test_rpc_add_ping_to_list(expected_msg_list, PING_RESPONSE, 1);

    test_rpc_encode_and_feed(input_msg_list, 0);
    test_rpc_decode_and_compare(expected_msg_list, 0);

    test_rpc_free_msg_list(input_msg_list);
    test_rpc_free_msg_list(expected_msg_list);
}

MU_TEST(test_system_protobuf_version) {
    MsgList_t expected_msg_list;
    MsgList_init(expected_msg_list);

    PB_Main request;
    request.command_id = ++command_id;
    request.command_status = PB_CommandStatus_OK;
    request.cb_content.funcs.decode = NULL;
    request.has_next = false;
    request.which_content = PB_Main_system_protobuf_version_request_tag;

    PB_Main* response = MsgList_push_new(expected_msg_list);
    response->command_id = command_id;
    response->command_status = PB_CommandStatus_OK;
    response->cb_content.funcs.encode = NULL;
    response->has_next = false;
    response->which_content = PB_Main_system_protobuf_version_response_tag;
    response->content.system_protobuf_version_response.major = PROTOBUF_MAJOR_VERSION;
    response->content.system_protobuf_version_response.minor = PROTOBUF_MINOR_VERSION;

    test_rpc_encode_and_feed_one(&request, 0);
    test_rpc_decode_and_compare(expected_msg_list, 0);

    test_rpc_free_msg_list(expected_msg_list);
}

MU_TEST_SUITE(test_rpc_system) {
    MU_SUITE_CONFIGURE(&test_rpc_setup, &test_rpc_teardown);

    MU_RUN_TEST(test_ping);
    MU_RUN_TEST(test_system_protobuf_version);
}

MU_TEST_SUITE(test_rpc_storage) {
    MU_SUITE_CONFIGURE(&test_rpc_storage_setup, &test_rpc_storage_teardown);

    MU_RUN_TEST(test_storage_info);
    MU_RUN_TEST(test_storage_stat);
    MU_RUN_TEST(test_storage_list);
    MU_RUN_TEST(test_storage_list_md5);
    MU_RUN_TEST(test_storage_list_size);
    MU_RUN_TEST(test_storage_read);
    MU_RUN_TEST(test_storage_write_read);
    MU_RUN_TEST(test_storage_write);
    MU_RUN_TEST(test_storage_delete);
    MU_RUN_TEST(test_storage_delete_recursive);
    MU_RUN_TEST(test_storage_mkdir);
    MU_RUN_TEST(test_storage_md5sum);
    MU_RUN_TEST(test_storage_rename);

    DISABLE_TEST(MU_RUN_TEST(test_storage_interrupt_continuous_same_system););
    MU_RUN_TEST(test_storage_interrupt_continuous_another_system);
}

static void test_app_create_request(
    PB_Main* request,
    const char* app_name,
    const char* app_args,
    uint32_t command_id) {
    request->command_id = command_id;
    request->command_status = PB_CommandStatus_OK;
    request->cb_content.funcs.encode = NULL;
    request->which_content = PB_Main_app_start_request_tag;
    request->has_next = false;

    if(app_name) {
        char* msg_app_name = strdup(app_name);
        request->content.app_start_request.name = msg_app_name;
    } else {
        request->content.app_start_request.name = NULL;
    }

    if(app_args) {
        char* msg_app_args = strdup(app_args);
        request->content.app_start_request.args = msg_app_args;
    } else {
        request->content.app_start_request.args = NULL;
    }
}

static void test_app_start_run(
    const char* app_name,
    const char* app_args,
    PB_CommandStatus status,
    uint32_t command_id) {
    PB_Main request;
    MsgList_t expected_msg_list;
    MsgList_init(expected_msg_list);

    test_app_create_request(&request, app_name, app_args, command_id);
    test_rpc_add_empty_to_list(expected_msg_list, status, command_id);

    test_rpc_encode_and_feed_one(&request, 0);
    test_rpc_decode_and_compare(expected_msg_list, 0);

    pb_release(&PB_Main_msg, &request);
    test_rpc_free_msg_list(expected_msg_list);
}

static void test_app_get_status_lock_run(bool locked_expected, uint32_t command_id) {
    PB_Main request = {
        .command_id = command_id,
        .command_status = PB_CommandStatus_OK,
        .which_content = PB_Main_app_lock_status_request_tag,
        .has_next = false,
    };

    MsgList_t expected_msg_list;
    MsgList_init(expected_msg_list);
    PB_Main* response = MsgList_push_new(expected_msg_list);
    response->command_id = command_id;
    response->command_status = PB_CommandStatus_OK;
    response->which_content = PB_Main_app_lock_status_response_tag;
    response->has_next = false;
    response->content.app_lock_status_response.locked = locked_expected;

    test_rpc_encode_and_feed_one(&request, 0);
    test_rpc_decode_and_compare(expected_msg_list, 0);

    pb_release(&PB_Main_msg, &request);
    test_rpc_free_msg_list(expected_msg_list);
}

MU_TEST(test_app_start_and_lock_status) {
    test_app_get_status_lock_run(false, ++command_id);
    test_app_start_run(
        NULL, EXT_PATH("file"), PB_CommandStatus_ERROR_INVALID_PARAMETERS, ++command_id);
    test_app_start_run(NULL, NULL, PB_CommandStatus_ERROR_INVALID_PARAMETERS, ++command_id);
    test_app_get_status_lock_run(false, ++command_id);
    test_app_start_run(
        "skynet_destroy_world_app", NULL, PB_CommandStatus_ERROR_INVALID_PARAMETERS, ++command_id);
    test_app_get_status_lock_run(false, ++command_id);

    test_app_start_run("Delay Test", "0", PB_CommandStatus_OK, ++command_id);
    furi_delay_ms(100);
    test_app_get_status_lock_run(false, ++command_id);

    test_app_start_run("Delay Test", "200", PB_CommandStatus_OK, ++command_id);
    test_app_get_status_lock_run(true, ++command_id);
    furi_delay_ms(100);
    test_app_get_status_lock_run(true, ++command_id);
    test_app_start_run("Delay Test", "0", PB_CommandStatus_ERROR_APP_SYSTEM_LOCKED, ++command_id);
    furi_delay_ms(200);
    test_app_get_status_lock_run(false, ++command_id);

    test_app_start_run("Delay Test", "500", PB_CommandStatus_OK, ++command_id);
    furi_delay_ms(100);
    test_app_get_status_lock_run(true, ++command_id);
    test_app_start_run("Infrared", "0", PB_CommandStatus_ERROR_APP_SYSTEM_LOCKED, ++command_id);
    furi_delay_ms(100);
    test_app_get_status_lock_run(true, ++command_id);
    test_app_start_run(
        "2_girls_1_app", "0", PB_CommandStatus_ERROR_INVALID_PARAMETERS, ++command_id);
    furi_delay_ms(100);
    test_app_get_status_lock_run(true, ++command_id);
    furi_delay_ms(500);
    test_app_get_status_lock_run(false, ++command_id);
}

MU_TEST_SUITE(test_rpc_app) {
    MU_SUITE_CONFIGURE(&test_rpc_setup, &test_rpc_teardown);

    DISABLE_TEST(MU_RUN_TEST(test_app_start_and_lock_status););
}

static void
    test_send_rubbish(RpcSession* session, const char* pattern, size_t pattern_size, size_t size) {
    UNUSED(session);
    uint8_t* buf = malloc(size);
    for(size_t i = 0; i < size; ++i) {
        buf[i] = pattern[i % pattern_size];
    }

    size_t bytes_sent = rpc_session_feed(rpc_session[0].session, buf, size, 1000);
    furi_check(bytes_sent == size);
    free(buf);
}

static void test_rpc_feed_rubbish_run(
    MsgList_t input_before,
    MsgList_t input_after,
    MsgList_t expected,
    const char* pattern,
    size_t pattern_size,
    size_t size) {
    test_rpc_setup();

    test_rpc_add_empty_to_list(expected, PB_CommandStatus_ERROR_DECODE, 0);

    furi_check(furi_semaphore_acquire(rpc_session[0].close_session_semaphore, 0) != FuriStatusOk);
    test_rpc_encode_and_feed(input_before, 0);
    test_send_rubbish(rpc_session[0].session, pattern, pattern_size, size);
    test_rpc_encode_and_feed(input_after, 0);

    test_rpc_decode_and_compare(expected, 0);

    test_rpc_teardown();
}

#define RUN_TEST_RPC_FEED_RUBBISH(ib, ia, e, b, c) \
    test_rpc_feed_rubbish_run(ib, ia, e, b, sizeof(b), c)

#define INIT_LISTS()            \
    MsgList_init(input_before); \
    MsgList_init(input_after);  \
    MsgList_init(expected);

#define FREE_LISTS()                      \
    test_rpc_free_msg_list(input_before); \
    test_rpc_free_msg_list(input_after);  \
    test_rpc_free_msg_list(expected);

MU_TEST(test_rpc_feed_rubbish) {
    MsgList_t input_before;
    MsgList_t input_after;
    MsgList_t expected;

    INIT_LISTS();
    // input is empty
    RUN_TEST_RPC_FEED_RUBBISH(input_before, input_after, expected, "\x12\x30rubbi\x42sh", 50);
    FREE_LISTS();

    INIT_LISTS();
    test_rpc_add_ping_to_list(input_before, PING_REQUEST, ++command_id);
    test_rpc_add_ping_to_list(expected, PING_RESPONSE, command_id);
    RUN_TEST_RPC_FEED_RUBBISH(input_before, input_after, expected, "\x2\x2\x2\x5\x99\x1", 30);
    FREE_LISTS();

    INIT_LISTS();
    test_rpc_add_ping_to_list(input_after, PING_REQUEST, ++command_id);
    RUN_TEST_RPC_FEED_RUBBISH(input_before, input_after, expected, "\x12\x30rubbi\x42sh", 50);
    FREE_LISTS();

    INIT_LISTS();
    test_rpc_add_ping_to_list(input_before, PING_REQUEST, ++command_id);
    test_rpc_add_ping_to_list(expected, PING_RESPONSE, command_id);
    test_rpc_add_ping_to_list(input_before, PING_REQUEST, ++command_id);
    test_rpc_add_ping_to_list(expected, PING_RESPONSE, command_id);
    test_rpc_add_ping_to_list(input_before, PING_REQUEST, ++command_id);
    test_rpc_add_ping_to_list(expected, PING_RESPONSE, command_id);
    test_rpc_add_ping_to_list(input_before, PING_REQUEST, ++command_id);
    test_rpc_add_ping_to_list(expected, PING_RESPONSE, command_id);
    test_rpc_add_ping_to_list(input_before, PING_REQUEST, ++command_id);
    test_rpc_add_ping_to_list(expected, PING_RESPONSE, command_id);
    test_rpc_add_ping_to_list(input_before, PING_REQUEST, ++command_id);
    test_rpc_add_ping_to_list(expected, PING_RESPONSE, command_id);
    test_rpc_add_ping_to_list(input_before, PING_REQUEST, ++command_id);
    test_rpc_add_ping_to_list(expected, PING_RESPONSE, command_id);
    test_rpc_add_ping_to_list(input_before, PING_REQUEST, ++command_id);
    test_rpc_add_ping_to_list(expected, PING_RESPONSE, command_id);
    test_rpc_add_ping_to_list(input_after, PING_REQUEST, command_id);
    test_rpc_add_ping_to_list(input_after, PING_REQUEST, command_id);
    test_rpc_add_ping_to_list(input_after, PING_REQUEST, command_id);
    RUN_TEST_RPC_FEED_RUBBISH(input_before, input_after, expected, "\x99\x2\x2\x5\x99\x1", 300);
    FREE_LISTS();

    INIT_LISTS();
    test_rpc_add_ping_to_list(input_after, PING_REQUEST, ++command_id);
    RUN_TEST_RPC_FEED_RUBBISH(input_before, input_after, expected, "\x1\x99\x2\x5\x99\x1", 300);
    FREE_LISTS();

    INIT_LISTS();
    test_rpc_add_ping_to_list(input_before, PING_REQUEST, ++command_id);
    test_rpc_add_ping_to_list(expected, PING_RESPONSE, command_id);
    RUN_TEST_RPC_FEED_RUBBISH(input_before, input_after, expected, "\x2\x2\x2\x5\x99\x1", 30);
    FREE_LISTS();

    INIT_LISTS();
    test_rpc_add_ping_to_list(input_before, PING_RESPONSE, ++command_id);
    test_rpc_add_empty_to_list(expected, PB_CommandStatus_ERROR_NOT_IMPLEMENTED, command_id);
    test_rpc_add_ping_to_list(input_before, PING_RESPONSE, ++command_id);
    test_rpc_add_empty_to_list(expected, PB_CommandStatus_ERROR_NOT_IMPLEMENTED, command_id);
    RUN_TEST_RPC_FEED_RUBBISH(input_before, input_after, expected, "\x12\x30rubbi\x42sh", 50);
    FREE_LISTS();
}

MU_TEST(test_rpc_multisession_ping) {
    MsgList_t input_0;
    MsgList_init(input_0);
    MsgList_t input_1;
    MsgList_init(input_1);
    MsgList_t expected_0;
    MsgList_init(expected_0);
    MsgList_t expected_1;
    MsgList_init(expected_1);

    test_rpc_setup();

    test_rpc_setup_second_session();
    test_rpc_teardown_second_session();

    test_rpc_setup_second_session();

    test_rpc_add_ping_to_list(input_0, PING_REQUEST, 0);
    test_rpc_add_ping_to_list(input_1, PING_REQUEST, 1);
    test_rpc_add_ping_to_list(expected_0, PING_RESPONSE, 0);
    test_rpc_add_ping_to_list(expected_1, PING_RESPONSE, 1);

    test_rpc_encode_and_feed(input_0, 0);
    test_rpc_encode_and_feed(input_1, 1);
    test_rpc_decode_and_compare(expected_0, 0);
    test_rpc_decode_and_compare(expected_1, 1);

    test_rpc_free_msg_list(input_0);
    test_rpc_free_msg_list(input_1);
    test_rpc_free_msg_list(expected_0);
    test_rpc_free_msg_list(expected_1);

    test_rpc_teardown_second_session();
    test_rpc_teardown();
}

MU_TEST(test_rpc_multisession_storage) {
    MsgList_t input_0;
    MsgList_init(input_0);
    MsgList_t input_1;
    MsgList_init(input_1);
    MsgList_t expected_0;
    MsgList_init(expected_0);
    MsgList_t expected_1;
    MsgList_init(expected_1);

    test_rpc_storage_setup();
    test_rpc_setup_second_session();

    uint8_t pattern[16] = "0123456789abcdef";

    test_rpc_add_read_or_write_to_list(
        input_0, WRITE_REQUEST, TEST_DIR "file0.txt", pattern, sizeof(pattern), 1, ++command_id);
    test_rpc_add_empty_to_list(expected_0, PB_CommandStatus_OK, command_id);

    test_rpc_add_read_or_write_to_list(
        input_1, WRITE_REQUEST, TEST_DIR "file1.txt", pattern, sizeof(pattern), 1, ++command_id);
    test_rpc_add_empty_to_list(expected_1, PB_CommandStatus_OK, command_id);

    test_rpc_create_simple_message(
        MsgList_push_raw(input_0),
        PB_Main_storage_read_request_tag,
        TEST_DIR "file0.txt",
        ++command_id);
    test_rpc_add_read_or_write_to_list(
        expected_0, READ_RESPONSE, TEST_DIR "file0.txt", pattern, sizeof(pattern), 1, command_id);

    test_rpc_create_simple_message(
        MsgList_push_raw(input_1),
        PB_Main_storage_read_request_tag,
        TEST_DIR "file1.txt",
        ++command_id);
    test_rpc_add_read_or_write_to_list(
        expected_1, READ_RESPONSE, TEST_DIR "file1.txt", pattern, sizeof(pattern), 1, command_id);

    test_rpc_print_message_list(input_0);
    test_rpc_print_message_list(input_1);
    test_rpc_print_message_list(expected_0);
    test_rpc_print_message_list(expected_1);

    test_rpc_encode_and_feed(input_0, 0);
    test_rpc_encode_and_feed(input_1, 1);

    test_rpc_decode_and_compare(expected_0, 0);
    test_rpc_decode_and_compare(expected_1, 1);

    test_rpc_free_msg_list(input_0);
    test_rpc_free_msg_list(input_1);
    test_rpc_free_msg_list(expected_0);
    test_rpc_free_msg_list(expected_1);

    test_rpc_teardown_second_session();
    test_rpc_storage_teardown();
}

MU_TEST_SUITE(test_rpc_session) {
    MU_RUN_TEST(test_rpc_feed_rubbish);
    MU_RUN_TEST(test_rpc_multisession_ping);

    Storage* storage = furi_record_open(RECORD_STORAGE);
    if(storage_sd_status(storage) != FSE_OK) {
        FURI_LOG_E(TAG, "SD card not mounted - skip storage tests");
    } else {
        MU_RUN_TEST(test_rpc_multisession_storage);
    }
    furi_record_close(RECORD_STORAGE);
}

int run_minunit_test_rpc(void) {
    Storage* storage = furi_record_open(RECORD_STORAGE);
    if(storage_sd_status(storage) != FSE_OK) {
        FURI_LOG_E(TAG, "SD card not mounted - skip storage tests");
    } else {
        MU_RUN_SUITE(test_rpc_storage);
    }
    furi_record_close(RECORD_STORAGE);
    MU_RUN_SUITE(test_rpc_system);
    MU_RUN_SUITE(test_rpc_app);
    MU_RUN_SUITE(test_rpc_session);

    return MU_EXIT_CODE;
}

int32_t delay_test_app(void* p) {
    int timeout = atoi((const char*)p);

    if(timeout > 0) {
        furi_delay_ms(timeout);
    }

    return 0;
}

TEST_API_DEFINE(run_minunit_test_rpc)<|MERGE_RESOLUTION|>--- conflicted
+++ resolved
@@ -45,19 +45,11 @@
 #define TAG "UnitTestsRpc"
 
 #define MAX_RECEIVE_OUTPUT_TIMEOUT 3000
-<<<<<<< HEAD
-#define MAX_NAME_LENGTH 254
-#define MAX_DATA_SIZE 512u // have to be exact as in rpc_storage.c
-#define TEST_DIR_NAME EXT_PATH(".tmp/unit_tests/rpc")
-#define TEST_DIR TEST_DIR_NAME "/"
-#define MD5SUM_SIZE 16
-=======
 #define MAX_NAME_LENGTH            255
 #define MAX_DATA_SIZE              512u // have to be exact as in rpc_storage.c
 #define TEST_DIR_NAME              EXT_PATH(".tmp/unit_tests/rpc")
 #define TEST_DIR                   TEST_DIR_NAME "/"
 #define MD5SUM_SIZE                16
->>>>>>> ffa3996a
 
 #define PING_REQUEST  0
 #define PING_RESPONSE 1
@@ -649,7 +641,7 @@
 
     while(!finish) {
         FileInfo fileinfo;
-        char* name = malloc(MAX_NAME_LENGTH);
+        char* name = malloc(MAX_NAME_LENGTH + 1);
         if(storage_dir_read(dir, &fileinfo, name, MAX_NAME_LENGTH)) {
             if(i == COUNT_OF(list->file)) {
                 list->file_count = i;
