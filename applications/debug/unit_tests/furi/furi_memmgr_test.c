--- conflicted
+++ resolved
@@ -1,11 +1,5 @@
 #include "../minunit.h"
-<<<<<<< HEAD
-#include <stdlib.h>
-#include <string.h>
-#include <stdbool.h>
-=======
 #include <furi.h>
->>>>>>> 7626a319
 
 void test_furi_memmgr(void) {
     void* ptr;
