--- conflicted
+++ resolved
@@ -81,10 +81,6 @@
 
 #include <cli/cli_i.h>
 
-static void input_cli_wrapper(Cli* cli, FuriString* args, void* context) {
-    cli_plugin_wrapper("input", cli, args, context);
-}
-
 int32_t input_srv(void* p) {
     UNUSED(p);
 
@@ -98,15 +94,8 @@
 #endif
 
 #ifdef SRV_CLI
-<<<<<<< HEAD
-    input->cli = furi_record_open(RECORD_CLI);
-    cli_add_command(input->cli, "input", CliCommandFlagParallelSafe, input_cli_wrapper, input);
-#else
-    UNUSED(input_cli_wrapper);
-=======
     Cli* cli = furi_record_open(RECORD_CLI);
     cli_add_command(cli, "input", CliCommandFlagParallelSafe, input_cli, event_pubsub);
->>>>>>> 6e0115c2
 #endif
 
     InputPinState pin_states[input_pins_count];
