--- conflicted
+++ resolved
@@ -51,19 +51,6 @@
 extern const FlipperInternalApplication FLIPPER_SYSTEM_APPS[];
 extern const size_t FLIPPER_SYSTEM_APPS_COUNT;
 
-<<<<<<< HEAD
-extern const FlipperInternalApplication FLIPPER_ARCHIVE;
-
-/* Settings list
- * Spawned by loader
- */
-extern const FlipperInternalApplication FLIPPER_SETTINGS_APPS[];
-extern const size_t FLIPPER_SETTINGS_APPS_COUNT;
-
-/* External Menu Apps list
- * Spawned by loader
- */
-=======
 /* Debug apps 
  * Can only be spawned by loader by name
  */
@@ -81,6 +68,5 @@
 /* External Menu Apps list
  * Spawned by loader
  */
->>>>>>> dfd52337
 extern const FlipperExternalApplication FLIPPER_EXTERNAL_APPS[];
 extern const size_t FLIPPER_EXTERNAL_APPS_COUNT;