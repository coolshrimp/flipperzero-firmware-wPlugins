#include "cli_i.h"
#include "cli_commands.h"
#include "cli_vcp.h"
#include <furi_hal_version.h>
#include <loader/loader.h>

<<<<<<< HEAD
#include <flipper_application/flipper_application.h>
=======
#include <flipper_application/plugins/plugin_manager.h>
>>>>>>> 160d6c31
#include <loader/firmware_api/firmware_api.h>
#include <inttypes.h>

#define TAG "CliSrv"

#define CLI_INPUT_LEN_LIMIT 256

Cli* cli_alloc(void) {
    Cli* cli = malloc(sizeof(Cli));

    CliCommandTree_init(cli->commands);

    cli->last_line = furi_string_alloc();
    cli->line = furi_string_alloc();

    cli->session = NULL;

    cli->mutex = furi_mutex_alloc(FuriMutexTypeNormal);

    cli->idle_sem = furi_semaphore_alloc(1, 0);

    return cli;
}

void cli_putc(Cli* cli, char c) {
    furi_check(cli);
    if(cli->session != NULL) {
        cli->session->tx((uint8_t*)&c, 1);
    }
}

char cli_getc(Cli* cli) {
    furi_check(cli);
    char c = 0;
    if(cli->session != NULL) {
        if(cli->session->rx((uint8_t*)&c, 1, FuriWaitForever) == 0) {
            cli_reset(cli);
            furi_delay_tick(10);
        }
    } else {
        cli_reset(cli);
        furi_delay_tick(10);
    }
    return c;
}

void cli_write(Cli* cli, const uint8_t* buffer, size_t size) {
    furi_check(cli);
    if(cli->session != NULL) {
        cli->session->tx(buffer, size);
    }
}

size_t cli_read(Cli* cli, uint8_t* buffer, size_t size) {
    furi_check(cli);
    if(cli->session != NULL) {
        return cli->session->rx(buffer, size, FuriWaitForever);
    } else {
        return 0;
    }
}

size_t cli_read_timeout(Cli* cli, uint8_t* buffer, size_t size, uint32_t timeout) {
    furi_check(cli);
    if(cli->session != NULL) {
        return cli->session->rx(buffer, size, timeout);
    } else {
        return 0;
    }
}

bool cli_is_connected(Cli* cli) {
    furi_check(cli);
    if(cli->session != NULL) {
        return (cli->session->is_connected());
    }
    return false;
}

bool cli_cmd_interrupt_received(Cli* cli) {
    furi_check(cli);
    char c = '\0';
    if(cli_is_connected(cli)) {
        if(cli->session->rx((uint8_t*)&c, 1, 0) == 1) {
            return c == CliSymbolAsciiETX;
        }
    } else {
        return true;
    }
    return false;
}

void cli_print_usage(const char* cmd, const char* usage, const char* arg) {
    furi_check(cmd);
    furi_check(arg);
    furi_check(usage);

    printf("%s: illegal option -- %s\r\nusage: %s %s", cmd, arg, cmd, usage);
}

void cli_motd(void) {
    printf("\r\n"
           "              _.-------.._                    -,\r\n"
           "          .-\"```\"--..,,_/ /`-,               -,  \\ \r\n"
           "       .:\"          /:/  /'\\  \\     ,_...,  `. |  |\r\n"
           "      /       ,----/:/  /`\\ _\\~`_-\"`     _;\r\n"
           "     '      / /`\"\"\"'\\ \\ \\.~`_-'      ,-\"'/ \r\n"
           "    |      | |  0    | | .-'      ,/`  /\r\n"
           "   |    ,..\\ \\     ,.-\"`       ,/`    /\r\n"
           "  ;    :    `/`\"\"\\`           ,/--==,/-----,\r\n"
           "  |    `-...|        -.___-Z:_______J...---;\r\n"
           "  :         `                           _-'\r\n"
           " _L_  _     ___  ___  ___  ___  ____--\"`___  _     ___\r\n"
           "| __|| |   |_ _|| _ \\| _ \\| __|| _ \\   / __|| |   |_ _|\r\n"
           "| _| | |__  | | |  _/|  _/| _| |   /  | (__ | |__  | |\r\n"
           "|_|  |____||___||_|  |_|  |___||_|_\\   \\___||____||___|\r\n"
           "\r\n"
           "Welcome to Flipper Zero Command Line Interface!\r\n"
           "Read the manual: https://docs.flipper.net/development/cli\r\n"
           "Run `help` or `?` to list available commands\r\n"
           "\r\n");

    const Version* firmware_version = furi_hal_version_get_firmware_version();
    if(firmware_version) {
        printf(
            "Firmware version: %s %s (%s%s built on %s)\r\n",
            version_get_gitbranch(firmware_version),
            version_get_version(firmware_version),
            version_get_githash(firmware_version),
            version_get_dirty_flag(firmware_version) ? "-dirty" : "",
            version_get_builddate(firmware_version));
    }
}

void cli_nl(Cli* cli) {
    UNUSED(cli);
    printf("\r\n");
}

void cli_prompt(Cli* cli) {
    UNUSED(cli);
    printf("\r\n>: %s", furi_string_get_cstr(cli->line));
    fflush(stdout);
}

void cli_reset(Cli* cli) {
    // cli->last_line is cleared and cli->line's buffer moved to cli->last_line
    furi_string_move(cli->last_line, cli->line);
    // Reiniting cli->line
    cli->line = furi_string_alloc();
    cli->cursor_position = 0;
}

static void cli_handle_backspace(Cli* cli) {
    if(cli->cursor_position > 0) {
        furi_assert(furi_string_size(cli->line) > 0);
        // Other side
        printf("\e[D\e[1P");
        fflush(stdout);
        // Our side
        furi_string_replace_at(cli->line, cli->cursor_position - 1, 1, "");

        cli->cursor_position--;
    } else {
        cli_putc(cli, CliSymbolAsciiBell);
    }
}

static void cli_normalize_line(Cli* cli) {
    furi_string_trim(cli->line);
    cli->cursor_position = furi_string_size(cli->line);
}

static void cli_execute_command(Cli* cli, CliCommand* command, FuriString* args) {
    if(!(command->flags & CliCommandFlagInsomniaSafe)) {
        furi_hal_power_insomnia_enter();
    }

    // Ensure that we running alone
    if(!(command->flags & CliCommandFlagParallelSafe)) {
        Loader* loader = furi_record_open(RECORD_LOADER);
        bool safety_lock = loader_lock(loader);
        if(safety_lock) {
            // Execute command
            command->callback(cli, args, command->context);
            loader_unlock(loader);
        } else {
            printf("Other application is running, close it first");
        }
        furi_record_close(RECORD_LOADER);
    } else {
        // Execute command
        command->callback(cli, args, command->context);
    }

    if(!(command->flags & CliCommandFlagInsomniaSafe)) {
        furi_hal_power_insomnia_exit();
    }
}

static void cli_handle_enter(Cli* cli) {
    cli_normalize_line(cli);

    if(furi_string_size(cli->line) == 0) {
        cli_prompt(cli);
        return;
    }

    // Command and args container
    FuriString* command;
    command = furi_string_alloc();
    FuriString* args;
    args = furi_string_alloc();

    // Split command and args
    size_t ws = furi_string_search_char(cli->line, ' ');
    if(ws == FURI_STRING_FAILURE) {
        furi_string_set(command, cli->line);
    } else {
        furi_string_set_n(command, cli->line, 0, ws);
        furi_string_set_n(args, cli->line, ws, furi_string_size(cli->line));
        furi_string_trim(args);
    }

    // Search for command
    furi_check(furi_mutex_acquire(cli->mutex, FuriWaitForever) == FuriStatusOk);
    CliCommand* cli_command_ptr = CliCommandTree_get(cli->commands, command);

    if(cli_command_ptr) { //-V547
        CliCommand cli_command;
        memcpy(&cli_command, cli_command_ptr, sizeof(CliCommand));
        furi_check(furi_mutex_release(cli->mutex) == FuriStatusOk);
        cli_nl(cli);
        cli_execute_command(cli, &cli_command, args);
    } else {
        furi_check(furi_mutex_release(cli->mutex) == FuriStatusOk);
        cli_nl(cli);
        printf(
            "`%s` command not found, use `help` or `?` to list all available commands",
            furi_string_get_cstr(command));
        cli_putc(cli, CliSymbolAsciiBell);
    }

    cli_reset(cli);
    cli_prompt(cli);

    // Cleanup command and args
    furi_string_free(command);
    furi_string_free(args);
}

static void cli_handle_autocomplete(Cli* cli) {
    cli_normalize_line(cli);

    if(furi_string_size(cli->line) == 0) {
        return;
    }

    cli_nl(cli);

    // Prepare common base for autocomplete
    FuriString* common;
    common = furi_string_alloc();
    // Iterate throw commands
    for
        M_EACH(cli_command, cli->commands, CliCommandTree_t) {
            // Process only if starts with line buffer
            if(furi_string_start_with(*cli_command->key_ptr, cli->line)) {
                // Show autocomplete option
                printf("%s\r\n", furi_string_get_cstr(*cli_command->key_ptr));
                // Process common base for autocomplete
                if(furi_string_size(common) > 0) {
                    // Choose shortest string
                    const size_t key_size = furi_string_size(*cli_command->key_ptr);
                    const size_t common_size = furi_string_size(common);
                    const size_t min_size = key_size > common_size ? common_size : key_size;
                    size_t i = 0;
                    while(i < min_size) {
                        // Stop when do not match
                        if(furi_string_get_char(*cli_command->key_ptr, i) !=
                           furi_string_get_char(common, i)) {
                            break;
                        }
                        i++;
                    }
                    // Cut right part if any
                    furi_string_left(common, i);
                } else {
                    // Start with something
                    furi_string_set(common, *cli_command->key_ptr);
                }
            }
        }
    // Replace line buffer if autocomplete better
    if(furi_string_size(common) > furi_string_size(cli->line)) {
        furi_string_set(cli->line, common);
        cli->cursor_position = furi_string_size(cli->line);
    }
    // Cleanup
    furi_string_free(common);
    // Show prompt
    cli_prompt(cli);
}

static void cli_handle_escape(Cli* cli, char c) {
    if(c == 'A') {
        // Use previous command if line buffer is empty
        if(furi_string_size(cli->line) == 0 && furi_string_cmp(cli->line, cli->last_line) != 0) {
            // Set line buffer and cursor position
            furi_string_set(cli->line, cli->last_line);
            cli->cursor_position = furi_string_size(cli->line);
            // Show new line to user
            printf("%s", furi_string_get_cstr(cli->line));
        }
    } else if(c == 'B') {
    } else if(c == 'C') {
        if(cli->cursor_position < furi_string_size(cli->line)) {
            cli->cursor_position++;
            printf("\e[C");
        }
    } else if(c == 'D') {
        if(cli->cursor_position > 0) {
            cli->cursor_position--;
            printf("\e[D");
        }
    }
    fflush(stdout);
}

void cli_process_input(Cli* cli) {
    char in_chr = cli_getc(cli);
    size_t rx_len;

    if(in_chr == CliSymbolAsciiTab) {
        cli_handle_autocomplete(cli);
    } else if(in_chr == CliSymbolAsciiSOH) {
        furi_delay_ms(33); // We are too fast, Minicom is not ready yet
        cli_motd();
        cli_prompt(cli);
    } else if(in_chr == CliSymbolAsciiETX) {
        cli_reset(cli);
        cli_prompt(cli);
    } else if(in_chr == CliSymbolAsciiEOT) {
        cli_reset(cli);
    } else if(in_chr == CliSymbolAsciiEsc) {
        rx_len = cli_read(cli, (uint8_t*)&in_chr, 1);
        if((rx_len > 0) && (in_chr == '[')) {
            cli_read(cli, (uint8_t*)&in_chr, 1);
            cli_handle_escape(cli, in_chr);
        } else {
            cli_putc(cli, CliSymbolAsciiBell);
        }
    } else if(in_chr == CliSymbolAsciiBackspace || in_chr == CliSymbolAsciiDel) {
        cli_handle_backspace(cli);
    } else if(in_chr == CliSymbolAsciiCR) {
        cli_handle_enter(cli);
    } else if(
        (in_chr >= 0x20 && in_chr < 0x7F) && //-V560
        (furi_string_size(cli->line) < CLI_INPUT_LEN_LIMIT)) {
        if(cli->cursor_position == furi_string_size(cli->line)) {
            furi_string_push_back(cli->line, in_chr);
            cli_putc(cli, in_chr);
        } else {
            // Insert character to line buffer
            const char in_str[2] = {in_chr, 0};
            furi_string_replace_at(cli->line, cli->cursor_position, 0, in_str);

            // Print character in replace mode
            printf("\e[4h%c\e[4l", in_chr);
            fflush(stdout);
        }
        cli->cursor_position++;
    } else {
        cli_putc(cli, CliSymbolAsciiBell);
    }
}

void cli_add_command(
    Cli* cli,
    const char* name,
    CliCommandFlag flags,
    CliCallback callback,
    void* context) {
    furi_check(cli);
    FuriString* name_str;
    name_str = furi_string_alloc_set(name);
    furi_string_trim(name_str);

    size_t name_replace;
    do {
        name_replace = furi_string_replace(name_str, " ", "_");
    } while(name_replace != FURI_STRING_FAILURE);

    CliCommand c;
    c.callback = callback;
    c.context = context;
    c.flags = flags;

    furi_check(furi_mutex_acquire(cli->mutex, FuriWaitForever) == FuriStatusOk);
    CliCommandTree_set_at(cli->commands, name_str, c);
    furi_check(furi_mutex_release(cli->mutex) == FuriStatusOk);

    furi_string_free(name_str);
}

void cli_delete_command(Cli* cli, const char* name) {
    furi_check(cli);
    FuriString* name_str;
    name_str = furi_string_alloc_set(name);
    furi_string_trim(name_str);

    size_t name_replace;
    do {
        name_replace = furi_string_replace(name_str, " ", "_");
    } while(name_replace != FURI_STRING_FAILURE);

    furi_check(furi_mutex_acquire(cli->mutex, FuriWaitForever) == FuriStatusOk);
    CliCommandTree_erase(cli->commands, name_str);
    furi_check(furi_mutex_release(cli->mutex) == FuriStatusOk);

    furi_string_free(name_str);
}

void cli_session_open(Cli* cli, void* session) {
    furi_check(cli);

    furi_check(furi_mutex_acquire(cli->mutex, FuriWaitForever) == FuriStatusOk);
    cli->session = session;
    if(cli->session != NULL) {
        cli->session->init();
        furi_thread_set_stdout_callback(cli->session->tx_stdout);
    } else {
        furi_thread_set_stdout_callback(NULL);
    }
    furi_semaphore_release(cli->idle_sem);
    furi_check(furi_mutex_release(cli->mutex) == FuriStatusOk);
}

void cli_session_close(Cli* cli) {
    furi_check(cli);

    furi_check(furi_mutex_acquire(cli->mutex, FuriWaitForever) == FuriStatusOk);
    if(cli->session != NULL) {
        cli->session->deinit();
    }
    cli->session = NULL;
    furi_thread_set_stdout_callback(NULL);
    furi_check(furi_mutex_release(cli->mutex) == FuriStatusOk);
}

int32_t cli_srv(void* p) {
    UNUSED(p);
    Cli* cli = cli_alloc();

    // Init basic cli commands
    cli_commands_init(cli);

    furi_record_create(RECORD_CLI, cli);

    if(cli->session != NULL) {
        furi_thread_set_stdout_callback(cli->session->tx_stdout);
    } else {
        furi_thread_set_stdout_callback(NULL);
    }

    if(furi_hal_is_normal_boot()) {
        cli_session_open(cli, &cli_vcp);
    } else {
        FURI_LOG_W(TAG, "Skipping start in special boot mode");
    }

    while(1) {
        if(cli->session != NULL) {
            cli_process_input(cli);
        } else {
            furi_check(furi_semaphore_acquire(cli->idle_sem, FuriWaitForever) == FuriStatusOk);
        }
    }

    return 0;
}

<<<<<<< HEAD
void cli_plugin_wrapper(
    const char* handler_name,
    uint32_t handler_version,
    Cli* cli,
    FuriString* args,
    void* context) {
    Storage* storage = furi_record_open(RECORD_STORAGE);
    FlipperApplication* plugin_app = flipper_application_alloc(storage, firmware_api_interface);
    do {
        FuriString* full_handler_path =
            furi_string_alloc_printf(EXT_PATH("apps_data/cli/plugins/%s.fal"), handler_name);
        FlipperApplicationPreloadStatus preload_res =
            flipper_application_preload(plugin_app, furi_string_get_cstr(full_handler_path));
        furi_string_free(full_handler_path);

        if(preload_res != FlipperApplicationPreloadStatusSuccess) {
            printf("Failed to preload CLI plugin. Code: %d\r\n", preload_res);
            break;
        }

        if(!flipper_application_is_plugin(plugin_app)) {
            printf("CLI plugin file is not a library\r\n");
            break;
        }

        FlipperApplicationLoadStatus load_status = flipper_application_map_to_memory(plugin_app);
        if(load_status != FlipperApplicationLoadStatusSuccess) {
            printf("Failed to load CLI plugin file. Code %d\r\n", load_status);
            break;
        }

        const FlipperAppPluginDescriptor* app_descriptor =
            flipper_application_plugin_get_descriptor(plugin_app);

        if(strcmp(app_descriptor->appid, handler_name) != 0) {
            printf("CLI plugin type doesn't match\r\n");
            break;
        }

        if(app_descriptor->ep_api_version != handler_version) {
            printf(
                "CLI plugin version %" PRIu32 " doesn't match\r\n",
                app_descriptor->ep_api_version);
            break;
        }

        const CliCallback handler = app_descriptor->entry_point;

        handler(cli, args, context);

    } while(false);
    flipper_application_free(plugin_app);
    furi_record_close(RECORD_STORAGE);
=======
void cli_plugin_wrapper(const char* name, Cli* cli, FuriString* args, void* context) {
    PluginManager* manager =
        plugin_manager_alloc(CLI_PLUGIN_APP_ID, CLI_PLUGIN_API_VERSION, firmware_api_interface);
    FuriString* path =
        furi_string_alloc_printf(EXT_PATH("apps_data/cli/plugins/%s_cli.fal"), name);
    PluginManagerError error = plugin_manager_load_single(manager, furi_string_get_cstr(path));
    if(error == PluginManagerErrorNone) {
        const CliCallback handler = plugin_manager_get_ep(manager, 0);
        handler(cli, args, context);
    } else {
        printf("CLI plugin failed (code %" PRIu16 "), update firmware or check logs\r\n", error);
    }
    furi_string_free(path);
    plugin_manager_free(manager);
>>>>>>> 160d6c31
}<|MERGE_RESOLUTION|>--- conflicted
+++ resolved
@@ -4,11 +4,7 @@
 #include <furi_hal_version.h>
 #include <loader/loader.h>
 
-<<<<<<< HEAD
-#include <flipper_application/flipper_application.h>
-=======
 #include <flipper_application/plugins/plugin_manager.h>
->>>>>>> 160d6c31
 #include <loader/firmware_api/firmware_api.h>
 #include <inttypes.h>
 
@@ -126,7 +122,7 @@
            "| _| | |__  | | |  _/|  _/| _| |   /  | (__ | |__  | |\r\n"
            "|_|  |____||___||_|  |_|  |___||_|_\\   \\___||____||___|\r\n"
            "\r\n"
-           "Welcome to Flipper Zero Command Line Interface!\r\n"
+           "Welcome to RM Flipper Zero Command Line Interface!\r\n"
            "Read the manual: https://docs.flipper.net/development/cli\r\n"
            "Run `help` or `?` to list available commands\r\n"
            "\r\n");
@@ -491,61 +487,6 @@
     return 0;
 }
 
-<<<<<<< HEAD
-void cli_plugin_wrapper(
-    const char* handler_name,
-    uint32_t handler_version,
-    Cli* cli,
-    FuriString* args,
-    void* context) {
-    Storage* storage = furi_record_open(RECORD_STORAGE);
-    FlipperApplication* plugin_app = flipper_application_alloc(storage, firmware_api_interface);
-    do {
-        FuriString* full_handler_path =
-            furi_string_alloc_printf(EXT_PATH("apps_data/cli/plugins/%s.fal"), handler_name);
-        FlipperApplicationPreloadStatus preload_res =
-            flipper_application_preload(plugin_app, furi_string_get_cstr(full_handler_path));
-        furi_string_free(full_handler_path);
-
-        if(preload_res != FlipperApplicationPreloadStatusSuccess) {
-            printf("Failed to preload CLI plugin. Code: %d\r\n", preload_res);
-            break;
-        }
-
-        if(!flipper_application_is_plugin(plugin_app)) {
-            printf("CLI plugin file is not a library\r\n");
-            break;
-        }
-
-        FlipperApplicationLoadStatus load_status = flipper_application_map_to_memory(plugin_app);
-        if(load_status != FlipperApplicationLoadStatusSuccess) {
-            printf("Failed to load CLI plugin file. Code %d\r\n", load_status);
-            break;
-        }
-
-        const FlipperAppPluginDescriptor* app_descriptor =
-            flipper_application_plugin_get_descriptor(plugin_app);
-
-        if(strcmp(app_descriptor->appid, handler_name) != 0) {
-            printf("CLI plugin type doesn't match\r\n");
-            break;
-        }
-
-        if(app_descriptor->ep_api_version != handler_version) {
-            printf(
-                "CLI plugin version %" PRIu32 " doesn't match\r\n",
-                app_descriptor->ep_api_version);
-            break;
-        }
-
-        const CliCallback handler = app_descriptor->entry_point;
-
-        handler(cli, args, context);
-
-    } while(false);
-    flipper_application_free(plugin_app);
-    furi_record_close(RECORD_STORAGE);
-=======
 void cli_plugin_wrapper(const char* name, Cli* cli, FuriString* args, void* context) {
     PluginManager* manager =
         plugin_manager_alloc(CLI_PLUGIN_APP_ID, CLI_PLUGIN_API_VERSION, firmware_api_interface);
@@ -560,5 +501,4 @@
     }
     furi_string_free(path);
     plugin_manager_free(manager);
->>>>>>> 160d6c31
 }