#pragma once
#include <furi.h>

#ifdef __cplusplus
extern "C" {
#endif

#define RECORD_LOADER "loader"
<<<<<<< HEAD
#define LOADER_APPLICATIONS_NAME "Applications"
=======
#define LOADER_APPLICATIONS_NAME "Apps"
>>>>>>> dfd52337

typedef struct Loader Loader;

typedef enum {
    LoaderStatusOk,
    LoaderStatusErrorAppStarted,
    LoaderStatusErrorUnknownApp,
    LoaderStatusErrorInternal,
} LoaderStatus;

typedef enum {
    LoaderEventTypeApplicationStarted,
    LoaderEventTypeApplicationStopped
} LoaderEventType;

typedef struct {
    LoaderEventType type;
} LoaderEvent;

/**
 * @brief Start application
 * @param[in] instance loader instance
 * @param[in] name application name
 * @param[in] args application arguments
 * @param[out] error_message detailed error message, can be NULL
 * @return LoaderStatus 
 */
LoaderStatus
    loader_start(Loader* instance, const char* name, const char* args, FuriString* error_message);

/**
 * @brief Start application with GUI error message
 * @param[in] instance loader instance
 * @param[in] name application name
 * @param[in] args application arguments
 * @return LoaderStatus 
 */
LoaderStatus loader_start_with_gui_error(Loader* loader, const char* name, const char* args);

/** 
 * @brief Lock application start
 * @param[in] instance loader instance
 * @return true on success
 */
bool loader_lock(Loader* instance);

/**
 * @brief Unlock application start
 * @param[in] instance loader instance
 */
void loader_unlock(Loader* instance);

/**
 * @brief Check if loader is locked
 * @param[in] instance loader instance
 * @return true if locked
 */
bool loader_is_locked(Loader* instance);

/**
 * @brief Show loader menu
 * @param[in] instance loader instance
 */
void loader_show_menu(Loader* instance);

/**
 * @brief Get loader pubsub
 * @param[in] instance loader instance
 * @return FuriPubSub* 
 */
FuriPubSub* loader_get_pubsub(Loader* instance);

#ifdef __cplusplus
}
#endif<|MERGE_RESOLUTION|>--- conflicted
+++ resolved
@@ -6,11 +6,7 @@
 #endif
 
 #define RECORD_LOADER "loader"
-<<<<<<< HEAD
-#define LOADER_APPLICATIONS_NAME "Applications"
-=======
 #define LOADER_APPLICATIONS_NAME "Apps"
->>>>>>> dfd52337
 
 typedef struct Loader Loader;
 
