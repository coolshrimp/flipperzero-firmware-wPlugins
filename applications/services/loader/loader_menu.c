--- conflicted
+++ resolved
@@ -69,19 +69,8 @@
 
 static void loader_menu_callback(void* context, uint32_t index) {
     UNUSED(context);
-<<<<<<< HEAD
-
-    if(loader_menu_check_appid(index, false)) {
-        const char* name = FLIPPER_APPS[index].appid;
-        loader_menu_start(name);
-    } else {
-        const char* name = FLIPPER_APPS[index].name;
-        loader_menu_start(name);
-    }
-=======
     const char* path = FLIPPER_EXTERNAL_APPS[index].name;
     loader_menu_start(path);
->>>>>>> 0cbbe1ac
 }
 
 static void loader_menu_applications_callback(void* context, uint32_t index) {
