--- conflicted
+++ resolved
@@ -62,11 +62,7 @@
         dialog_message_free(message);
         furi_record_close(RECORD_DIALOGS);
     } else if(status == LoaderStatusErrorUnknownApp || status == LoaderStatusErrorInternal) {
-<<<<<<< HEAD
-        // TODO: we have many places where we can emit a double start, ex: desktop, menu
-=======
         // TODO FL-3522: we have many places where we can emit a double start, ex: desktop, menu
->>>>>>> dfd52337
         // so i prefer to not show LoaderStatusErrorAppStarted error message for now
         DialogsApp* dialogs = furi_record_open(RECORD_DIALOGS);
         DialogMessage* message = dialog_message_alloc();
@@ -191,17 +187,6 @@
 }
 
 static const FlipperInternalApplication* loader_find_application_by_name(const char* name) {
-<<<<<<< HEAD
-    const FlipperInternalApplication* application = NULL;
-    application = loader_find_application_by_name_in_list(name, FLIPPER_APPS, FLIPPER_APPS_COUNT);
-    if(!application) {
-        application = loader_find_application_by_name_in_list(
-            name, FLIPPER_SETTINGS_APPS, FLIPPER_SETTINGS_APPS_COUNT);
-    }
-    if(!application) {
-        application = loader_find_application_by_name_in_list(
-            name, FLIPPER_SYSTEM_APPS, FLIPPER_SYSTEM_APPS_COUNT);
-=======
     const struct {
         const FlipperInternalApplication* list;
         const uint32_t count;
@@ -217,7 +202,6 @@
         if(application) {
             return application;
         }
->>>>>>> dfd52337
     }
 
     return NULL;
@@ -276,13 +260,7 @@
         furi_string_vprintf(error_message, format, args);
         FURI_LOG_E(TAG, "Status [%d]: %s", status, furi_string_get_cstr(error_message));
     } else {
-<<<<<<< HEAD
-        FuriString* tmp = furi_string_alloc();
-        FURI_LOG_E(TAG, "Status [%d]: %s", status, furi_string_get_cstr(tmp));
-        furi_string_free(tmp);
-=======
         FURI_LOG_E(TAG, "Status [%d]", status);
->>>>>>> dfd52337
     }
 }
 
@@ -416,7 +394,6 @@
                 current_thread_name);
             break;
         }
-<<<<<<< HEAD
 
         // check internal apps
         {
@@ -443,34 +420,6 @@
             }
         }
 
-=======
-
-        // check internal apps
-        {
-            const FlipperInternalApplication* app = loader_find_application_by_name(name);
-            if(app) {
-                loader_start_internal_app(loader, app, args);
-                status = loader_make_success_status(error_message);
-                break;
-            }
-        }
-
-        // check Applications
-        if(strcmp(name, LOADER_APPLICATIONS_NAME) == 0) {
-            loader_do_applications_show(loader);
-            status = loader_make_success_status(error_message);
-            break;
-        }
-
-        // check External Applications
-        {
-            const char* path = loader_find_external_application_by_name(name);
-            if(path) {
-                name = path;
-            }
-        }
-
->>>>>>> dfd52337
         // check Faps
         {
             Storage* storage = furi_record_open(RECORD_STORAGE);
@@ -546,13 +495,9 @@
         FLIPPER_ON_SYSTEM_START[i]();
     }
 
-<<<<<<< HEAD
-    if(FLIPPER_AUTORUN_APP_NAME && strlen(FLIPPER_AUTORUN_APP_NAME)) {
-=======
     if((furi_hal_rtc_get_boot_mode() == FuriHalRtcBootModeNormal) && FLIPPER_AUTORUN_APP_NAME &&
        strlen(FLIPPER_AUTORUN_APP_NAME)) {
         FURI_LOG_I(TAG, "Starting autorun app: %s", FLIPPER_AUTORUN_APP_NAME);
->>>>>>> dfd52337
         loader_do_start_by_name(loader, FLIPPER_AUTORUN_APP_NAME, NULL, NULL);
     }
 
