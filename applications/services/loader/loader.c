--- conflicted
+++ resolved
@@ -101,11 +101,7 @@
 
     LoaderMessage message = {
         .type = LoaderMessageTypeStartByNameDetachedWithGuiError,
-<<<<<<< HEAD
-        .start.name = name ? strdup(name) : NULL,
-=======
         .start.name = strdup(name),
->>>>>>> db14ca96
         .start.args = args ? strdup(args) : NULL,
     };
     furi_message_queue_put(loader->queue, &message, FuriWaitForever);
