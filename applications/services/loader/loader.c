#include "loader.h"
#include "core/core_defines.h"
#include "loader_i.h"
#include <applications.h>
#include <storage/storage.h>
//#include <storage/filesystem_api_defines.h>
#include <furi_hal.h>
#include <cfw.h>
#include <dialogs/dialogs.h>
#include <toolbox/path.h>
#include <toolbox/dir_walk.h>
#include <flipper_application/flipper_application.h>
#include <loader/firmware_api/firmware_api.h>
#include <toolbox/stream/file_stream.h>
#include <core/dangerous_defines.h>
#include <gui/icon_i.h>
#include <assets_icons.h>

#define TAG "Loader"
#define LOADER_MAGIC_THREAD_VALUE 0xDEADBEEF

// helpers

static const char* loader_find_external_application_by_name(const char* app_name) {
    for(size_t i = 0; i < FLIPPER_EXTERNAL_APPS_COUNT; i++) {
        if(strcmp(FLIPPER_EXTERNAL_APPS[i].name, app_name) == 0) {
            return FLIPPER_EXTERNAL_APPS[i].path;
        }
    }

    return NULL;
}

// API

LoaderStatus
    loader_start(Loader* loader, const char* name, const char* args, FuriString* error_message) {
    LoaderMessage message;
    LoaderMessageLoaderStatusResult result;

    message.type = LoaderMessageTypeStartByName;
    message.start.name = name;
    message.start.args = args;
    message.start.error_message = error_message;
    message.api_lock = api_lock_alloc_locked();
    message.status_value = &result;
    furi_message_queue_put(loader->queue, &message, FuriWaitForever);
    api_lock_wait_unlock_and_free(message.api_lock);
    return result.value;
}

LoaderStatus loader_start_with_gui_error(Loader* loader, const char* name, const char* args) {
    FuriString* error_message = furi_string_alloc();
    LoaderStatus status = loader_start(loader, name, args, error_message);

    if(status == LoaderStatusErrorUnknownApp &&
       loader_find_external_application_by_name(name) != NULL) {
        // Special case for external apps
        DialogsApp* dialogs = furi_record_open(RECORD_DIALOGS);
        DialogMessage* message = dialog_message_alloc();
        dialog_message_set_header(message, "Update needed", 64, 3, AlignCenter, AlignTop);
        dialog_message_set_buttons(message, NULL, NULL, NULL);
        dialog_message_set_icon(message, &I_DolphinCommon_56x48, 72, 17);
        dialog_message_set_text(
            message, "Update firmware\nto run this app", 3, 26, AlignLeft, AlignTop);
        dialog_message_show(dialogs, message);
        dialog_message_free(message);
        furi_record_close(RECORD_DIALOGS);
    } else if(status == LoaderStatusErrorUnknownApp || status == LoaderStatusErrorInternal) {
        // TODO FL-3522: we have many places where we can emit a double start, ex: desktop, menu
        // so i prefer to not show LoaderStatusErrorAppStarted error message for now
        DialogsApp* dialogs = furi_record_open(RECORD_DIALOGS);
        DialogMessage* message = dialog_message_alloc();
        dialog_message_set_header(message, "Error", 64, 0, AlignCenter, AlignTop);
        dialog_message_set_buttons(message, NULL, NULL, NULL);

        furi_string_replace(error_message, "/ext/apps/", "");
        furi_string_replace(error_message, ", ", "\n");
        furi_string_replace(error_message, ": ", "\n");

        dialog_message_set_text(
            message, furi_string_get_cstr(error_message), 64, 35, AlignCenter, AlignCenter);

        dialog_message_show(dialogs, message);
        dialog_message_free(message);
        furi_record_close(RECORD_DIALOGS);
    }

    furi_string_free(error_message);
    return status;
}

bool loader_lock(Loader* loader) {
    LoaderMessage message;
    LoaderMessageBoolResult result;
    message.type = LoaderMessageTypeLock;
    message.api_lock = api_lock_alloc_locked();
    message.bool_value = &result;
    furi_message_queue_put(loader->queue, &message, FuriWaitForever);
    api_lock_wait_unlock_and_free(message.api_lock);
    return result.value;
}

void loader_unlock(Loader* loader) {
    LoaderMessage message;
    message.type = LoaderMessageTypeUnlock;
    furi_message_queue_put(loader->queue, &message, FuriWaitForever);
}

bool loader_is_locked(Loader* loader) {
    LoaderMessage message;
    LoaderMessageBoolResult result;
    message.type = LoaderMessageTypeIsLocked;
    message.api_lock = api_lock_alloc_locked();
    message.bool_value = &result;
    furi_message_queue_put(loader->queue, &message, FuriWaitForever);
    api_lock_wait_unlock_and_free(message.api_lock);
    return result.value;
}

void loader_show_menu(Loader* loader) {
    LoaderMessage message;
    message.type = LoaderMessageTypeShowMenu;
    furi_message_queue_put(loader->queue, &message, FuriWaitForever);
}

void loader_show_gamesmenu(Loader* loader) {
    LoaderMessage message;
    message.type = LoaderMessageTypeShowGamesMenu;
    furi_message_queue_put(loader->queue, &message, FuriWaitForever);
}

FuriPubSub* loader_get_pubsub(Loader* loader) {
    furi_assert(loader);
    // it's safe to return pubsub without locking
    // because it's never freed and loader is never exited
    // also the loader instance cannot be obtained until the pubsub is created
    return loader->pubsub;
}

MainMenuList_t* loader_get_mainmenu_apps(Loader* loader) {
    furi_assert(loader);
    return &loader->mainmenu_apps;
}

GamesMenuList_t* loader_get_gamesmenu_apps(Loader* loader) {
    furi_assert(loader);
    return &loader->gamesmenu_apps;
}

// callbacks

static void loader_menu_closed_callback(void* context) {
    Loader* loader = context;
    LoaderMessage message;
    message.type = LoaderMessageTypeMenuClosed;
    furi_message_queue_put(loader->queue, &message, FuriWaitForever);
}

static void loader_applications_closed_callback(void* context) {
    Loader* loader = context;
    LoaderMessage message;
    message.type = LoaderMessageTypeApplicationsClosed;
    furi_message_queue_put(loader->queue, &message, FuriWaitForever);
}

static void loader_thread_state_callback(FuriThreadState thread_state, void* context) {
    furi_assert(context);

    Loader* loader = context;

    if(thread_state == FuriThreadStateRunning) {
        LoaderEvent event;
        event.type = LoaderEventTypeApplicationStarted;
        furi_pubsub_publish(loader->pubsub, &event);
    } else if(thread_state == FuriThreadStateStopped) {
        LoaderMessage message;
        message.type = LoaderMessageTypeAppClosed;
        furi_message_queue_put(loader->queue, &message, FuriWaitForever);
    }
}

bool loader_menu_load_fap_meta(
    Storage* storage,
    FuriString* path,
    FuriString* name,
    const Icon** icon) {
    *icon = NULL;
    uint8_t* icon_buf = malloc(CUSTOM_ICON_MAX_SIZE);
    if(!flipper_application_load_name_and_icon(path, storage, &icon_buf, name)) {
        free(icon_buf);
        icon_buf = NULL;
        return false;
    }
    *icon = malloc(sizeof(Icon));
    FURI_CONST_ASSIGN((*icon)->frame_count, 1);
    FURI_CONST_ASSIGN((*icon)->frame_rate, 0);
    FURI_CONST_ASSIGN((*icon)->width, 10);
    FURI_CONST_ASSIGN((*icon)->height, 10);
    FURI_CONST_ASSIGN_PTR((*icon)->frames, malloc(sizeof(const uint8_t*)));
    FURI_CONST_ASSIGN_PTR((*icon)->frames[0], icon_buf);
    return true;
}

static void loader_make_mainmenu_file(Storage* storage) {
    Stream* new = file_stream_alloc(storage);
    if(!storage_file_exists(storage, CFW_MENU_PATH)) {
        if(file_stream_open(new, CFW_MENU_PATH, FSAM_WRITE, FSOM_CREATE_ALWAYS)) {
            stream_write_format(new, "MainMenuList Version %u\n", 0);
            stream_write_format(new, "%s\n", LOADER_APPLICATIONS_NAME);
            for(size_t i = 0; i < FLIPPER_APPS_COUNT; i++) {
                stream_write_format(new, "%s\n", FLIPPER_APPS[i].name);
            }
            for(size_t i = 0; i < FLIPPER_EXTERNAL_APPS_COUNT; i++) {
                stream_write_format(new, "%s\n", FLIPPER_EXTERNAL_APPS[i].name);
            }
            stream_write_format(new, "Settings\n");
        }
    }
    file_stream_close(new);
    stream_free(new);
}

static void loader_make_gamesmenu_file(Storage* storage) {
    DirWalk* dir_walk = dir_walk_alloc(storage);
    FuriString* name;
    name = furi_string_alloc();

    char* path = EXT_PATH("apps/Games");
    size_t count = 0;

    Stream* new = file_stream_alloc(storage);
    if(!storage_file_exists(storage, CFW_MENU_GAMESMODE_PATH)) {
        if(file_stream_open(new, CFW_MENU_GAMESMODE_PATH, FSAM_WRITE, FSOM_CREATE_ALWAYS)) {
            stream_write_format(new, "GamesMenuList Version %u\n", 0);

            if(dir_walk_open(dir_walk, path)) {
                FileInfo fileinfo;

                while(dir_walk_read(dir_walk, name, &fileinfo) == DirWalkOK) {
                    if(!file_info_is_dir(&fileinfo)) {
                        char ext[5];
                        path_extract_extension(name, ext, 5);

                        if(strcmp(ext, ".fap") == 0) {
                            if(count < 128) {
                                stream_write_format(new, "%s\n", furi_string_get_cstr(name));
                            }
                        }
                    }
                }
            }
        }
        furi_string_free(name);
        dir_walk_free(dir_walk);
    }
    file_stream_close(new);
    stream_free(new);
}

static Loader* loader_alloc() {
    Loader* loader = malloc(sizeof(Loader));
    loader->pubsub = furi_pubsub_alloc();
    loader->queue = furi_message_queue_alloc(1, sizeof(LoaderMessage));
    loader->loader_menu = NULL;
    loader->loader_applications = NULL;
    loader->app.args = NULL;
    loader->app.thread = NULL;
    loader->app.insomniac = false;
    loader->app.fap = NULL;
    MainMenuList_init(loader->mainmenu_apps);
    GamesMenuList_init(loader->gamesmenu_apps);

    if(!furi_hal_is_normal_boot()) return loader;

    //Populate main menu list from file
    Storage* storage = furi_record_open(RECORD_STORAGE);
    Stream* stream = file_stream_alloc(storage);
    FuriString* line = furi_string_alloc();
    FuriString* name = furi_string_alloc();
    do {
        if(!file_stream_open(stream, CFW_MENU_PATH, FSAM_READ_WRITE, FSOM_OPEN_EXISTING)) {
            file_stream_close(stream);
            loader_make_mainmenu_file(storage);
            if(!file_stream_open(stream, CFW_MENU_PATH, FSAM_READ_WRITE, FSOM_OPEN_EXISTING))
                break;
        }

        uint32_t version;
        if(!stream_read_line(stream, line) ||
           sscanf(furi_string_get_cstr(line), "MainMenuList Version %lu", &version) != 1 ||
           version > 0) {
            file_stream_close(stream);
            storage_common_remove(storage, CFW_MENU_PATH);
            loader_make_mainmenu_file(storage);
            if(!file_stream_open(stream, CFW_MENU_PATH, FSAM_READ_WRITE, FSOM_OPEN_EXISTING))
                break;
            if(!stream_read_line(stream, line) ||
               sscanf(furi_string_get_cstr(line), "MainMenuList Version %lu", &version) != 1 ||
               version > 0)
                break;
        }

        while(stream_read_line(stream, line)) {
            furi_string_replace_all(line, "\r", "");
            furi_string_replace_all(line, "\n", "");
            const char* label = NULL;
            const Icon* icon = NULL;
            const char* path = NULL;
            if(storage_file_exists(storage, furi_string_get_cstr(line))) {
                if(loader_menu_load_fap_meta(storage, line, name, &icon)) {
                    label = strdup(furi_string_get_cstr(name));
                    path = strdup(furi_string_get_cstr(line));
                }
            } else {
                for(size_t i = 0; !path && i < FLIPPER_APPS_COUNT; i++) {
                    if(!strcmp(furi_string_get_cstr(line), FLIPPER_APPS[i].name)) {
                        label = FLIPPER_APPS[i].name;
                        icon = FLIPPER_APPS[i].icon;
                        path = FLIPPER_APPS[i].name;
                    }
                }
                for(size_t i = 0; !path && i < FLIPPER_EXTERNAL_APPS_COUNT; i++) {
                    if(!strcmp(furi_string_get_cstr(line), FLIPPER_EXTERNAL_APPS[i].name)) {
                        label = FLIPPER_EXTERNAL_APPS[i].name;
                        icon = FLIPPER_EXTERNAL_APPS[i].icon;
                        path = FLIPPER_EXTERNAL_APPS[i].name;
                    }
                }
            }

            if(!path && strcmp(furi_string_get_cstr(line), LOADER_APPLICATIONS_NAME) == 0) {
                label = strdup(LOADER_APPLICATIONS_NAME);
                icon = &A_Plugins_14;
                path = strdup(LOADER_APPLICATIONS_NAME);
            }

            //Failsafe "Apps" in case of older config
            if(!path && strcmp(furi_string_get_cstr(line), "Applications") == 0) {
                label = strdup(LOADER_APPLICATIONS_NAME);
                icon = &A_Plugins_14;
                path = strdup(LOADER_APPLICATIONS_NAME);
            }

            if(!path && strcmp(furi_string_get_cstr(line), "Settings") == 0) {
                label = "Settings";
                icon = &A_Settings_14;
                path = "Settings";
            }

            if(label && path && icon) {
                MainMenuList_push_back(
                    loader->mainmenu_apps,
                    (MainMenuApp){.name = label, .path = path, .icon = icon});
            }
        }

    } while(false);

    //Manually add CFW Settings and Settings to the mainmenu if under 2 apps are present.
    if(MainMenuList_size(loader->mainmenu_apps) < 2) {
        for(size_t i = 0; i < FLIPPER_EXTERNAL_APPS_COUNT; i++) {
            if(strcmp(FLIPPER_EXTERNAL_APPS[i].name, "CFW Settings") == 0) {
                MainMenuList_push_back(
                    loader->mainmenu_apps,
                    (MainMenuApp){
                        .name = FLIPPER_EXTERNAL_APPS[i].name,
                        .icon = FLIPPER_EXTERNAL_APPS[i].icon,
                        .path = FLIPPER_EXTERNAL_APPS[i].name});
            }
        }
        MainMenuList_push_back(
            loader->mainmenu_apps,
            (MainMenuApp){.name = "Settings", .icon = &A_Settings_14, .path = "Settings"});
    }
    file_stream_close(stream);

    //Populate game menu list from file
    furi_string_set(line, "");
    furi_string_set(name, "");
    do {
        if(!file_stream_open(
               stream, CFW_MENU_GAMESMODE_PATH, FSAM_READ_WRITE, FSOM_OPEN_EXISTING)) {
            file_stream_close(stream);
            loader_make_gamesmenu_file(storage);
            if(!file_stream_open(
                   stream, CFW_MENU_GAMESMODE_PATH, FSAM_READ_WRITE, FSOM_OPEN_EXISTING))
                break;
        }

        uint32_t version;
        if(!stream_read_line(stream, line) ||
           sscanf(furi_string_get_cstr(line), "GamesMenuList Version %lu", &version) != 1 ||
           version > 0) {
            file_stream_close(stream);
            storage_common_remove(storage, CFW_MENU_GAMESMODE_PATH);
            loader_make_mainmenu_file(storage);
            if(!file_stream_open(
                   stream, CFW_MENU_GAMESMODE_PATH, FSAM_READ_WRITE, FSOM_OPEN_EXISTING))
                break;
            if(!stream_read_line(stream, line) ||
               sscanf(furi_string_get_cstr(line), "GamesMenuList Version %lu", &version) != 1 ||
               version > 0)
                break;
        }

        while(stream_read_line(stream, line)) {
            furi_string_replace_all(line, "\r", "");
            furi_string_replace_all(line, "\n", "");
            const char* label = NULL;
            const Icon* icon = NULL;
            const char* path = NULL;
            if(storage_file_exists(storage, furi_string_get_cstr(line))) {
                if(loader_menu_load_fap_meta(storage, line, name, &icon)) {
                    label = strdup(furi_string_get_cstr(name));
                    path = strdup(furi_string_get_cstr(line));
                }
            }

            if(label && path && icon) {
                GamesMenuList_push_back(
                    loader->gamesmenu_apps,
                    (GamesMenuApp){.name = label, .path = path, .icon = icon});
            }
        }

    } while(false);
    file_stream_close(stream);
    stream_free(stream);

    //Manually add Dice and Snake to the gamesmenu if under 2 apps are present.
    if(GamesMenuList_size(loader->gamesmenu_apps) < 2) {
        //Dice
        furi_string_set(line, "/ext/apps/Games/dice.fap");
        furi_string_set(name, "");
        const char* label = NULL;
        const Icon* icon = NULL;
        const char* path = NULL;
        if(storage_file_exists(storage, furi_string_get_cstr(line))) {
            if(loader_menu_load_fap_meta(storage, line, name, &icon)) {
                label = strdup(furi_string_get_cstr(name));
                path = strdup(furi_string_get_cstr(line));
            }
        }

        if(label && path && icon) {
            GamesMenuList_push_back(
                loader->gamesmenu_apps, (GamesMenuApp){.name = label, .icon = icon, .path = path});
        }

        //Snake
        furi_string_set(line, "/ext/apps/Games/snake.fap");
        furi_string_set(name, "");
        label = NULL;
        icon = NULL;
        path = NULL;
        if(storage_file_exists(storage, furi_string_get_cstr(line))) {
            if(loader_menu_load_fap_meta(storage, line, name, &icon)) {
                label = strdup(furi_string_get_cstr(name));
                path = strdup(furi_string_get_cstr(line));
            }
        }

        if(label && path && icon) {
            GamesMenuList_push_back(
                loader->gamesmenu_apps, (GamesMenuApp){.name = label, .icon = icon, .path = path});
        }
    }

    furi_string_free(name);
    furi_string_free(line);
    furi_record_close(RECORD_STORAGE);
    return loader;
}

static FlipperInternalApplication const* loader_find_application_by_name_in_list(
    const char* name,
    const FlipperInternalApplication* list,
    const uint32_t n_apps) {
    for(size_t i = 0; i < n_apps; i++) {
        if(strcmp(name, list[i].name) == 0) {
            return &list[i];
        }
    }
    return NULL;
}

static const FlipperInternalApplication* loader_find_application_by_name(const char* name) {
    const struct {
        const FlipperInternalApplication* list;
        const uint32_t count;
    } lists[] = {
        {FLIPPER_APPS, FLIPPER_APPS_COUNT},
        {FLIPPER_SETTINGS_APPS, FLIPPER_SETTINGS_APPS_COUNT},
        {FLIPPER_SYSTEM_APPS, FLIPPER_SYSTEM_APPS_COUNT},
        {FLIPPER_DEBUG_APPS, FLIPPER_DEBUG_APPS_COUNT},
    };

    for(size_t i = 0; i < COUNT_OF(lists); i++) {
        const FlipperInternalApplication* application =
            loader_find_application_by_name_in_list(name, lists[i].list, lists[i].count);
        if(application) {
            return application;
        }
    }

    return NULL;
}

static void loader_start_app_thread(Loader* loader, FlipperInternalApplicationFlag flags) {
    // setup heap trace
    FuriHalRtcHeapTrackMode mode = furi_hal_rtc_get_heap_track_mode();
    if(mode > FuriHalRtcHeapTrackModeNone) {
        furi_thread_enable_heap_trace(loader->app.thread);
    } else {
        furi_thread_disable_heap_trace(loader->app.thread);
    }

    // setup insomnia
    if(!(flags & FlipperInternalApplicationFlagInsomniaSafe)) {
        furi_hal_power_insomnia_enter();
        loader->app.insomniac = true;
    } else {
        loader->app.insomniac = false;
    }

    // setup thread state callbacks
    furi_thread_set_state_context(loader->app.thread, loader);
    furi_thread_set_state_callback(loader->app.thread, loader_thread_state_callback);

    // start app thread
    furi_thread_start(loader->app.thread);
}

static void loader_start_internal_app(
    Loader* loader,
    const FlipperInternalApplication* app,
    const char* args) {
    FURI_LOG_I(TAG, "Starting %s", app->name);

    // store args
    furi_assert(loader->app.args == NULL);
    if(args && strlen(args) > 0) {
        loader->app.args = strdup(args);
    }

    loader->app.thread =
        furi_thread_alloc_ex(app->name, app->stack_size, app->app, loader->app.args);
    furi_thread_set_appid(loader->app.thread, app->appid);

    loader_start_app_thread(loader, app->flags);
}

static void loader_log_status_error(
    LoaderStatus status,
    FuriString* error_message,
    const char* format,
    va_list args) {
    if(error_message) {
        furi_string_vprintf(error_message, format, args);
        FURI_LOG_E(TAG, "Status [%d]: %s", status, furi_string_get_cstr(error_message));
    } else {
        FURI_LOG_E(TAG, "Status [%d]", status);
    }
}

static LoaderStatus loader_make_status_error(
    LoaderStatus status,
    FuriString* error_message,
    const char* format,
    ...) {
    va_list args;
    va_start(args, format);
    loader_log_status_error(status, error_message, format, args);
    va_end(args);
    return status;
}

static LoaderStatus loader_make_success_status(FuriString* error_message) {
    if(error_message) {
        furi_string_set(error_message, "App started");
    }

    return LoaderStatusOk;
}

static LoaderStatus loader_start_external_app(
    Loader* loader,
    Storage* storage,
    const char* path,
    const char* args,
    FuriString* error_message,
    bool ignore_mismatch) {
    LoaderStatus status = loader_make_success_status(error_message);

    do {
        loader->app.fap = flipper_application_alloc(storage, firmware_api_interface);
        size_t start = furi_get_tick();

        FURI_LOG_I(TAG, "Loading %s", path);

        FlipperApplicationPreloadStatus preload_res =
            flipper_application_preload(loader->app.fap, path);
        if(preload_res != FlipperApplicationPreloadStatusSuccess) {
<<<<<<< HEAD
            if(preload_res == FlipperApplicationPreloadStatusApiTooOld ||
               preload_res == FlipperApplicationPreloadStatusApiTooNew) {
=======
            if((preload_res == FlipperApplicationPreloadStatusApiTooOld) ||
               (preload_res == FlipperApplicationPreloadStatusApiTooNew)) {
>>>>>>> 93ae4db3
                if(!ignore_mismatch) {
                    DialogsApp* dialogs = furi_record_open(RECORD_DIALOGS);
                    DialogMessage* message = dialog_message_alloc();
                    dialog_message_set_header(
                        message, "API Mismatch", 64, 0, AlignCenter, AlignTop);
                    dialog_message_set_buttons(message, NULL, NULL, "Continue");
                    dialog_message_set_text(
                        message,
                        "This app might not\nwork correctly\nContinue anyways?",
                        64,
                        32,
                        AlignCenter,
                        AlignCenter);
                    if(dialog_message_show(dialogs, message) == DialogMessageButtonRight) {
                        status = loader_make_status_error(
                            LoaderStatusErrorApiMismatch, error_message, "API Mismatch");
                    } else {
                        status = loader_make_status_error(
                            LoaderStatusErrorApiMismatchExit, error_message, "API Mismatch");
                    }
                    dialog_message_free(message);
                    furi_record_close(RECORD_DIALOGS);
                    break;
                }
            } else {
                const char* err_msg = flipper_application_preload_status_to_string(preload_res);
                status = loader_make_status_error(
                    LoaderStatusErrorInternal,
                    error_message,
                    "Preload failed %s: %s",
                    path,
                    err_msg);
                break;
            }
        }

        FlipperApplicationLoadStatus load_status =
            flipper_application_map_to_memory(loader->app.fap);
        if(load_status != FlipperApplicationLoadStatusSuccess) {
            const char* err_msg = flipper_application_load_status_to_string(load_status);
            status = loader_make_status_error(
                LoaderStatusErrorInternal, error_message, "Load failed, %s: %s", path, err_msg);
            break;
        }

        FURI_LOG_I(TAG, "Loaded in %zums", (size_t)(furi_get_tick() - start));

        loader->app.thread = flipper_application_alloc_thread(loader->app.fap, args);
        FuriString* app_name = furi_string_alloc();
        path_extract_filename_no_ext(path, app_name);
        furi_thread_set_appid(loader->app.thread, furi_string_get_cstr(app_name));
        furi_string_free(app_name);

        /* This flag is set by the debugger - to break on app start */
        if(furi_hal_debug_is_gdb_session_active()) {
            FURI_LOG_W(TAG, "Triggering BP for debugger");
            /* After hitting this, you can set breakpoints in your .fap's code
             * Note that you have to toggle breakpoints that were set before */
            __asm volatile("bkpt 0");
        }

        loader_start_app_thread(loader, FlipperInternalApplicationFlagDefault);
    } while(0);

    if(status != LoaderStatusOk) {
        flipper_application_free(loader->app.fap);
        loader->app.fap = NULL;
    }

    return status;
}

// process messages

static void loader_do_menu_show(Loader* loader) {
    if(!loader->loader_menu) {
        loader->loader_menu = loader_menu_alloc(loader_menu_closed_callback, loader);
    }
}

static void loader_do_gamesmenu_show(Loader* loader) {
    if(!loader->loader_menu) {
        loader->loader_menu = loader_gamesmenu_alloc(loader_menu_closed_callback, loader);
    }
}

static void loader_do_menu_closed(Loader* loader) {
    if(loader->loader_menu) {
        loader_menu_free(loader->loader_menu);
        loader->loader_menu = NULL;
    }
}

static void loader_do_applications_show(Loader* loader) {
    if(!loader->loader_applications) {
        loader->loader_applications =
            loader_applications_alloc(loader_applications_closed_callback, loader);
    }
}

static void loader_do_applications_closed(Loader* loader) {
    if(loader->loader_applications) {
        loader_applications_free(loader->loader_applications);
        loader->loader_applications = NULL;
    }
}

static bool loader_do_is_locked(Loader* loader) {
    return loader->app.thread != NULL;
}

static LoaderStatus loader_do_start_by_name(
    Loader* loader,
    const char* name,
    const char* args,
    FuriString* error_message) {
    LoaderStatus status;
    do {
        // check lock
        if(loader_do_is_locked(loader)) {
            const char* current_thread_name =
                furi_thread_get_name(furi_thread_get_id(loader->app.thread));
            status = loader_make_status_error(
                LoaderStatusErrorAppStarted,
                error_message,
                "Loader is locked, please close the \"%s\" first",
                current_thread_name);
            break;
        }

        // check internal apps
        {
            const FlipperInternalApplication* app = loader_find_application_by_name(name);
            if(app) {
                loader_start_internal_app(loader, app, args);
                status = loader_make_success_status(error_message);
                break;
            }
        }

        // check Applications
        if(strcmp(name, LOADER_APPLICATIONS_NAME) == 0) {
            loader_do_applications_show(loader);
            status = loader_make_success_status(error_message);
            break;
        }

        // check External Applications
        {
            const char* path = loader_find_external_application_by_name(name);
            if(path) {
                name = path;
            }
        }

        // check Faps
        {
            Storage* storage = furi_record_open(RECORD_STORAGE);
            if(storage_file_exists(storage, name)) {
                status =
                    loader_start_external_app(loader, storage, name, args, error_message, false);
                if(status == LoaderStatusErrorApiMismatch) {
                    status = loader_start_external_app(
                        loader, storage, name, args, error_message, true);
                }
                furi_record_close(RECORD_STORAGE);
                break;
            }
            furi_record_close(RECORD_STORAGE);
        }

        status = loader_make_status_error(
            LoaderStatusErrorUnknownApp, error_message, "Application \"%s\" not found", name);
    } while(false);

    return status;
}

static bool loader_do_lock(Loader* loader) {
    if(loader->app.thread) {
        return false;
    }

    loader->app.thread = (FuriThread*)LOADER_MAGIC_THREAD_VALUE;
    return true;
}

static void loader_do_unlock(Loader* loader) {
    furi_check(loader->app.thread == (FuriThread*)LOADER_MAGIC_THREAD_VALUE);
    loader->app.thread = NULL;
}

static void loader_do_app_closed(Loader* loader) {
    furi_assert(loader->app.thread);

    furi_thread_join(loader->app.thread);
    FURI_LOG_I(TAG, "App returned: %li", furi_thread_get_return_code(loader->app.thread));

    if(loader->app.args) {
        free(loader->app.args);
        loader->app.args = NULL;
    }

    if(loader->app.insomniac) {
        furi_hal_power_insomnia_exit();
    }

    if(loader->app.fap) {
        flipper_application_free(loader->app.fap);
        loader->app.fap = NULL;
        loader->app.thread = NULL;
    } else {
        furi_thread_free(loader->app.thread);
        loader->app.thread = NULL;
    }

    FURI_LOG_I(TAG, "Application stopped. Free heap: %zu", memmgr_get_free_heap());

    LoaderEvent event;
    event.type = LoaderEventTypeApplicationStopped;
    furi_pubsub_publish(loader->pubsub, &event);
}

// app

int32_t loader_srv(void* p) {
    UNUSED(p);
    Loader* loader = loader_alloc();
    furi_record_create(RECORD_LOADER, loader);

    FURI_LOG_I(TAG, "Executing system start hooks");
    for(size_t i = 0; i < FLIPPER_ON_SYSTEM_START_COUNT; i++) {
        FLIPPER_ON_SYSTEM_START[i]();
    }

    if((furi_hal_rtc_get_boot_mode() == FuriHalRtcBootModeNormal) && FLIPPER_AUTORUN_APP_NAME &&
       strlen(FLIPPER_AUTORUN_APP_NAME)) {
        FURI_LOG_I(TAG, "Starting autorun app: %s", FLIPPER_AUTORUN_APP_NAME);
        loader_do_start_by_name(loader, FLIPPER_AUTORUN_APP_NAME, NULL, NULL);
    }

    LoaderMessage message;
    while(true) {
        if(furi_message_queue_get(loader->queue, &message, FuriWaitForever) == FuriStatusOk) {
            switch(message.type) {
            case LoaderMessageTypeStartByName:
                message.status_value->value = loader_do_start_by_name(
                    loader, message.start.name, message.start.args, message.start.error_message);
                api_lock_unlock(message.api_lock);
                break;
            case LoaderMessageTypeShowMenu:
                loader_do_menu_show(loader);
                break;
            case LoaderMessageTypeShowGamesMenu:
                loader_do_gamesmenu_show(loader);
                break;
            case LoaderMessageTypeMenuClosed:
                loader_do_menu_closed(loader);
                break;
            case LoaderMessageTypeIsLocked:
                message.bool_value->value = loader_do_is_locked(loader);
                api_lock_unlock(message.api_lock);
                break;
            case LoaderMessageTypeAppClosed:
                loader_do_app_closed(loader);
                break;
            case LoaderMessageTypeLock:
                message.bool_value->value = loader_do_lock(loader);
                api_lock_unlock(message.api_lock);
                break;
            case LoaderMessageTypeUnlock:
                loader_do_unlock(loader);
                break;
            case LoaderMessageTypeApplicationsClosed:
                loader_do_applications_closed(loader);
                break;
            }
        }
    }

    return 0;
}<|MERGE_RESOLUTION|>--- conflicted
+++ resolved
@@ -602,13 +602,8 @@
         FlipperApplicationPreloadStatus preload_res =
             flipper_application_preload(loader->app.fap, path);
         if(preload_res != FlipperApplicationPreloadStatusSuccess) {
-<<<<<<< HEAD
-            if(preload_res == FlipperApplicationPreloadStatusApiTooOld ||
-               preload_res == FlipperApplicationPreloadStatusApiTooNew) {
-=======
             if((preload_res == FlipperApplicationPreloadStatusApiTooOld) ||
                (preload_res == FlipperApplicationPreloadStatusApiTooNew)) {
->>>>>>> 93ae4db3
                 if(!ignore_mismatch) {
                     DialogsApp* dialogs = furi_record_open(RECORD_DIALOGS);
                     DialogMessage* message = dialog_message_alloc();
