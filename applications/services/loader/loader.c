--- conflicted
+++ resolved
@@ -28,17 +28,10 @@
         }
     }
 
-<<<<<<< HEAD
-    for(size_t i = 0; i < FLIPPER_SETTINGS_APPS_COUNT; i++) {
-        if(strcmp(FLIPPER_SETTINGS_APPS[i].name, app_name) == 0) {
-            *flags = FLIPPER_SETTINGS_APPS[i].flags;
-            return FLIPPER_SETTINGS_APPS[i].path;
-=======
     for(size_t i = 0; i < FLIPPER_EXTSETTINGS_APPS_COUNT; i++) {
         if(strcmp(FLIPPER_EXTSETTINGS_APPS[i].name, app_name) == 0) {
             *flags = FLIPPER_EXTSETTINGS_APPS[i].flags;
             return FLIPPER_EXTSETTINGS_APPS[i].path;
->>>>>>> 82b8f524
         }
     }
 
