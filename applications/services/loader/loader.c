#include "loader.h"
#include "loader_i.h"
#include <applications.h>
#include <storage/storage.h>
#include <furi_hal.h>
<<<<<<< HEAD
#include <core/dangerous_defines.h>
#include <gui/icon_i.h>
#include <gui/modules/file_browser.h>
#include <toolbox/stream/file_stream.h>
#include <cfw.h>
=======
#include <assets_icons.h>
>>>>>>> 0cbbe1ac

#include <dialogs/dialogs.h>
#include <toolbox/path.h>
#include <flipper_application/flipper_application.h>
#include <loader/firmware_api/firmware_api.h>

#define TAG "Loader"
#define LOADER_MAGIC_THREAD_VALUE 0xDEADBEEF

// helpers

static const char* loader_find_external_application_by_name(const char* app_name) {
    for(size_t i = 0; i < FLIPPER_EXTERNAL_APPS_COUNT; i++) {
        if(strcmp(FLIPPER_EXTERNAL_APPS[i].name, app_name) == 0) {
            return FLIPPER_EXTERNAL_APPS[i].path;
        }
    }

    return NULL;
}

// API

LoaderStatus
    loader_start(Loader* loader, const char* name, const char* args, FuriString* error_message) {
    LoaderMessage message;
    LoaderMessageLoaderStatusResult result;

    message.type = LoaderMessageTypeStartByName;
    message.start.name = name;
    message.start.args = args;
    message.start.error_message = error_message;
    message.api_lock = api_lock_alloc_locked();
    message.status_value = &result;
    furi_message_queue_put(loader->queue, &message, FuriWaitForever);
    api_lock_wait_unlock_and_free(message.api_lock);
    return result.value;
}

LoaderStatus loader_start_with_gui_error(Loader* loader, const char* name, const char* args) {
    FuriString* error_message = furi_string_alloc();
    LoaderStatus status = loader_start(loader, name, args, error_message);

    if(status == LoaderStatusErrorUnknownApp &&
       loader_find_external_application_by_name(name) != NULL) {
        // Special case for external apps
        DialogsApp* dialogs = furi_record_open(RECORD_DIALOGS);
        DialogMessage* message = dialog_message_alloc();
        dialog_message_set_header(message, "Update needed", 64, 3, AlignCenter, AlignTop);
        dialog_message_set_buttons(message, NULL, NULL, NULL);
        dialog_message_set_icon(message, &I_DolphinCommon_56x48, 72, 17);
        dialog_message_set_text(
            message, "Update firmware\nto run this app", 3, 26, AlignLeft, AlignTop);
        dialog_message_show(dialogs, message);
        dialog_message_free(message);
        furi_record_close(RECORD_DIALOGS);
    } else if(status == LoaderStatusErrorUnknownApp || status == LoaderStatusErrorInternal) {
        // TODO: we have many places where we can emit a double start, ex: desktop, menu
        // so i prefer to not show LoaderStatusErrorAppStarted error message for now
        DialogsApp* dialogs = furi_record_open(RECORD_DIALOGS);
        DialogMessage* message = dialog_message_alloc();
        dialog_message_set_header(message, "Error", 64, 0, AlignCenter, AlignTop);
        dialog_message_set_buttons(message, NULL, NULL, NULL);

        furi_string_replace(error_message, "/ext/apps/", "");
        furi_string_replace(error_message, ", ", "\n");
        furi_string_replace(error_message, ": ", "\n");

        dialog_message_set_text(
            message, furi_string_get_cstr(error_message), 64, 35, AlignCenter, AlignCenter);

        dialog_message_show(dialogs, message);
        dialog_message_free(message);
        furi_record_close(RECORD_DIALOGS);
    }

    furi_string_free(error_message);
    return status;
}

bool loader_lock(Loader* loader) {
    LoaderMessage message;
    LoaderMessageBoolResult result;
    message.type = LoaderMessageTypeLock;
    message.api_lock = api_lock_alloc_locked();
    message.bool_value = &result;
    furi_message_queue_put(loader->queue, &message, FuriWaitForever);
    api_lock_wait_unlock_and_free(message.api_lock);
    return result.value;
}

void loader_unlock(Loader* loader) {
    LoaderMessage message;
    message.type = LoaderMessageTypeUnlock;
    furi_message_queue_put(loader->queue, &message, FuriWaitForever);
}

bool loader_is_locked(Loader* loader) {
    LoaderMessage message;
    LoaderMessageBoolResult result;
    message.type = LoaderMessageTypeIsLocked;
    message.api_lock = api_lock_alloc_locked();
    message.bool_value = &result;
    furi_message_queue_put(loader->queue, &message, FuriWaitForever);
    api_lock_wait_unlock_and_free(message.api_lock);
    return result.value;
}

void loader_show_menu(Loader* loader) {
    LoaderMessage message;
    message.type = LoaderMessageTypeShowMenu;
    furi_message_queue_put(loader->queue, &message, FuriWaitForever);
}

FuriPubSub* loader_get_pubsub(Loader* loader) {
    furi_assert(loader);
    // it's safe to return pubsub without locking
    // because it's never freed and loader is never exited
    // also the loader instance cannot be obtained until the pubsub is created
    return loader->pubsub;
}

// callbacks

static void loader_menu_closed_callback(void* context) {
    Loader* loader = context;
    LoaderMessage message;
    message.type = LoaderMessageTypeMenuClosed;
    furi_message_queue_put(loader->queue, &message, FuriWaitForever);
}

static void loader_applications_closed_callback(void* context) {
    Loader* loader = context;
    LoaderMessage message;
    message.type = LoaderMessageTypeApplicationsClosed;
    furi_message_queue_put(loader->queue, &message, FuriWaitForever);
}

static void loader_thread_state_callback(FuriThreadState thread_state, void* context) {
    furi_assert(context);

    Loader* loader = context;

    if(thread_state == FuriThreadStateRunning) {
        LoaderEvent event;
        event.type = LoaderEventTypeApplicationStarted;
        furi_pubsub_publish(loader->pubsub, &event);
    } else if(thread_state == FuriThreadStateStopped) {
        LoaderMessage message;
        message.type = LoaderMessageTypeAppClosed;
        furi_message_queue_put(loader->queue, &message, FuriWaitForever);
    }
}

bool loader_menu_load_fap_meta(
    Storage* storage,
    FuriString* path,
    FuriString* name,
    const Icon** icon) {
    *icon = NULL;
    uint8_t* icon_buf = malloc(CUSTOM_ICON_MAX_SIZE);
    if(!flipper_application_load_name_and_icon(path, storage, &icon_buf, name)) {
        free(icon_buf);
        icon_buf = NULL;
        return false;
    }
    *icon = malloc(sizeof(Icon));
    FURI_CONST_ASSIGN((*icon)->frame_count, 1);
    FURI_CONST_ASSIGN((*icon)->frame_rate, 0);
    FURI_CONST_ASSIGN((*icon)->width, 10);
    FURI_CONST_ASSIGN((*icon)->height, 10);
    FURI_CONST_ASSIGN_PTR((*icon)->frames, malloc(sizeof(const uint8_t*)));
    FURI_CONST_ASSIGN_PTR((*icon)->frames[0], icon_buf);
    return true;
}

// implementation

static Loader* loader_alloc() {
    Loader* loader = malloc(sizeof(Loader));
    loader->pubsub = furi_pubsub_alloc();
    loader->queue = furi_message_queue_alloc(1, sizeof(LoaderMessage));
    loader->loader_menu = NULL;
    loader->loader_applications = NULL;
    loader->app.args = NULL;
    loader->app.name = NULL;
    loader->app.thread = NULL;
    loader->app.insomniac = false;

    Storage* storage = furi_record_open(RECORD_STORAGE);
    FuriString* path = furi_string_alloc();
    FuriString* name = furi_string_alloc();
    Stream* stream = file_stream_alloc(storage);
    ExtMainAppList_init(loader->ext_main_apps);
    if(file_stream_open(stream, CFW_APPS_PATH, FSAM_READ, FSOM_OPEN_EXISTING)) {
        while(stream_read_line(stream, path)) {
            furi_string_replace_all(path, "\r", "");
            furi_string_replace_all(path, "\n", "");
            const Icon* icon;
            if(!loader_menu_load_fap_meta(storage, path, name, &icon)) continue;
            ExtMainAppList_push_back(
                loader->ext_main_apps,
                (ExtMainApp){
                    .name = strdup(furi_string_get_cstr(name)),
                    .path = strdup(furi_string_get_cstr(path)),
                    .icon = icon});
        }
    }
    file_stream_close(stream);
    stream_free(stream);
    furi_string_free(name);
    furi_string_free(path);
    furi_record_close(RECORD_STORAGE);
    loader->app.fap = NULL;
    return loader;
}

size_t loader_get_ext_main_app_list_size(Loader* loader) {
    furi_assert(loader);
    size_t ext_size = ExtMainAppList_size(loader->ext_main_apps);
    return ext_size;
}

ExtMainApp* loader_get_ext_main_app_item(Loader* loader, size_t x) {
    furi_assert(loader);
    ExtMainApp* ext_app = ExtMainAppList_get(loader->ext_main_apps, x);
    return ext_app;
}

static FlipperInternalApplication const* loader_find_application_by_name_in_list(
    const char* name,
    const FlipperInternalApplication* list,
    const uint32_t n_apps) {
    for(size_t i = 0; i < n_apps; i++) {
        if(strcmp(name, list[i].name) == 0) {
            return &list[i];
        }
    }
    return NULL;
}

static const FlipperInternalApplication* loader_find_application_by_name(const char* name) {
    const FlipperInternalApplication* application = NULL;
    application = loader_find_application_by_name_in_list(name, FLIPPER_APPS, FLIPPER_APPS_COUNT);
    if(!application) {
        application = loader_find_application_by_name_in_list(
            name, FLIPPER_SETTINGS_APPS, FLIPPER_SETTINGS_APPS_COUNT);
    }
    if(!application) {
        application = loader_find_application_by_name_in_list(
            name, FLIPPER_SYSTEM_APPS, FLIPPER_SYSTEM_APPS_COUNT);
    }

    return application;
}

static void loader_start_app_thread(Loader* loader, FlipperInternalApplicationFlag flags) {
    // setup heap trace
    FuriHalRtcHeapTrackMode mode = furi_hal_rtc_get_heap_track_mode();
    if(mode > FuriHalRtcHeapTrackModeNone) {
        furi_thread_enable_heap_trace(loader->app.thread);
    } else {
        furi_thread_disable_heap_trace(loader->app.thread);
    }

    // setup insomnia
    if(!(flags & FlipperInternalApplicationFlagInsomniaSafe)) {
        furi_hal_power_insomnia_enter();
        loader->app.insomniac = true;
    } else {
        loader->app.insomniac = false;
    }

    // setup thread state callbacks
    furi_thread_set_state_context(loader->app.thread, loader);
    furi_thread_set_state_callback(loader->app.thread, loader_thread_state_callback);

    // start app thread
    furi_thread_start(loader->app.thread);
}

static void loader_start_internal_app(
    Loader* loader,
    const FlipperInternalApplication* app,
    const char* args) {
    FURI_LOG_I(TAG, "Starting %s", app->name);

    // store args
    furi_assert(loader->app.args == NULL);
    if(args && strlen(args) > 0) {
        loader->app.args = strdup(args);
    }

    loader->app.thread =
        furi_thread_alloc_ex(app->name, app->stack_size, app->app, loader->app.args);
    furi_thread_set_appid(loader->app.thread, app->appid);

    loader_start_app_thread(loader, app->flags);
}

static void loader_log_status_error(
    LoaderStatus status,
    FuriString* error_message,
    const char* format,
    va_list args) {
    if(error_message) {
        furi_string_vprintf(error_message, format, args);
        FURI_LOG_E(TAG, "Status [%d]: %s", status, furi_string_get_cstr(error_message));
    } else {
        FuriString* tmp = furi_string_alloc();
        FURI_LOG_E(TAG, "Status [%d]: %s", status, furi_string_get_cstr(tmp));
        furi_string_free(tmp);
    }
}

static LoaderStatus loader_make_status_error(
    LoaderStatus status,
    FuriString* error_message,
    const char* format,
    ...) {
    va_list args;
    va_start(args, format);
    loader_log_status_error(status, error_message, format, args);
    va_end(args);
    return status;
}

static LoaderStatus loader_make_success_status(FuriString* error_message) {
    if(error_message) {
        furi_string_set(error_message, "App started");
    }

    return LoaderStatusOk;
}

static LoaderStatus loader_start_external_app(
    Loader* loader,
    Storage* storage,
    const char* path,
    const char* args,
    FuriString* error_message,
    bool ignore_mismatch) {
    LoaderStatus status = loader_make_success_status(error_message);

    do {
        loader->app.fap = flipper_application_alloc(storage, firmware_api_interface);
        size_t start = furi_get_tick();

        FURI_LOG_I(TAG, "Loading %s", path);

        FlipperApplicationPreloadStatus preload_res =
            flipper_application_preload(loader->app.fap, path);
        if(preload_res != FlipperApplicationPreloadStatusSuccess) {
            if(preload_res == FlipperApplicationPreloadStatusApiMismatch) {
                if(!ignore_mismatch) {
                    DialogsApp* dialogs = furi_record_open(RECORD_DIALOGS);
                    DialogMessage* message = dialog_message_alloc();
                    dialog_message_set_header(
                        message, "API Mismatch", 64, 0, AlignCenter, AlignTop);
                    dialog_message_set_buttons(message, NULL, NULL, "Continue");
                    dialog_message_set_text(
                        message,
                        "This app might not\nwork correctly\nContinue anyways?",
                        64,
                        32,
                        AlignCenter,
                        AlignCenter);
                    if(dialog_message_show(dialogs, message) == DialogMessageButtonRight) {
                        status = loader_make_status_error(
                            LoaderStatusErrorApiMismatch, error_message, "API Mismatch");
                    } else {
                        status = loader_make_status_error(
                            LoaderStatusErrorApiMismatchExit, error_message, "API Mismatch");
                    }
                    dialog_message_free(message);
                    furi_record_close(RECORD_DIALOGS);
                    break;
                }
            } else {
                const char* err_msg = flipper_application_preload_status_to_string(preload_res);
                status = loader_make_status_error(
                    LoaderStatusErrorInternal,
                    error_message,
                    "Preload failed %s: %s",
                    path,
                    err_msg);
                break;
            }
        }

        FlipperApplicationLoadStatus load_status =
            flipper_application_map_to_memory(loader->app.fap);
        if(load_status != FlipperApplicationLoadStatusSuccess) {
            const char* err_msg = flipper_application_load_status_to_string(load_status);
            status = loader_make_status_error(
                LoaderStatusErrorInternal, error_message, "Load failed, %s: %s", path, err_msg);
            break;
        }

        FURI_LOG_I(TAG, "Loaded in %zums", (size_t)(furi_get_tick() - start));

        loader->app.thread = flipper_application_alloc_thread(loader->app.fap, args);
        FuriString* app_name = furi_string_alloc();
        path_extract_filename_no_ext(path, app_name);
        furi_thread_set_appid(loader->app.thread, furi_string_get_cstr(app_name));
        furi_string_free(app_name);

        /* This flag is set by the debugger - to break on app start */
        if(furi_hal_debug_is_gdb_session_active()) {
            FURI_LOG_W(TAG, "Triggering BP for debugger");
            /* After hitting this, you can set breakpoints in your .fap's code
             * Note that you have to toggle breakpoints that were set before */
            __asm volatile("bkpt 0");
        }

        loader_start_app_thread(loader, FlipperInternalApplicationFlagDefault);

        return status;
    } while(0);

    flipper_application_free(loader->app.fap);
    loader->app.fap = NULL;

    return status;
}

// process messages

static void loader_do_menu_show(Loader* loader) {
    if(!loader->loader_menu) {
        loader->loader_menu = loader_menu_alloc(loader_menu_closed_callback, loader);
    }
}

static void loader_do_menu_closed(Loader* loader) {
    if(loader->loader_menu) {
        loader_menu_free(loader->loader_menu);
        loader->loader_menu = NULL;
    }
}

static void loader_do_applications_show(Loader* loader) {
    if(!loader->loader_applications) {
        loader->loader_applications =
            loader_applications_alloc(loader_applications_closed_callback, loader);
    }
}

static void loader_do_applications_closed(Loader* loader) {
    if(loader->loader_applications) {
        loader_applications_free(loader->loader_applications);
        loader->loader_applications = NULL;
    }
}

static bool loader_do_is_locked(Loader* loader) {
    return loader->app.thread != NULL;
}

static LoaderStatus loader_do_start_by_name(
    Loader* loader,
    const char* name,
    const char* args,
    FuriString* error_message) {
    LoaderStatus status;
    do {
        // check lock
        if(loader_do_is_locked(loader)) {
            const char* current_thread_name =
                furi_thread_get_name(furi_thread_get_id(loader->app.thread));
            status = loader_make_status_error(
                LoaderStatusErrorAppStarted,
                error_message,
                "Loader is locked, please close the \"%s\" first",
                current_thread_name);
            break;
        }

        // check internal apps
        {
            const FlipperInternalApplication* app = loader_find_application_by_name(name);
            if(app) {
                loader_start_internal_app(loader, app, args);
                status = loader_make_success_status(error_message);
                break;
            }
        }

        // check Applications
        if(strcmp(name, LOADER_APPLICATIONS_NAME) == 0) {
            loader_do_applications_show(loader);
            status = loader_make_success_status(error_message);
            break;
        }

<<<<<<< HEAD
        // check external apps
=======
        // check External Applications
        {
            const char* path = loader_find_external_application_by_name(name);
            if(path) {
                name = path;
            }
        }

        // check Faps
>>>>>>> 0cbbe1ac
        {
            Storage* storage = furi_record_open(RECORD_STORAGE);
            if(storage_file_exists(storage, name)) {
                status =
                    loader_start_external_app(loader, storage, name, args, error_message, false);
                if(status == LoaderStatusErrorApiMismatch) {
                    status = loader_start_external_app(
                        loader, storage, name, args, error_message, true);
                }
                furi_record_close(RECORD_STORAGE);
                break;
            }
            furi_record_close(RECORD_STORAGE);
        }

        status = loader_make_status_error(
            LoaderStatusErrorUnknownApp, error_message, "Application \"%s\" not found", name);
    } while(false);

    return status;
}

static bool loader_do_lock(Loader* loader) {
    if(loader->app.thread) {
        return false;
    }

    loader->app.thread = (FuriThread*)LOADER_MAGIC_THREAD_VALUE;
    return true;
}

static void loader_do_unlock(Loader* loader) {
    furi_check(loader->app.thread == (FuriThread*)LOADER_MAGIC_THREAD_VALUE);
    loader->app.thread = NULL;
}

static void loader_do_app_closed(Loader* loader) {
    furi_assert(loader->app.thread);

    furi_thread_join(loader->app.thread);
    FURI_LOG_I(TAG, "App returned: %li", furi_thread_get_return_code(loader->app.thread));

    if(loader->app.args) {
        free(loader->app.args);
        loader->app.args = NULL;
    }

    if(loader->app.insomniac) {
        furi_hal_power_insomnia_exit();
    }

    if(loader->app.fap) {
        flipper_application_free(loader->app.fap);
        loader->app.fap = NULL;
        loader->app.thread = NULL;
    } else {
        furi_thread_free(loader->app.thread);
        loader->app.thread = NULL;
    }

    FURI_LOG_I(TAG, "Application stopped. Free heap: %zu", memmgr_get_free_heap());

    LoaderEvent event;
    event.type = LoaderEventTypeApplicationStopped;
    furi_pubsub_publish(loader->pubsub, &event);
}

// app

int32_t loader_srv(void* p) {
    UNUSED(p);
    Loader* loader = loader_alloc();
    furi_record_create(RECORD_LOADER, loader);

    FURI_LOG_I(TAG, "Executing system start hooks");
    for(size_t i = 0; i < FLIPPER_ON_SYSTEM_START_COUNT; i++) {
        FLIPPER_ON_SYSTEM_START[i]();
    }

    if(FLIPPER_AUTORUN_APP_NAME && strlen(FLIPPER_AUTORUN_APP_NAME)) {
        loader_do_start_by_name(loader, FLIPPER_AUTORUN_APP_NAME, NULL, NULL);
    }

    LoaderMessage message;
    while(true) {
        if(furi_message_queue_get(loader->queue, &message, FuriWaitForever) == FuriStatusOk) {
            switch(message.type) {
            case LoaderMessageTypeStartByName:
                message.status_value->value = loader_do_start_by_name(
                    loader, message.start.name, message.start.args, message.start.error_message);
                api_lock_unlock(message.api_lock);
                break;
            case LoaderMessageTypeShowMenu:
                loader_do_menu_show(loader);
                break;
            case LoaderMessageTypeMenuClosed:
                loader_do_menu_closed(loader);
                break;
            case LoaderMessageTypeIsLocked:
                message.bool_value->value = loader_do_is_locked(loader);
                api_lock_unlock(message.api_lock);
                break;
            case LoaderMessageTypeAppClosed:
                loader_do_app_closed(loader);
                break;
            case LoaderMessageTypeLock:
                message.bool_value->value = loader_do_lock(loader);
                api_lock_unlock(message.api_lock);
                break;
            case LoaderMessageTypeUnlock:
                loader_do_unlock(loader);
                break;
            case LoaderMessageTypeApplicationsClosed:
                loader_do_applications_closed(loader);
                break;
            }
        }
    }

    return 0;
}<|MERGE_RESOLUTION|>--- conflicted
+++ resolved
@@ -3,15 +3,12 @@
 #include <applications.h>
 #include <storage/storage.h>
 #include <furi_hal.h>
-<<<<<<< HEAD
 #include <core/dangerous_defines.h>
 #include <gui/icon_i.h>
 #include <gui/modules/file_browser.h>
 #include <toolbox/stream/file_stream.h>
 #include <cfw.h>
-=======
 #include <assets_icons.h>
->>>>>>> 0cbbe1ac
 
 #include <dialogs/dialogs.h>
 #include <toolbox/path.h>
@@ -507,9 +504,6 @@
             break;
         }
 
-<<<<<<< HEAD
-        // check external apps
-=======
         // check External Applications
         {
             const char* path = loader_find_external_application_by_name(name);
@@ -519,7 +513,6 @@
         }
 
         // check Faps
->>>>>>> 0cbbe1ac
         {
             Storage* storage = furi_record_open(RECORD_STORAGE);
             if(storage_file_exists(storage, name)) {
