#include "loader.h"
#include "loader_i.h"
#include <applications.h>
#include <storage/storage.h>
#include <furi_hal.h>
#include <assets_icons.h>

#include <dialogs/dialogs.h>
#include <toolbox/path.h>
#include <flipper_application/flipper_application.h>
#include <loader/firmware_api/firmware_api.h>

#define TAG "Loader"
#define LOADER_MAGIC_THREAD_VALUE 0xDEADBEEF

// helpers

static const char* loader_find_external_application_by_name(const char* app_name) {
    for(size_t i = 0; i < FLIPPER_EXTERNAL_APPS_COUNT; i++) {
        if(strcmp(FLIPPER_EXTERNAL_APPS[i].name, app_name) == 0) {
            return FLIPPER_EXTERNAL_APPS[i].path;
        }
    }

    return NULL;
}

// API

static LoaderMessageLoaderStatusResult loader_start_internal(
    Loader* loader,
    const char* name,
    const char* args,
    FuriString* error_message) {
    LoaderMessage message;
    LoaderMessageLoaderStatusResult result;

    message.type = LoaderMessageTypeStartByName;
    message.start.name = name;
    message.start.args = args;
    message.start.error_message = error_message;
    message.api_lock = api_lock_alloc_locked();
    message.status_value = &result;
    furi_message_queue_put(loader->queue, &message, FuriWaitForever);
    api_lock_wait_unlock_and_free(message.api_lock);

    return result;
}

typedef struct {
    const char* error;
    const char* description;
    const char* url;
    const Icon* icon;
} LoaderError;

static const LoaderError err_app_not_found =
    {"App Not Found", "Update firmware or app", "err_01", &I_err_01};
static const LoaderError err_invalid_flie = {"Invalid File", "Update the app", "err_02", &I_err_02};
static const LoaderError err_invalid_manifest =
    {"Invalid Manifest", "Update firmware or app", "err_03", &I_err_03};
static const LoaderError err_missing_imports =
    {"Missing Imports", "Update firmware", "err_04", &I_err_04};
static const LoaderError err_hw_target_mismatch =
    {"HW Target\nMismatch", "App not supported", "err_05", &I_err_05};
static const LoaderError err_outdated_app = {"Outdated App", "Update the app", "err_06", &I_err_06};
static const LoaderError err_outdated_firmware =
    {"Outdated\nFirmware", "Update firmware", "err_07", &I_err_07};

static void loader_dialog_prepare_and_show(DialogsApp* dialogs, const LoaderError* err) {
    FuriString* header = furi_string_alloc_printf("Error: %s", err->error);
    FuriString* text =
        furi_string_alloc_printf("%s\nLearn more:\nr.flipper.net/%s", err->description, err->url);
    DialogMessage* message = dialog_message_alloc();

    dialog_message_set_header(message, furi_string_get_cstr(header), 64, 0, AlignCenter, AlignTop);
    dialog_message_set_text(message, furi_string_get_cstr(text), 0, 63, AlignLeft, AlignBottom);
    dialog_message_set_icon(message, err->icon, 128 - 25, 64 - 25);
    dialog_message_show(dialogs, message);

    dialog_message_free(message);
    furi_string_free(header);
    furi_string_free(text);
}

static void loader_show_gui_error(
    LoaderMessageLoaderStatusResult status,
    const char* name,
    FuriString* error_message) {
    DialogsApp* dialogs = furi_record_open(RECORD_DIALOGS);
    DialogMessage* message = dialog_message_alloc();

    if(status.value == LoaderStatusErrorUnknownApp &&
       loader_find_external_application_by_name(name) != NULL) {
        // Special case for external apps
        dialog_message_set_header(message, "Update needed", 64, 3, AlignCenter, AlignTop);
        dialog_message_set_icon(message, &I_WarningDolphinFlip_45x42, 83, 22);
        dialog_message_set_text(
            message, "Update firmware\nto run this app", 3, 26, AlignLeft, AlignTop);
        dialog_message_show(dialogs, message);
    } else if(status.value == LoaderStatusErrorUnknownApp) {
        loader_dialog_prepare_and_show(dialogs, &err_app_not_found);
    } else if(status.value == LoaderStatusErrorInternal) {
        // TODO FL-3522: we have many places where we can emit a double start, ex: desktop, menu
        // so i prefer to not show LoaderStatusErrorAppStarted error message for now
<<<<<<< HEAD
        DialogsApp* dialogs = furi_record_open(RECORD_DIALOGS);
        DialogMessage* message = dialog_message_alloc();
        dialog_message_set_header(message, "Error", 64, 0, AlignCenter, AlignTop);
        dialog_message_set_buttons(message, NULL, NULL, NULL);

        furi_string_replace(error_message, ":", "\n");
        furi_string_replace(error_message, "/ext/apps/", "");
        furi_string_replace(error_message, ", ", "\n");
        furi_string_replace(error_message, ": ", "\n");
=======
        switch(status.error) {
        case LoaderStatusErrorInvalidFile:
            loader_dialog_prepare_and_show(dialogs, &err_invalid_flie);
            break;
        case LoaderStatusErrorInvalidManifest:
            loader_dialog_prepare_and_show(dialogs, &err_invalid_manifest);
            break;
        case LoaderStatusErrorMissingImports:
            loader_dialog_prepare_and_show(dialogs, &err_missing_imports);
            break;
        case LoaderStatusErrorHWMismatch:
            loader_dialog_prepare_and_show(dialogs, &err_hw_target_mismatch);
            break;
        case LoaderStatusErrorOutdatedApp:
            loader_dialog_prepare_and_show(dialogs, &err_outdated_app);
            break;
        case LoaderStatusErrorOutdatedFirmware:
            loader_dialog_prepare_and_show(dialogs, &err_outdated_firmware);
            break;
        case LoaderStatusErrorOutOfMemory:
            dialog_message_set_header(
                message, "Error: Out of Memory", 64, 0, AlignCenter, AlignTop);
            dialog_message_set_text(
                message,
                "Not enough RAM to run the\napp. Please reboot the device",
                64,
                13,
                AlignCenter,
                AlignTop);
            dialog_message_set_buttons(message, NULL, NULL, "Reboot");
            if(dialog_message_show(dialogs, message) == DialogMessageButtonRight) {
                furi_hal_power_reset();
            }
            break;
        default:
            // Generic error
            dialog_message_set_header(message, "Error", 64, 0, AlignCenter, AlignTop);
>>>>>>> d8ef0991

            furi_string_replace(error_message, "/ext/apps/", "");
            furi_string_replace(error_message, ", ", "\n");
            furi_string_replace(error_message, ": ", "\n");

            dialog_message_set_text(
                message, furi_string_get_cstr(error_message), 64, 35, AlignCenter, AlignCenter);
            dialog_message_show(dialogs, message);
            break;
        }
    }

    dialog_message_free(message);
    furi_record_close(RECORD_DIALOGS);
}

LoaderStatus
    loader_start(Loader* loader, const char* name, const char* args, FuriString* error_message) {
    furi_check(loader);
    furi_check(name);

    LoaderMessageLoaderStatusResult result =
        loader_start_internal(loader, name, args, error_message);
    return result.value;
}

LoaderStatus loader_start_with_gui_error(Loader* loader, const char* name, const char* args) {
    furi_check(loader);
    furi_check(name);

    FuriString* error_message = furi_string_alloc();
    LoaderMessageLoaderStatusResult result =
        loader_start_internal(loader, name, args, error_message);
    loader_show_gui_error(result, name, error_message);
    furi_string_free(error_message);
    return result.value;
}

void loader_start_detached_with_gui_error(Loader* loader, const char* name, const char* args) {
    furi_check(loader);
    furi_check(name);

    LoaderMessage message = {
        .type = LoaderMessageTypeStartByNameDetachedWithGuiError,
        .start.name = strdup(name),
        .start.args = args ? strdup(args) : NULL,
    };
    furi_message_queue_put(loader->queue, &message, FuriWaitForever);
}

bool loader_lock(Loader* loader) {
    furi_check(loader);

    LoaderMessage message;
    LoaderMessageBoolResult result;
    message.type = LoaderMessageTypeLock;
    message.api_lock = api_lock_alloc_locked();
    message.bool_value = &result;
    furi_message_queue_put(loader->queue, &message, FuriWaitForever);
    api_lock_wait_unlock_and_free(message.api_lock);

    return result.value;
}

void loader_unlock(Loader* loader) {
    furi_check(loader);

    LoaderMessage message;
    message.type = LoaderMessageTypeUnlock;

    furi_message_queue_put(loader->queue, &message, FuriWaitForever);
}

bool loader_is_locked(Loader* loader) {
    furi_check(loader);

    LoaderMessage message;
    LoaderMessageBoolResult result;
    message.type = LoaderMessageTypeIsLocked;
    message.api_lock = api_lock_alloc_locked();
    message.bool_value = &result;
    furi_message_queue_put(loader->queue, &message, FuriWaitForever);
    api_lock_wait_unlock_and_free(message.api_lock);

    return result.value;
}

void loader_show_menu(Loader* loader) {
    furi_check(loader);

    LoaderMessage message;
    message.type = LoaderMessageTypeShowMenu;

    furi_message_queue_put(loader->queue, &message, FuriWaitForever);
}

FuriPubSub* loader_get_pubsub(Loader* loader) {
    furi_check(loader);
    // it's safe to return pubsub without locking
    // because it's never freed and loader is never exited
    // also the loader instance cannot be obtained until the pubsub is created
    return loader->pubsub;
}

// callbacks

static void loader_menu_closed_callback(void* context) {
    Loader* loader = context;
    LoaderMessage message;
    message.type = LoaderMessageTypeMenuClosed;
    furi_message_queue_put(loader->queue, &message, FuriWaitForever);
}

static void loader_applications_closed_callback(void* context) {
    Loader* loader = context;
    LoaderMessage message;
    message.type = LoaderMessageTypeApplicationsClosed;
    furi_message_queue_put(loader->queue, &message, FuriWaitForever);
}

static void loader_thread_state_callback(FuriThreadState thread_state, void* context) {
    furi_assert(context);

    Loader* loader = context;

    if(thread_state == FuriThreadStateStopped) {
        LoaderMessage message;
        message.type = LoaderMessageTypeAppClosed;
        furi_message_queue_put(loader->queue, &message, FuriWaitForever);
    }
}

// implementation

static Loader* loader_alloc(void) {
    Loader* loader = malloc(sizeof(Loader));
    loader->pubsub = furi_pubsub_alloc();
    loader->queue = furi_message_queue_alloc(1, sizeof(LoaderMessage));
    loader->loader_menu = NULL;
    loader->loader_applications = NULL;
    loader->app.args = NULL;
    loader->app.thread = NULL;
    loader->app.insomniac = false;
    loader->app.fap = NULL;
    return loader;
}

static FlipperInternalApplication const* loader_find_application_by_name_in_list(
    const char* name,
    const FlipperInternalApplication* list,
    const uint32_t n_apps) {
    for(size_t i = 0; i < n_apps; i++) {
        if((strcmp(name, list[i].name) == 0) || (strcmp(name, list[i].appid) == 0)) {
            return &list[i];
        }
    }
    return NULL;
}

static const FlipperInternalApplication* loader_find_application_by_name(const char* name) {
    const struct {
        const FlipperInternalApplication* list;
        const uint32_t count;
    } lists[] = {
        {FLIPPER_APPS, FLIPPER_APPS_COUNT},
        {FLIPPER_SETTINGS_APPS, FLIPPER_SETTINGS_APPS_COUNT},
        {FLIPPER_SYSTEM_APPS, FLIPPER_SYSTEM_APPS_COUNT},
        {FLIPPER_DEBUG_APPS, FLIPPER_DEBUG_APPS_COUNT},
    };

    for(size_t i = 0; i < COUNT_OF(lists); i++) {
        const FlipperInternalApplication* application =
            loader_find_application_by_name_in_list(name, lists[i].list, lists[i].count);
        if(application) {
            return application;
        }
    }

    return NULL;
}

static void loader_start_app_thread(Loader* loader, FlipperInternalApplicationFlag flags) {
    // setup heap trace
    FuriHalRtcHeapTrackMode mode = furi_hal_rtc_get_heap_track_mode();
    if(mode > FuriHalRtcHeapTrackModeNone) {
        furi_thread_enable_heap_trace(loader->app.thread);
    } else {
        furi_thread_disable_heap_trace(loader->app.thread);
    }

    // setup insomnia
    if(!(flags & FlipperInternalApplicationFlagInsomniaSafe)) {
        furi_hal_power_insomnia_enter();
        loader->app.insomniac = true;
    } else {
        loader->app.insomniac = false;
    }

    // setup thread state callbacks
    furi_thread_set_state_context(loader->app.thread, loader);
    furi_thread_set_state_callback(loader->app.thread, loader_thread_state_callback);

    // start app thread
    furi_thread_start(loader->app.thread);
}

static void loader_start_internal_app(
    Loader* loader,
    const FlipperInternalApplication* app,
    const char* args) {
    FURI_LOG_I(TAG, "Starting %s", app->name);
    LoaderEvent event;
    event.type = LoaderEventTypeApplicationBeforeLoad;
    furi_pubsub_publish(loader->pubsub, &event);

    // store args
    furi_assert(loader->app.args == NULL);
    if(args && strlen(args) > 0) {
        loader->app.args = strdup(args);
    }

    loader->app.thread =
        furi_thread_alloc_ex(app->name, app->stack_size, app->app, loader->app.args);
    furi_thread_set_appid(loader->app.thread, app->appid);

    loader_start_app_thread(loader, app->flags);
}

static void loader_log_status_error(
    LoaderStatus status,
    FuriString* error_message,
    const char* format,
    va_list args) {
    if(error_message) {
        furi_string_vprintf(error_message, format, args);
        FURI_LOG_E(TAG, "Status [%d]: %s", status, furi_string_get_cstr(error_message));
    } else {
        FURI_LOG_E(TAG, "Status [%d]", status);
    }
}

static LoaderStatus loader_make_status_error(
    LoaderStatus status,
    FuriString* error_message,
    const char* format,
    ...) {
    va_list args;
    va_start(args, format);
    loader_log_status_error(status, error_message, format, args);
    va_end(args);
    return status;
}

static LoaderStatus loader_make_success_status(FuriString* error_message) {
    if(error_message) {
        furi_string_set(error_message, "App started");
    }

    return LoaderStatusOk;
}

static LoaderStatusError
    loader_status_error_from_preload_status(FlipperApplicationPreloadStatus status) {
    switch(status) {
    case FlipperApplicationPreloadStatusInvalidFile:
        return LoaderStatusErrorInvalidFile;
    case FlipperApplicationPreloadStatusNotEnoughMemory:
        return LoaderStatusErrorOutOfMemory;
    case FlipperApplicationPreloadStatusInvalidManifest:
        return LoaderStatusErrorInvalidManifest;
    case FlipperApplicationPreloadStatusApiTooOld:
        return LoaderStatusErrorOutdatedApp;
    case FlipperApplicationPreloadStatusApiTooNew:
        return LoaderStatusErrorOutdatedFirmware;
    case FlipperApplicationPreloadStatusTargetMismatch:
        return LoaderStatusErrorHWMismatch;
    default:
        return LoaderStatusErrorUnknown;
    }
}

static LoaderStatusError
    loader_status_error_from_load_status(FlipperApplicationLoadStatus status) {
    switch(status) {
    case FlipperApplicationLoadStatusMissingImports:
        return LoaderStatusErrorMissingImports;
    default:
        return LoaderStatusErrorUnknown;
    }
}

static LoaderMessageLoaderStatusResult loader_start_external_app(
    Loader* loader,
    Storage* storage,
    const char* path,
    const char* args,
<<<<<<< HEAD
    FuriString* error_message,
    bool ignore_mismatch) {
    LoaderStatus status = loader_make_success_status(error_message);
=======
    FuriString* error_message) {
    LoaderMessageLoaderStatusResult result;
    result.value = loader_make_success_status(error_message);
    result.error = LoaderStatusErrorUnknown;

>>>>>>> d8ef0991
    LoaderEvent event;
    event.type = LoaderEventTypeApplicationBeforeLoad;
    furi_pubsub_publish(loader->pubsub, &event);

    do {
        loader->app.fap = flipper_application_alloc(storage, firmware_api_interface);
        size_t start = furi_get_tick();

        FURI_LOG_I(TAG, "Loading %s", path);

        FlipperApplicationPreloadStatus preload_res =
            flipper_application_preload(loader->app.fap, path);
        if(preload_res != FlipperApplicationPreloadStatusSuccess) {
<<<<<<< HEAD
            if((preload_res == FlipperApplicationPreloadStatusApiTooOld) ||
               (preload_res == FlipperApplicationPreloadStatusApiTooNew)) {
                if(!ignore_mismatch) {
                    DialogsApp* dialogs = furi_record_open(RECORD_DIALOGS);
                    DialogMessage* message = dialog_message_alloc();
                    dialog_message_set_header(
                        message, "API Mismatch", 64, 0, AlignCenter, AlignTop);
                    dialog_message_set_buttons(message, NULL, NULL, "Continue");
                    dialog_message_set_text(
                        message,
                        "This app might not\nwork correctly\nContinue anyways?",
                        64,
                        32,
                        AlignCenter,
                        AlignCenter);
                    if(dialog_message_show(dialogs, message) == DialogMessageButtonRight) {
                        status = loader_make_status_error(
                            LoaderStatusErrorApiMismatch, error_message, "API Mismatch");
                    } else {
                        status = loader_make_status_error(
                            LoaderStatusErrorApiMismatchExit, error_message, "API Mismatch");
                    }
                    dialog_message_free(message);
                    furi_record_close(RECORD_DIALOGS);
                    break;
                }
            } else {
                const char* err_msg = flipper_application_preload_status_to_string(preload_res);
                status = loader_make_status_error(
                    LoaderStatusErrorInternal,
                    error_message,
                    "Preload failed %s: %s",
                    path,
                    err_msg);
                break;
            }
=======
            const char* err_msg = flipper_application_preload_status_to_string(preload_res);
            result.value = loader_make_status_error(
                LoaderStatusErrorInternal, error_message, "Preload failed, %s: %s", path, err_msg);
            result.error = loader_status_error_from_preload_status(preload_res);
            break;
>>>>>>> d8ef0991
        }

        FlipperApplicationLoadStatus load_status =
            flipper_application_map_to_memory(loader->app.fap);
        if(load_status != FlipperApplicationLoadStatusSuccess) {
            const char* err_msg = flipper_application_load_status_to_string(load_status);
            result.value = loader_make_status_error(
                LoaderStatusErrorInternal, error_message, "Load failed, %s: %s", path, err_msg);
            result.error = loader_status_error_from_load_status(load_status);
            break;
        }

        FURI_LOG_I(TAG, "Loaded in %zums", (size_t)(furi_get_tick() - start));

        if(flipper_application_is_plugin(loader->app.fap)) {
            result.value = loader_make_status_error(
                LoaderStatusErrorInternal, error_message, "Plugin %s is not runnable", path);
            break;
        }

        loader->app.thread = flipper_application_alloc_thread(loader->app.fap, args);
        FuriString* app_name = furi_string_alloc();
        path_extract_filename_no_ext(path, app_name);
        furi_thread_set_appid(loader->app.thread, furi_string_get_cstr(app_name));
        furi_string_free(app_name);

        /* This flag is set by the debugger - to break on app start */
        if(furi_hal_debug_is_gdb_session_active()) {
            FURI_LOG_W(TAG, "Triggering BP for debugger");
            /* After hitting this, you can set breakpoints in your .fap's code
             * Note that you have to toggle breakpoints that were set before */
            __asm volatile("bkpt 0");
        }

        loader_start_app_thread(loader, FlipperInternalApplicationFlagDefault);
    } while(0);

    if(result.value != LoaderStatusOk) {
        flipper_application_free(loader->app.fap);
        loader->app.fap = NULL;
        event.type = LoaderEventTypeApplicationLoadFailed;
        furi_pubsub_publish(loader->pubsub, &event);
    }

    return result;
}

// process messages

static void loader_do_menu_show(Loader* loader) {
    if(!loader->loader_menu) {
        loader->loader_menu = loader_menu_alloc(loader_menu_closed_callback, loader);
    }
}

static void loader_do_menu_closed(Loader* loader) {
    if(loader->loader_menu) {
        loader_menu_free(loader->loader_menu);
        loader->loader_menu = NULL;
    }
}

static void loader_do_applications_show(Loader* loader) {
    if(!loader->loader_applications) {
        loader->loader_applications =
            loader_applications_alloc(loader_applications_closed_callback, loader);
    }
}

static void loader_do_applications_closed(Loader* loader) {
    if(loader->loader_applications) {
        loader_applications_free(loader->loader_applications);
        loader->loader_applications = NULL;
    }
}

static bool loader_do_is_locked(Loader* loader) {
    return loader->app.thread != NULL;
}

static LoaderMessageLoaderStatusResult loader_do_start_by_name(
    Loader* loader,
    const char* name,
    const char* args,
    FuriString* error_message) {
    LoaderMessageLoaderStatusResult status;
    status.value = loader_make_success_status(error_message);
    status.error = LoaderStatusErrorUnknown;

    do {
        // check lock
        if(loader_do_is_locked(loader)) {
            if(loader->app.thread == (FuriThread*)LOADER_MAGIC_THREAD_VALUE) {
                status.value = loader_make_status_error(
                    LoaderStatusErrorAppStarted, error_message, "Loader is locked");
            } else {
                const char* current_thread_name =
                    furi_thread_get_name(furi_thread_get_id(loader->app.thread));

                status.value = loader_make_status_error(
                    LoaderStatusErrorAppStarted,
                    error_message,
                    "Loader is locked, please close the \"%s\" first",
                    current_thread_name);
            }
            break;
        }

        // check internal apps
        {
            const FlipperInternalApplication* app = loader_find_application_by_name(name);
            if(app) {
                loader_start_internal_app(loader, app, args);
                status.value = loader_make_success_status(error_message);
                break;
            }
        }

        // check Applications
        if(strcmp(name, LOADER_APPLICATIONS_NAME) == 0) {
            loader_do_applications_show(loader);
            status.value = loader_make_success_status(error_message);
            break;
        }

        // check External Applications
        {
            const char* path = loader_find_external_application_by_name(name);
            if(path) {
                name = path;
            }
        }

        // check Faps
        {
            Storage* storage = furi_record_open(RECORD_STORAGE);
            if(storage_file_exists(storage, name)) {
                status =
                    loader_start_external_app(loader, storage, name, args, error_message, false);
                if(status == LoaderStatusErrorApiMismatch) {
                    status = loader_start_external_app(
                        loader, storage, name, args, error_message, true);
                }
                furi_record_close(RECORD_STORAGE);
                break;
            }
            furi_record_close(RECORD_STORAGE);
        }

        status.value = loader_make_status_error(
            LoaderStatusErrorUnknownApp, error_message, "Application \"%s\" not found", name);
    } while(false);

    return status;
}

static bool loader_do_lock(Loader* loader) {
    if(loader->app.thread) {
        return false;
    }

    loader->app.thread = (FuriThread*)LOADER_MAGIC_THREAD_VALUE;
    return true;
}

static void loader_do_unlock(Loader* loader) {
    furi_check(loader->app.thread == (FuriThread*)LOADER_MAGIC_THREAD_VALUE);
    loader->app.thread = NULL;
}

static void loader_do_app_closed(Loader* loader) {
    furi_assert(loader->app.thread);

    furi_thread_join(loader->app.thread);
    FURI_LOG_I(TAG, "App returned: %li", furi_thread_get_return_code(loader->app.thread));

    if(loader->app.args) {
        free(loader->app.args);
        loader->app.args = NULL;
    }

    if(loader->app.insomniac) {
        furi_hal_power_insomnia_exit();
    }

    if(loader->app.fap) {
        flipper_application_free(loader->app.fap);
        loader->app.fap = NULL;
        loader->app.thread = NULL;
    } else {
        furi_thread_free(loader->app.thread);
        loader->app.thread = NULL;
    }

    FURI_LOG_I(TAG, "Application stopped. Free heap: %zu", memmgr_get_free_heap());

    LoaderEvent event;
    event.type = LoaderEventTypeApplicationStopped;
    furi_pubsub_publish(loader->pubsub, &event);
}

// app

int32_t loader_srv(void* p) {
    UNUSED(p);
    Loader* loader = loader_alloc();
    furi_record_create(RECORD_LOADER, loader);

    FURI_LOG_I(TAG, "Executing system start hooks");
    for(size_t i = 0; i < FLIPPER_ON_SYSTEM_START_COUNT; i++) {
        FLIPPER_ON_SYSTEM_START[i]();
    }

    if((furi_hal_rtc_get_boot_mode() == FuriHalRtcBootModeNormal) && FLIPPER_AUTORUN_APP_NAME &&
       strlen(FLIPPER_AUTORUN_APP_NAME)) {
        FURI_LOG_I(TAG, "Starting autorun app: %s", FLIPPER_AUTORUN_APP_NAME);
        loader_do_start_by_name(loader, FLIPPER_AUTORUN_APP_NAME, NULL, NULL);
    }

    LoaderMessage message;
    while(true) {
        if(furi_message_queue_get(loader->queue, &message, FuriWaitForever) == FuriStatusOk) {
            switch(message.type) {
            case LoaderMessageTypeStartByName:
                *(message.status_value) = loader_do_start_by_name(
                    loader, message.start.name, message.start.args, message.start.error_message);
                api_lock_unlock(message.api_lock);
                break;
            case LoaderMessageTypeStartByNameDetachedWithGuiError: {
                FuriString* error_message = furi_string_alloc();
                LoaderMessageLoaderStatusResult status = loader_do_start_by_name(
                    loader, message.start.name, message.start.args, error_message);
                loader_show_gui_error(status, message.start.name, error_message);
                if(message.start.name) free((void*)message.start.name);
                if(message.start.args) free((void*)message.start.args);
                furi_string_free(error_message);
                break;
            }
            case LoaderMessageTypeShowMenu:
                loader_do_menu_show(loader);
                break;
            case LoaderMessageTypeMenuClosed:
                loader_do_menu_closed(loader);
                break;
            case LoaderMessageTypeIsLocked:
                message.bool_value->value = loader_do_is_locked(loader);
                api_lock_unlock(message.api_lock);
                break;
            case LoaderMessageTypeAppClosed:
                loader_do_app_closed(loader);
                break;
            case LoaderMessageTypeLock:
                message.bool_value->value = loader_do_lock(loader);
                api_lock_unlock(message.api_lock);
                break;
            case LoaderMessageTypeUnlock:
                loader_do_unlock(loader);
                break;
            case LoaderMessageTypeApplicationsClosed:
                loader_do_applications_closed(loader);
                break;
            }
        }
    }

    return 0;
}<|MERGE_RESOLUTION|>--- conflicted
+++ resolved
@@ -60,12 +60,12 @@
 static const LoaderError err_invalid_manifest =
     {"Invalid Manifest", "Update firmware or app", "err_03", &I_err_03};
 static const LoaderError err_missing_imports =
-    {"Missing Imports", "Update firmware", "err_04", &I_err_04};
+    {"Missing Imports", "Update firmware or app", "err_04", &I_err_04};
 static const LoaderError err_hw_target_mismatch =
     {"HW Target\nMismatch", "App not supported", "err_05", &I_err_05};
-static const LoaderError err_outdated_app = {"Outdated App", "Update the app", "err_06", &I_err_06};
+/*static const LoaderError err_outdated_app = {"Outdated App", "Update the app", "err_06", &I_err_06};
 static const LoaderError err_outdated_firmware =
-    {"Outdated\nFirmware", "Update firmware", "err_07", &I_err_07};
+    {"Outdated\nFirmware", "Update firmware", "err_07", &I_err_07};*/
 
 static void loader_dialog_prepare_and_show(DialogsApp* dialogs, const LoaderError* err) {
     FuriString* header = furi_string_alloc_printf("Error: %s", err->error);
@@ -103,17 +103,6 @@
     } else if(status.value == LoaderStatusErrorInternal) {
         // TODO FL-3522: we have many places where we can emit a double start, ex: desktop, menu
         // so i prefer to not show LoaderStatusErrorAppStarted error message for now
-<<<<<<< HEAD
-        DialogsApp* dialogs = furi_record_open(RECORD_DIALOGS);
-        DialogMessage* message = dialog_message_alloc();
-        dialog_message_set_header(message, "Error", 64, 0, AlignCenter, AlignTop);
-        dialog_message_set_buttons(message, NULL, NULL, NULL);
-
-        furi_string_replace(error_message, ":", "\n");
-        furi_string_replace(error_message, "/ext/apps/", "");
-        furi_string_replace(error_message, ", ", "\n");
-        furi_string_replace(error_message, ": ", "\n");
-=======
         switch(status.error) {
         case LoaderStatusErrorInvalidFile:
             loader_dialog_prepare_and_show(dialogs, &err_invalid_flie);
@@ -127,12 +116,12 @@
         case LoaderStatusErrorHWMismatch:
             loader_dialog_prepare_and_show(dialogs, &err_hw_target_mismatch);
             break;
-        case LoaderStatusErrorOutdatedApp:
+        /*case LoaderStatusErrorOutdatedApp:
             loader_dialog_prepare_and_show(dialogs, &err_outdated_app);
             break;
         case LoaderStatusErrorOutdatedFirmware:
             loader_dialog_prepare_and_show(dialogs, &err_outdated_firmware);
-            break;
+            break;*/
         case LoaderStatusErrorOutOfMemory:
             dialog_message_set_header(
                 message, "Error: Out of Memory", 64, 0, AlignCenter, AlignTop);
@@ -151,8 +140,8 @@
         default:
             // Generic error
             dialog_message_set_header(message, "Error", 64, 0, AlignCenter, AlignTop);
->>>>>>> d8ef0991
-
+
+            furi_string_replace(error_message, ":", "\n");
             furi_string_replace(error_message, "/ext/apps/", "");
             furi_string_replace(error_message, ", ", "\n");
             furi_string_replace(error_message, ": ", "\n");
@@ -448,17 +437,12 @@
     Storage* storage,
     const char* path,
     const char* args,
-<<<<<<< HEAD
     FuriString* error_message,
-    bool ignore_mismatch) {
-    LoaderStatus status = loader_make_success_status(error_message);
-=======
-    FuriString* error_message) {
+    bool ignore_api_mismatch) {
     LoaderMessageLoaderStatusResult result;
     result.value = loader_make_success_status(error_message);
     result.error = LoaderStatusErrorUnknown;
 
->>>>>>> d8ef0991
     LoaderEvent event;
     event.type = LoaderEventTypeApplicationBeforeLoad;
     furi_pubsub_publish(loader->pubsub, &event);
@@ -472,10 +456,9 @@
         FlipperApplicationPreloadStatus preload_res =
             flipper_application_preload(loader->app.fap, path);
         if(preload_res != FlipperApplicationPreloadStatusSuccess) {
-<<<<<<< HEAD
             if((preload_res == FlipperApplicationPreloadStatusApiTooOld) ||
                (preload_res == FlipperApplicationPreloadStatusApiTooNew)) {
-                if(!ignore_mismatch) {
+                if(!ignore_api_mismatch) {
                     DialogsApp* dialogs = furi_record_open(RECORD_DIALOGS);
                     DialogMessage* message = dialog_message_alloc();
                     dialog_message_set_header(
@@ -489,11 +472,13 @@
                         AlignCenter,
                         AlignCenter);
                     if(dialog_message_show(dialogs, message) == DialogMessageButtonRight) {
-                        status = loader_make_status_error(
+                        result.value = loader_make_status_error(
                             LoaderStatusErrorApiMismatch, error_message, "API Mismatch");
+                        result.error = loader_status_error_from_preload_status(preload_res);
                     } else {
-                        status = loader_make_status_error(
+                        result.value = loader_make_status_error(
                             LoaderStatusErrorApiMismatchExit, error_message, "API Mismatch");
+                        result.error = loader_status_error_from_preload_status(preload_res);
                     }
                     dialog_message_free(message);
                     furi_record_close(RECORD_DIALOGS);
@@ -501,21 +486,15 @@
                 }
             } else {
                 const char* err_msg = flipper_application_preload_status_to_string(preload_res);
-                status = loader_make_status_error(
+                result.value = loader_make_status_error(
                     LoaderStatusErrorInternal,
                     error_message,
-                    "Preload failed %s: %s",
+                    "Preload failed, %s: %s",
                     path,
                     err_msg);
+                result.error = loader_status_error_from_preload_status(preload_res);
                 break;
             }
-=======
-            const char* err_msg = flipper_application_preload_status_to_string(preload_res);
-            result.value = loader_make_status_error(
-                LoaderStatusErrorInternal, error_message, "Preload failed, %s: %s", path, err_msg);
-            result.error = loader_status_error_from_preload_status(preload_res);
-            break;
->>>>>>> d8ef0991
         }
 
         FlipperApplicationLoadStatus load_status =
@@ -655,7 +634,7 @@
             if(storage_file_exists(storage, name)) {
                 status =
                     loader_start_external_app(loader, storage, name, args, error_message, false);
-                if(status == LoaderStatusErrorApiMismatch) {
+                if(status.value == LoaderStatusErrorApiMismatch) {
                     status = loader_start_external_app(
                         loader, storage, name, args, error_message, true);
                 }
