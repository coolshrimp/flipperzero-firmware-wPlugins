#include "loader.h"
#include "loader_i.h"
#include <applications.h>
#include <storage/storage.h>
#include <furi_hal.h>
#include <cfw/cfw.h>
#include <dialogs/dialogs.h>
#include <toolbox/path.h>
#include <flipper_application/flipper_application.h>
#include <loader/firmware_api/firmware_api.h>
#include <toolbox/stream/file_stream.h>
#include <core/dangerous_defines.h>
#include <gui/icon_i.h>
#include <assets_icons.h>

#define TAG "Loader"
#define LOADER_MAGIC_THREAD_VALUE 0xDEADBEEF

// helpers

static const char*
    loader_find_external_application_by_name(const char* app_name, FlipperApplicationFlag* flags) {
    for(size_t i = 0; i < FLIPPER_EXTERNAL_APPS_COUNT; i++) {
        if(strcmp(FLIPPER_EXTERNAL_APPS[i].name, app_name) == 0) {
            *flags = FLIPPER_EXTERNAL_APPS[i].flags;
            return FLIPPER_EXTERNAL_APPS[i].path;
        }
    }

    for(size_t i = 0; i < FLIPPER_EXTSETTINGS_APPS_COUNT; i++) {
        if(strcmp(FLIPPER_EXTSETTINGS_APPS[i].name, app_name) == 0) {
            *flags = FLIPPER_EXTSETTINGS_APPS[i].flags;
            return FLIPPER_EXTSETTINGS_APPS[i].path;
        }
    }

    return NULL;
}

// API

LoaderStatus
    loader_start(Loader* loader, const char* name, const char* args, FuriString* error_message) {
    furi_check(loader);
    furi_check(name);

    LoaderMessage message;
    LoaderMessageLoaderStatusResult result;

    message.type = LoaderMessageTypeStartByName;
    message.start.name = name;
    message.start.args = args;
    message.start.error_message = error_message;
    message.api_lock = api_lock_alloc_locked();
    message.status_value = &result;
    furi_message_queue_put(loader->queue, &message, FuriWaitForever);
    api_lock_wait_unlock_and_free(message.api_lock);

    return result.value;
}

<<<<<<< HEAD
LoaderStatus loader_start_with_gui_error(Loader* loader, const char* name, const char* args) {
    furi_check(loader);
    furi_check(name);

    FuriString* error_message = furi_string_alloc();
    LoaderStatus status = loader_start(loader, name, args, error_message);
    FlipperApplicationFlag flags = FlipperApplicationFlagDefault;

=======
static void
    loader_show_gui_error(LoaderStatus status, const char* name, FuriString* error_message) {
>>>>>>> f4ffd29b
    if(status == LoaderStatusErrorUnknownApp &&
       loader_find_external_application_by_name(name, &flags) != NULL) {
        // Special case for external apps
        DialogsApp* dialogs = furi_record_open(RECORD_DIALOGS);
        DialogMessage* message = dialog_message_alloc();
        dialog_message_set_header(message, "Update needed", 64, 3, AlignCenter, AlignTop);
        dialog_message_set_buttons(message, NULL, NULL, NULL);
        dialog_message_set_icon(message, &I_WarningDolphinFlip_45x42, 83, 22);
        dialog_message_set_text(
            message, "Update firmware\nto run this app", 3, 26, AlignLeft, AlignTop);
        dialog_message_show(dialogs, message);
        dialog_message_free(message);
        furi_record_close(RECORD_DIALOGS);
    } else if(status == LoaderStatusErrorUnknownApp || status == LoaderStatusErrorInternal) {
        // TODO FL-3522: we have many places where we can emit a double start, ex: desktop, menu
        // so i prefer to not show LoaderStatusErrorAppStarted error message for now
        DialogsApp* dialogs = furi_record_open(RECORD_DIALOGS);
        DialogMessage* message = dialog_message_alloc();
        dialog_message_set_header(message, "Error", 64, 0, AlignCenter, AlignTop);
        dialog_message_set_buttons(message, NULL, NULL, NULL);

        furi_string_replace(error_message, ":", "\n");
        furi_string_replace(error_message, "/ext/apps/", "");
        furi_string_replace(error_message, ", ", "\n");
        furi_string_replace(error_message, ": ", "\n");

        dialog_message_set_text(
            message, furi_string_get_cstr(error_message), 64, 35, AlignCenter, AlignCenter);

        dialog_message_show(dialogs, message);
        dialog_message_free(message);
        furi_record_close(RECORD_DIALOGS);
    }
}

LoaderStatus loader_start_with_gui_error(Loader* loader, const char* name, const char* args) {
    furi_check(loader);
    furi_check(name);

    FuriString* error_message = furi_string_alloc();
    LoaderStatus status = loader_start(loader, name, args, error_message);
    loader_show_gui_error(status, name, error_message);
    furi_string_free(error_message);
    return status;
}

void loader_start_detached_with_gui_error(Loader* loader, const char* name, const char* args) {
    furi_check(loader);
    furi_check(name);

    LoaderMessage message = {
        .type = LoaderMessageTypeStartByNameDetachedWithGuiError,
        .start.name = strdup(name),
        .start.args = args ? strdup(args) : NULL,
    };
    furi_message_queue_put(loader->queue, &message, FuriWaitForever);
}

bool loader_lock(Loader* loader) {
    furi_check(loader);

    LoaderMessage message;
    LoaderMessageBoolResult result;
    message.type = LoaderMessageTypeLock;
    message.api_lock = api_lock_alloc_locked();
    message.bool_value = &result;
    furi_message_queue_put(loader->queue, &message, FuriWaitForever);
    api_lock_wait_unlock_and_free(message.api_lock);

    return result.value;
}

void loader_unlock(Loader* loader) {
    furi_check(loader);

    LoaderMessage message;
    message.type = LoaderMessageTypeUnlock;

    furi_message_queue_put(loader->queue, &message, FuriWaitForever);
}

bool loader_is_locked(Loader* loader) {
    furi_check(loader);

    LoaderMessage message;
    LoaderMessageBoolResult result;
    message.type = LoaderMessageTypeIsLocked;
    message.api_lock = api_lock_alloc_locked();
    message.bool_value = &result;
    furi_message_queue_put(loader->queue, &message, FuriWaitForever);
    api_lock_wait_unlock_and_free(message.api_lock);

    return result.value;
}

void loader_show_menu(Loader* loader) {
    furi_check(loader);

    LoaderMessage message;
    message.type = LoaderMessageTypeShowMenu;

    furi_message_queue_put(loader->queue, &message, FuriWaitForever);
}

void loader_show_gamesmenu(Loader* loader) {
    LoaderMessage message;
    message.type = LoaderMessageTypeShowGamesMenu;
    furi_message_queue_put(loader->queue, &message, FuriWaitForever);
}

FuriPubSub* loader_get_pubsub(Loader* loader) {
    furi_check(loader);
    // it's safe to return pubsub without locking
    // because it's never freed and loader is never exited
    // also the loader instance cannot be obtained until the pubsub is created
    return loader->pubsub;
}

MainMenuList_t* loader_get_mainmenu_apps(Loader* loader) {
    furi_assert(loader);
    return &loader->mainmenu_apps;
}

GamesMenuList_t* loader_get_gamesmenu_apps(Loader* loader) {
    furi_assert(loader);
    return &loader->gamesmenu_apps;
}

// callbacks

static void loader_menu_closed_callback(void* context) {
    Loader* loader = context;
    LoaderMessage message;
    message.type = LoaderMessageTypeMenuClosed;
    furi_message_queue_put(loader->queue, &message, FuriWaitForever);
}

static void loader_applications_closed_callback(void* context) {
    Loader* loader = context;
    LoaderMessage message;
    message.type = LoaderMessageTypeApplicationsClosed;
    furi_message_queue_put(loader->queue, &message, FuriWaitForever);
}

static void loader_thread_state_callback(FuriThreadState thread_state, void* context) {
    furi_assert(context);

    Loader* loader = context;

    if(thread_state == FuriThreadStateStopped) {
        LoaderMessage message;
        message.type = LoaderMessageTypeAppClosed;
        furi_message_queue_put(loader->queue, &message, FuriWaitForever);
    }
}

bool loader_menu_load_fap_meta(
    Storage* storage,
    FuriString* path,
    FuriString* name,
    const Icon** icon) {
    *icon = NULL;
    uint8_t* icon_buf = malloc(CUSTOM_ICON_MAX_SIZE);
    if(!flipper_application_load_name_and_icon(path, storage, &icon_buf, name)) {
        free(icon_buf);
        icon_buf = NULL;
        return false;
    }
    *icon = malloc(sizeof(Icon));
    FURI_CONST_ASSIGN((*icon)->frame_count, 1);
    FURI_CONST_ASSIGN((*icon)->frame_rate, 0);
    FURI_CONST_ASSIGN((*icon)->width, 10);
    FURI_CONST_ASSIGN((*icon)->height, 10);
    FURI_CONST_ASSIGN_PTR((*icon)->frames, malloc(sizeof(const uint8_t*)));
    FURI_CONST_ASSIGN_PTR((*icon)->frames[0], icon_buf);
    return true;
}

static void loader_make_mainmenu_file(Storage* storage) {
    Stream* new = file_stream_alloc(storage);
    if(!storage_file_exists(storage, CFW_MENU_PATH)) {
        if(file_stream_open(new, CFW_MENU_PATH, FSAM_WRITE, FSOM_CREATE_ALWAYS)) {
            stream_write_format(new, "MainMenuList Version %u\n", 0);
            stream_write_format(new, "%s\n", LOADER_APPLICATIONS_NAME);
            for(size_t i = 0; i < FLIPPER_APPS_COUNT; i++) {
                stream_write_format(new, "%s\n", FLIPPER_APPS[i].name);
            }
            for(size_t i = 0; i < FLIPPER_EXTERNAL_APPS_COUNT; i++) {
                stream_write_format(new, "%s\n", FLIPPER_EXTERNAL_APPS[i].name);
            }
            stream_write_format(new, "Settings\n");
        }
    }
    file_stream_close(new);
    stream_free(new);
}

static void loader_make_gamesmenu_file(Storage* storage) {
    if(!storage_file_exists(storage, CFW_MENU_GAMESMODE_PATH) &&
       storage_file_exists(storage, EXT_PATH("apps_assets/dab_timer/cfw_gamesmenu.default.txt"))) {
        storage_common_copy(
            storage,
            EXT_PATH("apps_assets/dab_timer/cfw_gamesmenu.default.txt"),
            CFW_MENU_GAMESMODE_PATH);
    }
}

static Loader* loader_alloc(void) {
    Loader* loader = malloc(sizeof(Loader));
    loader->pubsub = furi_pubsub_alloc();
    loader->queue = furi_message_queue_alloc(1, sizeof(LoaderMessage));
    loader->loader_menu = NULL;
    loader->loader_applications = NULL;
    loader->app.args = NULL;
    loader->app.thread = NULL;
    loader->app.insomniac = false;
    loader->app.fap = NULL;
    MainMenuList_init(loader->mainmenu_apps);
    GamesMenuList_init(loader->gamesmenu_apps);

    if(!furi_hal_is_normal_boot()) return loader;

    //Populate main menu list from file
    Storage* storage = furi_record_open(RECORD_STORAGE);
    Stream* stream = file_stream_alloc(storage);
    FuriString* line = furi_string_alloc();
    FuriString* name = furi_string_alloc();
    do {
        if(!file_stream_open(stream, CFW_MENU_PATH, FSAM_READ_WRITE, FSOM_OPEN_EXISTING)) {
            file_stream_close(stream);
            loader_make_mainmenu_file(storage);
            if(!file_stream_open(stream, CFW_MENU_PATH, FSAM_READ_WRITE, FSOM_OPEN_EXISTING))
                break;
        }

        uint32_t version;
        if(!stream_read_line(stream, line) ||
           sscanf(furi_string_get_cstr(line), "MainMenuList Version %lu", &version) != 1 ||
           version > 0) {
            file_stream_close(stream);
            storage_common_remove(storage, CFW_MENU_PATH);
            loader_make_mainmenu_file(storage);
            if(!file_stream_open(stream, CFW_MENU_PATH, FSAM_READ_WRITE, FSOM_OPEN_EXISTING))
                break;
            if(!stream_read_line(stream, line) ||
               sscanf(furi_string_get_cstr(line), "MainMenuList Version %lu", &version) != 1 ||
               version > 0)
                break;
        }

        while(stream_read_line(stream, line)) {
            furi_string_replace_all(line, "\r", "");
            furi_string_replace_all(line, "\n", "");
            const char* label = NULL;
            const Icon* icon = NULL;
            const char* path = NULL;
            if(storage_file_exists(storage, furi_string_get_cstr(line))) {
                if(loader_menu_load_fap_meta(storage, line, name, &icon)) {
                    label = strdup(furi_string_get_cstr(name));
                    path = strdup(furi_string_get_cstr(line));
                }
            } else {
                for(size_t i = 0; !path && i < FLIPPER_APPS_COUNT; i++) {
                    if(!strcmp(furi_string_get_cstr(line), FLIPPER_APPS[i].name)) {
                        label = FLIPPER_APPS[i].name;
                        icon = FLIPPER_APPS[i].icon;
                        path = FLIPPER_APPS[i].name;
                    }
                }
                for(size_t i = 0; !path && i < FLIPPER_EXTERNAL_APPS_COUNT; i++) {
                    if(!strcmp(furi_string_get_cstr(line), FLIPPER_EXTERNAL_APPS[i].name)) {
                        label = FLIPPER_EXTERNAL_APPS[i].name;
                        icon = FLIPPER_EXTERNAL_APPS[i].icon;
                        path = FLIPPER_EXTERNAL_APPS[i].name;
                    }
                }
            }

            if(!path && strcmp(furi_string_get_cstr(line), LOADER_APPLICATIONS_NAME) == 0) {
                label = strdup(LOADER_APPLICATIONS_NAME);
                icon = &A_Plugins_14;
                path = strdup(LOADER_APPLICATIONS_NAME);
            }

            //Failsafe "Apps" in case of older config
            if(!path && strcmp(furi_string_get_cstr(line), "Applications") == 0) {
                label = strdup(LOADER_APPLICATIONS_NAME);
                icon = &A_Plugins_14;
                path = strdup(LOADER_APPLICATIONS_NAME);
            }

            if(!path && strcmp(furi_string_get_cstr(line), "Settings") == 0) {
                label = "Settings";
                icon = &A_Settings_14;
                path = "Settings";
            }

            if(label && path && icon) {
                MainMenuList_push_back(
                    loader->mainmenu_apps,
                    (MainMenuApp){.name = label, .path = path, .icon = icon});
            }
        }

    } while(false);

    //Manually add CFW Settings and Settings to the mainmenu if under 2 apps are present.
    if(MainMenuList_size(loader->mainmenu_apps) < 2) {
        for(size_t i = 0; i < FLIPPER_EXTERNAL_APPS_COUNT; i++) {
            if(strcmp(FLIPPER_EXTERNAL_APPS[i].name, "CFW Settings") == 0) {
                MainMenuList_push_back(
                    loader->mainmenu_apps,
                    (MainMenuApp){
                        .name = FLIPPER_EXTERNAL_APPS[i].name,
                        .icon = FLIPPER_EXTERNAL_APPS[i].icon,
                        .path = FLIPPER_EXTERNAL_APPS[i].name});
            }
        }
        MainMenuList_push_back(
            loader->mainmenu_apps,
            (MainMenuApp){.name = "Settings", .icon = &A_Settings_14, .path = "Settings"});
    }
    file_stream_close(stream);

    //Populate game menu list from file
    furi_string_set(line, "");
    furi_string_set(name, "");
    do {
        if(!file_stream_open(
               stream, CFW_MENU_GAMESMODE_PATH, FSAM_READ_WRITE, FSOM_OPEN_EXISTING)) {
            file_stream_close(stream);
            loader_make_gamesmenu_file(storage);
            if(!file_stream_open(
                   stream, CFW_MENU_GAMESMODE_PATH, FSAM_READ_WRITE, FSOM_OPEN_EXISTING))
                break;
        }

        uint32_t version;
        if(!stream_read_line(stream, line) ||
           sscanf(furi_string_get_cstr(line), "GamesMenuList Version %lu", &version) != 1 ||
           version > 0) {
            file_stream_close(stream);
            storage_common_remove(storage, CFW_MENU_GAMESMODE_PATH);
            loader_make_mainmenu_file(storage);
            if(!file_stream_open(
                   stream, CFW_MENU_GAMESMODE_PATH, FSAM_READ_WRITE, FSOM_OPEN_EXISTING))
                break;
            if(!stream_read_line(stream, line) ||
               sscanf(furi_string_get_cstr(line), "GamesMenuList Version %lu", &version) != 1 ||
               version > 0)
                break;
        }

        while(stream_read_line(stream, line)) {
            furi_string_replace_all(line, "\r", "");
            furi_string_replace_all(line, "\n", "");
            const char* label = NULL;
            const Icon* icon = NULL;
            const char* path = NULL;
            if(storage_file_exists(storage, furi_string_get_cstr(line))) {
                if(loader_menu_load_fap_meta(storage, line, name, &icon)) {
                    label = strdup(furi_string_get_cstr(name));
                    path = strdup(furi_string_get_cstr(line));
                }
            }

            if(label && path && icon) {
                GamesMenuList_push_back(
                    loader->gamesmenu_apps,
                    (GamesMenuApp){.name = label, .path = path, .icon = icon});
            }
        }

    } while(false);
    file_stream_close(stream);
    stream_free(stream);

    //Manually add Dice and Snake to the gamesmenu if under 2 apps are present.
    if(GamesMenuList_size(loader->gamesmenu_apps) < 2) {
        //Dice
        furi_string_set(line, "/ext/apps/Games/dice.fap");
        furi_string_set(name, "");
        const char* label = NULL;
        const Icon* icon = NULL;
        const char* path = NULL;
        if(storage_file_exists(storage, furi_string_get_cstr(line))) {
            if(loader_menu_load_fap_meta(storage, line, name, &icon)) {
                label = strdup(furi_string_get_cstr(name));
                path = strdup(furi_string_get_cstr(line));
            }
        }

        if(label && path && icon) {
            GamesMenuList_push_back(
                loader->gamesmenu_apps, (GamesMenuApp){.name = label, .icon = icon, .path = path});
        }

        //Snake
        furi_string_set(line, "/ext/apps/Games/snake.fap");
        furi_string_set(name, "");
        label = NULL;
        icon = NULL;
        path = NULL;
        if(storage_file_exists(storage, furi_string_get_cstr(line))) {
            if(loader_menu_load_fap_meta(storage, line, name, &icon)) {
                label = strdup(furi_string_get_cstr(name));
                path = strdup(furi_string_get_cstr(line));
            }
        }

        if(label && path && icon) {
            GamesMenuList_push_back(
                loader->gamesmenu_apps, (GamesMenuApp){.name = label, .icon = icon, .path = path});
        }
    }

    furi_string_free(name);
    furi_string_free(line);
    furi_record_close(RECORD_STORAGE);
    return loader;
}

static FlipperInternalApplication const* loader_find_application_by_name_in_list(
    const char* name,
    const FlipperInternalApplication* list,
    const uint32_t n_apps) {
    for(size_t i = 0; i < n_apps; i++) {
        if((strcmp(name, list[i].name) == 0) || (strcmp(name, list[i].appid) == 0)) {
            return &list[i];
        }
    }
    return NULL;
}

static const FlipperInternalApplication* loader_find_application_by_name(const char* name) {
    const struct {
        const FlipperInternalApplication* list;
        const uint32_t count;
    } lists[] = {
        {FLIPPER_APPS, FLIPPER_APPS_COUNT},
        {FLIPPER_SETTINGS_APPS, FLIPPER_SETTINGS_APPS_COUNT},
        {FLIPPER_SYSTEM_APPS, FLIPPER_SYSTEM_APPS_COUNT},
        {FLIPPER_DEBUG_APPS, FLIPPER_DEBUG_APPS_COUNT},
    };

    for(size_t i = 0; i < COUNT_OF(lists); i++) {
        const FlipperInternalApplication* application =
            loader_find_application_by_name_in_list(name, lists[i].list, lists[i].count);
        if(application) {
            return application;
        }
    }

    return NULL;
}

static void loader_start_app_thread(Loader* loader, FlipperApplicationFlag flags) {
    // setup heap trace
    FuriHalRtcHeapTrackMode mode = furi_hal_rtc_get_heap_track_mode();
    if(mode > FuriHalRtcHeapTrackModeNone) {
        furi_thread_enable_heap_trace(loader->app.thread);
    } else {
        furi_thread_disable_heap_trace(loader->app.thread);
    }

    // setup insomnia
    if(!(flags & FlipperApplicationFlagInsomniaSafe)) {
        furi_hal_power_insomnia_enter();
        loader->app.insomniac = true;
    } else {
        loader->app.insomniac = false;
    }

    // setup thread state callbacks
    furi_thread_set_state_context(loader->app.thread, loader);
    furi_thread_set_state_callback(loader->app.thread, loader_thread_state_callback);

    // start app thread
    furi_thread_start(loader->app.thread);
}

static void loader_start_internal_app(
    Loader* loader,
    const FlipperInternalApplication* app,
    const char* args) {
    FURI_LOG_I(TAG, "Starting %s", app->name);
    LoaderEvent event;
    event.type = LoaderEventTypeApplicationBeforeLoad;
    furi_pubsub_publish(loader->pubsub, &event);

    // store args
    furi_assert(loader->app.args == NULL);
    if(args && strlen(args) > 0) {
        loader->app.args = strdup(args);
    }

    loader->app.thread =
        furi_thread_alloc_ex(app->name, app->stack_size, app->app, loader->app.args);
    furi_thread_set_appid(loader->app.thread, app->appid);

    loader_start_app_thread(loader, app->flags);
}

static void loader_log_status_error(
    LoaderStatus status,
    FuriString* error_message,
    const char* format,
    va_list args) {
    if(error_message) {
        furi_string_vprintf(error_message, format, args);
        FURI_LOG_E(TAG, "Status [%d]: %s", status, furi_string_get_cstr(error_message));
    } else {
        FURI_LOG_E(TAG, "Status [%d]", status);
    }
}

static LoaderStatus loader_make_status_error(
    LoaderStatus status,
    FuriString* error_message,
    const char* format,
    ...) {
    va_list args;
    va_start(args, format);
    loader_log_status_error(status, error_message, format, args);
    va_end(args);
    return status;
}

static LoaderStatus loader_make_success_status(FuriString* error_message) {
    if(error_message) {
        furi_string_set(error_message, "App started");
    }

    return LoaderStatusOk;
}

static LoaderStatus loader_start_external_app(
    Loader* loader,
    Storage* storage,
    const char* path,
    const char* args,
    FuriString* error_message,
<<<<<<< HEAD
    FlipperApplicationFlag flags,
=======
>>>>>>> f4ffd29b
    bool ignore_mismatch) {
    LoaderStatus status = loader_make_success_status(error_message);
    LoaderEvent event;
    event.type = LoaderEventTypeApplicationBeforeLoad;
    furi_pubsub_publish(loader->pubsub, &event);

    do {
        loader->app.fap = flipper_application_alloc(storage, firmware_api_interface);
        size_t start = furi_get_tick();

        FURI_LOG_I(TAG, "Loading %s", path);

        FlipperApplicationPreloadStatus preload_res =
            flipper_application_preload(loader->app.fap, path);
        if(preload_res != FlipperApplicationPreloadStatusSuccess) {
            if((preload_res == FlipperApplicationPreloadStatusApiTooOld) ||
               (preload_res == FlipperApplicationPreloadStatusApiTooNew)) {
                if(!ignore_mismatch) {
                    DialogsApp* dialogs = furi_record_open(RECORD_DIALOGS);
                    DialogMessage* message = dialog_message_alloc();
                    dialog_message_set_header(
                        message, "API Mismatch", 64, 0, AlignCenter, AlignTop);
                    dialog_message_set_buttons(message, NULL, NULL, "Continue");
                    dialog_message_set_text(
                        message,
                        "This app might not\nwork correctly\nContinue anyways?",
                        64,
                        32,
                        AlignCenter,
                        AlignCenter);
                    if(dialog_message_show(dialogs, message) == DialogMessageButtonRight) {
                        status = loader_make_status_error(
                            LoaderStatusErrorApiMismatch, error_message, "API Mismatch");
                    } else {
                        status = loader_make_status_error(
                            LoaderStatusErrorApiMismatchExit, error_message, "API Mismatch");
                    }
                    dialog_message_free(message);
                    furi_record_close(RECORD_DIALOGS);
                    break;
                }
            } else {
                const char* err_msg = flipper_application_preload_status_to_string(preload_res);
                status = loader_make_status_error(
                    LoaderStatusErrorInternal,
                    error_message,
                    "Preload failed %s: %s",
                    path,
                    err_msg);
                break;
            }
        }

        FlipperApplicationLoadStatus load_status =
            flipper_application_map_to_memory(loader->app.fap);
        if(load_status != FlipperApplicationLoadStatusSuccess) {
            const char* err_msg = flipper_application_load_status_to_string(load_status);
            status = loader_make_status_error(
                LoaderStatusErrorInternal, error_message, "Load failed, %s: %s", path, err_msg);
            break;
        }

        FURI_LOG_I(TAG, "Loaded in %zums", (size_t)(furi_get_tick() - start));

        loader->app.thread = flipper_application_alloc_thread(loader->app.fap, args);
        FuriString* app_name = furi_string_alloc();
        path_extract_filename_no_ext(path, app_name);
        furi_thread_set_appid(loader->app.thread, furi_string_get_cstr(app_name));
        furi_string_free(app_name);

        /* This flag is set by the debugger - to break on app start */
        if(furi_hal_debug_is_gdb_session_active()) {
            FURI_LOG_W(TAG, "Triggering BP for debugger");
            /* After hitting this, you can set breakpoints in your .fap's code
             * Note that you have to toggle breakpoints that were set before */
            __asm volatile("bkpt 0");
        }

        loader_start_app_thread(loader, flags);

        return status;
    } while(0);

    if(status != LoaderStatusOk) {
        flipper_application_free(loader->app.fap);
        loader->app.fap = NULL;
        event.type = LoaderEventTypeApplicationLoadFailed;
        furi_pubsub_publish(loader->pubsub, &event);
    }

    return status;
}

// process messages

static void loader_do_menu_show(Loader* loader) {
    if(!loader->loader_menu) {
        loader->loader_menu = loader_menu_alloc(loader_menu_closed_callback, loader);
    }
}

static void loader_do_gamesmenu_show(Loader* loader) {
    if(!loader->loader_menu) {
        loader->loader_menu = loader_gamesmenu_alloc(loader_menu_closed_callback, loader);
    }
}

static void loader_do_menu_closed(Loader* loader) {
    if(loader->loader_menu) {
        loader_menu_free(loader->loader_menu);
        loader->loader_menu = NULL;
    }
}

static void loader_do_applications_show(Loader* loader) {
    if(!loader->loader_applications) {
        loader->loader_applications =
            loader_applications_alloc(loader_applications_closed_callback, loader);
    }
}

static void loader_do_applications_closed(Loader* loader) {
    if(loader->loader_applications) {
        loader_applications_free(loader->loader_applications);
        loader->loader_applications = NULL;
    }
}

static bool loader_do_is_locked(Loader* loader) {
    return loader->app.thread != NULL;
}

static LoaderStatus loader_do_start_by_name(
    Loader* loader,
    const char* name,
    const char* args,
    FuriString* error_message) {
    LoaderStatus status;
    do {
        // check lock
        if(loader_do_is_locked(loader)) {
            const char* current_thread_name =
                furi_thread_get_name(furi_thread_get_id(loader->app.thread));
            status = loader_make_status_error(
                LoaderStatusErrorAppStarted,
                error_message,
                "Loader is locked, please close the \"%s\" first",
                current_thread_name);
            break;
        }

        // check internal apps
        {
            const FlipperInternalApplication* app = loader_find_application_by_name(name);
            if(app) {
                loader_start_internal_app(loader, app, args);
                status = loader_make_success_status(error_message);
                break;
            }
        }

        // check Applications
        if(strcmp(name, LOADER_APPLICATIONS_NAME) == 0) {
            loader_do_applications_show(loader);
            status = loader_make_success_status(error_message);
            break;
        }

        // check External Applications
        FlipperApplicationFlag flags = FlipperApplicationFlagDefault;
        {
            const char* path = loader_find_external_application_by_name(name, &flags);
            if(path) {
                name = path;
            }
        }

        // check Faps
        {
            Storage* storage = furi_record_open(RECORD_STORAGE);
            if(storage_file_exists(storage, name)) {
<<<<<<< HEAD
                status = loader_start_external_app(
                    loader, storage, name, args, error_message, flags, false);
                if(status == LoaderStatusErrorApiMismatch) {
                    status = loader_start_external_app(
                        loader, storage, name, args, error_message, flags, true);
=======
                status =
                    loader_start_external_app(loader, storage, name, args, error_message, false);
                if(status == LoaderStatusErrorApiMismatch) {
                    status = loader_start_external_app(
                        loader, storage, name, args, error_message, true);
>>>>>>> f4ffd29b
                }
                furi_record_close(RECORD_STORAGE);
                break;
            }
            furi_record_close(RECORD_STORAGE);
        }

        status = loader_make_status_error(
            LoaderStatusErrorUnknownApp, error_message, "Application \"%s\" not found", name);
    } while(false);

    return status;
}

static bool loader_do_lock(Loader* loader) {
    if(loader->app.thread) {
        return false;
    }

    loader->app.thread = (FuriThread*)LOADER_MAGIC_THREAD_VALUE;
    return true;
}

static void loader_do_unlock(Loader* loader) {
    furi_check(loader->app.thread == (FuriThread*)LOADER_MAGIC_THREAD_VALUE);
    loader->app.thread = NULL;
}

static void loader_do_app_closed(Loader* loader) {
    furi_assert(loader->app.thread);

    furi_thread_join(loader->app.thread);
    FURI_LOG_I(TAG, "App returned: %li", furi_thread_get_return_code(loader->app.thread));

    if(loader->app.args) {
        free(loader->app.args);
        loader->app.args = NULL;
    }

    if(loader->app.insomniac) {
        furi_hal_power_insomnia_exit();
    }

    if(loader->app.fap) {
        flipper_application_free(loader->app.fap);
        loader->app.fap = NULL;
        loader->app.thread = NULL;
    } else {
        furi_thread_free(loader->app.thread);
        loader->app.thread = NULL;
    }

    FURI_LOG_I(TAG, "Application stopped. Free heap: %zu", memmgr_get_free_heap());

    LoaderEvent event;
    event.type = LoaderEventTypeApplicationStopped;
    furi_pubsub_publish(loader->pubsub, &event);
}

// app

int32_t loader_srv(void* p) {
    UNUSED(p);
    Loader* loader = loader_alloc();
    furi_record_create(RECORD_LOADER, loader);

    FURI_LOG_I(TAG, "Executing system start hooks");
    for(size_t i = 0; i < FLIPPER_ON_SYSTEM_START_COUNT; i++) {
        FLIPPER_ON_SYSTEM_START[i]();
    }

    if((furi_hal_rtc_get_boot_mode() == FuriHalRtcBootModeNormal) && FLIPPER_AUTORUN_APP_NAME &&
       strlen(FLIPPER_AUTORUN_APP_NAME)) {
        FURI_LOG_I(TAG, "Starting autorun app: %s", FLIPPER_AUTORUN_APP_NAME);
        loader_do_start_by_name(loader, FLIPPER_AUTORUN_APP_NAME, NULL, NULL);
    }

    LoaderMessage message;
    while(true) {
        if(furi_message_queue_get(loader->queue, &message, FuriWaitForever) == FuriStatusOk) {
            switch(message.type) {
            case LoaderMessageTypeStartByName:
                message.status_value->value = loader_do_start_by_name(
                    loader, message.start.name, message.start.args, message.start.error_message);
                api_lock_unlock(message.api_lock);
                break;
            case LoaderMessageTypeStartByNameDetachedWithGuiError: {
                FuriString* error_message = furi_string_alloc();
                LoaderStatus status = loader_do_start_by_name(
                    loader, message.start.name, message.start.args, error_message);
                loader_show_gui_error(status, message.start.name, error_message);
                if(message.start.name) free((void*)message.start.name);
                if(message.start.args) free((void*)message.start.args);
                furi_string_free(error_message);
                break;
            }
            case LoaderMessageTypeShowMenu:
                loader_do_menu_show(loader);
                break;
            case LoaderMessageTypeShowGamesMenu:
                loader_do_gamesmenu_show(loader);
                break;
            case LoaderMessageTypeMenuClosed:
                loader_do_menu_closed(loader);
                break;
            case LoaderMessageTypeIsLocked:
                message.bool_value->value = loader_do_is_locked(loader);
                api_lock_unlock(message.api_lock);
                break;
            case LoaderMessageTypeAppClosed:
                loader_do_app_closed(loader);
                break;
            case LoaderMessageTypeLock:
                message.bool_value->value = loader_do_lock(loader);
                api_lock_unlock(message.api_lock);
                break;
            case LoaderMessageTypeUnlock:
                loader_do_unlock(loader);
                break;
            case LoaderMessageTypeApplicationsClosed:
                loader_do_applications_closed(loader);
                break;
            }
        }
    }

    return 0;
}<|MERGE_RESOLUTION|>--- conflicted
+++ resolved
@@ -59,19 +59,8 @@
     return result.value;
 }
 
-<<<<<<< HEAD
-LoaderStatus loader_start_with_gui_error(Loader* loader, const char* name, const char* args) {
-    furi_check(loader);
-    furi_check(name);
-
-    FuriString* error_message = furi_string_alloc();
-    LoaderStatus status = loader_start(loader, name, args, error_message);
-    FlipperApplicationFlag flags = FlipperApplicationFlagDefault;
-
-=======
 static void
     loader_show_gui_error(LoaderStatus status, const char* name, FuriString* error_message) {
->>>>>>> f4ffd29b
     if(status == LoaderStatusErrorUnknownApp &&
        loader_find_external_application_by_name(name, &flags) != NULL) {
         // Special case for external apps
@@ -614,10 +603,7 @@
     const char* path,
     const char* args,
     FuriString* error_message,
-<<<<<<< HEAD
     FlipperApplicationFlag flags,
-=======
->>>>>>> f4ffd29b
     bool ignore_mismatch) {
     LoaderStatus status = loader_make_success_status(error_message);
     LoaderEvent event;
@@ -799,19 +785,11 @@
         {
             Storage* storage = furi_record_open(RECORD_STORAGE);
             if(storage_file_exists(storage, name)) {
-<<<<<<< HEAD
                 status = loader_start_external_app(
                     loader, storage, name, args, error_message, flags, false);
                 if(status == LoaderStatusErrorApiMismatch) {
                     status = loader_start_external_app(
                         loader, storage, name, args, error_message, flags, true);
-=======
-                status =
-                    loader_start_external_app(loader, storage, name, args, error_message, false);
-                if(status == LoaderStatusErrorApiMismatch) {
-                    status = loader_start_external_app(
-                        loader, storage, name, args, error_message, true);
->>>>>>> f4ffd29b
                 }
                 furi_record_close(RECORD_STORAGE);
                 break;
