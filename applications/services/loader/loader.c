--- conflicted
+++ resolved
@@ -95,13 +95,6 @@
     furi_string_free(text);
 }
 
-<<<<<<< HEAD
-static void
-    loader_show_gui_error(LoaderStatus status, const char* name, FuriString* error_message) {
-    FlipperApplicationFlag flags = FlipperApplicationFlagDefault;
-    if(status == LoaderStatusErrorUnknownApp &&
-       loader_find_external_application_by_name(name, &flags) != NULL) {
-=======
 static void loader_show_gui_error(
     LoaderMessageLoaderStatusResult status,
     const char* name,
@@ -111,7 +104,6 @@
 
     if(status.value == LoaderStatusErrorUnknownApp &&
        loader_find_external_application_by_name(name) != NULL) {
->>>>>>> 160d6c31
         // Special case for external apps
         dialog_message_set_header(message, "Update needed", 64, 3, AlignCenter, AlignTop);
         dialog_message_set_icon(message, &I_WarningDolphinFlip_45x42, 83, 22);
@@ -173,16 +165,9 @@
         }
     }
 
-<<<<<<< HEAD
-        furi_string_replace(error_message, ":", "\n");
-        furi_string_replace(error_message, "/ext/apps/", "");
-        furi_string_replace(error_message, ", ", "\n");
-        furi_string_replace(error_message, ": ", "\n");
-=======
     dialog_message_free(message);
     furi_record_close(RECORD_DIALOGS);
 }
->>>>>>> 160d6c31
 
 LoaderStatus
     loader_start(Loader* loader, const char* name, const char* args, FuriString* error_message) {
@@ -278,7 +263,6 @@
     return loader->pubsub;
 }
 
-<<<<<<< HEAD
 MainMenuList_t* loader_get_mainmenu_apps(Loader* loader) {
     furi_assert(loader);
     return &loader->mainmenu_apps;
@@ -287,7 +271,8 @@
 GamesMenuList_t* loader_get_gamesmenu_apps(Loader* loader) {
     furi_assert(loader);
     return &loader->gamesmenu_apps;
-=======
+}
+
 bool loader_signal(Loader* loader, uint32_t signal, void* arg) {
     furi_check(loader);
 
@@ -323,7 +308,6 @@
     api_lock_wait_unlock_and_free(message.api_lock);
 
     return result.value;
->>>>>>> 160d6c31
 }
 
 // callbacks
@@ -770,17 +754,12 @@
     const char* path,
     const char* args,
     FuriString* error_message,
-<<<<<<< HEAD
     FlipperApplicationFlag flags,
     bool ignore_mismatch) {
-    LoaderStatus status = loader_make_success_status(error_message);
-=======
-    bool ignore_api_mismatch) {
     LoaderMessageLoaderStatusResult result;
     result.value = loader_make_success_status(error_message);
     result.error = LoaderStatusErrorUnknown;
 
->>>>>>> 160d6c31
     LoaderEvent event;
     event.type = LoaderEventTypeApplicationBeforeLoad;
     furi_pubsub_publish(loader->pubsub, &event);
@@ -796,27 +775,6 @@
         if(preload_res != FlipperApplicationPreloadStatusSuccess) {
             if((preload_res == FlipperApplicationPreloadStatusApiTooOld) ||
                (preload_res == FlipperApplicationPreloadStatusApiTooNew)) {
-<<<<<<< HEAD
-                if(!ignore_mismatch) {
-                    DialogsApp* dialogs = furi_record_open(RECORD_DIALOGS);
-                    DialogMessage* message = dialog_message_alloc();
-                    dialog_message_set_header(
-                        message, "API Mismatch", 64, 0, AlignCenter, AlignTop);
-                    dialog_message_set_buttons(message, NULL, NULL, "Continue");
-                    dialog_message_set_text(
-                        message,
-                        "This app might not\nwork correctly\nContinue anyways?",
-                        64,
-                        32,
-                        AlignCenter,
-                        AlignCenter);
-                    if(dialog_message_show(dialogs, message) == DialogMessageButtonRight) {
-                        status = loader_make_status_error(
-                            LoaderStatusErrorApiMismatch, error_message, "API Mismatch");
-                    } else {
-                        status = loader_make_status_error(
-                            LoaderStatusErrorApiMismatchExit, error_message, "API Mismatch");
-=======
                 if(!ignore_api_mismatch) {
                     DialogsApp* dialogs = furi_record_open(RECORD_DIALOGS);
                     // Successful map, but found api mismatch -> warn user
@@ -846,7 +804,6 @@
                         result.value = loader_make_status_error(
                             LoaderStatusErrorApiMismatchExit, error_message, "API Mismatch");
                         result.error = loader_status_error_from_preload_status(preload_res);
->>>>>>> 160d6c31
                     }
                     dialog_message_free(message);
                     furi_record_close(RECORD_DIALOGS);
@@ -854,14 +811,6 @@
                 }
             } else {
                 const char* err_msg = flipper_application_preload_status_to_string(preload_res);
-<<<<<<< HEAD
-                status = loader_make_status_error(
-                    LoaderStatusErrorInternal,
-                    error_message,
-                    "Preload failed %s: %s",
-                    path,
-                    err_msg);
-=======
                 result.value = loader_make_status_error(
                     LoaderStatusErrorInternal,
                     error_message,
@@ -869,7 +818,6 @@
                     path,
                     err_msg);
                 result.error = loader_status_error_from_preload_status(preload_res);
->>>>>>> 160d6c31
                 break;
             }
         }
@@ -1016,19 +964,11 @@
         {
             Storage* storage = furi_record_open(RECORD_STORAGE);
             if(storage_file_exists(storage, name)) {
-<<<<<<< HEAD
                 status = loader_start_external_app(
                     loader, storage, name, args, error_message, flags, false);
-                if(status == LoaderStatusErrorApiMismatch) {
+                if(status.value == LoaderStatusErrorApiMismatch) {
                     status = loader_start_external_app(
                         loader, storage, name, args, error_message, flags, true);
-=======
-                status =
-                    loader_start_external_app(loader, storage, name, args, error_message, false);
-                if(status.value == LoaderStatusErrorApiMismatch) {
-                    status = loader_start_external_app(
-                        loader, storage, name, args, error_message, true);
->>>>>>> 160d6c31
                 }
                 furi_record_close(RECORD_STORAGE);
                 break;
