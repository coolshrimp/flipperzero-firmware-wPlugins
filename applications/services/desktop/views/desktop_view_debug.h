--- conflicted
+++ resolved
@@ -13,9 +13,6 @@
     FuriTimer* timer;
     DesktopDebugViewCallback callback;
     void* context;
-<<<<<<< HEAD
-};
-=======
 };
 
 void desktop_debug_set_callback(
@@ -27,5 +24,4 @@
 
 DesktopDebugView* desktop_debug_alloc(void);
 
-void desktop_debug_free(DesktopDebugView* debug_view);
->>>>>>> 0a48658a
+void desktop_debug_free(DesktopDebugView* debug_view);