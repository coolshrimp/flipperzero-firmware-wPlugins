--- conflicted
+++ resolved
@@ -288,12 +288,7 @@
     case DesktopGlobalAfterAppFinished:
         animation_manager_load_and_continue_animation(desktop->animation_manager);
         DESKTOP_SETTINGS_LOAD(&desktop->settings);
-<<<<<<< HEAD
         desktop_clock_toggle_view(desktop, desktop->settings.display_clock);
-=======
-
-        desktop_clock_reconfigure(desktop);
->>>>>>> f4ffd29b
         if(!furi_hal_rtc_is_flag_set(FuriHalRtcFlagLock)) {
             desktop_auto_lock_arm(desktop);
         }
