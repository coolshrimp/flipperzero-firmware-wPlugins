--- conflicted
+++ resolved
@@ -285,12 +285,7 @@
         // TODO FL-3497: Implement a message mechanism for loading settings and (optionally)
         // locking and unlocking
         DESKTOP_SETTINGS_LOAD(&desktop->settings);
-<<<<<<< HEAD
         desktop_clock_toggle_view(desktop, desktop->settings.display_clock);
-=======
-
-        desktop_clock_reconfigure(desktop);
->>>>>>> 52654d01
         if(!furi_hal_rtc_is_flag_set(FuriHalRtcFlagLock)) {
             desktop_auto_lock_arm(desktop);
         }
