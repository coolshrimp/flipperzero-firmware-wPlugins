--- conflicted
+++ resolved
@@ -1,7 +1,6 @@
-#include <storage/storage.h>
-#include <bt/bt_service/bt.h>
 #include <assets_icons.h>
 #include <gui/gui.h>
+#include <gui/gui_i.h>
 #include <gui/view_stack.h>
 #include <notification/notification.h>
 #include <notification/notification_messages.h>
@@ -168,30 +167,15 @@
 
 static void desktop_clock_upd_time(Desktop* desktop, bool forced) {
     furi_assert(desktop);
-
     DateTime curr_dt;
     furi_hal_rtc_get_datetime(&curr_dt);
-
-<<<<<<< HEAD
-    if(forced) {
-        desktop->clock_type = (locale_get_time_format() == LocaleTimeFormat24h);
-    }
-
-    if(forced || (desktop->minute != curr_dt.minute)) {
-        if(desktop->clock_type) {
-            desktop->hour = curr_dt.hour;
-        } else {
-            desktop->hour = (curr_dt.hour > 12) ? curr_dt.hour - 12 :
-                                                  ((curr_dt.hour == 0) ? 12 : curr_dt.hour);
-        }
-        desktop->minute = curr_dt.minute;
-=======
+    bool time_format_12 = locale_get_time_format() == LocaleTimeFormat12h;
+
     if(desktop->clock.hour != curr_dt.hour || desktop->clock.minute != curr_dt.minute ||
-       desktop->clock.format_12 != time_format_12) {
+       desktop->clock.format_12 != time_format_12 || forced) {
         desktop->clock.format_12 = time_format_12;
         desktop->clock.hour = curr_dt.hour;
         desktop->clock.minute = curr_dt.minute;
->>>>>>> 8c53fe0a
         view_port_update(desktop->clock_viewport);
     }
 }
@@ -219,54 +203,14 @@
     }
 }
 
-static uint8_t desktop_clock_get_num_w(uint8_t num) {
-    if(num == 1) {
-        return 3;
-    } else if(num == 4) {
-        return 6;
-    } else {
-        return 5;
-    }
-}
-
-static const char* digit[10] = {"0", "1", "2", "3", "4", "5", "6", "7", "8", "9"};
-
 static void desktop_clock_draw_callback(Canvas* canvas, void* context) {
     furi_assert(context);
     furi_assert(canvas);
 
     Desktop* desktop = context;
 
-    uint8_t d[4] = {
-        desktop->minute % 10,
-        desktop->minute / 10,
-        desktop->hour % 10,
-        desktop->hour / 10,
-    };
-
     canvas_set_font(canvas, FontPrimary);
 
-<<<<<<< HEAD
-    uint8_t new_w = desktop_clock_get_num_w(d[0]) + //c1
-                    desktop_clock_get_num_w(d[1]) + //c2
-                    desktop_clock_get_num_w(d[2]) + //c3
-                    desktop_clock_get_num_w(d[3]) + //c4
-                    2 + 4; // ":" + 4 separators
-
-    // further away from the battery charge indicator, if the smallest minute is 1
-    view_port_set_width(desktop->clock_viewport, new_w - !(d[0] == 1));
-    view_port_set_width(desktop->clock_slim_viewport, new_w - !(d[0] == 1));
-
-    uint8_t x = new_w;
-    uint8_t y = 8;
-    uint8_t offset_r;
-
-    canvas_draw_str_aligned(canvas, x, y, AlignRight, AlignBottom, digit[d[0]]);
-    offset_r = desktop_clock_get_num_w(d[0]);
-
-    canvas_draw_str_aligned(canvas, x -= (offset_r + 1), y, AlignRight, AlignBottom, digit[d[1]]);
-    offset_r = desktop_clock_get_num_w(d[1]);
-=======
     uint8_t hour = desktop->clock.hour;
     if(desktop->clock.format_12) {
         if(hour > 12) {
@@ -283,15 +227,8 @@
     view_port_set_width(
         desktop->clock_viewport,
         canvas_string_width(canvas, buffer) - 1 + (desktop->clock.minute % 10 == 1));
->>>>>>> 8c53fe0a
-
-    canvas_draw_str_aligned(canvas, x -= (offset_r + 1), y - 1, AlignRight, AlignBottom, ":");
-    offset_r = 2;
-
-    canvas_draw_str_aligned(canvas, x -= (offset_r + 1), y, AlignRight, AlignBottom, digit[d[2]]);
-    offset_r = desktop_clock_get_num_w(d[2]);
-
-    canvas_draw_str_aligned(canvas, x -= (offset_r + 1), y, AlignRight, AlignBottom, digit[d[3]]);
+
+    canvas_draw_str_aligned(canvas, 0, 8, AlignLeft, AlignBottom, buffer);
 }
 
 static void desktop_stealth_mode_icon_draw_callback(Canvas* canvas, void* context) {
@@ -446,15 +383,15 @@
             DateTime curr_dt;
             furi_hal_rtc_get_datetime(&curr_dt);
 
-            if(desktop->minute != curr_dt.minute) {
-                if(desktop->clock_type) {
-                    desktop->hour = curr_dt.hour;
+            if(desktop->clock.minute != curr_dt.minute) {
+                if(desktop->clock.format_12) {
+                    desktop->clock.hour = curr_dt.hour;
                 } else {
-                    desktop->hour = (curr_dt.hour > 12) ?
+                    desktop->clock.hour = (curr_dt.hour > 12) ?
                                         curr_dt.hour - 12 :
                                         ((curr_dt.hour == 0) ? 12 : curr_dt.hour);
                 }
-                desktop->minute = curr_dt.minute;
+                desktop->clock.minute = curr_dt.minute;
                 view_port_update(desktop->clock_slim_viewport);
             }
             view_port_enabled_set(desktop->clock_slim_viewport, true);
@@ -470,15 +407,15 @@
             DateTime curr_dt;
             furi_hal_rtc_get_datetime(&curr_dt);
 
-            if(desktop->minute != curr_dt.minute) {
-                if(desktop->clock_type) {
-                    desktop->hour = curr_dt.hour;
+            if(desktop->clock.minute != curr_dt.minute) {
+                if(desktop->clock.format_12) {
+                    desktop->clock.hour = curr_dt.hour;
                 } else {
-                    desktop->hour = (curr_dt.hour > 12) ?
+                    desktop->clock.hour = (curr_dt.hour > 12) ?
                                         curr_dt.hour - 12 :
                                         ((curr_dt.hour == 0) ? 12 : curr_dt.hour);
                 }
-                desktop->minute = curr_dt.minute;
+                desktop->clock.minute = curr_dt.minute;
                 view_port_update(desktop->clock_viewport);
             }
 
