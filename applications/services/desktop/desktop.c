#include <storage/storage.h>
#include <assets_icons.h>
#include <gui/gui.h>
#include <gui/gui_i.h>
#include <gui/view_stack.h>
#include <notification/notification.h>
#include <notification/notification_messages.h>
#include <furi.h>
#include <furi_hal.h>
#include <cli/cli.h>
#include <cli/cli_vcp.h>
#include <locale/locale.h>

#include "animations/animation_manager.h"
#include "desktop/scenes/desktop_scene.h"
#include "desktop/scenes/desktop_scene_i.h"
#include "desktop/views/desktop_view_locked.h"
#include "desktop/views/desktop_view_pin_input.h"
#include "desktop/views/desktop_view_pin_timeout.h"
#include "desktop_i.h"
#include "helpers/pin.h"
#include "helpers/slideshow_filename.h"

#define TAG "Desktop"

static void desktop_auto_lock_arm(Desktop*);
static void desktop_auto_lock_inhibit(Desktop*);
static void desktop_start_auto_lock_timer(Desktop*);

static void desktop_loader_callback(const void* message, void* context) {
    furi_assert(context);
    Desktop* desktop = context;
    const LoaderEvent* event = message;

    if(event->type == LoaderEventTypeApplicationStarted) {
        view_dispatcher_send_custom_event(desktop->view_dispatcher, DesktopGlobalBeforeAppStarted);
    } else if(event->type == LoaderEventTypeApplicationStopped) {
        view_dispatcher_send_custom_event(desktop->view_dispatcher, DesktopGlobalAfterAppFinished);
    }
}
static void desktop_lock_icon_draw_callback(Canvas* canvas, void* context) {
    UNUSED(context);
    furi_assert(canvas);
    canvas_draw_icon(canvas, 0, 0, &I_Lock_7x8);
}

static void desktop_dummy_mode_icon_draw_callback(Canvas* canvas, void* context) {
    UNUSED(context);
    furi_assert(canvas);
    canvas_draw_icon(canvas, 0, 0, &I_GameMode_11x8);
}

<<<<<<< HEAD
static void desktop_clock_upd_time(Desktop* desktop, bool forced) {
=======
static void desktop_clock_update(Desktop* desktop) {
>>>>>>> 3a36d5ea
    furi_assert(desktop);

    FuriHalRtcDateTime curr_dt;
    furi_hal_rtc_get_datetime(&curr_dt);
<<<<<<< HEAD

    if(forced) {
        desktop->clock_type = (locale_get_time_format() == LocaleTimeFormat24h);
    }

    if(forced || (desktop->minute != curr_dt.minute)) {
        if(desktop->clock_type) {
            desktop->hour = curr_dt.hour;
        } else {
            desktop->hour = (curr_dt.hour > 12) ? curr_dt.hour - 12 :
                                                  ((curr_dt.hour == 0) ? 12 : curr_dt.hour);
        }
        desktop->minute = curr_dt.minute;
=======
    bool time_format_12 = locale_get_time_format() == LocaleTimeFormat12h;

    if(desktop->time_hour != curr_dt.hour || desktop->time_minute != curr_dt.minute ||
       desktop->time_format_12 != time_format_12) {
        desktop->time_format_12 = time_format_12;
        desktop->time_hour = curr_dt.hour;
        desktop->time_minute = curr_dt.minute;
>>>>>>> 3a36d5ea
        view_port_update(desktop->clock_viewport);
    }
}

<<<<<<< HEAD
static void desktop_clock_toggle_view(Desktop* desktop, bool is_enabled) {
    furi_assert(desktop);

    desktop_clock_upd_time(desktop, true);

    if(is_enabled) { // && !furi_timer_is_running(desktop->update_clock_timer)) {
        furi_timer_start(desktop->update_clock_timer, furi_ms_to_ticks(1000));
    } else if(!is_enabled) { //&& furi_timer_is_running(desktop->update_clock_timer)) {
        furi_timer_stop(desktop->update_clock_timer);
    }

    view_port_enabled_set(desktop->clock_viewport, is_enabled);
}

static uint8_t desktop_clock_get_num_w(uint8_t num) {
    if(num == 1) {
        return 3;
    } else if(num == 4) {
        return 6;
    } else {
        return 5;
    }
}

static const char* digit[10] = {"0", "1", "2", "3", "4", "5", "6", "7", "8", "9"};

=======
static void desktop_clock_reconfigure(Desktop* desktop) {
    furi_assert(desktop);

    desktop_clock_update(desktop);

    if(desktop->settings.display_clock) {
        furi_timer_start(desktop->update_clock_timer, furi_ms_to_ticks(1000));
    } else {
        furi_timer_stop(desktop->update_clock_timer);
    }

    view_port_enabled_set(desktop->clock_viewport, desktop->settings.display_clock);
}

>>>>>>> 3a36d5ea
static void desktop_clock_draw_callback(Canvas* canvas, void* context) {
    furi_assert(context);
    furi_assert(canvas);

    Desktop* desktop = context;

<<<<<<< HEAD
    uint8_t d[4] = {
        desktop->minute % 10,
        desktop->minute / 10,
        desktop->hour % 10,
        desktop->hour / 10,
    };

    canvas_set_font(canvas, FontPrimary);

    uint8_t new_w = desktop_clock_get_num_w(d[0]) + //c1
                    desktop_clock_get_num_w(d[1]) + //c2
                    desktop_clock_get_num_w(d[2]) + //c3
                    desktop_clock_get_num_w(d[3]) + //c4
                    2 + 4; // ":" + 4 separators

    // further away from the battery charge indicator, if the smallest minute is 1
    view_port_set_width(desktop->clock_viewport, new_w - !(d[0] == 1));

    uint8_t x = new_w;

    uint8_t y = 8;
    uint8_t offset_r;

    canvas_draw_str_aligned(canvas, x, y, AlignRight, AlignBottom, digit[d[0]]);
    offset_r = desktop_clock_get_num_w(d[0]);

    canvas_draw_str_aligned(canvas, x -= (offset_r + 1), y, AlignRight, AlignBottom, digit[d[1]]);
    offset_r = desktop_clock_get_num_w(d[1]);

    canvas_draw_str_aligned(canvas, x -= (offset_r + 1), y - 1, AlignRight, AlignBottom, ":");
    offset_r = 2;

    canvas_draw_str_aligned(canvas, x -= (offset_r + 1), y, AlignRight, AlignBottom, digit[d[2]]);
    offset_r = desktop_clock_get_num_w(d[2]);

    canvas_draw_str_aligned(canvas, x -= (offset_r + 1), y, AlignRight, AlignBottom, digit[d[3]]);
=======
    canvas_set_font(canvas, FontPrimary);

    uint8_t hour = desktop->time_hour;
    if(desktop->time_format_12) {
        if(hour > 12) {
            hour -= 12;
        }
        if(hour == 0) {
            hour = 12;
        }
    }

    char buffer[20];
    snprintf(buffer, sizeof(buffer), "%02u:%02u", hour, desktop->time_minute);

    // ToDo: never do that, may cause visual glitches
    view_port_set_width(
        desktop->clock_viewport,
        canvas_string_width(canvas, buffer) - 1 + (desktop->time_minute % 10 == 1));

    canvas_draw_str_aligned(canvas, 0, 8, AlignLeft, AlignBottom, buffer);
>>>>>>> 3a36d5ea
}

static void desktop_stealth_mode_icon_draw_callback(Canvas* canvas, void* context) {
    UNUSED(context);
    furi_assert(canvas);
    canvas_draw_icon(canvas, 0, 0, &I_Muted_8x8);
}

static bool desktop_custom_event_callback(void* context, uint32_t event) {
    furi_assert(context);
    Desktop* desktop = (Desktop*)context;

    switch(event) {
    case DesktopGlobalBeforeAppStarted:
        animation_manager_unload_and_stall_animation(desktop->animation_manager);
        desktop_auto_lock_inhibit(desktop);
        return true;
    case DesktopGlobalAfterAppFinished:
        animation_manager_load_and_continue_animation(desktop->animation_manager);
        // TODO: Implement a message mechanism for loading settings and (optionally)
        // locking and unlocking
        DESKTOP_SETTINGS_LOAD(&desktop->settings);

<<<<<<< HEAD
        desktop_clock_toggle_view(desktop, desktop->settings.display_clock);
=======
        desktop_clock_reconfigure(desktop);
>>>>>>> 3a36d5ea

        desktop_auto_lock_arm(desktop);
        return true;
    case DesktopGlobalAutoLock:
        if(!loader_is_locked(desktop->loader)) {
            desktop_lock(desktop);
        }
        return true;
    }

    return scene_manager_handle_custom_event(desktop->scene_manager, event);
}

static bool desktop_back_event_callback(void* context) {
    furi_assert(context);
    Desktop* desktop = (Desktop*)context;
    return scene_manager_handle_back_event(desktop->scene_manager);
}

static void desktop_tick_event_callback(void* context) {
    furi_assert(context);
    Desktop* app = context;
    scene_manager_handle_tick_event(app->scene_manager);
}

static void desktop_input_event_callback(const void* value, void* context) {
    furi_assert(value);
    furi_assert(context);
    const InputEvent* event = value;
    Desktop* desktop = context;
    if(event->type == InputTypePress) {
        desktop_start_auto_lock_timer(desktop);
    }
}

static void desktop_auto_lock_timer_callback(void* context) {
    furi_assert(context);
    Desktop* desktop = context;
    view_dispatcher_send_custom_event(desktop->view_dispatcher, DesktopGlobalAutoLock);
}

static void desktop_start_auto_lock_timer(Desktop* desktop) {
    furi_timer_start(
        desktop->auto_lock_timer, furi_ms_to_ticks(desktop->settings.auto_lock_delay_ms));
}

static void desktop_stop_auto_lock_timer(Desktop* desktop) {
    furi_timer_stop(desktop->auto_lock_timer);
}

static void desktop_auto_lock_arm(Desktop* desktop) {
    if(desktop->settings.auto_lock_delay_ms) {
        desktop->input_events_subscription = furi_pubsub_subscribe(
            desktop->input_events_pubsub, desktop_input_event_callback, desktop);
        desktop_start_auto_lock_timer(desktop);
    }
}

static void desktop_auto_lock_inhibit(Desktop* desktop) {
    desktop_stop_auto_lock_timer(desktop);
    if(desktop->input_events_subscription) {
        furi_pubsub_unsubscribe(desktop->input_events_pubsub, desktop->input_events_subscription);
        desktop->input_events_subscription = NULL;
    }
}

static void desktop_clock_timer_callback(void* context) {
    furi_assert(context);
    Desktop* desktop = context;

<<<<<<< HEAD
    if(gui_get_count_of_enabled_view_port_in_layer(desktop->gui, GuiLayerStatusBarLeft) < 6) {
        desktop_clock_upd_time(desktop, false);
=======
    if(gui_active_view_port_count(desktop->gui, GuiLayerStatusBarLeft) < 6) {
        desktop_clock_update(desktop);
>>>>>>> 3a36d5ea

        view_port_enabled_set(desktop->clock_viewport, true);
    } else {
        view_port_enabled_set(desktop->clock_viewport, false);
    }
}

void desktop_lock(Desktop* desktop) {
    furi_hal_rtc_set_flag(FuriHalRtcFlagLock);

    if(desktop->settings.pin_code.length) {
        Cli* cli = furi_record_open(RECORD_CLI);
        cli_session_close(cli);
        furi_record_close(RECORD_CLI);
    }

    desktop_auto_lock_inhibit(desktop);
    scene_manager_set_scene_state(
        desktop->scene_manager, DesktopSceneLocked, SCENE_LOCKED_FIRST_ENTER);
    scene_manager_next_scene(desktop->scene_manager, DesktopSceneLocked);
    notification_message(desktop->notification, &sequence_display_backlight_off_delay_1000);

    DesktopStatus status = {.locked = true};
    furi_pubsub_publish(desktop->status_pubsub, &status);
}

void desktop_unlock(Desktop* desktop) {
    view_port_enabled_set(desktop->lock_icon_viewport, false);
    Gui* gui = furi_record_open(RECORD_GUI);
    gui_set_lockdown(gui, false);
    furi_record_close(RECORD_GUI);
    desktop_view_locked_unlock(desktop->locked_view);
    scene_manager_search_and_switch_to_previous_scene(desktop->scene_manager, DesktopSceneMain);
    desktop_auto_lock_arm(desktop);
    furi_hal_rtc_reset_flag(FuriHalRtcFlagLock);
    furi_hal_rtc_set_pin_fails(0);

    if(desktop->settings.pin_code.length) {
        Cli* cli = furi_record_open(RECORD_CLI);
        cli_session_open(cli, &cli_vcp);
        furi_record_close(RECORD_CLI);
    }

    DesktopStatus status = {.locked = false};
    furi_pubsub_publish(desktop->status_pubsub, &status);
}

void desktop_set_dummy_mode_state(Desktop* desktop, bool enabled) {
    desktop->in_transition = true;
    view_port_enabled_set(desktop->dummy_mode_icon_viewport, enabled);
    desktop_main_set_dummy_mode_state(desktop->main_view, enabled);
    animation_manager_set_dummy_mode_state(desktop->animation_manager, enabled);
    desktop->settings.dummy_mode = enabled;
    DESKTOP_SETTINGS_SAVE(&desktop->settings);
    desktop->in_transition = false;
}

void desktop_set_stealth_mode_state(Desktop* desktop, bool enabled) {
    desktop->in_transition = true;
    if(enabled) {
        furi_hal_rtc_set_flag(FuriHalRtcFlagStealthMode);
    } else {
        furi_hal_rtc_reset_flag(FuriHalRtcFlagStealthMode);
    }
    view_port_enabled_set(desktop->stealth_mode_icon_viewport, enabled);
    desktop->in_transition = false;
}

Desktop* desktop_alloc() {
    Desktop* desktop = malloc(sizeof(Desktop));

    desktop->animation_manager = animation_manager_alloc();
    desktop->gui = furi_record_open(RECORD_GUI);
    desktop->scene_thread = furi_thread_alloc();
    desktop->view_dispatcher = view_dispatcher_alloc();
    desktop->scene_manager = scene_manager_alloc(&desktop_scene_handlers, desktop);

    view_dispatcher_enable_queue(desktop->view_dispatcher);
    view_dispatcher_attach_to_gui(
        desktop->view_dispatcher, desktop->gui, ViewDispatcherTypeDesktop);
    view_dispatcher_set_tick_event_callback(
        desktop->view_dispatcher, desktop_tick_event_callback, 500);

    view_dispatcher_set_event_callback_context(desktop->view_dispatcher, desktop);
    view_dispatcher_set_custom_event_callback(
        desktop->view_dispatcher, desktop_custom_event_callback);
    view_dispatcher_set_navigation_event_callback(
        desktop->view_dispatcher, desktop_back_event_callback);

    desktop->lock_menu = desktop_lock_menu_alloc();
    desktop->debug_view = desktop_debug_alloc();
    desktop->hw_mismatch_popup = popup_alloc();
    desktop->locked_view = desktop_view_locked_alloc();
    desktop->pin_input_view = desktop_view_pin_input_alloc();
    desktop->pin_timeout_view = desktop_view_pin_timeout_alloc();
    desktop->slideshow_view = desktop_view_slideshow_alloc();

    desktop->main_view_stack = view_stack_alloc();
    desktop->main_view = desktop_main_alloc();
    View* dolphin_view = animation_manager_get_animation_view(desktop->animation_manager);
    view_stack_add_view(desktop->main_view_stack, desktop_main_get_view(desktop->main_view));
    view_stack_add_view(desktop->main_view_stack, dolphin_view);
    view_stack_add_view(
        desktop->main_view_stack, desktop_view_locked_get_view(desktop->locked_view));

    /* locked view (as animation view) attends in 2 scenes: main & locked,
     * because it has to draw "Unlocked" label on main scene */
    desktop->locked_view_stack = view_stack_alloc();
    view_stack_add_view(desktop->locked_view_stack, dolphin_view);
    view_stack_add_view(
        desktop->locked_view_stack, desktop_view_locked_get_view(desktop->locked_view));

    view_dispatcher_add_view(
        desktop->view_dispatcher,
        DesktopViewIdMain,
        view_stack_get_view(desktop->main_view_stack));
    view_dispatcher_add_view(
        desktop->view_dispatcher,
        DesktopViewIdLocked,
        view_stack_get_view(desktop->locked_view_stack));
    view_dispatcher_add_view(
        desktop->view_dispatcher,
        DesktopViewIdLockMenu,
        desktop_lock_menu_get_view(desktop->lock_menu));
    view_dispatcher_add_view(
        desktop->view_dispatcher, DesktopViewIdDebug, desktop_debug_get_view(desktop->debug_view));
    view_dispatcher_add_view(
        desktop->view_dispatcher,
        DesktopViewIdHwMismatch,
        popup_get_view(desktop->hw_mismatch_popup));
    view_dispatcher_add_view(
        desktop->view_dispatcher,
        DesktopViewIdPinTimeout,
        desktop_view_pin_timeout_get_view(desktop->pin_timeout_view));
    view_dispatcher_add_view(
        desktop->view_dispatcher,
        DesktopViewIdPinInput,
        desktop_view_pin_input_get_view(desktop->pin_input_view));
    view_dispatcher_add_view(
        desktop->view_dispatcher,
        DesktopViewIdSlideshow,
        desktop_view_slideshow_get_view(desktop->slideshow_view));

    // Lock icon
    desktop->lock_icon_viewport = view_port_alloc();
    view_port_set_width(desktop->lock_icon_viewport, icon_get_width(&I_Lock_7x8));
    view_port_draw_callback_set(
        desktop->lock_icon_viewport, desktop_lock_icon_draw_callback, desktop);
    view_port_enabled_set(desktop->lock_icon_viewport, false);
    gui_add_view_port(desktop->gui, desktop->lock_icon_viewport, GuiLayerStatusBarLeft);

    // Dummy mode icon
    desktop->dummy_mode_icon_viewport = view_port_alloc();
    view_port_set_width(desktop->dummy_mode_icon_viewport, icon_get_width(&I_GameMode_11x8));
    view_port_draw_callback_set(
        desktop->dummy_mode_icon_viewport, desktop_dummy_mode_icon_draw_callback, desktop);
    view_port_enabled_set(desktop->dummy_mode_icon_viewport, false);
    gui_add_view_port(desktop->gui, desktop->dummy_mode_icon_viewport, GuiLayerStatusBarLeft);

    // Clock
    desktop->clock_viewport = view_port_alloc();
    view_port_set_width(desktop->clock_viewport, 25);
    view_port_draw_callback_set(desktop->clock_viewport, desktop_clock_draw_callback, desktop);
    view_port_enabled_set(desktop->clock_viewport, false);
    gui_add_view_port(desktop->gui, desktop->clock_viewport, GuiLayerStatusBarRight);

    // Stealth mode icon
    desktop->stealth_mode_icon_viewport = view_port_alloc();
    view_port_set_width(desktop->stealth_mode_icon_viewport, icon_get_width(&I_Muted_8x8));
    view_port_draw_callback_set(
        desktop->stealth_mode_icon_viewport, desktop_stealth_mode_icon_draw_callback, desktop);
    if(furi_hal_rtc_is_flag_set(FuriHalRtcFlagStealthMode)) {
        view_port_enabled_set(desktop->stealth_mode_icon_viewport, true);
    } else {
        view_port_enabled_set(desktop->stealth_mode_icon_viewport, false);
    }
    gui_add_view_port(desktop->gui, desktop->stealth_mode_icon_viewport, GuiLayerStatusBarLeft);

    // Special case: autostart application is already running
    desktop->loader = furi_record_open(RECORD_LOADER);
    if(loader_is_locked(desktop->loader) &&
       animation_manager_is_animation_loaded(desktop->animation_manager)) {
        animation_manager_unload_and_stall_animation(desktop->animation_manager);
    }

    desktop->notification = furi_record_open(RECORD_NOTIFICATION);
    desktop->app_start_stop_subscription = furi_pubsub_subscribe(
        loader_get_pubsub(desktop->loader), desktop_loader_callback, desktop);

    desktop->input_events_pubsub = furi_record_open(RECORD_INPUT_EVENTS);
    desktop->input_events_subscription = NULL;

    desktop->auto_lock_timer =
        furi_timer_alloc(desktop_auto_lock_timer_callback, FuriTimerTypeOnce, desktop);

    desktop->status_pubsub = furi_pubsub_alloc();

    desktop->update_clock_timer =
        furi_timer_alloc(desktop_clock_timer_callback, FuriTimerTypePeriodic, desktop);

<<<<<<< HEAD
    FuriHalRtcDateTime curr_dt;
    furi_hal_rtc_get_datetime(&curr_dt);

    desktop_clock_upd_time(desktop, true);

=======
>>>>>>> 3a36d5ea
    furi_record_create(RECORD_DESKTOP, desktop);

    return desktop;
}

static bool desktop_check_file_flag(const char* flag_path) {
    Storage* storage = furi_record_open(RECORD_STORAGE);
    bool exists = storage_common_stat(storage, flag_path, NULL) == FSE_OK;
    furi_record_close(RECORD_STORAGE);

    return exists;
}

bool desktop_api_is_locked(Desktop* instance) {
    furi_assert(instance);
    return furi_hal_rtc_is_flag_set(FuriHalRtcFlagLock);
}

void desktop_api_unlock(Desktop* instance) {
    furi_assert(instance);
    view_dispatcher_send_custom_event(instance->view_dispatcher, DesktopLockedEventUnlocked);
}

FuriPubSub* desktop_api_get_status_pubsub(Desktop* instance) {
    furi_assert(instance);
    return instance->status_pubsub;
}

int32_t desktop_srv(void* p) {
    UNUSED(p);

    if(furi_hal_rtc_get_boot_mode() != FuriHalRtcBootModeNormal) {
        FURI_LOG_W(TAG, "Skipping start in special boot mode");
        return 0;
    }

    Desktop* desktop = desktop_alloc();

    bool loaded = DESKTOP_SETTINGS_LOAD(&desktop->settings);
    if(!loaded) {
        memset(&desktop->settings, 0, sizeof(desktop->settings));
        DESKTOP_SETTINGS_SAVE(&desktop->settings);
    }

    view_port_enabled_set(desktop->dummy_mode_icon_viewport, desktop->settings.dummy_mode);

<<<<<<< HEAD
    desktop_clock_toggle_view(desktop, desktop->settings.display_clock);
=======
    desktop_clock_reconfigure(desktop);
>>>>>>> 3a36d5ea

    desktop_main_set_dummy_mode_state(desktop->main_view, desktop->settings.dummy_mode);
    animation_manager_set_dummy_mode_state(
        desktop->animation_manager, desktop->settings.dummy_mode);

    scene_manager_next_scene(desktop->scene_manager, DesktopSceneMain);

    if(furi_hal_rtc_is_flag_set(FuriHalRtcFlagLock)) {
        desktop_lock(desktop);
    } else {
        if(!loader_is_locked(desktop->loader)) {
            desktop_auto_lock_arm(desktop);
        }
    }

    if(desktop_check_file_flag(SLIDESHOW_FS_PATH)) {
        scene_manager_next_scene(desktop->scene_manager, DesktopSceneSlideshow);
    }

    if(!furi_hal_version_do_i_belong_here()) {
        scene_manager_next_scene(desktop->scene_manager, DesktopSceneHwMismatch);
    }

    if(furi_hal_rtc_get_fault_data()) {
        scene_manager_next_scene(desktop->scene_manager, DesktopSceneFault);
    }

    view_dispatcher_run(desktop->view_dispatcher);

    furi_crash("That was unexpected");

    return 0;
}<|MERGE_RESOLUTION|>--- conflicted
+++ resolved
@@ -50,30 +50,11 @@
     canvas_draw_icon(canvas, 0, 0, &I_GameMode_11x8);
 }
 
-<<<<<<< HEAD
-static void desktop_clock_upd_time(Desktop* desktop, bool forced) {
-=======
 static void desktop_clock_update(Desktop* desktop) {
->>>>>>> 3a36d5ea
     furi_assert(desktop);
 
     FuriHalRtcDateTime curr_dt;
     furi_hal_rtc_get_datetime(&curr_dt);
-<<<<<<< HEAD
-
-    if(forced) {
-        desktop->clock_type = (locale_get_time_format() == LocaleTimeFormat24h);
-    }
-
-    if(forced || (desktop->minute != curr_dt.minute)) {
-        if(desktop->clock_type) {
-            desktop->hour = curr_dt.hour;
-        } else {
-            desktop->hour = (curr_dt.hour > 12) ? curr_dt.hour - 12 :
-                                                  ((curr_dt.hour == 0) ? 12 : curr_dt.hour);
-        }
-        desktop->minute = curr_dt.minute;
-=======
     bool time_format_12 = locale_get_time_format() == LocaleTimeFormat12h;
 
     if(desktop->time_hour != curr_dt.hour || desktop->time_minute != curr_dt.minute ||
@@ -81,39 +62,10 @@
         desktop->time_format_12 = time_format_12;
         desktop->time_hour = curr_dt.hour;
         desktop->time_minute = curr_dt.minute;
->>>>>>> 3a36d5ea
         view_port_update(desktop->clock_viewport);
     }
 }
 
-<<<<<<< HEAD
-static void desktop_clock_toggle_view(Desktop* desktop, bool is_enabled) {
-    furi_assert(desktop);
-
-    desktop_clock_upd_time(desktop, true);
-
-    if(is_enabled) { // && !furi_timer_is_running(desktop->update_clock_timer)) {
-        furi_timer_start(desktop->update_clock_timer, furi_ms_to_ticks(1000));
-    } else if(!is_enabled) { //&& furi_timer_is_running(desktop->update_clock_timer)) {
-        furi_timer_stop(desktop->update_clock_timer);
-    }
-
-    view_port_enabled_set(desktop->clock_viewport, is_enabled);
-}
-
-static uint8_t desktop_clock_get_num_w(uint8_t num) {
-    if(num == 1) {
-        return 3;
-    } else if(num == 4) {
-        return 6;
-    } else {
-        return 5;
-    }
-}
-
-static const char* digit[10] = {"0", "1", "2", "3", "4", "5", "6", "7", "8", "9"};
-
-=======
 static void desktop_clock_reconfigure(Desktop* desktop) {
     furi_assert(desktop);
 
@@ -128,51 +80,12 @@
     view_port_enabled_set(desktop->clock_viewport, desktop->settings.display_clock);
 }
 
->>>>>>> 3a36d5ea
 static void desktop_clock_draw_callback(Canvas* canvas, void* context) {
     furi_assert(context);
     furi_assert(canvas);
 
     Desktop* desktop = context;
 
-<<<<<<< HEAD
-    uint8_t d[4] = {
-        desktop->minute % 10,
-        desktop->minute / 10,
-        desktop->hour % 10,
-        desktop->hour / 10,
-    };
-
-    canvas_set_font(canvas, FontPrimary);
-
-    uint8_t new_w = desktop_clock_get_num_w(d[0]) + //c1
-                    desktop_clock_get_num_w(d[1]) + //c2
-                    desktop_clock_get_num_w(d[2]) + //c3
-                    desktop_clock_get_num_w(d[3]) + //c4
-                    2 + 4; // ":" + 4 separators
-
-    // further away from the battery charge indicator, if the smallest minute is 1
-    view_port_set_width(desktop->clock_viewport, new_w - !(d[0] == 1));
-
-    uint8_t x = new_w;
-
-    uint8_t y = 8;
-    uint8_t offset_r;
-
-    canvas_draw_str_aligned(canvas, x, y, AlignRight, AlignBottom, digit[d[0]]);
-    offset_r = desktop_clock_get_num_w(d[0]);
-
-    canvas_draw_str_aligned(canvas, x -= (offset_r + 1), y, AlignRight, AlignBottom, digit[d[1]]);
-    offset_r = desktop_clock_get_num_w(d[1]);
-
-    canvas_draw_str_aligned(canvas, x -= (offset_r + 1), y - 1, AlignRight, AlignBottom, ":");
-    offset_r = 2;
-
-    canvas_draw_str_aligned(canvas, x -= (offset_r + 1), y, AlignRight, AlignBottom, digit[d[2]]);
-    offset_r = desktop_clock_get_num_w(d[2]);
-
-    canvas_draw_str_aligned(canvas, x -= (offset_r + 1), y, AlignRight, AlignBottom, digit[d[3]]);
-=======
     canvas_set_font(canvas, FontPrimary);
 
     uint8_t hour = desktop->time_hour;
@@ -194,7 +107,6 @@
         canvas_string_width(canvas, buffer) - 1 + (desktop->time_minute % 10 == 1));
 
     canvas_draw_str_aligned(canvas, 0, 8, AlignLeft, AlignBottom, buffer);
->>>>>>> 3a36d5ea
 }
 
 static void desktop_stealth_mode_icon_draw_callback(Canvas* canvas, void* context) {
@@ -218,11 +130,7 @@
         // locking and unlocking
         DESKTOP_SETTINGS_LOAD(&desktop->settings);
 
-<<<<<<< HEAD
-        desktop_clock_toggle_view(desktop, desktop->settings.display_clock);
-=======
         desktop_clock_reconfigure(desktop);
->>>>>>> 3a36d5ea
 
         desktop_auto_lock_arm(desktop);
         return true;
@@ -293,13 +201,8 @@
     furi_assert(context);
     Desktop* desktop = context;
 
-<<<<<<< HEAD
-    if(gui_get_count_of_enabled_view_port_in_layer(desktop->gui, GuiLayerStatusBarLeft) < 6) {
-        desktop_clock_upd_time(desktop, false);
-=======
     if(gui_active_view_port_count(desktop->gui, GuiLayerStatusBarLeft) < 6) {
         desktop_clock_update(desktop);
->>>>>>> 3a36d5ea
 
         view_port_enabled_set(desktop->clock_viewport, true);
     } else {
@@ -500,14 +403,6 @@
     desktop->update_clock_timer =
         furi_timer_alloc(desktop_clock_timer_callback, FuriTimerTypePeriodic, desktop);
 
-<<<<<<< HEAD
-    FuriHalRtcDateTime curr_dt;
-    furi_hal_rtc_get_datetime(&curr_dt);
-
-    desktop_clock_upd_time(desktop, true);
-
-=======
->>>>>>> 3a36d5ea
     furi_record_create(RECORD_DESKTOP, desktop);
 
     return desktop;
@@ -554,11 +449,7 @@
 
     view_port_enabled_set(desktop->dummy_mode_icon_viewport, desktop->settings.dummy_mode);
 
-<<<<<<< HEAD
-    desktop_clock_toggle_view(desktop, desktop->settings.display_clock);
-=======
     desktop_clock_reconfigure(desktop);
->>>>>>> 3a36d5ea
 
     desktop_main_set_dummy_mode_state(desktop->main_view, desktop->settings.dummy_mode);
     animation_manager_set_dummy_mode_state(
