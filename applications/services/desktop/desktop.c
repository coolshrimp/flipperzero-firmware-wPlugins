#include <storage/storage.h>
#include <bt/bt_service/bt.h>
#include <assets_icons.h>
#include <gui/gui.h>
#include <gui/view_stack.h>
#include <notification/notification.h>
#include <notification/notification_messages.h>
#include <furi.h>
#include <furi_hal.h>
#include <cli/cli.h>
#include <cli/cli_vcp.h>
#include <locale/locale.h>

#include "animations/animation_manager.h"
#include "desktop/scenes/desktop_scene.h"
#include "desktop/scenes/desktop_scene_i.h"
#include "desktop/views/desktop_view_locked.h"
#include "desktop/views/desktop_view_pin_input.h"
#include "desktop/views/desktop_view_pin_timeout.h"
#include "desktop_i.h"
#include "helpers/pin.h"
#include <cfw/private.h>

#define TAG "Desktop"

static void desktop_auto_lock_arm(Desktop*);
static void desktop_auto_lock_inhibit(Desktop*);
static void desktop_start_auto_lock_timer(Desktop*);

static void desktop_loader_callback(const void* message, void* context) {
    furi_assert(context);
    Desktop* desktop = context;
    const LoaderEvent* event = message;

    if(event->type == LoaderEventTypeApplicationStarted) {
        view_dispatcher_send_custom_event(desktop->view_dispatcher, DesktopGlobalBeforeAppStarted);
    } else if(event->type == LoaderEventTypeApplicationStopped) {
        view_dispatcher_send_custom_event(desktop->view_dispatcher, DesktopGlobalAfterAppFinished);
    }
}

static void desktop_sdcard_icon_draw_callback(Canvas* canvas, void* context) {
    UNUSED(context);
    furi_assert(canvas);

    canvas_draw_icon(canvas, 0, 0, &I_SDcardMounted_11x8);
}

static void storage_Desktop_status_callback(const void* message, void* context) {
    furi_assert(context);
    Desktop* desktop = context;
    const StorageEvent* storage_event = message;

    if((storage_event->type == StorageEventTypeCardUnmount) ||
       (storage_event->type == StorageEventTypeCardMountError)) {
        view_port_enabled_set(desktop->sdcard_icon_viewport, false);
        view_port_enabled_set(desktop->sdcard_icon_slim_viewport, false);
        desktop->sdcard_status = false;
    }

    if(storage_event->type == StorageEventTypeCardMount) {
        switch(desktop->settings.icon_style) {
        case ICON_STYLE_SLIM:
            view_port_enabled_set(desktop->sdcard_icon_viewport, false);
            view_port_enabled_set(desktop->sdcard_icon_slim_viewport, desktop->settings.sdcard);
            view_port_update(desktop->sdcard_icon_slim_viewport);
            break;
        case ICON_STYLE_STOCK:
            view_port_enabled_set(desktop->sdcard_icon_viewport, desktop->settings.sdcard);
            view_port_enabled_set(desktop->sdcard_icon_slim_viewport, false);
            view_port_update(desktop->sdcard_icon_viewport);
            break;
        }
        desktop->sdcard_status = true;
    }
}

static void desktop_bt_icon_draw_idle_callback(Canvas* canvas, void* context) {
    UNUSED(context);
    furi_assert(canvas);

    canvas_draw_icon(canvas, 0, 0, &I_Bluetooth_Idle_5x8);
}

static void desktop_bt_icon_draw_connected_callback(Canvas* canvas, void* context) {
    UNUSED(context);
    furi_assert(canvas);

    canvas_draw_icon(canvas, 0, 0, &I_Bluetooth_Connected_16x8);
}

static void desktop_bt_connection_status_update_icon(BtStatus status, void* context) {
    furi_assert(context);
    Desktop* desktop = context;

    if(status == BtStatusAdvertising) {
        switch(desktop->settings.icon_style) {
        case ICON_STYLE_SLIM:
            view_port_set_width(
                desktop->bt_icon_slim_viewport, icon_get_width(&I_Bluetooth_Idle_5x8));
            view_port_draw_callback_set(
                desktop->bt_icon_slim_viewport, desktop_bt_icon_draw_idle_callback, desktop);
            view_port_enabled_set(desktop->bt_icon_viewport, false);
            view_port_enabled_set(desktop->bt_icon_slim_viewport, desktop->settings.bt_icon);
            view_port_update(desktop->bt_icon_slim_viewport);
            break;
        case ICON_STYLE_STOCK:
            view_port_set_width(desktop->bt_icon_viewport, icon_get_width(&I_Bluetooth_Idle_5x8));
            view_port_draw_callback_set(
                desktop->bt_icon_viewport, desktop_bt_icon_draw_idle_callback, desktop);
            view_port_enabled_set(desktop->bt_icon_viewport, desktop->settings.bt_icon);
            view_port_enabled_set(desktop->bt_icon_slim_viewport, false);
            view_port_update(desktop->bt_icon_viewport);
            break;
        }
    } else if(status == BtStatusConnected) {
        switch(desktop->settings.icon_style) {
        case ICON_STYLE_SLIM:
            view_port_set_width(
                desktop->bt_icon_slim_viewport, icon_get_width(&I_Bluetooth_Connected_16x8));
            view_port_draw_callback_set(
                desktop->bt_icon_slim_viewport, desktop_bt_icon_draw_connected_callback, desktop);
            view_port_enabled_set(desktop->bt_icon_viewport, false);
            view_port_enabled_set(desktop->bt_icon_slim_viewport, desktop->settings.bt_icon);
            view_port_update(desktop->bt_icon_slim_viewport);
            break;
        case ICON_STYLE_STOCK:
            view_port_set_width(
                desktop->bt_icon_viewport, icon_get_width(&I_Bluetooth_Connected_16x8));
            view_port_draw_callback_set(
                desktop->bt_icon_viewport, desktop_bt_icon_draw_connected_callback, desktop);
            view_port_enabled_set(desktop->bt_icon_viewport, desktop->settings.bt_icon);
            view_port_enabled_set(desktop->bt_icon_slim_viewport, false);
            view_port_update(desktop->bt_icon_viewport);
            break;
        }
    } else {
        view_port_enabled_set(desktop->bt_icon_slim_viewport, false);
        view_port_enabled_set(desktop->bt_icon_viewport, false);
        view_port_update(desktop->bt_icon_viewport);
        view_port_update(desktop->bt_icon_slim_viewport);
    }
}

static void desktop_lock_icon_draw_callback(Canvas* canvas, void* context) {
    UNUSED(context);
    furi_assert(canvas);
    canvas_draw_icon(canvas, 0, 0, &I_Lock_7x8);
}

static void desktop_dummy_mode_icon_draw_callback(Canvas* canvas, void* context) {
    UNUSED(context);
    furi_assert(canvas);
    canvas_draw_icon(canvas, 0, 0, &I_GameMode_11x8);
}

<<<<<<< HEAD
static void desktop_topbar_icon_draw_callback(Canvas* canvas, void* context) {
    UNUSED(context);
    furi_assert(canvas);

    canvas_set_bitmap_mode(canvas, 1);
    canvas_draw_icon(canvas, 0, 0, &I_Background_128x11);
    canvas_set_bitmap_mode(canvas, 0);
}

static void desktop_toggle_clock_view(Desktop* desktop, bool is_enabled) {
=======
static void desktop_clock_upd_time(Desktop* desktop, bool forced) {
>>>>>>> 70cda486
    furi_assert(desktop);

    FuriHalRtcDateTime curr_dt;
    furi_hal_rtc_get_datetime(&curr_dt);

    if(forced) {
        desktop->clock_type = (locale_get_time_format() == LocaleTimeFormat24h);
    }

    if(forced || (desktop->minute != curr_dt.minute)) {
        if(desktop->clock_type) {
            desktop->hour = curr_dt.hour;
        } else {
            desktop->hour = (curr_dt.hour > 12) ? curr_dt.hour - 12 :
                                                  ((curr_dt.hour == 0) ? 12 : curr_dt.hour);
        }
        desktop->minute = curr_dt.minute;
        view_port_update(desktop->clock_viewport);
    }
}

static void desktop_clock_toggle_view(Desktop* desktop, bool is_enabled) {
    furi_assert(desktop);

    desktop_clock_upd_time(desktop, true);

    if(is_enabled) { // && !furi_timer_is_running(desktop->update_clock_timer)) {
        furi_timer_start(desktop->update_clock_timer, furi_ms_to_ticks(1000));
    } else if(!is_enabled) { //&& furi_timer_is_running(desktop->update_clock_timer)) {
        furi_timer_stop(desktop->update_clock_timer);
    }

    switch(desktop->settings.icon_style) {
    case ICON_STYLE_SLIM:
        view_port_enabled_set(desktop->clock_slim_viewport, is_enabled);
        view_port_enabled_set(desktop->clock_viewport, false);
        break;
    case ICON_STYLE_STOCK:
        view_port_enabled_set(desktop->clock_slim_viewport, false);
        view_port_enabled_set(desktop->clock_viewport, is_enabled);
        break;
    }
}

static uint8_t desktop_clock_get_num_w(uint8_t num) {
    if(num == 1) {
        return 3;
    } else if(num == 4) {
        return 6;
    } else {
        return 5;
    }
}

static const char* digit[10] = {"0", "1", "2", "3", "4", "5", "6", "7", "8", "9"};

static void desktop_clock_draw_callback(Canvas* canvas, void* context) {
    furi_assert(context);
    furi_assert(canvas);

    Desktop* desktop = context;

    uint8_t d[4] = {
        desktop->minute % 10,
        desktop->minute / 10,
        desktop->hour % 10,
        desktop->hour / 10,
    };

    canvas_set_font(canvas, FontPrimary);

    uint8_t new_w = desktop_clock_get_num_w(d[0]) + //c1
                    desktop_clock_get_num_w(d[1]) + //c2
                    desktop_clock_get_num_w(d[2]) + //c3
                    desktop_clock_get_num_w(d[3]) + //c4
                    2 + 4; // ":" + 4 separators

    // further away from the battery charge indicator, if the smallest minute is 1
    view_port_set_width(desktop->clock_viewport, new_w - !(d[0] == 1));
    view_port_set_width(desktop->clock_slim_viewport, new_w - !(d[0] == 1));

    uint8_t x = new_w;

    uint8_t y = 8;
    uint8_t offset_r;

    canvas_draw_str_aligned(canvas, x, y, AlignRight, AlignBottom, digit[d[0]]);
    offset_r = desktop_clock_get_num_w(d[0]);

    canvas_draw_str_aligned(canvas, x -= (offset_r + 1), y, AlignRight, AlignBottom, digit[d[1]]);
    offset_r = desktop_clock_get_num_w(d[1]);

    canvas_draw_str_aligned(canvas, x -= (offset_r + 1), y - 1, AlignRight, AlignBottom, ":");
    offset_r = 2;

    canvas_draw_str_aligned(canvas, x -= (offset_r + 1), y, AlignRight, AlignBottom, digit[d[2]]);
    offset_r = desktop_clock_get_num_w(d[2]);

    canvas_draw_str_aligned(canvas, x -= (offset_r + 1), y, AlignRight, AlignBottom, digit[d[3]]);
}

static void desktop_stealth_mode_icon_draw_callback(Canvas* canvas, void* context) {
    UNUSED(context);
    furi_assert(canvas);
    canvas_draw_icon(canvas, 0, 0, &I_Muted_8x8);
}

static bool desktop_custom_event_callback(void* context, uint32_t event) {
    furi_assert(context);
    Desktop* desktop = (Desktop*)context;

    switch(event) {
    case DesktopGlobalBeforeAppStarted:
        animation_manager_unload_and_stall_animation(desktop->animation_manager);
        desktop_auto_lock_inhibit(desktop);
        return true;
    case DesktopGlobalAfterAppFinished:
        animation_manager_load_and_continue_animation(desktop->animation_manager);
        // TODO: Implement a message mechanism for loading settings and (optionally)
        // locking and unlocking
        DESKTOP_SETTINGS_LOAD(&desktop->settings);

        desktop_clock_toggle_view(desktop, desktop->settings.display_clock);

        desktop_auto_lock_arm(desktop);
        return true;
    case DesktopGlobalAutoLock:
        if(!loader_is_locked(desktop->loader)) {
            desktop_lock(desktop);
        }
        return true;
    }

    return scene_manager_handle_custom_event(desktop->scene_manager, event);
}

static bool desktop_back_event_callback(void* context) {
    furi_assert(context);
    Desktop* desktop = (Desktop*)context;
    return scene_manager_handle_back_event(desktop->scene_manager);
}

static void desktop_tick_event_callback(void* context) {
    furi_assert(context);
    Desktop* desktop = context;

    if(desktop->settings.bt_icon) {
        BtStatus status = bt_get_status(desktop->bt);
        desktop_bt_connection_status_update_icon(status, desktop);
    } else {
        view_port_enabled_set(desktop->bt_icon_viewport, false);
        view_port_enabled_set(desktop->bt_icon_slim_viewport, false);
    }

    view_port_enabled_set(desktop->topbar_icon_viewport, desktop->settings.top_bar);

    switch(desktop->settings.icon_style) {
    case ICON_STYLE_SLIM:
        //dummy mode icon
        if(desktop->settings.dumbmode_icon) {
            view_port_enabled_set(desktop->dummy_mode_icon_viewport, false);
            view_port_enabled_set(
                desktop->dummy_mode_icon_slim_viewport, desktop->settings.dummy_mode);
        }
        //stealth icon
        if(furi_hal_rtc_is_flag_set(FuriHalRtcFlagStealthMode)) {
            view_port_enabled_set(desktop->stealth_mode_icon_viewport, false);
            view_port_enabled_set(
                desktop->stealth_mode_icon_slim_viewport, desktop->settings.stealth_icon);
        }
        if(desktop->sdcard_status) {
            //sdcard icon
            view_port_enabled_set(desktop->sdcard_icon_viewport, false);
            view_port_enabled_set(desktop->sdcard_icon_slim_viewport, desktop->settings.sdcard);
        }
        break;
    case ICON_STYLE_STOCK:
        //dummy mode icon
        if(desktop->settings.dumbmode_icon) {
            view_port_enabled_set(desktop->dummy_mode_icon_viewport, desktop->settings.dummy_mode);
            view_port_enabled_set(desktop->dummy_mode_icon_slim_viewport, false);
        }
        //stealth icon
        if(furi_hal_rtc_is_flag_set(FuriHalRtcFlagStealthMode)) {
            view_port_enabled_set(
                desktop->stealth_mode_icon_viewport, desktop->settings.stealth_icon);
            view_port_enabled_set(desktop->stealth_mode_icon_slim_viewport, false);
        }
        if(desktop->sdcard_status) {
            //sdcard icon
            view_port_enabled_set(desktop->sdcard_icon_viewport, desktop->settings.sdcard);
            view_port_enabled_set(desktop->sdcard_icon_slim_viewport, false);
        }
        break;
    }

    scene_manager_handle_tick_event(desktop->scene_manager);
}

static void desktop_input_event_callback(const void* value, void* context) {
    furi_assert(value);
    furi_assert(context);
    const InputEvent* event = value;
    Desktop* desktop = context;
    if(event->type == InputTypePress) {
        desktop_start_auto_lock_timer(desktop);
    }
}

static void desktop_auto_lock_timer_callback(void* context) {
    furi_assert(context);
    Desktop* desktop = context;
    view_dispatcher_send_custom_event(desktop->view_dispatcher, DesktopGlobalAutoLock);
}

static void desktop_start_auto_lock_timer(Desktop* desktop) {
    furi_timer_start(
        desktop->auto_lock_timer, furi_ms_to_ticks(desktop->settings.auto_lock_delay_ms));
}

static void desktop_stop_auto_lock_timer(Desktop* desktop) {
    furi_timer_stop(desktop->auto_lock_timer);
}

static void desktop_auto_lock_arm(Desktop* desktop) {
    if(desktop->settings.auto_lock_delay_ms) {
        desktop->input_events_subscription = furi_pubsub_subscribe(
            desktop->input_events_pubsub, desktop_input_event_callback, desktop);
        desktop_start_auto_lock_timer(desktop);
    }
}

static void desktop_auto_lock_inhibit(Desktop* desktop) {
    desktop_stop_auto_lock_timer(desktop);
    if(desktop->input_events_subscription) {
        furi_pubsub_unsubscribe(desktop->input_events_pubsub, desktop->input_events_subscription);
        desktop->input_events_subscription = NULL;
    }
}

static void desktop_clock_timer_callback(void* context) {
    furi_assert(context);
    Desktop* desktop = context;

<<<<<<< HEAD
    switch(desktop->settings.icon_style) {
    case ICON_STYLE_SLIM:
        if(gui_get_count_of_enabled_view_port_in_layer(desktop->gui, GuiLayerStatusBarLeftSlim) <
           6) {
            FuriHalRtcDateTime curr_dt;
            furi_hal_rtc_get_datetime(&curr_dt);

            if(desktop->minute != curr_dt.minute) {
                if(desktop->clock_type) {
                    desktop->hour = curr_dt.hour;
                } else {
                    desktop->hour = (curr_dt.hour > 12) ?
                                        curr_dt.hour - 12 :
                                        ((curr_dt.hour == 0) ? 12 : curr_dt.hour);
                }
                desktop->minute = curr_dt.minute;
                view_port_update(desktop->clock_slim_viewport);
            }

            view_port_enabled_set(desktop->clock_slim_viewport, true);
            view_port_enabled_set(desktop->clock_viewport, false);
        } else {
            view_port_enabled_set(desktop->clock_slim_viewport, false);
            view_port_enabled_set(desktop->clock_viewport, false);
        }
        break;
    case ICON_STYLE_STOCK:
        if(gui_get_count_of_enabled_view_port_in_layer(desktop->gui, GuiLayerStatusBarLeft) < 6) {
            FuriHalRtcDateTime curr_dt;
            furi_hal_rtc_get_datetime(&curr_dt);

            if(desktop->minute != curr_dt.minute) {
                if(desktop->clock_type) {
                    desktop->hour = curr_dt.hour;
                } else {
                    desktop->hour = (curr_dt.hour > 12) ?
                                        curr_dt.hour - 12 :
                                        ((curr_dt.hour == 0) ? 12 : curr_dt.hour);
                }
                desktop->minute = curr_dt.minute;
                view_port_update(desktop->clock_viewport);
            }
=======
    if(gui_get_count_of_enabled_view_port_in_layer(desktop->gui, GuiLayerStatusBarLeft) < 6) {
        desktop_clock_upd_time(desktop, false);
>>>>>>> 70cda486

            view_port_enabled_set(desktop->clock_slim_viewport, false);
            view_port_enabled_set(desktop->clock_viewport, true);
        } else {
            view_port_enabled_set(desktop->clock_slim_viewport, false);
            view_port_enabled_set(desktop->clock_viewport, false);
        }
        break;
    }
}

void desktop_lock(Desktop* desktop) {
    furi_hal_rtc_set_flag(FuriHalRtcFlagLock);

    if(desktop->settings.pin_code.length) {
        Cli* cli = furi_record_open(RECORD_CLI);
        cli_session_close(cli);
        furi_record_close(RECORD_CLI);
    }

    desktop_auto_lock_inhibit(desktop);
    scene_manager_set_scene_state(
        desktop->scene_manager, DesktopSceneLocked, SCENE_LOCKED_FIRST_ENTER);
    scene_manager_next_scene(desktop->scene_manager, DesktopSceneLocked);
    notification_message(desktop->notification, &sequence_display_backlight_off_delay_1000);

    DesktopStatus status = {.locked = true};
    furi_pubsub_publish(desktop->status_pubsub, &status);
}

void desktop_unlock(Desktop* desktop) {
    view_port_enabled_set(desktop->lock_icon_viewport, false);
    view_port_enabled_set(desktop->lock_icon_slim_viewport, false);
    Gui* gui = furi_record_open(RECORD_GUI);
    gui_set_lockdown(gui, false);
    furi_record_close(RECORD_GUI);
    desktop_view_locked_unlock(desktop->locked_view);
    scene_manager_search_and_switch_to_previous_scene(desktop->scene_manager, DesktopSceneMain);
    desktop_auto_lock_arm(desktop);
    furi_hal_rtc_reset_flag(FuriHalRtcFlagLock);
    furi_hal_rtc_set_pin_fails(0);

    if(desktop->settings.pin_code.length) {
        Cli* cli = furi_record_open(RECORD_CLI);
        cli_session_open(cli, &cli_vcp);
        furi_record_close(RECORD_CLI);
    }

    DesktopStatus status = {.locked = false};
    furi_pubsub_publish(desktop->status_pubsub, &status);
}

void desktop_set_dummy_mode_state(Desktop* desktop, bool enabled) {
    desktop->in_transition = true;
    if(desktop->settings.dumbmode_icon) {
        switch(desktop->settings.icon_style) {
        case ICON_STYLE_SLIM:
            view_port_enabled_set(desktop->dummy_mode_icon_viewport, false);
            view_port_enabled_set(desktop->dummy_mode_icon_slim_viewport, enabled);
            break;
        case ICON_STYLE_STOCK:
            view_port_enabled_set(desktop->dummy_mode_icon_viewport, enabled);
            view_port_enabled_set(desktop->dummy_mode_icon_slim_viewport, false);
            break;
        }
    }
    desktop_main_set_dummy_mode_state(desktop->main_view, enabled);
    animation_manager_set_dummy_mode_state(desktop->animation_manager, enabled);
    desktop->settings.dummy_mode = enabled;
    DESKTOP_SETTINGS_SAVE(&desktop->settings);
    desktop->in_transition = false;
}

void desktop_set_stealth_mode_state(Desktop* desktop, bool enabled) {
    desktop->in_transition = true;
    if(enabled) {
        furi_hal_rtc_set_flag(FuriHalRtcFlagStealthMode);
    } else {
        furi_hal_rtc_reset_flag(FuriHalRtcFlagStealthMode);
    }
    if(desktop->settings.stealth_icon) {
        switch(desktop->settings.icon_style) {
        case ICON_STYLE_SLIM:
            view_port_enabled_set(desktop->stealth_mode_icon_viewport, false);
            view_port_enabled_set(desktop->stealth_mode_icon_slim_viewport, enabled);
            break;
        case ICON_STYLE_STOCK:
            view_port_enabled_set(desktop->stealth_mode_icon_viewport, enabled);
            view_port_enabled_set(desktop->stealth_mode_icon_slim_viewport, false);
            break;
        }
    }
    desktop->in_transition = false;
}

Desktop* desktop_alloc() {
    Desktop* desktop = malloc(sizeof(Desktop));

    desktop->animation_manager = animation_manager_alloc();
    desktop->gui = furi_record_open(RECORD_GUI);
    desktop->scene_thread = furi_thread_alloc();
    desktop->view_dispatcher = view_dispatcher_alloc();
    desktop->scene_manager = scene_manager_alloc(&desktop_scene_handlers, desktop);

    view_dispatcher_enable_queue(desktop->view_dispatcher);
    view_dispatcher_attach_to_gui(
        desktop->view_dispatcher, desktop->gui, ViewDispatcherTypeDesktop);
    view_dispatcher_set_tick_event_callback(
        desktop->view_dispatcher, desktop_tick_event_callback, 500);

    view_dispatcher_set_event_callback_context(desktop->view_dispatcher, desktop);
    view_dispatcher_set_custom_event_callback(
        desktop->view_dispatcher, desktop_custom_event_callback);
    view_dispatcher_set_navigation_event_callback(
        desktop->view_dispatcher, desktop_back_event_callback);

    desktop->lock_menu = desktop_lock_menu_alloc();
    desktop->debug_view = desktop_debug_alloc();
    desktop->hw_mismatch_popup = popup_alloc();
    desktop->locked_view = desktop_view_locked_alloc();
    desktop->pin_input_view = desktop_view_pin_input_alloc();
    desktop->pin_timeout_view = desktop_view_pin_timeout_alloc();
    desktop->slideshow_view = desktop_view_slideshow_alloc();

    desktop->main_view_stack = view_stack_alloc();
    desktop->main_view = desktop_main_alloc();
    View* dolphin_view = animation_manager_get_animation_view(desktop->animation_manager);
    view_stack_add_view(desktop->main_view_stack, desktop_main_get_view(desktop->main_view));
    view_stack_add_view(desktop->main_view_stack, dolphin_view);
    view_stack_add_view(
        desktop->main_view_stack, desktop_view_locked_get_view(desktop->locked_view));

    /* locked view (as animation view) attends in 2 scenes: main & locked,
     * because it has to draw "Unlocked" label on main scene */
    desktop->locked_view_stack = view_stack_alloc();
    view_stack_add_view(desktop->locked_view_stack, dolphin_view);
    view_stack_add_view(
        desktop->locked_view_stack, desktop_view_locked_get_view(desktop->locked_view));

    view_dispatcher_add_view(
        desktop->view_dispatcher,
        DesktopViewIdMain,
        view_stack_get_view(desktop->main_view_stack));
    view_dispatcher_add_view(
        desktop->view_dispatcher,
        DesktopViewIdLocked,
        view_stack_get_view(desktop->locked_view_stack));
    view_dispatcher_add_view(
        desktop->view_dispatcher,
        DesktopViewIdLockMenu,
        desktop_lock_menu_get_view(desktop->lock_menu));
    view_dispatcher_add_view(
        desktop->view_dispatcher, DesktopViewIdDebug, desktop_debug_get_view(desktop->debug_view));
    view_dispatcher_add_view(
        desktop->view_dispatcher,
        DesktopViewIdHwMismatch,
        popup_get_view(desktop->hw_mismatch_popup));
    view_dispatcher_add_view(
        desktop->view_dispatcher,
        DesktopViewIdPinTimeout,
        desktop_view_pin_timeout_get_view(desktop->pin_timeout_view));
    view_dispatcher_add_view(
        desktop->view_dispatcher,
        DesktopViewIdPinInput,
        desktop_view_pin_input_get_view(desktop->pin_input_view));
    view_dispatcher_add_view(
        desktop->view_dispatcher,
        DesktopViewIdSlideshow,
        desktop_view_slideshow_get_view(desktop->slideshow_view));

    // Lock icon
    desktop->lock_icon_viewport = view_port_alloc();
    view_port_set_width(desktop->lock_icon_viewport, icon_get_width(&I_Lock_7x8));
    view_port_draw_callback_set(
        desktop->lock_icon_viewport, desktop_lock_icon_draw_callback, desktop);
    view_port_enabled_set(desktop->lock_icon_viewport, false);
    gui_add_view_port(desktop->gui, desktop->lock_icon_viewport, GuiLayerStatusBarLeft);

    // Lock icon - Slim
    desktop->lock_icon_slim_viewport = view_port_alloc();
    view_port_set_width(desktop->lock_icon_slim_viewport, icon_get_width(&I_Lock_7x8));
    view_port_draw_callback_set(
        desktop->lock_icon_slim_viewport, desktop_lock_icon_draw_callback, desktop);
    view_port_enabled_set(desktop->lock_icon_slim_viewport, false);
    gui_add_view_port(desktop->gui, desktop->lock_icon_slim_viewport, GuiLayerStatusBarLeftSlim);

    // Dummy mode icon
    desktop->dummy_mode_icon_viewport = view_port_alloc();
    view_port_set_width(desktop->dummy_mode_icon_viewport, icon_get_width(&I_GameMode_11x8));
    view_port_draw_callback_set(
        desktop->dummy_mode_icon_viewport, desktop_dummy_mode_icon_draw_callback, desktop);
    view_port_enabled_set(desktop->dummy_mode_icon_viewport, false);
    gui_add_view_port(desktop->gui, desktop->dummy_mode_icon_viewport, GuiLayerStatusBarLeft);

    // Dummy mode icon - Slim
    desktop->dummy_mode_icon_slim_viewport = view_port_alloc();
    view_port_set_width(desktop->dummy_mode_icon_slim_viewport, icon_get_width(&I_GameMode_11x8));
    view_port_draw_callback_set(
        desktop->dummy_mode_icon_slim_viewport, desktop_dummy_mode_icon_draw_callback, desktop);
    view_port_enabled_set(desktop->dummy_mode_icon_slim_viewport, false);
    gui_add_view_port(
        desktop->gui, desktop->dummy_mode_icon_slim_viewport, GuiLayerStatusBarLeftSlim);

    // SD card icon hack
    desktop->sdcard_icon_viewport = view_port_alloc();
    view_port_set_width(desktop->sdcard_icon_viewport, icon_get_width(&I_SDcardMounted_11x8));
    view_port_draw_callback_set(
        desktop->sdcard_icon_viewport, desktop_sdcard_icon_draw_callback, desktop);
    view_port_enabled_set(desktop->sdcard_icon_viewport, false);
    gui_add_view_port(desktop->gui, desktop->sdcard_icon_viewport, GuiLayerStatusBarLeft);

    // SD card icon hack - Slim
    desktop->sdcard_icon_slim_viewport = view_port_alloc();
    view_port_set_width(desktop->sdcard_icon_slim_viewport, icon_get_width(&I_SDcardMounted_11x8));
    view_port_draw_callback_set(
        desktop->sdcard_icon_slim_viewport, desktop_sdcard_icon_draw_callback, desktop);
    view_port_enabled_set(desktop->sdcard_icon_slim_viewport, false);
    gui_add_view_port(desktop->gui, desktop->sdcard_icon_slim_viewport, GuiLayerStatusBarLeftSlim);

    // BT icon hack
    desktop->bt_icon_viewport = view_port_alloc();
    view_port_set_width(desktop->bt_icon_viewport, icon_get_width(&I_Bluetooth_Idle_5x8));
    view_port_draw_callback_set(
        desktop->bt_icon_viewport, desktop_bt_icon_draw_idle_callback, desktop);
    view_port_enabled_set(desktop->bt_icon_viewport, false);
    gui_add_view_port(desktop->gui, desktop->bt_icon_viewport, GuiLayerStatusBarLeft);

    // BT icon hack - Slim
    desktop->bt_icon_slim_viewport = view_port_alloc();
    view_port_set_width(desktop->bt_icon_slim_viewport, icon_get_width(&I_Bluetooth_Idle_5x8));
    view_port_draw_callback_set(
        desktop->bt_icon_slim_viewport, desktop_bt_icon_draw_idle_callback, desktop);
    view_port_enabled_set(desktop->bt_icon_slim_viewport, false);
    gui_add_view_port(desktop->gui, desktop->bt_icon_slim_viewport, GuiLayerStatusBarLeftSlim);

    // Clock
    desktop->clock_viewport = view_port_alloc();
    view_port_set_width(desktop->clock_viewport, 25);
    view_port_draw_callback_set(desktop->clock_viewport, desktop_clock_draw_callback, desktop);
    view_port_enabled_set(desktop->clock_viewport, false);
    gui_add_view_port(desktop->gui, desktop->clock_viewport, GuiLayerStatusBarRight);

    // Clock Slim
    desktop->clock_slim_viewport = view_port_alloc();
    view_port_set_width(desktop->clock_slim_viewport, 25);
    view_port_draw_callback_set(
        desktop->clock_slim_viewport, desktop_clock_draw_callback, desktop);
    view_port_enabled_set(desktop->clock_slim_viewport, false);
    gui_add_view_port(desktop->gui, desktop->clock_slim_viewport, GuiLayerStatusBarRightSlim);

    // Stealth mode icon
    desktop->stealth_mode_icon_viewport = view_port_alloc();
    view_port_set_width(desktop->stealth_mode_icon_viewport, icon_get_width(&I_Muted_8x8));
    view_port_draw_callback_set(
        desktop->stealth_mode_icon_viewport, desktop_stealth_mode_icon_draw_callback, desktop);
    view_port_enabled_set(desktop->stealth_mode_icon_viewport, false);
    gui_add_view_port(desktop->gui, desktop->stealth_mode_icon_viewport, GuiLayerStatusBarLeft);

    // Stealth mode Slim icon
    desktop->stealth_mode_icon_slim_viewport = view_port_alloc();
    view_port_set_width(desktop->stealth_mode_icon_slim_viewport, icon_get_width(&I_Muted_8x8));
    view_port_draw_callback_set(
        desktop->stealth_mode_icon_slim_viewport,
        desktop_stealth_mode_icon_draw_callback,
        desktop);
    view_port_enabled_set(desktop->stealth_mode_icon_slim_viewport, false);
    gui_add_view_port(
        desktop->gui, desktop->stealth_mode_icon_slim_viewport, GuiLayerStatusBarLeftSlim);

    // Top bar icon
    desktop->topbar_icon_viewport = view_port_alloc();
    view_port_set_width(desktop->topbar_icon_viewport, icon_get_width(&I_Background_128x11));
    view_port_draw_callback_set(
        desktop->topbar_icon_viewport, desktop_topbar_icon_draw_callback, desktop);
    view_port_enabled_set(desktop->topbar_icon_viewport, false);
    gui_add_view_port(desktop->gui, desktop->topbar_icon_viewport, GuiLayerStatusBarTop);

    // Special case: autostart application is already running
    desktop->loader = furi_record_open(RECORD_LOADER);
    if(loader_is_locked(desktop->loader) &&
       animation_manager_is_animation_loaded(desktop->animation_manager)) {
        animation_manager_unload_and_stall_animation(desktop->animation_manager);
    }

    desktop->notification = furi_record_open(RECORD_NOTIFICATION);
    desktop->app_start_stop_subscription = furi_pubsub_subscribe(
        loader_get_pubsub(desktop->loader), desktop_loader_callback, desktop);

    desktop->input_events_pubsub = furi_record_open(RECORD_INPUT_EVENTS);
    desktop->input_events_subscription = NULL;

    desktop->auto_lock_timer =
        furi_timer_alloc(desktop_auto_lock_timer_callback, FuriTimerTypeOnce, desktop);

    desktop->status_pubsub = furi_pubsub_alloc();

    desktop->update_clock_timer =
        furi_timer_alloc(desktop_clock_timer_callback, FuriTimerTypePeriodic, desktop);

    FuriHalRtcDateTime curr_dt;
    furi_hal_rtc_get_datetime(&curr_dt);

    desktop_clock_upd_time(desktop, true);

    desktop->sdcard_status = false;
    Storage* storage = furi_record_open(RECORD_STORAGE);
    desktop->storage_sub = furi_pubsub_subscribe(
        storage_get_pubsub(storage), storage_Desktop_status_callback, desktop);
    furi_record_close(RECORD_STORAGE);

    desktop->bt = furi_record_open(RECORD_BT);

    furi_record_create(RECORD_DESKTOP, desktop);

    return desktop;
}

static bool desktop_check_file_flag(const char* flag_path) {
    Storage* storage = furi_record_open(RECORD_STORAGE);
    bool exists = storage_common_stat(storage, flag_path, NULL) == FSE_OK;
    furi_record_close(RECORD_STORAGE);

    return exists;
}

bool desktop_api_is_locked(Desktop* instance) {
    furi_assert(instance);
    return furi_hal_rtc_is_flag_set(FuriHalRtcFlagLock);
}

void desktop_api_unlock(Desktop* instance) {
    furi_assert(instance);
    view_dispatcher_send_custom_event(instance->view_dispatcher, DesktopLockedEventUnlocked);
}

FuriPubSub* desktop_api_get_status_pubsub(Desktop* instance) {
    furi_assert(instance);
    return instance->status_pubsub;
}

int32_t desktop_srv(void* p) {
    UNUSED(p);

    if(!furi_hal_is_normal_boot()) {
        FURI_LOG_W(TAG, "Skipping start in special boot mode");
        return 0;
    }

    CFW_SETTINGS_LOAD();

    Desktop* desktop = desktop_alloc();

    bool loaded = DESKTOP_SETTINGS_LOAD(&desktop->settings);
    if(!loaded) {
        memset(&desktop->settings, 0, sizeof(desktop->settings));
        desktop->settings.displayBatteryPercentage = DISPLAY_BATTERY_BAR_PERCENT;
        desktop->settings.icon_style = ICON_STYLE_SLIM;
        desktop->settings.lock_icon = true;
        desktop->settings.bt_icon = true;
        desktop->settings.rpc_icon = true;
        desktop->settings.sdcard = true;
        desktop->settings.stealth_icon = true;
        desktop->settings.top_bar = false;
        desktop->settings.dummy_mode = false;
        desktop->settings.dumbmode_icon = true;
        DESKTOP_SETTINGS_SAVE(&desktop->settings);
    }

    view_port_enabled_set(desktop->topbar_icon_viewport, desktop->settings.top_bar);

    switch(desktop->settings.icon_style) {
    case ICON_STYLE_SLIM:
        //dummy mode icon
        if(desktop->settings.dumbmode_icon) {
            view_port_enabled_set(desktop->dummy_mode_icon_viewport, false);
            view_port_enabled_set(
                desktop->dummy_mode_icon_slim_viewport, desktop->settings.dummy_mode);
        }
        //stealth icon
        if(furi_hal_rtc_is_flag_set(FuriHalRtcFlagStealthMode)) {
            view_port_enabled_set(desktop->stealth_mode_icon_viewport, false);
            view_port_enabled_set(
                desktop->stealth_mode_icon_slim_viewport, desktop->settings.stealth_icon);
        }
        //sdcard icon
        view_port_enabled_set(desktop->sdcard_icon_viewport, false);
        view_port_enabled_set(desktop->sdcard_icon_slim_viewport, desktop->settings.sdcard);
        //bt icon
        view_port_enabled_set(desktop->bt_icon_viewport, false);
        view_port_enabled_set(desktop->bt_icon_slim_viewport, desktop->settings.bt_icon);
        break;
    case ICON_STYLE_STOCK:
        //dummy mode icon
        if(desktop->settings.dumbmode_icon) {
            view_port_enabled_set(desktop->dummy_mode_icon_viewport, desktop->settings.dummy_mode);
            view_port_enabled_set(desktop->dummy_mode_icon_slim_viewport, false);
        }
        //stealth icon
        if(furi_hal_rtc_is_flag_set(FuriHalRtcFlagStealthMode)) {
            view_port_enabled_set(
                desktop->stealth_mode_icon_viewport, desktop->settings.stealth_icon);
            view_port_enabled_set(desktop->stealth_mode_icon_slim_viewport, false);
        }
        //sdcard icon
        view_port_enabled_set(desktop->sdcard_icon_viewport, desktop->settings.sdcard);
        view_port_enabled_set(desktop->sdcard_icon_slim_viewport, false);
        //bt icon
        view_port_enabled_set(desktop->bt_icon_viewport, desktop->settings.bt_icon);
        view_port_enabled_set(desktop->bt_icon_slim_viewport, false);
        break;
    }

    view_port_enabled_set(desktop->dummy_mode_icon_viewport, desktop->settings.dummy_mode);

    desktop_clock_toggle_view(desktop, desktop->settings.display_clock);

    desktop_main_set_dummy_mode_state(desktop->main_view, desktop->settings.dummy_mode);
    animation_manager_set_dummy_mode_state(
        desktop->animation_manager, desktop->settings.dummy_mode);

    scene_manager_next_scene(desktop->scene_manager, DesktopSceneMain);

    if(furi_hal_rtc_is_flag_set(FuriHalRtcFlagLock)) {
        desktop_lock(desktop);
    } else {
        if(!loader_is_locked(desktop->loader)) {
            desktop_auto_lock_arm(desktop);
        }
    }

    if(desktop_check_file_flag(SLIDESHOW_FS_PATH)) {
        scene_manager_next_scene(desktop->scene_manager, DesktopSceneSlideshow);
    }

    if(!furi_hal_version_do_i_belong_here()) {
        scene_manager_next_scene(desktop->scene_manager, DesktopSceneHwMismatch);
    }

    if(furi_hal_rtc_get_fault_data()) {
        scene_manager_next_scene(desktop->scene_manager, DesktopSceneFault);
    }

    view_dispatcher_run(desktop->view_dispatcher);

    furi_crash("That was unexpected");

    return 0;
}<|MERGE_RESOLUTION|>--- conflicted
+++ resolved
@@ -154,7 +154,6 @@
     canvas_draw_icon(canvas, 0, 0, &I_GameMode_11x8);
 }
 
-<<<<<<< HEAD
 static void desktop_topbar_icon_draw_callback(Canvas* canvas, void* context) {
     UNUSED(context);
     furi_assert(canvas);
@@ -164,10 +163,7 @@
     canvas_set_bitmap_mode(canvas, 0);
 }
 
-static void desktop_toggle_clock_view(Desktop* desktop, bool is_enabled) {
-=======
 static void desktop_clock_upd_time(Desktop* desktop, bool forced) {
->>>>>>> 70cda486
     furi_assert(desktop);
 
     FuriHalRtcDateTime curr_dt;
@@ -412,11 +408,11 @@
     furi_assert(context);
     Desktop* desktop = context;
 
-<<<<<<< HEAD
     switch(desktop->settings.icon_style) {
     case ICON_STYLE_SLIM:
         if(gui_get_count_of_enabled_view_port_in_layer(desktop->gui, GuiLayerStatusBarLeftSlim) <
            6) {
+            desktop_clock_upd_time(desktop, false);
             FuriHalRtcDateTime curr_dt;
             furi_hal_rtc_get_datetime(&curr_dt);
 
@@ -431,7 +427,6 @@
                 desktop->minute = curr_dt.minute;
                 view_port_update(desktop->clock_slim_viewport);
             }
-
             view_port_enabled_set(desktop->clock_slim_viewport, true);
             view_port_enabled_set(desktop->clock_viewport, false);
         } else {
@@ -441,6 +436,7 @@
         break;
     case ICON_STYLE_STOCK:
         if(gui_get_count_of_enabled_view_port_in_layer(desktop->gui, GuiLayerStatusBarLeft) < 6) {
+            desktop_clock_upd_time(desktop, false);
             FuriHalRtcDateTime curr_dt;
             furi_hal_rtc_get_datetime(&curr_dt);
 
@@ -455,10 +451,6 @@
                 desktop->minute = curr_dt.minute;
                 view_port_update(desktop->clock_viewport);
             }
-=======
-    if(gui_get_count_of_enabled_view_port_in_layer(desktop->gui, GuiLayerStatusBarLeft) < 6) {
-        desktop_clock_upd_time(desktop, false);
->>>>>>> 70cda486
 
             view_port_enabled_set(desktop->clock_slim_viewport, false);
             view_port_enabled_set(desktop->clock_viewport, true);
