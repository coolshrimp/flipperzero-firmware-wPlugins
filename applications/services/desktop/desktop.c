#include <storage/storage.h>
#include <bt/bt_service/bt.h>
#include <assets_icons.h>
#include <gui/gui.h>
#include <gui/view_stack.h>
#include <notification/notification.h>
#include <notification/notification_messages.h>
#include <furi.h>
#include <furi_hal.h>
#include <cli/cli.h>
#include <cli/cli_vcp.h>
#include <locale/locale.h>

#include "animations/animation_manager.h"
#include "desktop/scenes/desktop_scene.h"
#include "desktop/scenes/desktop_scene_i.h"
#include "desktop/views/desktop_view_locked.h"
#include "desktop/views/desktop_view_pin_input.h"
#include "desktop/views/desktop_view_pin_timeout.h"
#include "desktop_i.h"
#include "helpers/pin.h"
#include <cfw/private.h>

#define TAG "Desktop"

static void desktop_auto_lock_arm(Desktop*);
static void desktop_auto_lock_inhibit(Desktop*);
static void desktop_start_auto_lock_timer(Desktop*);

static void desktop_loader_callback(const void* message, void* context) {
    furi_assert(context);
    Desktop* desktop = context;
    const LoaderEvent* event = message;

    if(event->type == LoaderEventTypeApplicationStarted) {
        view_dispatcher_send_custom_event(desktop->view_dispatcher, DesktopGlobalBeforeAppStarted);
        furi_check(furi_semaphore_acquire(desktop->animation_semaphore, 3000) == FuriStatusOk);
    } else if(event->type == LoaderEventTypeApplicationStopped) {
        view_dispatcher_send_custom_event(desktop->view_dispatcher, DesktopGlobalAfterAppFinished);
    }
}

<<<<<<< HEAD
static void desktop_sdcard_icon_draw_callback(Canvas* canvas, void* context) {
    UNUSED(context);
    furi_assert(canvas);

    canvas_draw_icon(canvas, 0, 0, &I_SDcardMounted_11x8);
}

static void storage_Desktop_status_callback(const void* message, void* context) {
    furi_assert(context);
    Desktop* desktop = context;
    const StorageEvent* storage_event = message;

    if((storage_event->type == StorageEventTypeCardUnmount) ||
       (storage_event->type == StorageEventTypeCardMountError)) {
        view_port_enabled_set(desktop->sdcard_icon_viewport, false);
        view_port_enabled_set(desktop->sdcard_icon_slim_viewport, false);
        desktop->sdcard_status = false;
    }

    if(storage_event->type == StorageEventTypeCardMount) {
        switch(desktop->settings.icon_style) {
        case ICON_STYLE_SLIM:
            view_port_enabled_set(desktop->sdcard_icon_viewport, false);
            view_port_enabled_set(desktop->sdcard_icon_slim_viewport, desktop->settings.sdcard);
            view_port_update(desktop->sdcard_icon_slim_viewport);
            break;
        case ICON_STYLE_STOCK:
            view_port_enabled_set(desktop->sdcard_icon_viewport, desktop->settings.sdcard);
            view_port_enabled_set(desktop->sdcard_icon_slim_viewport, false);
            view_port_update(desktop->sdcard_icon_viewport);
            break;
        }
        desktop->sdcard_status = true;
    }
}

static void desktop_bt_icon_draw_idle_callback(Canvas* canvas, void* context) {
    UNUSED(context);
    furi_assert(canvas);

    canvas_draw_icon(canvas, 0, 0, &I_Bluetooth_Idle_5x8);
}

static void desktop_bt_icon_draw_connected_callback(Canvas* canvas, void* context) {
    UNUSED(context);
    furi_assert(canvas);

    canvas_draw_icon(canvas, 0, 0, &I_Bluetooth_Connected_16x8);
}

static void desktop_bt_connection_status_update_icon(BtStatus status, void* context) {
    furi_assert(context);
    Desktop* desktop = context;

    if(status == BtStatusAdvertising) {
        switch(desktop->settings.icon_style) {
        case ICON_STYLE_SLIM:
            view_port_set_width(
                desktop->bt_icon_slim_viewport, icon_get_width(&I_Bluetooth_Idle_5x8));
            view_port_draw_callback_set(
                desktop->bt_icon_slim_viewport, desktop_bt_icon_draw_idle_callback, desktop);
            view_port_enabled_set(desktop->bt_icon_viewport, false);
            view_port_enabled_set(desktop->bt_icon_slim_viewport, desktop->settings.bt_icon);
            view_port_update(desktop->bt_icon_slim_viewport);
            break;
        case ICON_STYLE_STOCK:
            view_port_set_width(desktop->bt_icon_viewport, icon_get_width(&I_Bluetooth_Idle_5x8));
            view_port_draw_callback_set(
                desktop->bt_icon_viewport, desktop_bt_icon_draw_idle_callback, desktop);
            view_port_enabled_set(desktop->bt_icon_viewport, desktop->settings.bt_icon);
            view_port_enabled_set(desktop->bt_icon_slim_viewport, false);
            view_port_update(desktop->bt_icon_viewport);
            break;
        }
    } else if(status == BtStatusConnected) {
        switch(desktop->settings.icon_style) {
        case ICON_STYLE_SLIM:
            view_port_set_width(
                desktop->bt_icon_slim_viewport, icon_get_width(&I_Bluetooth_Connected_16x8));
            view_port_draw_callback_set(
                desktop->bt_icon_slim_viewport, desktop_bt_icon_draw_connected_callback, desktop);
            view_port_enabled_set(desktop->bt_icon_viewport, false);
            view_port_enabled_set(desktop->bt_icon_slim_viewport, desktop->settings.bt_icon);
            view_port_update(desktop->bt_icon_slim_viewport);
            break;
        case ICON_STYLE_STOCK:
            view_port_set_width(
                desktop->bt_icon_viewport, icon_get_width(&I_Bluetooth_Connected_16x8));
            view_port_draw_callback_set(
                desktop->bt_icon_viewport, desktop_bt_icon_draw_connected_callback, desktop);
            view_port_enabled_set(desktop->bt_icon_viewport, desktop->settings.bt_icon);
            view_port_enabled_set(desktop->bt_icon_slim_viewport, false);
            view_port_update(desktop->bt_icon_viewport);
            break;
        }
    } else {
        view_port_enabled_set(desktop->bt_icon_slim_viewport, false);
        view_port_enabled_set(desktop->bt_icon_viewport, false);
        view_port_update(desktop->bt_icon_viewport);
        view_port_update(desktop->bt_icon_slim_viewport);
    }
}

=======
>>>>>>> 54312574
static void desktop_lock_icon_draw_callback(Canvas* canvas, void* context) {
    UNUSED(context);
    furi_assert(canvas);
    canvas_draw_icon(canvas, 0, 0, &I_Lock_7x8);
}

static void desktop_dummy_mode_icon_draw_callback(Canvas* canvas, void* context) {
    UNUSED(context);
    furi_assert(canvas);
    canvas_draw_icon(canvas, 0, 0, &I_GameMode_11x8);
}

static void desktop_topbar_icon_draw_callback(Canvas* canvas, void* context) {
    UNUSED(context);
    furi_assert(canvas);

    canvas_set_bitmap_mode(canvas, 1);
    canvas_draw_icon(canvas, 0, 0, &I_Background_128x11);
    canvas_set_bitmap_mode(canvas, 0);
}

static void desktop_clock_upd_time(Desktop* desktop, bool forced) {
    furi_assert(desktop);

    DateTime curr_dt;
    furi_hal_rtc_get_datetime(&curr_dt);

    if(forced) {
        desktop->clock_type = (locale_get_time_format() == LocaleTimeFormat24h);
    }

    if(forced || (desktop->minute != curr_dt.minute)) {
        if(desktop->clock_type) {
            desktop->hour = curr_dt.hour;
        } else {
            desktop->hour = (curr_dt.hour > 12) ? curr_dt.hour - 12 :
                                                  ((curr_dt.hour == 0) ? 12 : curr_dt.hour);
        }
        desktop->minute = curr_dt.minute;
        view_port_update(desktop->clock_viewport);
    }
}

static void desktop_clock_toggle_view(Desktop* desktop, bool is_enabled) {
    furi_assert(desktop);

    desktop_clock_upd_time(desktop, true);

    if(is_enabled) { // && !furi_timer_is_running(desktop->update_clock_timer)) {
        furi_timer_start(desktop->update_clock_timer, furi_ms_to_ticks(1000));
    } else if(!is_enabled) { //&& furi_timer_is_running(desktop->update_clock_timer)) {
        furi_timer_stop(desktop->update_clock_timer);
    }

    switch(desktop->settings.icon_style) {
    case ICON_STYLE_SLIM:
        view_port_enabled_set(desktop->clock_slim_viewport, is_enabled);
        view_port_enabled_set(desktop->clock_viewport, false);
        break;
    case ICON_STYLE_STOCK:
        view_port_enabled_set(desktop->clock_slim_viewport, false);
        view_port_enabled_set(desktop->clock_viewport, is_enabled);
        break;
    }
}

static uint8_t desktop_clock_get_num_w(uint8_t num) {
    if(num == 1) {
        return 3;
    } else if(num == 4) {
        return 6;
    } else {
        return 5;
    }
}

static const char* digit[10] = {"0", "1", "2", "3", "4", "5", "6", "7", "8", "9"};

static void desktop_clock_draw_callback(Canvas* canvas, void* context) {
    furi_assert(context);
    furi_assert(canvas);

    Desktop* desktop = context;

    uint8_t d[4] = {
        desktop->minute % 10,
        desktop->minute / 10,
        desktop->hour % 10,
        desktop->hour / 10,
    };

    canvas_set_font(canvas, FontPrimary);

    uint8_t new_w = desktop_clock_get_num_w(d[0]) + //c1
                    desktop_clock_get_num_w(d[1]) + //c2
                    desktop_clock_get_num_w(d[2]) + //c3
                    desktop_clock_get_num_w(d[3]) + //c4
                    2 + 4; // ":" + 4 separators

    // further away from the battery charge indicator, if the smallest minute is 1
    view_port_set_width(desktop->clock_viewport, new_w - !(d[0] == 1));
    view_port_set_width(desktop->clock_slim_viewport, new_w - !(d[0] == 1));

    uint8_t x = new_w;
    uint8_t y = 8;
    uint8_t offset_r;

    canvas_draw_str_aligned(canvas, x, y, AlignRight, AlignBottom, digit[d[0]]);
    offset_r = desktop_clock_get_num_w(d[0]);

    canvas_draw_str_aligned(canvas, x -= (offset_r + 1), y, AlignRight, AlignBottom, digit[d[1]]);
    offset_r = desktop_clock_get_num_w(d[1]);

    canvas_draw_str_aligned(canvas, x -= (offset_r + 1), y - 1, AlignRight, AlignBottom, ":");
    offset_r = 2;

    canvas_draw_str_aligned(canvas, x -= (offset_r + 1), y, AlignRight, AlignBottom, digit[d[2]]);
    offset_r = desktop_clock_get_num_w(d[2]);

    canvas_draw_str_aligned(canvas, x -= (offset_r + 1), y, AlignRight, AlignBottom, digit[d[3]]);
}

static void desktop_stealth_mode_icon_draw_callback(Canvas* canvas, void* context) {
    UNUSED(context);
    furi_assert(canvas);
    canvas_draw_icon(canvas, 0, 0, &I_Muted_8x8);
}

static bool desktop_custom_event_callback(void* context, uint32_t event) {
    furi_assert(context);
    Desktop* desktop = (Desktop*)context;

    switch(event) {
    case DesktopGlobalBeforeAppStarted:
        if(animation_manager_is_animation_loaded(desktop->animation_manager)) {
            animation_manager_unload_and_stall_animation(desktop->animation_manager);
        }
        desktop_auto_lock_inhibit(desktop);
        furi_semaphore_release(desktop->animation_semaphore);
        return true;
    case DesktopGlobalAfterAppFinished:
        animation_manager_load_and_continue_animation(desktop->animation_manager);
        DESKTOP_SETTINGS_LOAD(&desktop->settings);
        desktop_clock_toggle_view(desktop, desktop->settings.display_clock);
        if(!furi_hal_rtc_is_flag_set(FuriHalRtcFlagLock)) {
            desktop_auto_lock_arm(desktop);
        }
        return true;
    case DesktopGlobalAutoLock:
        if(!loader_is_locked(desktop->loader)) {
            desktop_lock(desktop);
        }
        return true;
    }

    return scene_manager_handle_custom_event(desktop->scene_manager, event);
}

static bool desktop_back_event_callback(void* context) {
    furi_assert(context);
    Desktop* desktop = (Desktop*)context;
    return scene_manager_handle_back_event(desktop->scene_manager);
}

static void desktop_tick_event_callback(void* context) {
    furi_assert(context);
    Desktop* desktop = context;

    if(desktop->settings.bt_icon) {
        BtStatus status = bt_get_status(desktop->bt);
        desktop_bt_connection_status_update_icon(status, desktop);
    } else {
        view_port_enabled_set(desktop->bt_icon_viewport, false);
        view_port_enabled_set(desktop->bt_icon_slim_viewport, false);
    }

    view_port_enabled_set(desktop->topbar_icon_viewport, desktop->settings.top_bar);

    switch(desktop->settings.icon_style) {
    case ICON_STYLE_SLIM:
        //dummy mode icon
        if(desktop->settings.dumbmode_icon) {
            view_port_enabled_set(desktop->dummy_mode_icon_viewport, false);
            view_port_enabled_set(
                desktop->dummy_mode_icon_slim_viewport, desktop->settings.dummy_mode);
        }
        //stealth icon
        if(furi_hal_rtc_is_flag_set(FuriHalRtcFlagStealthMode)) {
            view_port_enabled_set(desktop->stealth_mode_icon_viewport, false);
            view_port_enabled_set(
                desktop->stealth_mode_icon_slim_viewport, desktop->settings.stealth_icon);
        }
        if(desktop->sdcard_status) {
            //sdcard icon
            view_port_enabled_set(desktop->sdcard_icon_viewport, false);
            view_port_enabled_set(desktop->sdcard_icon_slim_viewport, desktop->settings.sdcard);
        }
        break;
    case ICON_STYLE_STOCK:
        //dummy mode icon
        if(desktop->settings.dumbmode_icon) {
            view_port_enabled_set(desktop->dummy_mode_icon_viewport, desktop->settings.dummy_mode);
            view_port_enabled_set(desktop->dummy_mode_icon_slim_viewport, false);
        }
        //stealth icon
        if(furi_hal_rtc_is_flag_set(FuriHalRtcFlagStealthMode)) {
            view_port_enabled_set(
                desktop->stealth_mode_icon_viewport, desktop->settings.stealth_icon);
            view_port_enabled_set(desktop->stealth_mode_icon_slim_viewport, false);
        }
        if(desktop->sdcard_status) {
            //sdcard icon
            view_port_enabled_set(desktop->sdcard_icon_viewport, desktop->settings.sdcard);
            view_port_enabled_set(desktop->sdcard_icon_slim_viewport, false);
        }
        break;
    }

    scene_manager_handle_tick_event(desktop->scene_manager);
}

static void desktop_input_event_callback(const void* value, void* context) {
    furi_assert(value);
    furi_assert(context);
    const InputEvent* event = value;
    Desktop* desktop = context;
    if(event->type == InputTypePress) {
        desktop_start_auto_lock_timer(desktop);
    }
}

static void desktop_auto_lock_timer_callback(void* context) {
    furi_assert(context);
    Desktop* desktop = context;
    view_dispatcher_send_custom_event(desktop->view_dispatcher, DesktopGlobalAutoLock);
}

static void desktop_start_auto_lock_timer(Desktop* desktop) {
    furi_timer_start(
        desktop->auto_lock_timer, furi_ms_to_ticks(desktop->settings.auto_lock_delay_ms));
}

static void desktop_stop_auto_lock_timer(Desktop* desktop) {
    furi_timer_stop(desktop->auto_lock_timer);
}

static void desktop_auto_lock_arm(Desktop* desktop) {
    if(desktop->settings.auto_lock_delay_ms) {
        desktop->input_events_subscription = furi_pubsub_subscribe(
            desktop->input_events_pubsub, desktop_input_event_callback, desktop);
        desktop_start_auto_lock_timer(desktop);
    }
}

static void desktop_auto_lock_inhibit(Desktop* desktop) {
    desktop_stop_auto_lock_timer(desktop);
    if(desktop->input_events_subscription) {
        furi_pubsub_unsubscribe(desktop->input_events_pubsub, desktop->input_events_subscription);
        desktop->input_events_subscription = NULL;
    }
}

static void desktop_clock_timer_callback(void* context) {
    furi_assert(context);
    Desktop* desktop = context;

    switch(desktop->settings.icon_style) {
    case ICON_STYLE_SLIM:
        if(gui_get_count_of_enabled_view_port_in_layer(desktop->gui, GuiLayerStatusBarLeftSlim) <
           6) {
            desktop_clock_upd_time(desktop, false);
            DateTime curr_dt;
            furi_hal_rtc_get_datetime(&curr_dt);

            if(desktop->minute != curr_dt.minute) {
                if(desktop->clock_type) {
                    desktop->hour = curr_dt.hour;
                } else {
                    desktop->hour = (curr_dt.hour > 12) ?
                                        curr_dt.hour - 12 :
                                        ((curr_dt.hour == 0) ? 12 : curr_dt.hour);
                }
                desktop->minute = curr_dt.minute;
                view_port_update(desktop->clock_slim_viewport);
            }
            view_port_enabled_set(desktop->clock_slim_viewport, true);
            view_port_enabled_set(desktop->clock_viewport, false);
        } else {
            view_port_enabled_set(desktop->clock_slim_viewport, false);
            view_port_enabled_set(desktop->clock_viewport, false);
        }
        break;
    case ICON_STYLE_STOCK:
        if(gui_get_count_of_enabled_view_port_in_layer(desktop->gui, GuiLayerStatusBarLeft) < 6) {
            desktop_clock_upd_time(desktop, false);
            DateTime curr_dt;
            furi_hal_rtc_get_datetime(&curr_dt);

            if(desktop->minute != curr_dt.minute) {
                if(desktop->clock_type) {
                    desktop->hour = curr_dt.hour;
                } else {
                    desktop->hour = (curr_dt.hour > 12) ?
                                        curr_dt.hour - 12 :
                                        ((curr_dt.hour == 0) ? 12 : curr_dt.hour);
                }
                desktop->minute = curr_dt.minute;
                view_port_update(desktop->clock_viewport);
            }

            view_port_enabled_set(desktop->clock_slim_viewport, false);
            view_port_enabled_set(desktop->clock_viewport, true);
        } else {
            view_port_enabled_set(desktop->clock_slim_viewport, false);
            view_port_enabled_set(desktop->clock_viewport, false);
        }
        break;
    }
}

void desktop_lock(Desktop* desktop) {
    furi_hal_rtc_set_flag(FuriHalRtcFlagLock);

    if(desktop->settings.pin_code.length) {
        Cli* cli = furi_record_open(RECORD_CLI);
        cli_session_close(cli);
        furi_record_close(RECORD_CLI);
    }

    desktop_auto_lock_inhibit(desktop);
    scene_manager_set_scene_state(
        desktop->scene_manager, DesktopSceneLocked, SCENE_LOCKED_FIRST_ENTER);
    scene_manager_next_scene(desktop->scene_manager, DesktopSceneLocked);

    DesktopStatus status = {.locked = true};
    furi_pubsub_publish(desktop->status_pubsub, &status);
}

void desktop_unlock(Desktop* desktop) {
    view_port_enabled_set(desktop->lock_icon_viewport, false);
    view_port_enabled_set(desktop->lock_icon_slim_viewport, false);
    Gui* gui = furi_record_open(RECORD_GUI);
    gui_set_lockdown(gui, false);
    furi_record_close(RECORD_GUI);
    desktop_view_locked_unlock(desktop->locked_view);
    scene_manager_search_and_switch_to_previous_scene(desktop->scene_manager, DesktopSceneMain);
    desktop_auto_lock_arm(desktop);
    furi_hal_rtc_reset_flag(FuriHalRtcFlagLock);
    furi_hal_rtc_set_pin_fails(0);

    if(desktop->settings.pin_code.length) {
        Cli* cli = furi_record_open(RECORD_CLI);
        cli_session_open(cli, &cli_vcp);
        furi_record_close(RECORD_CLI);
    }

    DesktopStatus status = {.locked = false};
    furi_pubsub_publish(desktop->status_pubsub, &status);
}

void desktop_set_dummy_mode_state(Desktop* desktop, bool enabled) {
    desktop->in_transition = true;
    if(desktop->settings.dumbmode_icon) {
        switch(desktop->settings.icon_style) {
        case ICON_STYLE_SLIM:
            view_port_enabled_set(desktop->dummy_mode_icon_viewport, false);
            view_port_enabled_set(desktop->dummy_mode_icon_slim_viewport, enabled);
            break;
        case ICON_STYLE_STOCK:
            view_port_enabled_set(desktop->dummy_mode_icon_viewport, enabled);
            view_port_enabled_set(desktop->dummy_mode_icon_slim_viewport, false);
            break;
        }
    }
    desktop_main_set_dummy_mode_state(desktop->main_view, enabled);
    animation_manager_set_dummy_mode_state(desktop->animation_manager, enabled);
    desktop->settings.dummy_mode = enabled;
    DESKTOP_SETTINGS_SAVE(&desktop->settings);
    desktop->in_transition = false;
}

void desktop_set_stealth_mode_state(Desktop* desktop, bool enabled) {
    desktop->in_transition = true;
    if(enabled) {
        furi_hal_rtc_set_flag(FuriHalRtcFlagStealthMode);
    } else {
        furi_hal_rtc_reset_flag(FuriHalRtcFlagStealthMode);
    }
    if(desktop->settings.stealth_icon) {
        switch(desktop->settings.icon_style) {
        case ICON_STYLE_SLIM:
            view_port_enabled_set(desktop->stealth_mode_icon_viewport, false);
            view_port_enabled_set(desktop->stealth_mode_icon_slim_viewport, enabled);
            break;
        case ICON_STYLE_STOCK:
            view_port_enabled_set(desktop->stealth_mode_icon_viewport, enabled);
            view_port_enabled_set(desktop->stealth_mode_icon_slim_viewport, false);
            break;
        }
    }
    desktop->in_transition = false;
}

Desktop* desktop_alloc(void) {
    Desktop* desktop = malloc(sizeof(Desktop));

    desktop->animation_semaphore = furi_semaphore_alloc(1, 0);
    desktop->animation_manager = animation_manager_alloc();
    desktop->gui = furi_record_open(RECORD_GUI);
    desktop->scene_thread = furi_thread_alloc();
    desktop->view_dispatcher = view_dispatcher_alloc();
    desktop->scene_manager = scene_manager_alloc(&desktop_scene_handlers, desktop);

    view_dispatcher_enable_queue(desktop->view_dispatcher);
    view_dispatcher_attach_to_gui(
        desktop->view_dispatcher, desktop->gui, ViewDispatcherTypeDesktop);
    view_dispatcher_set_tick_event_callback(
        desktop->view_dispatcher, desktop_tick_event_callback, 500);

    view_dispatcher_set_event_callback_context(desktop->view_dispatcher, desktop);
    view_dispatcher_set_custom_event_callback(
        desktop->view_dispatcher, desktop_custom_event_callback);
    view_dispatcher_set_navigation_event_callback(
        desktop->view_dispatcher, desktop_back_event_callback);

    desktop->lock_menu = desktop_lock_menu_alloc();
    desktop->hw_mismatch_popup = popup_alloc();
    desktop->locked_view = desktop_view_locked_alloc();
    desktop->pin_input_view = desktop_view_pin_input_alloc();
    desktop->pin_timeout_view = desktop_view_pin_timeout_alloc();
    desktop->slideshow_view = desktop_view_slideshow_alloc();

    desktop->main_view_stack = view_stack_alloc();
    desktop->main_view = desktop_main_alloc();
    View* dolphin_view = animation_manager_get_animation_view(desktop->animation_manager);
    view_stack_add_view(desktop->main_view_stack, desktop_main_get_view(desktop->main_view));
    view_stack_add_view(desktop->main_view_stack, dolphin_view);
    view_stack_add_view(
        desktop->main_view_stack, desktop_view_locked_get_view(desktop->locked_view));

    /* locked view (as animation view) attends in 2 scenes: main & locked,
     * because it has to draw "Unlocked" label on main scene */
    desktop->locked_view_stack = view_stack_alloc();
    view_stack_add_view(desktop->locked_view_stack, dolphin_view);
    view_stack_add_view(
        desktop->locked_view_stack, desktop_view_locked_get_view(desktop->locked_view));

    view_dispatcher_add_view(
        desktop->view_dispatcher,
        DesktopViewIdMain,
        view_stack_get_view(desktop->main_view_stack));
    view_dispatcher_add_view(
        desktop->view_dispatcher,
        DesktopViewIdLocked,
        view_stack_get_view(desktop->locked_view_stack));
    view_dispatcher_add_view(
        desktop->view_dispatcher,
        DesktopViewIdLockMenu,
        desktop_lock_menu_get_view(desktop->lock_menu));
    view_dispatcher_add_view(
        desktop->view_dispatcher,
        DesktopViewIdHwMismatch,
        popup_get_view(desktop->hw_mismatch_popup));
    view_dispatcher_add_view(
        desktop->view_dispatcher,
        DesktopViewIdPinTimeout,
        desktop_view_pin_timeout_get_view(desktop->pin_timeout_view));
    view_dispatcher_add_view(
        desktop->view_dispatcher,
        DesktopViewIdPinInput,
        desktop_view_pin_input_get_view(desktop->pin_input_view));
    view_dispatcher_add_view(
        desktop->view_dispatcher,
        DesktopViewIdSlideshow,
        desktop_view_slideshow_get_view(desktop->slideshow_view));

    // Lock icon
    desktop->lock_icon_viewport = view_port_alloc();
    view_port_set_width(desktop->lock_icon_viewport, icon_get_width(&I_Lock_7x8));
    view_port_draw_callback_set(
        desktop->lock_icon_viewport, desktop_lock_icon_draw_callback, desktop);
    view_port_enabled_set(desktop->lock_icon_viewport, false);
    gui_add_view_port(desktop->gui, desktop->lock_icon_viewport, GuiLayerStatusBarLeft);

    // Lock icon - Slim
    desktop->lock_icon_slim_viewport = view_port_alloc();
    view_port_set_width(desktop->lock_icon_slim_viewport, icon_get_width(&I_Lock_7x8));
    view_port_draw_callback_set(
        desktop->lock_icon_slim_viewport, desktop_lock_icon_draw_callback, desktop);
    view_port_enabled_set(desktop->lock_icon_slim_viewport, false);
    gui_add_view_port(desktop->gui, desktop->lock_icon_slim_viewport, GuiLayerStatusBarLeftSlim);

    // Dummy mode icon
    desktop->dummy_mode_icon_viewport = view_port_alloc();
    view_port_set_width(desktop->dummy_mode_icon_viewport, icon_get_width(&I_GameMode_11x8));
    view_port_draw_callback_set(
        desktop->dummy_mode_icon_viewport, desktop_dummy_mode_icon_draw_callback, desktop);
    view_port_enabled_set(desktop->dummy_mode_icon_viewport, false);
    gui_add_view_port(desktop->gui, desktop->dummy_mode_icon_viewport, GuiLayerStatusBarLeft);

    // Dummy mode icon - Slim
    desktop->dummy_mode_icon_slim_viewport = view_port_alloc();
    view_port_set_width(desktop->dummy_mode_icon_slim_viewport, icon_get_width(&I_GameMode_11x8));
    view_port_draw_callback_set(
        desktop->dummy_mode_icon_slim_viewport, desktop_dummy_mode_icon_draw_callback, desktop);
    view_port_enabled_set(desktop->dummy_mode_icon_slim_viewport, false);
    gui_add_view_port(
        desktop->gui, desktop->dummy_mode_icon_slim_viewport, GuiLayerStatusBarLeftSlim);

    // SD card icon hack
    desktop->sdcard_icon_viewport = view_port_alloc();
    view_port_set_width(desktop->sdcard_icon_viewport, icon_get_width(&I_SDcardMounted_11x8));
    view_port_draw_callback_set(
        desktop->sdcard_icon_viewport, desktop_sdcard_icon_draw_callback, desktop);
    view_port_enabled_set(desktop->sdcard_icon_viewport, false);
    gui_add_view_port(desktop->gui, desktop->sdcard_icon_viewport, GuiLayerStatusBarLeft);

    // SD card icon hack - Slim
    desktop->sdcard_icon_slim_viewport = view_port_alloc();
    view_port_set_width(desktop->sdcard_icon_slim_viewport, icon_get_width(&I_SDcardMounted_11x8));
    view_port_draw_callback_set(
        desktop->sdcard_icon_slim_viewport, desktop_sdcard_icon_draw_callback, desktop);
    view_port_enabled_set(desktop->sdcard_icon_slim_viewport, false);
    gui_add_view_port(desktop->gui, desktop->sdcard_icon_slim_viewport, GuiLayerStatusBarLeftSlim);

    // BT icon hack
    desktop->bt_icon_viewport = view_port_alloc();
    view_port_set_width(desktop->bt_icon_viewport, icon_get_width(&I_Bluetooth_Idle_5x8));
    view_port_draw_callback_set(
        desktop->bt_icon_viewport, desktop_bt_icon_draw_idle_callback, desktop);
    view_port_enabled_set(desktop->bt_icon_viewport, false);
    gui_add_view_port(desktop->gui, desktop->bt_icon_viewport, GuiLayerStatusBarLeft);

    // BT icon hack - Slim
    desktop->bt_icon_slim_viewport = view_port_alloc();
    view_port_set_width(desktop->bt_icon_slim_viewport, icon_get_width(&I_Bluetooth_Idle_5x8));
    view_port_draw_callback_set(
        desktop->bt_icon_slim_viewport, desktop_bt_icon_draw_idle_callback, desktop);
    view_port_enabled_set(desktop->bt_icon_slim_viewport, false);
    gui_add_view_port(desktop->gui, desktop->bt_icon_slim_viewport, GuiLayerStatusBarLeftSlim);

    // Clock
    desktop->clock_viewport = view_port_alloc();
    view_port_set_width(desktop->clock_viewport, 25);
    view_port_draw_callback_set(desktop->clock_viewport, desktop_clock_draw_callback, desktop);
    view_port_enabled_set(desktop->clock_viewport, false);
    gui_add_view_port(desktop->gui, desktop->clock_viewport, GuiLayerStatusBarRight);

    // Clock Slim
    desktop->clock_slim_viewport = view_port_alloc();
    view_port_set_width(desktop->clock_slim_viewport, 25);
    view_port_draw_callback_set(
        desktop->clock_slim_viewport, desktop_clock_draw_callback, desktop);
    view_port_enabled_set(desktop->clock_slim_viewport, false);
    gui_add_view_port(desktop->gui, desktop->clock_slim_viewport, GuiLayerStatusBarRightSlim);

    // Stealth mode icon
    desktop->stealth_mode_icon_viewport = view_port_alloc();
    view_port_set_width(desktop->stealth_mode_icon_viewport, icon_get_width(&I_Muted_8x8));
    view_port_draw_callback_set(
        desktop->stealth_mode_icon_viewport, desktop_stealth_mode_icon_draw_callback, desktop);
    view_port_enabled_set(desktop->stealth_mode_icon_viewport, false);
    gui_add_view_port(desktop->gui, desktop->stealth_mode_icon_viewport, GuiLayerStatusBarLeft);

    // Stealth mode Slim icon
    desktop->stealth_mode_icon_slim_viewport = view_port_alloc();
    view_port_set_width(desktop->stealth_mode_icon_slim_viewport, icon_get_width(&I_Muted_8x8));
    view_port_draw_callback_set(
        desktop->stealth_mode_icon_slim_viewport,
        desktop_stealth_mode_icon_draw_callback,
        desktop);
    view_port_enabled_set(desktop->stealth_mode_icon_slim_viewport, false);
    gui_add_view_port(
        desktop->gui, desktop->stealth_mode_icon_slim_viewport, GuiLayerStatusBarLeftSlim);

    // Top bar icon
    desktop->topbar_icon_viewport = view_port_alloc();
    view_port_set_width(desktop->topbar_icon_viewport, icon_get_width(&I_Background_128x11));
    view_port_draw_callback_set(
        desktop->topbar_icon_viewport, desktop_topbar_icon_draw_callback, desktop);
    view_port_enabled_set(desktop->topbar_icon_viewport, false);
    gui_add_view_port(desktop->gui, desktop->topbar_icon_viewport, GuiLayerStatusBarTop);

    // Special case: autostart application is already running
    desktop->loader = furi_record_open(RECORD_LOADER);
    if(loader_is_locked(desktop->loader) &&
       animation_manager_is_animation_loaded(desktop->animation_manager)) {
        animation_manager_unload_and_stall_animation(desktop->animation_manager);
    }

    desktop->notification = furi_record_open(RECORD_NOTIFICATION);
    desktop->app_start_stop_subscription = furi_pubsub_subscribe(
        loader_get_pubsub(desktop->loader), desktop_loader_callback, desktop);

    desktop->input_events_pubsub = furi_record_open(RECORD_INPUT_EVENTS);
    desktop->input_events_subscription = NULL;

    desktop->auto_lock_timer =
        furi_timer_alloc(desktop_auto_lock_timer_callback, FuriTimerTypeOnce, desktop);

    desktop->status_pubsub = furi_pubsub_alloc();

    desktop->update_clock_timer =
        furi_timer_alloc(desktop_clock_timer_callback, FuriTimerTypePeriodic, desktop);

    DateTime curr_dt;
    furi_hal_rtc_get_datetime(&curr_dt);

    desktop_clock_upd_time(desktop, true);

    desktop->sdcard_status = false;
    Storage* storage = furi_record_open(RECORD_STORAGE);
    desktop->storage_sub = furi_pubsub_subscribe(
        storage_get_pubsub(storage), storage_Desktop_status_callback, desktop);
    furi_record_close(RECORD_STORAGE);

    desktop->bt = furi_record_open(RECORD_BT);

    furi_record_create(RECORD_DESKTOP, desktop);

    return desktop;
}

static bool desktop_check_file_flag(const char* flag_path) {
    Storage* storage = furi_record_open(RECORD_STORAGE);
    bool exists = storage_common_stat(storage, flag_path, NULL) == FSE_OK;
    furi_record_close(RECORD_STORAGE);

    return exists;
}

bool desktop_api_is_locked(Desktop* instance) {
    furi_assert(instance);
    return furi_hal_rtc_is_flag_set(FuriHalRtcFlagLock);
}

void desktop_api_unlock(Desktop* instance) {
    furi_assert(instance);
    view_dispatcher_send_custom_event(instance->view_dispatcher, DesktopGlobalApiUnlock);
}

FuriPubSub* desktop_api_get_status_pubsub(Desktop* instance) {
    furi_assert(instance);
    return instance->status_pubsub;
}

int32_t desktop_srv(void* p) {
    UNUSED(p);

    if(!furi_hal_is_normal_boot()) {
        FURI_LOG_W(TAG, "Skipping start in special boot mode");
        return 0;
    }

    CFW_SETTINGS_LOAD();

    Desktop* desktop = desktop_alloc();

    bool loaded = DESKTOP_SETTINGS_LOAD(&desktop->settings);
    if(!loaded) {
        memset(&desktop->settings, 0, sizeof(desktop->settings));
        desktop->settings.displayBatteryPercentage = DISPLAY_BATTERY_BAR_PERCENT;
        desktop->settings.icon_style = ICON_STYLE_SLIM;
        desktop->settings.lock_icon = true;
        desktop->settings.bt_icon = true;
        desktop->settings.rpc_icon = true;
        desktop->settings.sdcard = true;
        desktop->settings.stealth_icon = true;
        desktop->settings.top_bar = false;
        desktop->settings.dummy_mode = false;
        desktop->settings.dumbmode_icon = true;
        DESKTOP_SETTINGS_SAVE(&desktop->settings);
    }

    view_port_enabled_set(desktop->topbar_icon_viewport, desktop->settings.top_bar);

    switch(desktop->settings.icon_style) {
    case ICON_STYLE_SLIM:
        //dummy mode icon
        if(desktop->settings.dumbmode_icon) {
            view_port_enabled_set(desktop->dummy_mode_icon_viewport, false);
            view_port_enabled_set(
                desktop->dummy_mode_icon_slim_viewport, desktop->settings.dummy_mode);
        }
        //stealth icon
        if(furi_hal_rtc_is_flag_set(FuriHalRtcFlagStealthMode)) {
            view_port_enabled_set(desktop->stealth_mode_icon_viewport, false);
            view_port_enabled_set(
                desktop->stealth_mode_icon_slim_viewport, desktop->settings.stealth_icon);
        }
        //sdcard icon
        view_port_enabled_set(desktop->sdcard_icon_viewport, false);
        view_port_enabled_set(desktop->sdcard_icon_slim_viewport, desktop->settings.sdcard);
        //bt icon
        view_port_enabled_set(desktop->bt_icon_viewport, false);
        view_port_enabled_set(desktop->bt_icon_slim_viewport, desktop->settings.bt_icon);
        break;
    case ICON_STYLE_STOCK:
        //dummy mode icon
        if(desktop->settings.dumbmode_icon) {
            view_port_enabled_set(desktop->dummy_mode_icon_viewport, desktop->settings.dummy_mode);
            view_port_enabled_set(desktop->dummy_mode_icon_slim_viewport, false);
        }
        //stealth icon
        if(furi_hal_rtc_is_flag_set(FuriHalRtcFlagStealthMode)) {
            view_port_enabled_set(
                desktop->stealth_mode_icon_viewport, desktop->settings.stealth_icon);
            view_port_enabled_set(desktop->stealth_mode_icon_slim_viewport, false);
        }
        //sdcard icon
        view_port_enabled_set(desktop->sdcard_icon_viewport, desktop->settings.sdcard);
        view_port_enabled_set(desktop->sdcard_icon_slim_viewport, false);
        //bt icon
        view_port_enabled_set(desktop->bt_icon_viewport, desktop->settings.bt_icon);
        view_port_enabled_set(desktop->bt_icon_slim_viewport, false);
        break;
    }

    view_port_enabled_set(desktop->dummy_mode_icon_viewport, desktop->settings.dummy_mode);

    desktop_clock_toggle_view(desktop, desktop->settings.display_clock);

    desktop_main_set_dummy_mode_state(desktop->main_view, desktop->settings.dummy_mode);
    animation_manager_set_dummy_mode_state(
        desktop->animation_manager, desktop->settings.dummy_mode);

    scene_manager_next_scene(desktop->scene_manager, DesktopSceneMain);

    if(furi_hal_rtc_is_flag_set(FuriHalRtcFlagLock)) {
        desktop_lock(desktop);
    } else {
        if(!loader_is_locked(desktop->loader)) {
            desktop_auto_lock_arm(desktop);
        }
    }

    if(desktop_check_file_flag(SLIDESHOW_FS_PATH)) {
        scene_manager_next_scene(desktop->scene_manager, DesktopSceneSlideshow);
    }

    if(!furi_hal_version_do_i_belong_here()) {
        scene_manager_next_scene(desktop->scene_manager, DesktopSceneHwMismatch);
    }

    if(furi_hal_rtc_get_fault_data()) {
        scene_manager_next_scene(desktop->scene_manager, DesktopSceneFault);
    }

    view_dispatcher_run(desktop->view_dispatcher);

    furi_crash("That was unexpected");

    return 0;
}<|MERGE_RESOLUTION|>--- conflicted
+++ resolved
@@ -40,7 +40,6 @@
     }
 }
 
-<<<<<<< HEAD
 static void desktop_sdcard_icon_draw_callback(Canvas* canvas, void* context) {
     UNUSED(context);
     furi_assert(canvas);
@@ -144,8 +143,6 @@
     }
 }
 
-=======
->>>>>>> 54312574
 static void desktop_lock_icon_draw_callback(Canvas* canvas, void* context) {
     UNUSED(context);
     furi_assert(canvas);
