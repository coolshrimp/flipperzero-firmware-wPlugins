--- conflicted
+++ resolved
@@ -61,10 +61,6 @@
 }
 #endif
 
-<<<<<<< HEAD
-static void desktop_scene_main_open_app_or_profile(Desktop* desktop, const char* path) {
-    if(loader_start_with_gui_error(desktop->loader, path, NULL) != LoaderStatusOk) {
-=======
 static void desktop_scene_main_open_app_or_profile(Desktop* desktop, FavoriteApp* application) {
     bool load_ok = false;
     if(strlen(application->name_or_path) > 0) {
@@ -74,7 +70,6 @@
         }
     }
     if(!load_ok) {
->>>>>>> dfd52337
         loader_start(desktop->loader, "Passport", NULL, NULL);
     }
 }
@@ -153,19 +148,12 @@
 
         case DesktopMainEventOpenFavoriteLeftShort:
             DESKTOP_SETTINGS_LOAD(&desktop->settings);
-<<<<<<< HEAD
-            desktop_scene_main_start_favorite(desktop, &desktop->settings.favorite_primary);
-=======
             desktop_scene_main_start_favorite(
                 desktop, &desktop->settings.favorite_apps[FavoriteAppLeftShort]);
->>>>>>> dfd52337
             consumed = true;
             break;
         case DesktopMainEventOpenFavoriteLeftLong:
             DESKTOP_SETTINGS_LOAD(&desktop->settings);
-<<<<<<< HEAD
-            desktop_scene_main_start_favorite(desktop, &desktop->settings.favorite_secondary);
-=======
             desktop_scene_main_start_favorite(
                 desktop, &desktop->settings.favorite_apps[FavoriteAppLeftLong]);
             consumed = true;
@@ -174,7 +162,6 @@
             DESKTOP_SETTINGS_LOAD(&desktop->settings);
             desktop_scene_main_start_favorite(
                 desktop, &desktop->settings.favorite_apps[FavoriteAppRightShort]);
->>>>>>> dfd52337
             consumed = true;
             break;
         case DesktopMainEventOpenFavoriteRightLong:
@@ -194,18 +181,6 @@
             break;
         case DesktopAnimationEventInteractAnimation:
             if(!animation_manager_interact_process(desktop->animation_manager)) {
-<<<<<<< HEAD
-                loader_start(desktop->loader, "Passport", NULL, NULL);
-            }
-            consumed = true;
-            break;
-        case DesktopMainEventOpenPassport: {
-            loader_start(desktop->loader, "Passport", NULL, NULL);
-            break;
-        }
-        case DesktopMainEventOpenGame: {
-            desktop_scene_main_open_app_or_profile(desktop, SNAKE_GAME_APP);
-=======
                 DESKTOP_SETTINGS_LOAD(&desktop->settings);
                 if(!desktop->settings.dummy_mode) {
                     desktop_scene_main_open_app_or_profile(
@@ -221,7 +196,6 @@
         case DesktopDummyEventOpenLeft:
             desktop_scene_main_open_app_or_profile(
                 desktop, &desktop->settings.dummy_apps[DummyAppLeft]);
->>>>>>> dfd52337
             break;
         case DesktopDummyEventOpenDown:
             desktop_scene_main_open_app_or_profile(
