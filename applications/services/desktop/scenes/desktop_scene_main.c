#include <furi.h>
#include <furi_hal.h>
#include <applications.h>
#include <assets_icons.h>
#include <storage/storage.h>
#include <loader/loader.h>

#include "../desktop_i.h"
#include "../views/desktop_events.h"
#include "../views/desktop_view_main.h"
#include "desktop_scene.h"
#include "desktop_scene_i.h"

#define TAG "DesktopSrv"

#define CLOCK_APP EXT_PATH("apps/Main/dab_timer.fap")
#define DOOM_APP EXT_PATH("apps/Games/doom.fap")
#define IMPROVED_2048_APP EXT_PATH("apps/Games/2048_improved.fap")
#define PASSPORT_APP EXT_PATH("apps/Settings/passport.fap")
#define SNAKE_APP EXT_PATH("apps/Games/snake.fap")
#define TETRIS_APP EXT_PATH("apps/Games/tetris.fap")
#define ZOMBIEZ_APP EXT_PATH("apps/Games/zombiez.fap")
#define JETPACK_APP EXT_PATH("apps/Games/jetpack.fap")

static void desktop_scene_main_new_idle_animation_callback(void* context) {
    furi_assert(context);
    Desktop* desktop = context;
    view_dispatcher_send_custom_event(
        desktop->view_dispatcher, DesktopAnimationEventNewIdleAnimation);
}

static void desktop_scene_main_check_animation_callback(void* context) {
    furi_assert(context);
    Desktop* desktop = context;
    view_dispatcher_send_custom_event(
        desktop->view_dispatcher, DesktopAnimationEventCheckAnimation);
}

static void desktop_scene_main_interact_animation_callback(void* context) {
    furi_assert(context);
    Desktop* desktop = context;
    view_dispatcher_send_custom_event(
        desktop->view_dispatcher, DesktopAnimationEventInteractAnimation);
}

#ifdef APP_ARCHIVE
static void
    desktop_switch_to_app(Desktop* desktop, const FlipperInternalApplication* flipper_app) {
    furi_assert(desktop);
    furi_assert(flipper_app);
    furi_assert(flipper_app->app);
    furi_assert(flipper_app->name);

    if(furi_thread_get_state(desktop->scene_thread) != FuriThreadStateStopped) {
        FURI_LOG_E("Desktop", "Thread is already running");
        return;
    }

    FuriHalRtcHeapTrackMode mode = furi_hal_rtc_get_heap_track_mode();
    if(mode > FuriHalRtcHeapTrackModeNone) {
        furi_thread_enable_heap_trace(desktop->scene_thread);
    } else {
        furi_thread_disable_heap_trace(desktop->scene_thread);
    }

    furi_thread_set_name(desktop->scene_thread, flipper_app->name);
    furi_thread_set_stack_size(desktop->scene_thread, flipper_app->stack_size);
    furi_thread_set_callback(desktop->scene_thread, flipper_app->app);

    furi_thread_start(desktop->scene_thread);
}
#endif

static inline bool desktop_scene_main_check_none(const char* str) {
    return (str[1] == '\0' && str[0] == '?');
}

<<<<<<< HEAD
static void desktop_scene_main_open_app_or_profile(Desktop* desktop, const char* path) {
    if(loader_start_with_gui_error(desktop->loader, path, NULL) != LoaderStatusOk) {
        loader_start(desktop->loader, PASSPORT_APP, NULL, NULL);
    }
}

static void desktop_scene_main_open_fav_or_profile(Desktop* desktop, FavoriteApp* application) {
    bool load_ok = false;
    if(strlen(application->name_or_path) > 0) {
        if(desktop_scene_main_check_none(application->name_or_path)) {
            // skip loading
            load_ok = true;
        } else if(
            loader_start(desktop->loader, application->name_or_path, NULL, NULL) ==
            LoaderStatusOk) {
            load_ok = true;
=======
static void desktop_scene_main_open_app_or_profile(Desktop* desktop, FavoriteApp* application) {
    bool load_ok = false;
    if(strlen(application->name_or_path) > 0) {
        if(!desktop_scene_main_check_none(application->name_or_path)) {
            // Load app
            loader_start_detached_with_gui_error(desktop->loader, application->name_or_path, NULL);
>>>>>>> f4ffd29b
        }
        load_ok = true;
    }
    // In case of "default" setting
    if(!load_ok) {
<<<<<<< HEAD
        loader_start(desktop->loader, PASSPORT_APP, NULL, NULL);
=======
        loader_start_detached_with_gui_error(desktop->loader, "Passport", NULL);
>>>>>>> f4ffd29b
    }
}

static void desktop_scene_main_start_favorite(Desktop* desktop, FavoriteApp* application) {
    if(strlen(application->name_or_path) > 0) {
        if(!desktop_scene_main_check_none(application->name_or_path)) {
<<<<<<< HEAD
            loader_start_with_gui_error(desktop->loader, application->name_or_path, NULL);
=======
            loader_start_detached_with_gui_error(desktop->loader, application->name_or_path, NULL);
>>>>>>> f4ffd29b
        }
    } else {
        loader_start_detached_with_gui_error(desktop->loader, LOADER_APPLICATIONS_NAME, NULL);
    }
}

void desktop_scene_main_callback(DesktopEvent event, void* context) {
    Desktop* desktop = (Desktop*)context;
    if(desktop->in_transition) return;
    view_dispatcher_send_custom_event(desktop->view_dispatcher, event);
}

void desktop_scene_main_on_enter(void* context) {
    Desktop* desktop = (Desktop*)context;
    DesktopMainView* main_view = desktop->main_view;

    animation_manager_set_context(desktop->animation_manager, desktop);
    animation_manager_set_new_idle_callback(
        desktop->animation_manager, desktop_scene_main_new_idle_animation_callback);
    animation_manager_set_check_callback(
        desktop->animation_manager, desktop_scene_main_check_animation_callback);
    animation_manager_set_interact_callback(
        desktop->animation_manager, desktop_scene_main_interact_animation_callback);

    desktop_main_set_callback(main_view, desktop_scene_main_callback, desktop);

    view_dispatcher_switch_to_view(desktop->view_dispatcher, DesktopViewIdMain);
}

bool desktop_scene_main_on_event(void* context, SceneManagerEvent event) {
    Desktop* desktop = (Desktop*)context;
    bool consumed = false;

    if(event.type == SceneManagerEventTypeCustom) {
        switch(event.event) {
        case DesktopMainEventOpenMenu: {
            Loader* loader = furi_record_open(RECORD_LOADER);
            loader_show_menu(loader);
            furi_record_close(RECORD_LOADER);
            consumed = true;
        } break;

        case DesktopMainEventOpenGamesMenu: {
            Loader* loader = furi_record_open(RECORD_LOADER);
            loader_show_gamesmenu(loader);
            furi_record_close(RECORD_LOADER);
            consumed = true;
        } break;

        case DesktopMainEventLock:
            scene_manager_set_scene_state(desktop->scene_manager, DesktopSceneLockMenu, 0);
            desktop_lock(desktop);
            consumed = true;
            break;

        case DesktopMainEventOpenLockMenu:
            scene_manager_next_scene(desktop->scene_manager, DesktopSceneLockMenu);
            consumed = true;
            break;

        case DesktopMainEventOpenArchive:
#ifdef APP_ARCHIVE
            desktop_switch_to_app(desktop, &FLIPPER_ARCHIVE);
#endif
            consumed = true;
            break;

        case DesktopMainEventOpenPowerOff: {
            loader_start_detached_with_gui_error(desktop->loader, "Power", "off");
            consumed = true;
            break;
        }

        case DesktopMainEventOpenFavoriteDownLong:
            DESKTOP_SETTINGS_LOAD(&desktop->settings);
            desktop_scene_main_start_favorite(
                desktop, &desktop->settings.favorite_apps[FavoriteAppDownLong]);
            consumed = true;
            break;
        case DesktopMainEventOpenFavoriteLeftShort:
            DESKTOP_SETTINGS_LOAD(&desktop->settings);
            desktop_scene_main_start_favorite(
                desktop, &desktop->settings.favorite_apps[FavoriteAppLeftShort]);
            consumed = true;
            break;
        case DesktopMainEventOpenFavoriteLeftLong:
            DESKTOP_SETTINGS_LOAD(&desktop->settings);
            desktop_scene_main_start_favorite(
                desktop, &desktop->settings.favorite_apps[FavoriteAppLeftLong]);
            consumed = true;
            break;
        case DesktopMainEventOpenFavoriteRightShort:
            DESKTOP_SETTINGS_LOAD(&desktop->settings);
            desktop_scene_main_start_favorite(
                desktop, &desktop->settings.favorite_apps[FavoriteAppRightShort]);
            consumed = true;
            break;
        case DesktopMainEventOpenFavoriteRightLong:
            DESKTOP_SETTINGS_LOAD(&desktop->settings);
            desktop_scene_main_start_favorite(
                desktop, &desktop->settings.favorite_apps[FavoriteAppRightLong]);
            consumed = true;
            break;
        case DesktopMainEventOpenFavoriteUpLong:
            DESKTOP_SETTINGS_LOAD(&desktop->settings);
            desktop_scene_main_start_favorite(
                desktop, &desktop->settings.favorite_apps[FavoriteAppUpLong]);
            consumed = true;
            break;

        case DesktopAnimationEventCheckAnimation:
            animation_manager_check_blocking_process(desktop->animation_manager);
            consumed = true;
            break;
        case DesktopAnimationEventNewIdleAnimation:
            animation_manager_new_idle_process(desktop->animation_manager);
            consumed = true;
            break;
        case DesktopAnimationEventInteractAnimation:
            if(!animation_manager_interact_process(desktop->animation_manager)) {
                DESKTOP_SETTINGS_LOAD(&desktop->settings);
                if(!desktop->settings.dummy_mode) {
                    desktop_scene_main_open_fav_or_profile(
                        desktop, &desktop->settings.favorite_apps[FavoriteAppRightShort]);
                } else {
                    desktop_scene_main_open_fav_or_profile(
                        desktop, &desktop->settings.dummy_apps[DummyAppRight]);
                }
            }
            consumed = true;
            break;
        case DesktopMainEventOpenPassport: {
            desktop_scene_main_open_app_or_profile(desktop, PASSPORT_APP);
            break;
        }
        case DesktopMainEventOpenSnake: {
            desktop_scene_main_open_app_or_profile(desktop, SNAKE_APP);
            break;
        }
        case DesktopMainEventOpen2048: {
            desktop_scene_main_open_app_or_profile(desktop, IMPROVED_2048_APP);
            break;
        }
        case DesktopMainEventOpenZombiez: {
            desktop_scene_main_open_app_or_profile(desktop, ZOMBIEZ_APP);
            break;
        }
        case DesktopMainEventOpenTetris: {
            desktop_scene_main_open_app_or_profile(desktop, TETRIS_APP);
            break;
        }
        case DesktopMainEventOpenDOOM: {
            desktop_scene_main_open_app_or_profile(desktop, DOOM_APP);
            break;
        }
        case DesktopMainEventOpenJetPack: {
            desktop_scene_main_open_app_or_profile(desktop, JETPACK_APP);
            break;
        }
        case DesktopMainEventOpenClock: {
            Storage* storage = furi_record_open(RECORD_STORAGE);
            if(storage_file_exists(storage, CLOCK_APP)) {
                furi_record_close(RECORD_STORAGE);
                desktop_scene_main_open_app_or_profile(desktop, CLOCK_APP);
            } else {
                furi_record_close(RECORD_STORAGE);
                animation_manager_new_idle_process(desktop->animation_manager);
                consumed = true;
            }
            break;
        }
        case DesktopDummyEventOpenLeft:
            desktop_scene_main_open_fav_or_profile(
                desktop, &desktop->settings.dummy_apps[DummyAppLeft]);
            break;
        case DesktopDummyEventOpenDown:
            desktop_scene_main_open_fav_or_profile(
                desktop, &desktop->settings.dummy_apps[DummyAppDown]);
            break;
        case DesktopDummyEventOpenOk:
            desktop_scene_main_open_fav_or_profile(
                desktop, &desktop->settings.dummy_apps[DummyAppOk]);
            break;
        case DesktopDummyEventOpenUpLong:
            if(!desktop_scene_main_check_none(
                   desktop->settings.dummy_apps[DummyAppUpLong].name_or_path)) {
<<<<<<< HEAD
                desktop_scene_main_open_fav_or_profile(
=======
                desktop_scene_main_open_app_or_profile(
>>>>>>> f4ffd29b
                    desktop, &desktop->settings.dummy_apps[DummyAppUpLong]);
            } else {
                scene_manager_set_scene_state(desktop->scene_manager, DesktopSceneLockMenu, 0);
                desktop_lock(desktop);
            }
            break;
        case DesktopDummyEventOpenDownLong:
<<<<<<< HEAD
            desktop_scene_main_open_fav_or_profile(
                desktop, &desktop->settings.dummy_apps[DummyAppDownLong]);
            break;
        case DesktopDummyEventOpenLeftLong:
            desktop_scene_main_open_fav_or_profile(
                desktop, &desktop->settings.dummy_apps[DummyAppLeftLong]);
            break;
        case DesktopDummyEventOpenRightLong:
            desktop_scene_main_open_fav_or_profile(
                desktop, &desktop->settings.dummy_apps[DummyAppRightLong]);
            break;
        case DesktopDummyEventOpenOkLong:
            desktop_scene_main_open_fav_or_profile(
=======
            desktop_scene_main_open_app_or_profile(
                desktop, &desktop->settings.dummy_apps[DummyAppDownLong]);
            break;
        case DesktopDummyEventOpenLeftLong:
            desktop_scene_main_open_app_or_profile(
                desktop, &desktop->settings.dummy_apps[DummyAppLeftLong]);
            break;
        case DesktopDummyEventOpenRightLong:
            desktop_scene_main_open_app_or_profile(
                desktop, &desktop->settings.dummy_apps[DummyAppRightLong]);
            break;
        case DesktopDummyEventOpenOkLong:
            desktop_scene_main_open_app_or_profile(
>>>>>>> f4ffd29b
                desktop, &desktop->settings.dummy_apps[DummyAppOkLong]);
            break;

        case DesktopLockedEventUpdate:
            desktop_view_locked_update(desktop->locked_view);
            consumed = true;
            break;

        default:
            break;
        }
    }

    return consumed;
}

void desktop_scene_main_on_exit(void* context) {
    Desktop* desktop = (Desktop*)context;

    animation_manager_set_new_idle_callback(desktop->animation_manager, NULL);
    animation_manager_set_check_callback(desktop->animation_manager, NULL);
    animation_manager_set_interact_callback(desktop->animation_manager, NULL);
    animation_manager_set_context(desktop->animation_manager, desktop);
}<|MERGE_RESOLUTION|>--- conflicted
+++ resolved
@@ -75,7 +75,6 @@
     return (str[1] == '\0' && str[0] == '?');
 }
 
-<<<<<<< HEAD
 static void desktop_scene_main_open_app_or_profile(Desktop* desktop, const char* path) {
     if(loader_start_with_gui_error(desktop->loader, path, NULL) != LoaderStatusOk) {
         loader_start(desktop->loader, PASSPORT_APP, NULL, NULL);
@@ -83,44 +82,24 @@
 }
 
 static void desktop_scene_main_open_fav_or_profile(Desktop* desktop, FavoriteApp* application) {
-    bool load_ok = false;
-    if(strlen(application->name_or_path) > 0) {
-        if(desktop_scene_main_check_none(application->name_or_path)) {
-            // skip loading
-            load_ok = true;
-        } else if(
-            loader_start(desktop->loader, application->name_or_path, NULL, NULL) ==
-            LoaderStatusOk) {
-            load_ok = true;
-=======
-static void desktop_scene_main_open_app_or_profile(Desktop* desktop, FavoriteApp* application) {
     bool load_ok = false;
     if(strlen(application->name_or_path) > 0) {
         if(!desktop_scene_main_check_none(application->name_or_path)) {
             // Load app
             loader_start_detached_with_gui_error(desktop->loader, application->name_or_path, NULL);
->>>>>>> f4ffd29b
         }
         load_ok = true;
     }
     // In case of "default" setting
     if(!load_ok) {
-<<<<<<< HEAD
-        loader_start(desktop->loader, PASSPORT_APP, NULL, NULL);
-=======
         loader_start_detached_with_gui_error(desktop->loader, "Passport", NULL);
->>>>>>> f4ffd29b
     }
 }
 
 static void desktop_scene_main_start_favorite(Desktop* desktop, FavoriteApp* application) {
     if(strlen(application->name_or_path) > 0) {
         if(!desktop_scene_main_check_none(application->name_or_path)) {
-<<<<<<< HEAD
-            loader_start_with_gui_error(desktop->loader, application->name_or_path, NULL);
-=======
             loader_start_detached_with_gui_error(desktop->loader, application->name_or_path, NULL);
->>>>>>> f4ffd29b
         }
     } else {
         loader_start_detached_with_gui_error(desktop->loader, LOADER_APPLICATIONS_NAME, NULL);
@@ -307,11 +286,7 @@
         case DesktopDummyEventOpenUpLong:
             if(!desktop_scene_main_check_none(
                    desktop->settings.dummy_apps[DummyAppUpLong].name_or_path)) {
-<<<<<<< HEAD
                 desktop_scene_main_open_fav_or_profile(
-=======
-                desktop_scene_main_open_app_or_profile(
->>>>>>> f4ffd29b
                     desktop, &desktop->settings.dummy_apps[DummyAppUpLong]);
             } else {
                 scene_manager_set_scene_state(desktop->scene_manager, DesktopSceneLockMenu, 0);
@@ -319,7 +294,6 @@
             }
             break;
         case DesktopDummyEventOpenDownLong:
-<<<<<<< HEAD
             desktop_scene_main_open_fav_or_profile(
                 desktop, &desktop->settings.dummy_apps[DummyAppDownLong]);
             break;
@@ -333,21 +307,6 @@
             break;
         case DesktopDummyEventOpenOkLong:
             desktop_scene_main_open_fav_or_profile(
-=======
-            desktop_scene_main_open_app_or_profile(
-                desktop, &desktop->settings.dummy_apps[DummyAppDownLong]);
-            break;
-        case DesktopDummyEventOpenLeftLong:
-            desktop_scene_main_open_app_or_profile(
-                desktop, &desktop->settings.dummy_apps[DummyAppLeftLong]);
-            break;
-        case DesktopDummyEventOpenRightLong:
-            desktop_scene_main_open_app_or_profile(
-                desktop, &desktop->settings.dummy_apps[DummyAppRightLong]);
-            break;
-        case DesktopDummyEventOpenOkLong:
-            desktop_scene_main_open_app_or_profile(
->>>>>>> f4ffd29b
                 desktop, &desktop->settings.dummy_apps[DummyAppOkLong]);
             break;
 
