--- conflicted
+++ resolved
@@ -81,17 +81,12 @@
 
 static void desktop_scene_main_start_favorite(Desktop* desktop, FavoriteApp* application) {
     if(strlen(application->name_or_path) > 2) {
-<<<<<<< HEAD
         if(loader_start_with_gui_error(desktop->loader, application->name_or_path, NULL) !=
            LoaderStatusOk) {
             loader_start(desktop->loader, LOADER_APPLICATIONS_NAME, NULL, NULL);
         }
-    } else {
-=======
-        loader_start_with_gui_error(desktop->loader, application->name_or_path, NULL);
     } else if(
         (strlen(application->name_or_path) < 2) && (strcmp(application->name_or_path, "d") != 0)) {
->>>>>>> 0cbbe1ac
         loader_start(desktop->loader, LOADER_APPLICATIONS_NAME, NULL, NULL);
     }
 }
