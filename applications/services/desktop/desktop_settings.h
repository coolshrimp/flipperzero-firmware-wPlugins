#pragma once

#include "desktop_settings_filename.h"

#include <furi_hal.h>
#include <stdint.h>
#include <stdbool.h>
#include <toolbox/saved_struct.h>
#include <storage/storage.h>

<<<<<<< HEAD
#define DESKTOP_SETTINGS_VER (8)
=======
#define DESKTOP_SETTINGS_VER (10)
>>>>>>> dfd52337

#define DESKTOP_SETTINGS_PATH INT_PATH(DESKTOP_SETTINGS_FILE_NAME)
#define DESKTOP_SETTINGS_MAGIC (0x17)
#define PIN_MAX_LENGTH 12

#define DESKTOP_SETTINGS_RUN_PIN_SETUP_ARG "run_pin_setup"

#define DESKTOP_SETTINGS_SAVE(x) \
    saved_struct_save(           \
        DESKTOP_SETTINGS_PATH,   \
        (x),                     \
        sizeof(DesktopSettings), \
        DESKTOP_SETTINGS_MAGIC,  \
        DESKTOP_SETTINGS_VER)

#define DESKTOP_SETTINGS_LOAD(x) \
    saved_struct_load(           \
        DESKTOP_SETTINGS_PATH,   \
        (x),                     \
        sizeof(DesktopSettings), \
        DESKTOP_SETTINGS_MAGIC,  \
        DESKTOP_SETTINGS_VER)

#define MAX_PIN_SIZE 10
#define MIN_PIN_SIZE 4
#define MAX_APP_LENGTH 128

<<<<<<< HEAD
=======
typedef enum {
    FavoriteAppLeftShort = 0,
    FavoriteAppLeftLong,
    FavoriteAppRightShort,
    FavoriteAppRightLong,
    FavoriteAppNumber,
} FavoriteAppShortcut;

typedef enum {
    DummyAppLeft = 0,
    DummyAppRight,
    DummyAppDown,
    DummyAppOk,
    DummyAppNumber,
} DummyAppShortcut;

>>>>>>> dfd52337
typedef struct {
    InputKey data[MAX_PIN_SIZE];
    uint8_t length;
} PinCode;

typedef struct {
    char name_or_path[MAX_APP_LENGTH];
} FavoriteApp;

typedef struct {
    PinCode pin_code;
    uint32_t auto_lock_delay_ms;
    uint8_t dummy_mode;
    uint8_t display_clock;
    FavoriteApp favorite_apps[FavoriteAppNumber];
    FavoriteApp dummy_apps[DummyAppNumber];
} DesktopSettings;<|MERGE_RESOLUTION|>--- conflicted
+++ resolved
@@ -8,11 +8,7 @@
 #include <toolbox/saved_struct.h>
 #include <storage/storage.h>
 
-<<<<<<< HEAD
-#define DESKTOP_SETTINGS_VER (8)
-=======
 #define DESKTOP_SETTINGS_VER (10)
->>>>>>> dfd52337
 
 #define DESKTOP_SETTINGS_PATH INT_PATH(DESKTOP_SETTINGS_FILE_NAME)
 #define DESKTOP_SETTINGS_MAGIC (0x17)
@@ -40,8 +36,6 @@
 #define MIN_PIN_SIZE 4
 #define MAX_APP_LENGTH 128
 
-<<<<<<< HEAD
-=======
 typedef enum {
     FavoriteAppLeftShort = 0,
     FavoriteAppLeftLong,
@@ -58,7 +52,6 @@
     DummyAppNumber,
 } DummyAppShortcut;
 
->>>>>>> dfd52337
 typedef struct {
     InputKey data[MAX_PIN_SIZE];
     uint8_t length;
