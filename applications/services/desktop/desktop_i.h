--- conflicted
+++ resolved
@@ -75,15 +75,11 @@
 
     FuriPubSub* status_pubsub;
 
-<<<<<<< HEAD
-    bool in_transition;
-=======
     uint8_t time_hour;
     uint8_t time_minute;
     bool time_format_12 : 1; // 1 - 12 hour, 0 - 24H
 
     bool in_transition : 1;
->>>>>>> dfd52337
 };
 
 Desktop* desktop_alloc();
