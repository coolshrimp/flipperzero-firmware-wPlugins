#pragma once

#include "desktop.h"
#include "animations/animation_manager.h"
#include "views/desktop_view_pin_timeout.h"
#include "views/desktop_view_pin_input.h"
#include "views/desktop_view_locked.h"
#include "views/desktop_view_main.h"
#include "views/desktop_view_lock_menu.h"
#include "views/desktop_view_debug.h"
#include "views/desktop_view_slideshow.h"
#include <desktop/desktop_settings.h>

#include <furi.h>
#include <gui/gui.h>
#include <gui/view_stack.h>
#include <gui/view_dispatcher.h>
#include <gui/modules/popup.h>
#include <gui/scene_manager.h>

#include <loader/loader.h>
#include <notification/notification_app.h>

#define STATUS_BAR_Y_SHIFT 13

typedef enum {
    DesktopViewIdMain,
    DesktopViewIdLockMenu,
    DesktopViewIdLocked,
    DesktopViewIdDebug,
    DesktopViewIdHwMismatch,
    DesktopViewIdPinInput,
    DesktopViewIdPinTimeout,
    DesktopViewIdSlideshow,
    DesktopViewIdTotal,
} DesktopViewId;

struct Desktop {
    // Scene
    FuriThread* scene_thread;
    // GUI
    Gui* gui;
    ViewDispatcher* view_dispatcher;
    SceneManager* scene_manager;

    Popup* hw_mismatch_popup;
    DesktopLockMenuView* lock_menu;
    DesktopDebugView* debug_view;
    DesktopViewLocked* locked_view;
    DesktopMainView* main_view;
    DesktopViewPinTimeout* pin_timeout_view;
    DesktopSlideshowView* slideshow_view;

    ViewStack* main_view_stack;
    ViewStack* locked_view_stack;

    DesktopSettings settings;
    DesktopViewPinInput* pin_input_view;

    ViewPort* lock_icon_viewport;
    ViewPort* dummy_mode_icon_viewport;
    ViewPort* clock_viewport;
    ViewPort* stealth_mode_icon_viewport;

    AnimationManager* animation_manager;

    Loader* loader;
    NotificationApp* notification;

    FuriPubSubSubscription* app_start_stop_subscription;
    FuriPubSub* input_events_pubsub;
    FuriPubSubSubscription* input_events_subscription;
    FuriTimer* auto_lock_timer;
    FuriTimer* update_clock_timer;

    FuriPubSub* status_pubsub;
    uint8_t hour;
    uint8_t minute;
    bool clock_type : 1; // true - 24h false - 12h

<<<<<<< HEAD
=======
    uint8_t time_hour;
    uint8_t time_minute;
    bool time_format_12 : 1; // 1 - 12 hour, 0 - 24H

>>>>>>> 3a36d5ea
    bool in_transition : 1;
};

Desktop* desktop_alloc();

void desktop_free(Desktop* desktop);
void desktop_lock(Desktop* desktop);
void desktop_unlock(Desktop* desktop);
void desktop_set_dummy_mode_state(Desktop* desktop, bool enabled);
void desktop_set_stealth_mode_state(Desktop* desktop, bool enabled);<|MERGE_RESOLUTION|>--- conflicted
+++ resolved
@@ -78,13 +78,10 @@
     uint8_t minute;
     bool clock_type : 1; // true - 24h false - 12h
 
-<<<<<<< HEAD
-=======
     uint8_t time_hour;
     uint8_t time_minute;
     bool time_format_12 : 1; // 1 - 12 hour, 0 - 24H
 
->>>>>>> 3a36d5ea
     bool in_transition : 1;
 };
 
