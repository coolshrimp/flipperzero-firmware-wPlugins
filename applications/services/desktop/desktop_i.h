--- conflicted
+++ resolved
@@ -73,17 +73,12 @@
     FuriTimer* auto_lock_timer;
     FuriTimer* update_clock_timer;
 
-<<<<<<< HEAD
+    FuriPubSub* status_pubsub;
     uint8_t hour;
     uint8_t minute;
     bool clock_type : 1; // true - 24h false - 12h
 
     bool in_transition : 1;
-=======
-    FuriPubSub* status_pubsub;
-
-    bool in_transition;
->>>>>>> 490447bb
 };
 
 Desktop* desktop_alloc();
