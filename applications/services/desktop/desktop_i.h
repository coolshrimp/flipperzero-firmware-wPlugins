--- conflicted
+++ resolved
@@ -95,16 +95,10 @@
 
     Bt* bt;
 
-<<<<<<< HEAD
     bool sdcard_status;
 
     FuriPubSub* status_pubsub;
-    uint8_t hour;
-    uint8_t minute;
-    bool clock_type : 1; // true - 24h false - 12h
-=======
     DesktopClock clock;
->>>>>>> 8c53fe0a
 
     bool in_transition : 1;
     bool locked : 1;
