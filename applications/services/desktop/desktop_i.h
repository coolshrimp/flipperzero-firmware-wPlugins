#pragma once

#include "desktop.h"
#include "animations/animation_manager.h"
#include "views/desktop_view_pin_timeout.h"
#include "views/desktop_view_pin_input.h"
#include "views/desktop_view_locked.h"
#include "views/desktop_view_main.h"
#include "views/desktop_view_lock_menu.h"
#include "views/desktop_view_debug.h"
#include "views/desktop_view_slideshow.h"
#include <desktop/desktop_settings.h>
#include <bt/bt_settings.h>

#include <furi.h>
#include <gui/gui.h>
#include <gui/view_stack.h>
#include <gui/view_dispatcher.h>
#include <gui/modules/popup.h>
#include <gui/scene_manager.h>
#include <bt/bt_service/bt.h>
#include <storage/storage.h>

#include <loader/loader.h>
#include <notification/notification_app.h>

#define STATUS_BAR_Y_SHIFT 13

typedef enum {
    DesktopViewIdMain,
    DesktopViewIdLockMenu,
    DesktopViewIdLocked,
<<<<<<< HEAD
    DesktopViewIdHwMismatch,
=======
    DesktopViewIdDebug,
    DesktopViewIdPopup,
>>>>>>> 46d2d9bd
    DesktopViewIdPinInput,
    DesktopViewIdPinTimeout,
    DesktopViewIdSlideshow,
    DesktopViewIdTotal,
} DesktopViewId;

struct Desktop {
    // Scene
    FuriThread* scene_thread;
    // GUI
    Gui* gui;
    ViewDispatcher* view_dispatcher;
    SceneManager* scene_manager;

    Popup* popup;
    DesktopLockMenuView* lock_menu;
    DesktopDebugView* _debug_view; // Unused, kept for compatibility
    DesktopViewLocked* locked_view;
    DesktopMainView* main_view;
    DesktopViewPinTimeout* pin_timeout_view;
    DesktopSlideshowView* slideshow_view;

    ViewStack* main_view_stack;
    ViewStack* locked_view_stack;

    DesktopSettings settings;
    DesktopViewPinInput* pin_input_view;

    ViewPort* lock_icon_viewport;
    ViewPort* dummy_mode_icon_viewport;
    ViewPort* topbar_icon_viewport;
    ViewPort* sdcard_icon_viewport;
    ViewPort* bt_icon_viewport;
    ViewPort* clock_viewport;
    ViewPort* stealth_mode_icon_viewport;

    ViewPort* lock_icon_slim_viewport;
    ViewPort* dummy_mode_icon_slim_viewport;
    ViewPort* topbar_icon_slim_viewport;
    ViewPort* sdcard_icon_slim_viewport;
    ViewPort* bt_icon_slim_viewport;
    ViewPort* clock_slim_viewport;
    ViewPort* stealth_mode_icon_slim_viewport;

    AnimationManager* animation_manager;

    Loader* loader;
    NotificationApp* notification;

    FuriPubSubSubscription* app_start_stop_subscription;
    FuriPubSub* input_events_pubsub;
    FuriPubSubSubscription* input_events_subscription;
    FuriPubSubSubscription* storage_sub;
    FuriTimer* auto_lock_timer;
    FuriTimer* update_clock_timer;

    Bt* bt;

    bool sdcard_status;

    FuriPubSub* status_pubsub;
    uint8_t hour;
    uint8_t minute;
    bool clock_type : 1; // true - 24h false - 12h

    bool in_transition : 1;

    FuriSemaphore* animation_semaphore;
};

Desktop* desktop_alloc(void);

void desktop_free(Desktop* desktop);
void desktop_lock(Desktop* desktop);
void desktop_unlock(Desktop* desktop);
void desktop_set_dummy_mode_state(Desktop* desktop, bool enabled);
void desktop_set_stealth_mode_state(Desktop* desktop, bool enabled);<|MERGE_RESOLUTION|>--- conflicted
+++ resolved
@@ -30,12 +30,7 @@
     DesktopViewIdMain,
     DesktopViewIdLockMenu,
     DesktopViewIdLocked,
-<<<<<<< HEAD
-    DesktopViewIdHwMismatch,
-=======
-    DesktopViewIdDebug,
     DesktopViewIdPopup,
->>>>>>> 46d2d9bd
     DesktopViewIdPinInput,
     DesktopViewIdPinTimeout,
     DesktopViewIdSlideshow,
