--- conflicted
+++ resolved
@@ -1,6 +1,7 @@
 #include "dolphin_state.h"
 #include "dolphin/helpers/dolphin_deed.h"
 
+#include <datetime/datetime.h>
 #include <stdint.h>
 #include <storage/storage.h>
 #include <furi.h>
@@ -107,15 +108,10 @@
     return success;
 }
 
-<<<<<<< HEAD
-uint64_t dolphin_state_timestamp() {
-    return furi_hal_rtc_get_timestamp();
-=======
 uint64_t dolphin_state_timestamp(void) {
     DateTime datetime;
     furi_hal_rtc_get_datetime(&datetime);
     return datetime_datetime_to_timestamp(&datetime);
->>>>>>> 0a48658a
 }
 
 bool dolphin_state_is_levelup(int icounter) {
