--- conflicted
+++ resolved
@@ -75,10 +75,6 @@
     bt->pin_code = pin_code;
     if(bt->suppress_pin_screen) return;
     notification_message(bt->notification, &sequence_display_backlight_on);
-<<<<<<< HEAD
-=======
-    if(bt->suppress_pin_screen) return;
->>>>>>> 160d6c31
 
     gui_view_port_send_to_front(bt->gui, bt->pin_code_view_port);
     view_port_enabled_set(bt->pin_code_view_port, true);
@@ -94,13 +90,8 @@
 static bool bt_pin_code_verify_event_handler(Bt* bt, uint32_t pin) {
     furi_assert(bt);
     bt->pin_code = pin;
-<<<<<<< HEAD
     if(bt->suppress_pin_screen) return true;
     notification_message(bt->notification, &sequence_display_backlight_on);
-=======
-    notification_message(bt->notification, &sequence_display_backlight_on);
-    if(bt->suppress_pin_screen) return true;
->>>>>>> 160d6c31
 
     FuriString* pin_str;
     if(!bt->dialog_message) {
