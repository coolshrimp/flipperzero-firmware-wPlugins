--- conflicted
+++ resolved
@@ -13,9 +13,8 @@
         "bt_settings",
     ],
     stack_size=1 * 1024,
-<<<<<<< HEAD
     order=1000,
-    sdk_headers=["bt_service/bt.h", "bt_settings.h"],
+    sdk_headers=["bt_service/bt.h", "bt_settings.h", "bt_service/bt_keys_storage.h"],
 )
 
 App(
@@ -25,10 +24,6 @@
     entry_point="bt_cli_plugin_ep",
     requires=["cli"],
     sources=["bt_cli.c"],
-=======
-    order=20,
-    sdk_headers=["bt_service/bt.h", "bt_service/bt_keys_storage.h"],
->>>>>>> 9e42e00e
 )
 
 App(
