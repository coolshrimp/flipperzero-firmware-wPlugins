--- conflicted
+++ resolved
@@ -447,12 +447,8 @@
 
     file->internal_error_id = f_truncate(file_data);
     file->error_id = storage_ext_parse_error(file->internal_error_id);
-<<<<<<< HEAD
-=======
+#endif
     return file->error_id == FSE_OK;
->>>>>>> ffa3996a
-#endif
-    return (file->error_id == FSE_OK);
 }
 
 static bool storage_ext_file_sync(void* ctx, File* file) {
@@ -466,12 +462,8 @@
 
     file->internal_error_id = f_sync(file_data);
     file->error_id = storage_ext_parse_error(file->internal_error_id);
-<<<<<<< HEAD
-=======
+#endif
     return file->error_id == FSE_OK;
->>>>>>> ffa3996a
-#endif
-    return (file->error_id == FSE_OK);
 }
 
 static uint64_t storage_ext_file_size(void* ctx, File* file) {
