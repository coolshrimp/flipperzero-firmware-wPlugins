/**
 * @file storage.h
 * @brief APIs for working with storages, directories and files.
 */
#pragma once

#include <stdint.h>
#include "filesystem_api_defines.h"
#include "storage_sd_api.h"

#ifdef __cplusplus
extern "C" {
#endif

#define STORAGE_INT_PATH_PREFIX "/int"
#define STORAGE_EXT_PATH_PREFIX "/ext"
#define STORAGE_ANY_PATH_PREFIX "/any"
#define STORAGE_APP_DATA_PATH_PREFIX "/data"
#define STORAGE_APP_ASSETS_PATH_PREFIX "/assets"

#define INT_PATH(path) STORAGE_INT_PATH_PREFIX "/" path
#define EXT_PATH(path) STORAGE_EXT_PATH_PREFIX "/" path
#define ANY_PATH(path) STORAGE_ANY_PATH_PREFIX "/" path
#define APP_DATA_PATH(path) STORAGE_APP_DATA_PATH_PREFIX "/" path
#define APP_ASSETS_PATH(path) STORAGE_APP_ASSETS_PATH_PREFIX "/" path

#define RECORD_STORAGE "storage"

typedef struct Storage Storage;

/**
 * @brief Allocate and initialize a file instance.
 *
 * @param storage pointer to a storage API instance.
 * @return pointer to the created instance.
 */
File* storage_file_alloc(Storage* storage);

/**
 * @brief Free the file instance.
 *
 * If the file was open, calling this function will close it automatically.
 * @param file pointer to the file instance to be freed.
 */
void storage_file_free(File* file);

/**
 * @brief Enumeration of events emitted by the storage through the PubSub system.
 */
typedef enum {
    StorageEventTypeCardMount, /**< SD card was mounted. */
    StorageEventTypeCardUnmount, /**< SD card was unmounted. */
    StorageEventTypeCardMountError, /**< An error occurred during mounting of an SD card. */
    StorageEventTypeFileClose, /**< A file was closed. */
    StorageEventTypeDirClose, /**< A directory was closed. */
} StorageEventType;

/**
 * @brief Storage event (passed to the PubSub callback).
 */
typedef struct {
    StorageEventType type; /**< Type of the event. */
} StorageEvent;

/**
 * @brief Get the storage pubsub instance.
 *
 * Storage will send StorageEvent messages.
 *
 * @param storage pointer to a storage API instance.
 * @return pointer to the pubsub instance.
 */
FuriPubSub* storage_get_pubsub(Storage* storage);

/******************* File Functions *******************/

/**
 * @brief Open an existing file or create a new one.
 *
 * @warning The calling code MUST call storage_file_close() even if the open operation had failed.
 *
 * @param file pointer to the file instance to be opened.
 * @param path pointer to a zero-terminated string containing the path to the file to be opened.
 * @param access_mode access mode from FS_AccessMode.
 * @param open_mode open mode from FS_OpenMode 
 * @return true if the file was successfully opened, false otherwise.
 */
bool storage_file_open(
    File* file,
    const char* path,
    FS_AccessMode access_mode,
    FS_OpenMode open_mode);

/**
 * @brief Close the file.
 *
 * @param file pointer to the file instance to be closed.
 * @return true if the file was successfully closed, false otherwise.
 */
bool storage_file_close(File* file);

/**
 * @brief Check whether the file is open.
 *
 * @param file pointer to the file instance in question.
 * @return true if the file is open, false otherwise.
 */
bool storage_file_is_open(File* file);

/**
 * @brief Check whether a file instance represents a directory.
 *
 * @param file pointer to the file instance in question.
 * @return true if the file instance represents a directory, false otherwise.
 */
bool storage_file_is_dir(File* file);

/**
 * @brief Read bytes from a file into a buffer.
 *
 * @param file pointer to the file instance to read from.
 * @param buff pointer to the buffer to be filled with read data.
 * @param bytes_to_read number of bytes to read. Must be less than or equal to the size of the buffer.
 * @return actual number of bytes read (may be fewer than requested).
 */
size_t storage_file_read(File* file, void* buff, size_t bytes_to_read);

/**
 * @brief Write bytes from a buffer to a file.
 *
 * @param file pointer to the file instance to write into.
 * @param buff pointer to the buffer containing the data to be written.
 * @param bytes_to_write number of bytes to write. Must be less than or equal to the size of the buffer.
 * @return actual number of bytes written (may be fewer than requested).
 */
size_t storage_file_write(File* file, const void* buff, size_t bytes_to_write);

/**
 * @brief Change the current access position in a file.
 *
 * @param file pointer to the file instance in question.
 * @param offset access position offset (meaning depends on from_start parameter).
 * @param from_start if true, set the access position relative to the file start, otherwise relative to the current position.
 * @return success flag
 */
bool storage_file_seek(File* file, uint32_t offset, bool from_start);

/**
 * @brief Get the current access position.
 *
 * @param file pointer to the file instance in question.
 * @return current access position.
 */
uint64_t storage_file_tell(File* file);

/**
 * @brief Truncate the file size to the current access position.
 *
 * @param file pointer to the file instance to be truncated.
 * @return true if the file was successfully truncated, false otherwise.
 */
bool storage_file_truncate(File* file);

/**
 * @brief Get the file size.
 *
 * @param file pointer to the file instance in question.
 * @return size of the file, in bytes.
 */
uint64_t storage_file_size(File* file);

/**
 * @brief Synchronise the file cache with the actual storage.
 *
 * @param file pointer to the file instance in question.
 * @return true if the file was successfully synchronised, false otherwise.
 */
bool storage_file_sync(File* file);

/**
 * @brief Check whether the current access position is at the end of the file.
 *
 * @param file pointer to a file instance in question.
 * @return bool true if the current access position is at the end of the file, false otherwise.
 */
bool storage_file_eof(File* file);

/**
 * @brief Check whether a file exists.
 * 
 * @param storage pointer to a storage API instance.
 * @param path pointer to a zero-terminated string containing the path to the file in question.
 * @return true if the file exists, false otherwise.
 */
bool storage_file_exists(Storage* storage, const char* path);

/**
 * @brief Copy data from a source file to the destination file.
 *
 * Both files must be opened prior to calling this function.
 *
 * The requested amount of bytes will be copied from the current access position
 * in the source file to the current access position in the destination file.
 * 
 * @param source pointer to a source file instance.
 * @param destination pointer to a destination file instance.
 * @param size data size to be copied, in bytes.
 * @return true if the data was successfully copied, false otherwise.
 */
bool storage_file_copy_to_file(File* source, File* destination, size_t size);

/******************* Directory Functions *******************/

/**
 * @brief Open a directory.
 *
 * Opening a directory is necessary to be able to read its contents with storage_dir_read().
 *
 * @warning The calling code MUST call storage_dir_close() even if the open operation had failed.
 *
 * @param file pointer to a file instance representing the directory in question.
 * @param path pointer to a zero-terminated string containing the path of the directory in question.
 * @return true if the directory was successfully opened, false otherwise.
 */
bool storage_dir_open(File* file, const char* path);

/**
 * @brief Close the directory.
 *
 * @param file pointer to a file instance representing the directory in question.
 * @return true if the directory was successfully closed, false otherwise.
 */
bool storage_dir_close(File* file);

/**
 * @brief Get the next item in the directory.
 *
 * If the next object does not exist, this function returns false as well
 * and sets the file error id to FSE_NOT_EXIST.
 *
 * @param file pointer to a file instance representing the directory in question.
 * @param fileinfo pointer to the FileInfo structure to contain the info (may be NULL).
 * @param name pointer to the buffer to contain the name (may be NULL).
 * @param name_length maximum capacity of the name buffer, in bytes.
 * @return true if the next item was successfully read, false otherwise.
 */
bool storage_dir_read(File* file, FileInfo* fileinfo, char* name, uint16_t name_length);

/**
 * @brief Change the access position to first item in the directory.
 *
 * @param file pointer to a file instance representing the directory in question.
 * @return true if the access position was successfully changed, false otherwise.
 */
bool storage_dir_rewind(File* file);

/**
 * @brief Check whether a directory exists.
 * 
 * @param storage pointer to a storage API instance.
 * @param path pointer to a zero-terminated string containing the path of the directory in question.
 * @return true if the directory exists, false otherwise.
 */
bool storage_dir_exists(Storage* storage, const char* path);

/******************* Common Functions *******************/

/**
 * @brief Get the last access time in UNIX format.
 *
 * @param storage pointer to a storage API instance.
 * @param path pointer to a zero-terminated string containing the path of the item in question.
 * @param timestamp pointer to a value to contain the timestamp.
 * @return FSE_OK if the timestamp has been successfully received, any other error code on failure.
 */
FS_Error storage_common_timestamp(Storage* storage, const char* path, uint32_t* timestamp);

/**
 * @brief Get information about a file or a directory.
 *
 * @param storage pointer to a storage API instance.
 * @param path pointer to a zero-terminated string containing the path of the item in question.
 * @param fileinfo pointer to the FileInfo structure to contain the info (may be NULL).
 * @return FSE_OK if the info has been successfully received, any other error code on failure.
 */
FS_Error storage_common_stat(Storage* storage, const char* path, FileInfo* fileinfo);

/**
 * @brief Remove a file or a directory.
 *
 * The directory must be empty.
 * The file or the directory must NOT be open.
 *
 * @param storage pointer to a storage API instance.
 * @param path pointer to a zero-terminated string containing the path of the item to be removed.
 * @return FSE_OK if the file or directory has been successfully removed, any other error code on failure.
 */
FS_Error storage_common_remove(Storage* storage, const char* path);

/**
 * @brief Rename a file or a directory.
 *
 * The file or the directory must NOT be open.
 * Will overwrite the destination file if it already exists.
 *
 * Renaming a regular file to itself does nothing and always succeeds.
 * Renaming a directory to itself or to a subdirectory of itself always fails.
 *
 * @param storage pointer to a storage API instance.
 * @param old_path pointer to a zero-terminated string containing the source path.
 * @param new_path pointer to a zero-terminated string containing the destination path.
 * @return FSE_OK if the file or directory has been successfully renamed, any other error code on failure.
 */
FS_Error storage_common_rename(Storage* storage, const char* old_path, const char* new_path);

/**
 * @brief Copy the file to a new location.
 *
 * The file must NOT be open at the time of calling this function.
 *
 * @param storage pointer to a storage API instance.
 * @param old_path pointer to a zero-terminated string containing the source path.
 * @param new_path pointer to a zero-terminated string containing the destination path.
 * @return FSE_OK if the file has been successfully copied, any other error code on failure.
 */
FS_Error storage_common_copy(Storage* storage, const char* old_path, const char* new_path);

/**
 * @brief Copy the contents of one directory into another and rename all conflicting files.
 *
 * @param storage pointer to a storage API instance.
 * @param old_path pointer to a zero-terminated string containing the source path.
 * @param new_path pointer to a zero-terminated string containing the destination path.
 * @return FSE_OK if the directories have been successfully merged, any other error code on failure.
 */
FS_Error storage_common_merge(Storage* storage, const char* old_path, const char* new_path);

/**
 * @brief Create a directory.
 *
 * @param storage pointer to a storage API instance.
 * @param fs_path pointer to a zero-terminated string containing the directory path.
 * @return FSE_OK if the directory has been successfully created, any other error code on failure.
 */
FS_Error storage_common_mkdir(Storage* storage, const char* path);

/**
 * @brief Get the general information about the storage.
 *
 * @param storage pointer to a storage API instance.
 * @param fs_path pointer to a zero-terminated string containing the path to the storage question.
 * @param total_space pointer to the value to contain the total capacity, in bytes.
 * @param free_space pointer to the value to contain the available space, in bytes.
 * @return FSE_OK if the information has been successfully received, any other error code on failure.
 */
FS_Error storage_common_fs_info(
    Storage* storage,
    const char* fs_path,
    uint64_t* total_space,
    uint64_t* free_space);

/**
 * @brief Parse aliases in a path and replace them with the real path.
 *
 * Necessary special directories will be created automatically if they did not exist.
 * 
 * @param storage pointer to a storage API instance.
 * @param path pointer to a zero-terminated string containing the path in question.
 * @return true if the path was successfully resolved, false otherwise.
 */
void storage_common_resolve_path_and_ensure_app_directory(Storage* storage, FuriString* path);

/**
 * @brief Move the contents of source folder to destination one and rename all conflicting files.
 *
 * Source folder will be deleted if the migration was successful.
 * 
 * @param storage pointer to a storage API instance.
 * @param source pointer to a zero-terminated string containing the source path.
 * @param dest pointer to a zero-terminated string containing the destination path.
 * @return FSE_OK if the migration was successfull completed, any other error code on failure.
 */
FS_Error storage_common_migrate(Storage* storage, const char* source, const char* dest);

/**
 * @brief Check whether a file or a directory exists.
 * 
 * @param storage pointer to a storage API instance.
 * @param path pointer to a zero-terminated string containing the path in question.
 * @return true if a file or a directory exists, false otherwise.
 */
bool storage_common_exists(Storage* storage, const char* path);

/**
 * @brief Check whether two paths are equivalent.
 *
 * This function will resolve aliases and apply filesystem-specific
 * rules to determine whether the two given paths are equivalent.
 *
 * Examples:
 * - /int/text and /ext/test -> false (Different storages),
 * - /int/Test and /int/test -> false (Case-sensitive storage),
 * - /ext/Test and /ext/test -> true (Case-insensitive storage).
 *
 * If the truncate parameter is set to true, the second path will be
 * truncated to be no longer than the first one. It is useful to determine
 * whether path2 is a subdirectory of path1.
 *
 * @param storage pointer to a storage API instance.
 * @param path1 pointer to a zero-terminated string containing the first path.
 * @param path2 pointer to a zero-terminated string containing the second path.
 * @param truncate whether to truncate path2 to be no longer than path1.
 * @return true if paths are equivalent, false otherwise.
 */
bool storage_common_equivalent_path(
    Storage* storage,
    const char* path1,
    const char* path2,
    bool truncate);

/******************* Error Functions *******************/

/**
 * @brief Get the textual description of a numeric error identifer.
 *
 * @param error_id numeric identifier of the error in question.
 * @return pointer to a statically allocated zero-terminated string containing the respective error text.
 */
const char* storage_error_get_desc(FS_Error error_id);

/**
 * @brief Get the numeric error identifier from a file instance.
 *
 * @warning It is not possible to get the error identifier after the file has been closed.
 *
 * @param file pointer to the file instance in question (must NOT be NULL).
 * @return numeric identifier of the last error associated with the file instance.
 */
FS_Error storage_file_get_error(File* file);

/**
 * @brief Get the internal (storage-specific) numeric error identifier from a file instance.
 *
 * @warning It is not possible to get the internal error identifier after the file has been closed.
 *
 * @param file pointer to the file instance in question (must NOT be NULL).
 * @return numeric identifier of the last internal error associated with the file instance.
 */
int32_t storage_file_get_internal_error(File* file);

/**
 * @brief Get the textual description of a the last error associated with a file instance.
 *
 * @warning It is not possible to get the error text after the file has been closed.
 *
 * @param file pointer to the file instance in question (must NOT be NULL).
 * @return pointer to a statically allocated zero-terminated string containing the respective error text.
 */
const char* storage_file_get_error_desc(File* file);

/******************* SD Card Functions *******************/

/**
 * @brief Format the SD Card.
 *
 * @param storage pointer to a storage API instance.
 * @return FSE_OK if the card was successfully formatted, any other error code on failure.
 */
FS_Error storage_sd_format(Storage* storage);

/**
 * @brief Unmount the SD card.
 *
 * These return values have special meaning:
 * - FSE_NOT_READY if the SD card is not mounted.
 * - FSE_DENIED if there are open files on the SD card.
 *
 * @param storage pointer to a storage API instance.
 * @return FSE_OK if the card was successfully formatted, any other error code on failure.
 */
FS_Error storage_sd_unmount(Storage* storage);

/**
 * @brief Mount the SD card.
 *
 * @param storage pointer to a storage API instance.
 * @return FSE_OK if the card was successfully mounted, any other error code on failure.
 */
FS_Error storage_sd_mount(Storage* storage);

/**
 * @brief Get SD card information.
 *
 * @param storage pointer to a storage API instance.
 * @param info pointer to the info object to contain the requested information.
 * @return FSE_OK if the info was successfully received, any other error code on failure.
 */
FS_Error storage_sd_info(Storage* storage, SDInfo* info);

/**
 * @brief Get SD card status.
 *
 * @param storage pointer to a storage API instance.
 * @return storage status in the form of a numeric error identifier.
 */
FS_Error storage_sd_status(Storage* storage);

/******************* Internal LFS Functions *******************/

typedef void (*Storage_name_converter)(FuriString*);

<<<<<<< HEAD
/** Backs up internal storage to a tar archive
 * @param api pointer to the api
 * @param dstname destination archive path
 * @return FS_Error operation result
=======
/**
 * @brief Back up the internal storage contents to a *.tar archive.
 *
 * @param storage pointer to a storage API instance.
 * @param dstname pointer to a zero-terminated string containing the archive file path.
 * @return FSE_OK if the storage was successfully backed up, any other error code on failure.
>>>>>>> 4b3e8aba
 */
FS_Error storage_int_backup(Storage* storage, const char* dstname);

<<<<<<< HEAD
/** Restores internal storage from a tar archive
 * @param api pointer to the api
 * @param dstname archive path
 * @param converter pointer to filename conversion function, may be NULL
 * @return FS_Error operation result
=======
/**
 * @brief Restore the internal storage contents from a *.tar archive.
 *
 * @param storage pointer to a storage API instance.
 * @param dstname pointer to a zero-terminated string containing the archive file path.
 * @param converter pointer to a filename conversion function (may be NULL).
 * @return FSE_OK if the storage was successfully restored, any other error code on failure.
>>>>>>> 4b3e8aba
 */
FS_Error storage_int_restore(Storage* api, const char* dstname, Storage_name_converter converter);

/***************** Simplified Functions ******************/

/**
 * @brief Remove a file or a directory.
 *
 * The following conditions must be met:
 * - the directory must be empty.
 * - the file or the directory must NOT be open.
 *
 * @param storage pointer to a storage API instance.
 * @param path pointer to a zero-terminated string containing the item path.
 * @return true on success or if the item does not exist, false otherwise.
 */
bool storage_simply_remove(Storage* storage, const char* path);

/**
 * @brief Recursively remove a file or a directory.
 *
 * Unlike storage_simply_remove(), the directory does not need to be empty.
 *
 * @param storage pointer to a storage API instance.
 * @param path pointer to a zero-terminated string containing the item path.
 * @return true on success or if the item does not exist, false otherwise.
 */
bool storage_simply_remove_recursive(Storage* storage, const char* path);

/**
 * @brief Create a directory.
 *
 * @param storage pointer to a storage API instance.
 * @param path pointer to a zero-terminated string containing the directory path.
 * @return true on success or if directory does already exist, false otherwise.
 */
bool storage_simply_mkdir(Storage* storage, const char* path);

/**
 * @brief Get the next free filename in a directory.
 *
 * Usage example:
 * ```c
 * FuriString* file_name = furi_string_alloc();
 * Storage* storage = furi_record_open(RECORD_STORAGE);
 *
 * storage_get_next_filename(storage,
 *     "/ext/test",
 *     "cookies",
 *     ".yum",
 *     20);
 *
 * furi_record_close(RECORD_STORAGE);
 *
 * use_file_name(file_name);
 *
 * furi_string_free(file_name);
 * ```
 * Possible file_name values after calling storage_get_next_filename():
 * "cookies", "cookies1", "cookies2", ... etc depending on whether any of
 * these files have already existed in the directory.
 *
 * @note If the resulting next file name length is greater than set by the max_len
 * parameter, the original filename will be returned instead.
 * 
 * @param storage pointer to a storage API instance.
 * @param dirname pointer to a zero-terminated string containing the directory path.
 * @param filename pointer to a zero-terminated string containing the file name.
 * @param fileextension pointer to a zero-terminated string containing the file extension.
 * @param nextfilename pointer to a dynamic string containing the resulting file name.
 * @param max_len maximum length of the new name.
 */
void storage_get_next_filename(
    Storage* storage,
    const char* dirname,
    const char* filename,
    const char* fileextension,
    FuriString* nextfilename,
    uint8_t max_len);

#ifdef __cplusplus
}
#endif<|MERGE_RESOLUTION|>--- conflicted
+++ resolved
@@ -509,29 +509,15 @@
 
 typedef void (*Storage_name_converter)(FuriString*);
 
-<<<<<<< HEAD
-/** Backs up internal storage to a tar archive
- * @param api pointer to the api
- * @param dstname destination archive path
- * @return FS_Error operation result
-=======
 /**
  * @brief Back up the internal storage contents to a *.tar archive.
  *
  * @param storage pointer to a storage API instance.
  * @param dstname pointer to a zero-terminated string containing the archive file path.
  * @return FSE_OK if the storage was successfully backed up, any other error code on failure.
->>>>>>> 4b3e8aba
  */
 FS_Error storage_int_backup(Storage* storage, const char* dstname);
 
-<<<<<<< HEAD
-/** Restores internal storage from a tar archive
- * @param api pointer to the api
- * @param dstname archive path
- * @param converter pointer to filename conversion function, may be NULL
- * @return FS_Error operation result
-=======
 /**
  * @brief Restore the internal storage contents from a *.tar archive.
  *
@@ -539,7 +525,6 @@
  * @param dstname pointer to a zero-terminated string containing the archive file path.
  * @param converter pointer to a filename conversion function (may be NULL).
  * @return FSE_OK if the storage was successfully restored, any other error code on failure.
->>>>>>> 4b3e8aba
  */
 FS_Error storage_int_restore(Storage* api, const char* dstname, Storage_name_converter converter);
 
