/**
 * @file submenu.h
 * GUI: SubMenu view module API
 */

#pragma once

#include <gui/view.h>

#ifdef __cplusplus
extern "C" {
#endif

/** Submenu anonymous structure */
typedef struct Submenu Submenu;
typedef void (*SubmenuItemCallback)(void* context, uint32_t index);

/** Allocate and initialize submenu 
 * 
 * This submenu is used to select one option
 *
 * @return     Submenu instance
 */
Submenu* submenu_alloc(void);

/** Deinitialize and free submenu
 *
 * @param      submenu  Submenu instance
 */
void submenu_free(Submenu* submenu);

/** Get submenu view
 *
 * @param      submenu  Submenu instance
 *
 * @return     View instance that can be used for embedding
 */
View* submenu_get_view(Submenu* submenu);

/** Add item to submenu
 *
 * @param      submenu           Submenu instance
 * @param      label             menu item label
 * @param      index             menu item index, used for callback, may be
 *                               the same with other items
 * @param      callback          menu item callback
 * @param      callback_context  menu item callback context
 */
void submenu_add_item(
    Submenu* submenu,
    const char* label,
    uint32_t index,
    SubmenuItemCallback callback,
    void* callback_context);

<<<<<<< HEAD
/** Add lockable item to submenu
 *
 * @param      submenu           Submenu instance
 * @param      label             menu item label
 * @param      index             menu item index, used for callback, may be
 *                               the same with other items
 * @param      callback          menu item callback
 * @param      callback_context  menu item callback context
 * @param      locked            menu item locked status
 * @param      locked_message    menu item locked message
 */
void submenu_add_lockable_item(
    Submenu* submenu,
    const char* label,
    uint32_t index,
    SubmenuItemCallback callback,
    void* callback_context,
    bool locked,
    const char* locked_message);
=======
/** Change label of an existing item
 * 
 * @param      submenu  Submenu instance
 * @param      index    The index of the item
 * @param      label    The new label
 */
void submenu_change_item_label(Submenu* submenu, uint32_t index, const char* label);
>>>>>>> e3f95a32

/** Remove all items from submenu
 *
 * @param      submenu  Submenu instance
 */
void submenu_reset(Submenu* submenu);

/** Get submenu selected item index
 *
 * @param      submenu  Submenu instance
 *
 * @return     Index of the selected item
 */
uint32_t submenu_get_selected_item(Submenu* submenu);

/** Set submenu selected item by index
 *
 * @param      submenu  Submenu instance
 * @param      index    The index of the selected item
 */
void submenu_set_selected_item(Submenu* submenu, uint32_t index);

/** Set optional header for submenu
 * Must be called before adding items OR after adding items and before set_selected_item()
 *
 * @param      submenu  Submenu instance
 * @param      header   header to set
 */
void submenu_set_header(Submenu* submenu, const char* header);

/** Set submenu orientation
 *
 * @param      submenu  Submenu instance
 * @param      orientation  either vertical or horizontal
 */
void submenu_set_orientation(Submenu* submenu, ViewOrientation orientation);

#ifdef __cplusplus
}
#endif<|MERGE_RESOLUTION|>--- conflicted
+++ resolved
@@ -53,7 +53,6 @@
     SubmenuItemCallback callback,
     void* callback_context);
 
-<<<<<<< HEAD
 /** Add lockable item to submenu
  *
  * @param      submenu           Submenu instance
@@ -73,7 +72,6 @@
     void* callback_context,
     bool locked,
     const char* locked_message);
-=======
 /** Change label of an existing item
  * 
  * @param      submenu  Submenu instance
@@ -81,7 +79,6 @@
  * @param      label    The new label
  */
 void submenu_change_item_label(Submenu* submenu, uint32_t index, const char* label);
->>>>>>> e3f95a32
 
 /** Remove all items from submenu
  *
