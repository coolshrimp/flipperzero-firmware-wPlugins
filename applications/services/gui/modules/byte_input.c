#include "byte_input.h"

#include <gui/elements.h>
#include <furi.h>
#include <assets_icons.h>

/** ByteInput type */
struct ByteInput {
    View* view;
};

typedef struct {
    const uint8_t value;
    const uint8_t x;
    const uint8_t y;
} ByteInputKey;

typedef struct {
    const char* header;
    uint8_t* bytes;
    uint8_t bytes_count;

    ByteInputCallback input_callback;
    ByteChangedCallback changed_callback;
    void* callback_context;

    bool selected_high_nibble;
    uint8_t selected_byte;
    int8_t selected_row; // row -2 - mini_editor, -1 - input, row 0 & 1 - keyboard
    uint8_t selected_column;
    uint8_t first_visible_byte;
} ByteInputModel;

static const uint8_t keyboard_origin_x = 7;
static const uint8_t keyboard_origin_y = 31;
static const uint8_t keyboard_row_count = 2;
static const uint8_t enter_symbol = '\r';
static const uint8_t backspace_symbol = '\b';
static const uint8_t max_drawable_bytes = 8;

static const ByteInputKey keyboard_keys_row_1[] = {
    {'0', 0, 12},
    {'1', 11, 12},
    {'2', 22, 12},
    {'3', 33, 12},
    {'4', 44, 12},
    {'5', 55, 12},
    {'6', 66, 12},
    {'7', 77, 12},
    {backspace_symbol, 103, 4},
};

static const ByteInputKey keyboard_keys_row_2[] = {
    {'8', 0, 26},
    {'9', 11, 26},
    {'A', 22, 26},
    {'B', 33, 26},
    {'C', 44, 26},
    {'D', 55, 26},
    {'E', 66, 26},
    {'F', 77, 26},
    {enter_symbol, 95, 17},
};

/** Get row size
 *
 * @param      row_index  Index of row
 *
 * @return     uint8_t Row size
 */
static uint8_t byte_input_get_row_size(uint8_t row_index) {
    uint8_t row_size = 0;

    switch(row_index + 1) {
    case 1:
        row_size = COUNT_OF(keyboard_keys_row_1);
        break;
    case 2:
        row_size = COUNT_OF(keyboard_keys_row_2);
        break;
    default:
        furi_crash(NULL);
    }

    return row_size;
}

/** Get row pointer
 *
 * @param      row_index  Index of row
 *
 * @return     const ByteInputKey* Row pointer
 */
static const ByteInputKey* byte_input_get_row(uint8_t row_index) {
    const ByteInputKey* row = NULL;

    switch(row_index + 1) {
    case 1:
        row = keyboard_keys_row_1;
        break;
    case 2:
        row = keyboard_keys_row_2;
        break;
    default:
        furi_crash(NULL);
    }

    return row;
}

/** Get text from nibble
 *
 * @param      byte         byte value
 * @param      high_nibble  Get from high nibble, otherwise low nibble
 *
 * @return     char nibble text
 */
static char byte_input_get_nibble_text(uint8_t byte, bool high_nibble) {
    if(high_nibble) {
        byte = byte >> 4;
    }
    byte = byte & 0x0F;

    switch(byte & 0x0F) {
    case 0x0:
    case 0x1:
    case 0x2:
    case 0x3:
    case 0x4:
    case 0x5:
    case 0x6:
    case 0x7:
    case 0x8:
    case 0x9:
        byte = byte + '0';
        break;
    case 0xA:
    case 0xB:
    case 0xC:
    case 0xD:
    case 0xE:
    case 0xF:
        byte = byte - 0xA + 'A';
        break;
    default:
        byte = '!';
        break;
    }

    return byte;
}

const char num_to_char[] = {'0', '1', '2', '3', '4', '5', '6', '7', '8', '9'};

<<<<<<< HEAD
/**
 * @brief Draw input box (common view)
 * 
 * @param canvas 
 * @param model 
=======
/** Draw input box (common view)
 *
 * @param      canvas  The canvas
 * @param      model   The model
>>>>>>> 7a45db38
 */
static void byte_input_draw_input(Canvas* canvas, ByteInputModel* model) {
    const uint8_t text_x = 8;
    const uint8_t text_y = 25;
    const uint8_t text_y2 = 40;
    const bool draw_index_line =
        (model->selected_row == -2) &&
        (model->first_visible_byte + MIN(model->bytes_count, max_drawable_bytes + 1) <= 100);

    elements_slightly_rounded_frame(canvas, 6, 14, 116, 15);

    canvas_draw_icon(canvas, 2, 19, &I_ButtonLeftSmall_3x5);
    canvas_draw_icon(canvas, 123, 19, &I_ButtonRightSmall_3x5);

    for(uint8_t i = model->first_visible_byte;
        i < model->first_visible_byte + MIN(model->bytes_count, max_drawable_bytes);
        i++) {
        uint8_t byte_position = i - model->first_visible_byte;

        if(i == model->selected_byte) {
            canvas_draw_frame(canvas, text_x + byte_position * 14, text_y - 9, 15, 11);

            if(model->selected_high_nibble) {
                canvas_draw_glyph(
                    canvas,
                    text_x + 8 + byte_position * 14,
                    text_y,
                    byte_input_get_nibble_text(model->bytes[i], false));
                canvas_draw_box(canvas, text_x + 1 + byte_position * 14, text_y - 8, 7, 9);
                canvas_invert_color(canvas);
                canvas_draw_line(
                    canvas,
                    text_x + 14 + byte_position * 14,
                    text_y - 6,
                    text_x + 14 + byte_position * 14,
                    text_y - 2);
                canvas_draw_glyph(
                    canvas,
                    text_x + 2 + byte_position * 14,
                    text_y,
                    byte_input_get_nibble_text(model->bytes[i], true));
                canvas_invert_color(canvas);
            } else {
                canvas_draw_box(canvas, text_x + 7 + byte_position * 14, text_y - 8, 7, 9);
                canvas_draw_glyph(
                    canvas,
                    text_x + 2 + byte_position * 14,
                    text_y,
                    byte_input_get_nibble_text(model->bytes[i], true));
                canvas_invert_color(canvas);
                canvas_draw_line(
                    canvas,
                    text_x + byte_position * 14,
                    text_y - 6,
                    text_x + byte_position * 14,
                    text_y - 2);
                canvas_draw_glyph(
                    canvas,
                    text_x + 8 + byte_position * 14,
                    text_y,
                    byte_input_get_nibble_text(model->bytes[i], false));
                canvas_invert_color(canvas);
            }
        } else {
            canvas_draw_glyph(
                canvas,
                text_x + 2 + byte_position * 14,
                text_y,
                byte_input_get_nibble_text(model->bytes[i], true));
            canvas_draw_glyph(
                canvas,
                text_x + 8 + byte_position * 14,
                text_y,
                byte_input_get_nibble_text(model->bytes[i], false));
        }

        if(draw_index_line) {
            canvas_draw_glyph(
                canvas, text_x + 2 + byte_position * 14, text_y2, num_to_char[(i + 1) / 10]);

            canvas_draw_glyph(
                canvas, text_x + 8 + byte_position * 14, text_y2, num_to_char[(i + 1) % 10]);
        }
    }

    if((model->selected_row == -2) &&
       (model->first_visible_byte + MIN(model->bytes_count, max_drawable_bytes + 1) > 100)) {
        char str[20];

        canvas_set_font(canvas, FontSecondary);
        snprintf(str, 20, "Selected index");
        canvas_draw_str(canvas, text_x, text_y2, str);

        canvas_set_font(canvas, FontPrimary);
        snprintf(str, 20, "%u", (model->selected_byte + 1));
        canvas_draw_str(canvas, text_x + 75, text_y2, str);
    }

    if(model->bytes_count - model->first_visible_byte > max_drawable_bytes) {
        canvas_draw_icon(canvas, 123, 21, &I_ButtonRightSmall_3x5);
    }

    if(model->first_visible_byte > 0) {
        canvas_draw_icon(canvas, 1, 21, &I_ButtonLeftSmall_3x5);
    }
}

/** Draw input box (selected view)
 *
 * @param      canvas  The canvas
 * @param      model   The model
 */
static void byte_input_draw_input_selected(Canvas* canvas, ByteInputModel* model) {
    const uint8_t text_x = 7;
    const uint8_t text_y = 25;

    canvas_draw_box(canvas, 0, 12, 127, 19);
    canvas_invert_color(canvas);

    elements_slightly_rounded_frame(canvas, 6, 14, 115, 15);
    canvas_draw_icon(canvas, 2, 19, &I_ButtonLeftSmall_3x5);
    canvas_draw_icon(canvas, 122, 19, &I_ButtonRightSmall_3x5);

    for(uint8_t i = model->first_visible_byte;
        i < model->first_visible_byte + MIN(model->bytes_count, max_drawable_bytes);
        i++) {
        uint8_t byte_position = i - model->first_visible_byte;

        if(i == model->selected_byte) {
            canvas_draw_box(canvas, text_x + 1 + byte_position * 14, text_y - 9, 13, 11);
            canvas_invert_color(canvas);
            canvas_draw_glyph(
                canvas,
                text_x + 2 + byte_position * 14,
                text_y,
                byte_input_get_nibble_text(model->bytes[i], true));
            canvas_draw_glyph(
                canvas,
                text_x + 8 + byte_position * 14,
                text_y,
                byte_input_get_nibble_text(model->bytes[i], false));
            canvas_invert_color(canvas);
        } else {
            canvas_draw_glyph(
                canvas,
                text_x + 2 + byte_position * 14,
                text_y,
                byte_input_get_nibble_text(model->bytes[i], true));
            canvas_draw_glyph(
                canvas,
                text_x + 8 + byte_position * 14,
                text_y,
                byte_input_get_nibble_text(model->bytes[i], false));
        }
    }

    if(model->bytes_count - model->first_visible_byte > max_drawable_bytes) {
        canvas_draw_icon(canvas, 123, 21, &I_ButtonRightSmall_3x5);
    }

    if(model->first_visible_byte > 0) {
        canvas_draw_icon(canvas, 1, 21, &I_ButtonLeftSmall_3x5);
    }

    canvas_invert_color(canvas);
}

/** Set nibble at position
 *
 * @param      data         where to set nibble
 * @param      position     byte position
 * @param      value        char value
 * @param      high_nibble  set high nibble
 */
static void byte_input_set_nibble(uint8_t* data, uint8_t position, char value, bool high_nibble) {
    switch(value) {
    case '0':
    case '1':
    case '2':
    case '3':
    case '4':
    case '5':
    case '6':
    case '7':
    case '8':
    case '9':
        value = value - '0';
        break;
    case 'A':
    case 'B':
    case 'C':
    case 'D':
    case 'E':
    case 'F':
        value = value - 'A' + 10;
        break;
    default:
        value = 0;
        break;
    }

    if(high_nibble) {
        data[position] &= 0x0F;
        data[position] |= value << 4;
    } else {
        data[position] &= 0xF0;
        data[position] |= value;
    }
}

/** What currently selected
 *
 * @param      model  The model
 *
 * @return     true - keyboard selected, false - input selected
 */
static bool byte_input_keyboard_selected(ByteInputModel* model) {
    return model->selected_row >= 0;
}

/** Do transition from keyboard
 *
 * @param      model  The model
 */
static void byte_input_transition_from_keyboard(ByteInputModel* model) {
    model->selected_row += 1;
    model->selected_high_nibble = true;
}

/** Increase selected byte position
 *
 * @param      model  The model
 */
static void byte_input_inc_selected_byte(ByteInputModel* model) {
    if(model->selected_byte < model->bytes_count - 1) {
        model->selected_byte += 1;

        if(model->bytes_count > max_drawable_bytes) {
            if(model->selected_byte - model->first_visible_byte > (max_drawable_bytes - 2)) {
                if(model->first_visible_byte < model->bytes_count - max_drawable_bytes) {
                    model->first_visible_byte++;
                }
            }
        }
    }
}

static void byte_input_inc_selected_byte_mini(ByteInputModel* model) {
    if((model->selected_byte < model->bytes_count - 1) || model->selected_high_nibble) {
        if(!model->selected_high_nibble) {
<<<<<<< HEAD
            model->selected_high_nibble = !model->selected_high_nibble;
            byte_input_inc_selected_byte(model);
        } else {
            model->selected_high_nibble = !model->selected_high_nibble;
        }
    }
}

/**
 * @brief Decrease selected byte position
 * 
 * @param model 
=======
            model->selected_high_nibble = !model->selected_high_nibble; //-V547
            byte_input_inc_selected_byte(model);
        } else {
            model->selected_high_nibble = !model->selected_high_nibble; //-V547
        }
    }
}

/** Decrease selected byte position
 *
 * @param      model  The model
>>>>>>> 7a45db38
 */
static void byte_input_dec_selected_byte(ByteInputModel* model) {
    if(model->selected_byte > 0) {
        model->selected_byte -= 1;

        furi_assert(model->selected_byte >= model->first_visible_byte);
        if(model->selected_byte - model->first_visible_byte < 1) {
            if(model->first_visible_byte > 0) {
                model->first_visible_byte--;
            }
        }
    }
}

static void byte_input_dec_selected_byte_mini(ByteInputModel* model) {
    if(model->selected_byte > 0 || !model->selected_high_nibble) {
        if(model->selected_high_nibble) {
<<<<<<< HEAD
            model->selected_high_nibble = !model->selected_high_nibble;
            byte_input_dec_selected_byte(model);
        } else {
            model->selected_high_nibble = !model->selected_high_nibble;
        }
    }
}

/**
 * @brief Call input callback
 * 
 * @param model 
=======
            model->selected_high_nibble = !model->selected_high_nibble; //-V547
            byte_input_dec_selected_byte(model);
        } else {
            model->selected_high_nibble = !model->selected_high_nibble; //-V547
        }
    }
}

/** Call input callback
 *
 * @param      model  The model
>>>>>>> 7a45db38
 */
static void byte_input_call_input_callback(ByteInputModel* model) {
    if(model->input_callback != NULL) {
        model->input_callback(model->callback_context);
    }
}

/** Call changed callback
 *
 * @param      model  The model
 */
static void byte_input_call_changed_callback(ByteInputModel* model) {
    if(model->changed_callback != NULL) {
        model->changed_callback(model->callback_context);
    }
}

/** Clear selected byte
 *
 * @param      model  The model
 */

static void byte_input_clear_selected_byte(ByteInputModel* model) {
    model->bytes[model->selected_byte] = 0;
    model->selected_high_nibble = true;
    byte_input_dec_selected_byte(model);
    byte_input_call_changed_callback(model);
}

/** Handle up button
 *
 * @param      model  The model
 */
static void byte_input_handle_up(ByteInputModel* model) {
    if(model->selected_row > -2) {
        model->selected_row -= 1;
    } else if(model->selected_row == -2) {
        if(!model->selected_high_nibble) {
            model->bytes[model->selected_byte] = (model->bytes[model->selected_byte] & 0xF0) |
                                                 ((model->bytes[model->selected_byte] + 1) & 0x0F);
        } else {
            model->bytes[model->selected_byte] =
                ((model->bytes[model->selected_byte] + 0x10) & 0xF0) |
                (model->bytes[model->selected_byte] & 0x0F);
        }
        byte_input_call_changed_callback(model);
    }
}

/** Handle down button
 *
 * @param      model  The model
 */
static void byte_input_handle_down(ByteInputModel* model) {
    if(model->selected_row != -2) {
        if(byte_input_keyboard_selected(model)) {
            if(model->selected_row < keyboard_row_count - 1) {
                model->selected_row += 1;
            }
        } else {
            byte_input_transition_from_keyboard(model);
        }
    } else {
        if(!model->selected_high_nibble) {
            model->bytes[model->selected_byte] = (model->bytes[model->selected_byte] & 0xF0) |
                                                 ((model->bytes[model->selected_byte] - 1) & 0x0F);
        } else {
            model->bytes[model->selected_byte] =
                ((model->bytes[model->selected_byte] - 0x10) & 0xF0) |
                (model->bytes[model->selected_byte] & 0x0F);
        }
        byte_input_call_changed_callback(model);
    }
}

/** Handle left button
 *
 * @param      model  The model
 */
static void byte_input_handle_left(ByteInputModel* model) { // XXX
    if(byte_input_keyboard_selected(model)) {
        if(model->selected_column > 0) {
            model->selected_column -= 1;
        } else {
            model->selected_column = byte_input_get_row_size(model->selected_row) - 1;
        }
    } else {
        if(model->selected_row != -2) {
            byte_input_dec_selected_byte(model);
        } else {
            byte_input_dec_selected_byte_mini(model);
        }
    }
}

/** Handle right button
 *
 * @param      model  The model
 */
static void byte_input_handle_right(ByteInputModel* model) { // XXX
    if(byte_input_keyboard_selected(model)) {
        if(model->selected_column < byte_input_get_row_size(model->selected_row) - 1) {
            model->selected_column += 1;
        } else {
            model->selected_column = 0;
        }
    } else {
        if(model->selected_row != -2) {
            byte_input_inc_selected_byte(model);
        } else {
            byte_input_inc_selected_byte_mini(model);
        }
    }
}

/** Handle OK button
 *
 * @param      model  The model
 */
static void byte_input_handle_ok(ByteInputModel* model) {
    if(byte_input_keyboard_selected(model)) {
        uint8_t value = byte_input_get_row(model->selected_row)[model->selected_column].value;

        if(value == enter_symbol) {
            byte_input_call_input_callback(model);
        } else if(value == backspace_symbol) {
            byte_input_clear_selected_byte(model);
        } else {
            byte_input_set_nibble(
                model->bytes, model->selected_byte, value, model->selected_high_nibble);
            if(model->selected_high_nibble == true) {
                model->selected_high_nibble = false;
            } else {
                byte_input_inc_selected_byte(model);
                model->selected_high_nibble = true;
            }
            byte_input_call_changed_callback(model);
        }
    } else if(model->selected_row == -2) {
        byte_input_call_input_callback(model);
    } else {
        byte_input_transition_from_keyboard(model);
    }
}

/** Draw callback
 *
 * @param      canvas  The canvas
 * @param      _model  The model
 */
static void byte_input_view_draw_callback(Canvas* canvas, void* _model) {
    ByteInputModel* model = _model;

    canvas_clear(canvas);
    canvas_set_color(canvas, ColorBlack);

    canvas_draw_str(canvas, 2, 9, model->header);

    canvas_set_font(canvas, FontKeyboard);

    if(model->selected_row == -1) {
        byte_input_draw_input_selected(canvas, model);
    } else {
        byte_input_draw_input(canvas, model);
    }

    if(model->selected_row == -2) {
        canvas_set_font(canvas, FontSecondary);
        canvas_draw_icon(canvas, 3, 52, &I_Pin_back_arrow_10x8);
        canvas_draw_str_aligned(canvas, 16, 60, AlignLeft, AlignBottom, "back to keyboard");
    } else {
        // Draw keyboard
        for(uint8_t row = 0; row < keyboard_row_count; row++) {
            const uint8_t column_count = byte_input_get_row_size(row);
            const ByteInputKey* keys = byte_input_get_row(row);

            for(size_t column = 0; column < column_count; column++) {
                if(keys[column].value == enter_symbol) {
                    canvas_set_color(canvas, ColorBlack);
                    if(model->selected_row == row && model->selected_column == column) {
                        canvas_draw_icon(
                            canvas,
                            keyboard_origin_x + keys[column].x,
                            keyboard_origin_y + keys[column].y,
                            &I_KeySaveSelected_24x11);
                    } else {
                        canvas_draw_icon(
                            canvas,
                            keyboard_origin_x + keys[column].x,
                            keyboard_origin_y + keys[column].y,
                            &I_KeySave_24x11);
                    }
                } else if(keys[column].value == backspace_symbol) {
                    canvas_set_color(canvas, ColorBlack);
                    if(model->selected_row == row && model->selected_column == column) {
                        canvas_draw_icon(
                            canvas,
                            keyboard_origin_x + keys[column].x,
                            keyboard_origin_y + keys[column].y,
                            &I_KeyBackspaceSelected_16x9);
                    } else {
                        canvas_draw_icon(
                            canvas,
                            keyboard_origin_x + keys[column].x,
                            keyboard_origin_y + keys[column].y,
                            &I_KeyBackspace_16x9);
                    }
                } else {
                    if(model->selected_row == row && model->selected_column == column) {
                        canvas_set_color(canvas, ColorBlack);
                        canvas_draw_box(
                            canvas,
                            keyboard_origin_x + keys[column].x - 3,
                            keyboard_origin_y + keys[column].y - 10,
                            11,
                            13);
                        canvas_set_color(canvas, ColorWhite);
                    } else if(
                        model->selected_row == -1 && row == 0 &&
                        model->selected_column == column) {
                        canvas_set_color(canvas, ColorBlack);
                        canvas_draw_frame(
                            canvas,
                            keyboard_origin_x + keys[column].x - 3,
                            keyboard_origin_y + keys[column].y - 10,
                            11,
                            13);
                    } else {
                        canvas_set_color(canvas, ColorBlack);
                    }

                    canvas_draw_glyph(
                        canvas,
                        keyboard_origin_x + keys[column].x,
                        keyboard_origin_y + keys[column].y,
                        keys[column].value);
                }
            }
        }
    }
}

/** Input callback
 *
 * @param      event    The event
 * @param      context  The context
 *
 * @return     true
 * @return     false
 */
static bool byte_input_view_input_callback(InputEvent* event, void* context) {
    ByteInput* byte_input = context;
    furi_assert(byte_input);
    bool consumed = false;

    if(event->type == InputTypeShort || event->type == InputTypeRepeat) {
        switch(event->key) {
        case InputKeyLeft:
            with_view_model(
                byte_input->view, ByteInputModel * model, { byte_input_handle_left(model); }, true);
            consumed = true;
            break;
        case InputKeyRight:
            with_view_model(
                byte_input->view,
                ByteInputModel * model,
                { byte_input_handle_right(model); },
                true);
            consumed = true;
            break;
        case InputKeyUp:
            with_view_model(
                byte_input->view, ByteInputModel * model, { byte_input_handle_up(model); }, true);
            consumed = true;
            break;
        case InputKeyDown:
            with_view_model(
                byte_input->view, ByteInputModel * model, { byte_input_handle_down(model); }, true);
            consumed = true;
            break;
        case InputKeyOk:
            with_view_model(
                byte_input->view, ByteInputModel * model, { byte_input_handle_ok(model); }, true);
            consumed = true;
            break;
        default:
            break;
        }
    }

    if(event->type == InputTypeShort && event->key == InputKeyBack) {
        // Back to keyboard
        with_view_model(
            byte_input->view,
            ByteInputModel * model,
            {
                if(model->selected_row == -2) {
                    model->selected_row += 1;
                    consumed = true;
                };
            },
            true);
    }

    if((event->type == InputTypeLong || event->type == InputTypeRepeat) &&
       event->key == InputKeyBack) {
        with_view_model(
            byte_input->view,
            ByteInputModel * model,
            { byte_input_clear_selected_byte(model); },
            true);
        consumed = true;
    }

    return consumed;
}

/** Reset all input-related data in model
 *
 * @param      model  The model
 */
static void byte_input_reset_model_input_data(ByteInputModel* model) {
    model->bytes = NULL;
    model->bytes_count = 0;
    model->selected_high_nibble = true;
    model->selected_byte = 0;
    model->selected_row = 0;
    model->selected_column = 0;
    model->first_visible_byte = 0;
}

ByteInput* byte_input_alloc() {
    ByteInput* byte_input = malloc(sizeof(ByteInput));
    byte_input->view = view_alloc();
    view_set_context(byte_input->view, byte_input);
    view_allocate_model(byte_input->view, ViewModelTypeLocking, sizeof(ByteInputModel));
    view_set_draw_callback(byte_input->view, byte_input_view_draw_callback);
    view_set_input_callback(byte_input->view, byte_input_view_input_callback);

    with_view_model(
        byte_input->view,
        ByteInputModel * model,
        {
            model->header = "";
            model->input_callback = NULL;
            model->changed_callback = NULL;
            model->callback_context = NULL;
            byte_input_reset_model_input_data(model);
        },
        true);

    return byte_input;
}

void byte_input_free(ByteInput* byte_input) {
    furi_assert(byte_input);
    view_free(byte_input->view);
    free(byte_input);
}

View* byte_input_get_view(ByteInput* byte_input) {
    furi_assert(byte_input);
    return byte_input->view;
}

void byte_input_set_result_callback(
    ByteInput* byte_input,
    ByteInputCallback input_callback,
    ByteChangedCallback changed_callback,
    void* callback_context,
    uint8_t* bytes,
    uint8_t bytes_count) {
    with_view_model(
        byte_input->view,
        ByteInputModel * model,
        {
            byte_input_reset_model_input_data(model);
            model->input_callback = input_callback;
            model->changed_callback = changed_callback;
            model->callback_context = callback_context;
            model->bytes = bytes;
            model->bytes_count = bytes_count;
        },
        true);
}

void byte_input_set_header_text(ByteInput* byte_input, const char* text) {
    with_view_model(
        byte_input->view, ByteInputModel * model, { model->header = text; }, true);
}<|MERGE_RESOLUTION|>--- conflicted
+++ resolved
@@ -152,18 +152,10 @@
 
 const char num_to_char[] = {'0', '1', '2', '3', '4', '5', '6', '7', '8', '9'};
 
-<<<<<<< HEAD
-/**
- * @brief Draw input box (common view)
- * 
- * @param canvas 
- * @param model 
-=======
 /** Draw input box (common view)
  *
  * @param      canvas  The canvas
  * @param      model   The model
->>>>>>> 7a45db38
  */
 static void byte_input_draw_input(Canvas* canvas, ByteInputModel* model) {
     const uint8_t text_x = 8;
@@ -414,20 +406,6 @@
 static void byte_input_inc_selected_byte_mini(ByteInputModel* model) {
     if((model->selected_byte < model->bytes_count - 1) || model->selected_high_nibble) {
         if(!model->selected_high_nibble) {
-<<<<<<< HEAD
-            model->selected_high_nibble = !model->selected_high_nibble;
-            byte_input_inc_selected_byte(model);
-        } else {
-            model->selected_high_nibble = !model->selected_high_nibble;
-        }
-    }
-}
-
-/**
- * @brief Decrease selected byte position
- * 
- * @param model 
-=======
             model->selected_high_nibble = !model->selected_high_nibble; //-V547
             byte_input_inc_selected_byte(model);
         } else {
@@ -439,7 +417,6 @@
 /** Decrease selected byte position
  *
  * @param      model  The model
->>>>>>> 7a45db38
  */
 static void byte_input_dec_selected_byte(ByteInputModel* model) {
     if(model->selected_byte > 0) {
@@ -457,20 +434,6 @@
 static void byte_input_dec_selected_byte_mini(ByteInputModel* model) {
     if(model->selected_byte > 0 || !model->selected_high_nibble) {
         if(model->selected_high_nibble) {
-<<<<<<< HEAD
-            model->selected_high_nibble = !model->selected_high_nibble;
-            byte_input_dec_selected_byte(model);
-        } else {
-            model->selected_high_nibble = !model->selected_high_nibble;
-        }
-    }
-}
-
-/**
- * @brief Call input callback
- * 
- * @param model 
-=======
             model->selected_high_nibble = !model->selected_high_nibble; //-V547
             byte_input_dec_selected_byte(model);
         } else {
@@ -482,7 +445,6 @@
 /** Call input callback
  *
  * @param      model  The model
->>>>>>> 7a45db38
  */
 static void byte_input_call_input_callback(ByteInputModel* model) {
     if(model->input_callback != NULL) {
