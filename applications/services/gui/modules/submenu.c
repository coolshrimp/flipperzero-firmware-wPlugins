--- conflicted
+++ resolved
@@ -300,12 +300,6 @@
     SubmenuItem* item = NULL;
     furi_check(label);
     furi_check(submenu);
-<<<<<<< HEAD
-    if(locked) {
-        furi_assert(locked_message);
-    }
-=======
->>>>>>> 175db7ba
 
     with_view_model(
         submenu->view,
