--- conflicted
+++ resolved
@@ -82,14 +82,6 @@
 
     const uint8_t item_height = 16;
     uint8_t item_width = canvas_width(canvas) - 5;
-<<<<<<< HEAD
-
-    if(canvas->orientation == CanvasOrientationVertical ||
-       canvas->orientation == CanvasOrientationVerticalFlip) {
-        item_width = 60;
-    }
-=======
->>>>>>> 0cbbe1ac
 
     canvas_clear(canvas);
 
