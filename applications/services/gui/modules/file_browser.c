--- conflicted
+++ resolved
@@ -89,7 +89,6 @@
     if(b->type == BrowserItemTypeBack) {
         return 1;
     }
-<<<<<<< HEAD
     if(CFW_SETTINGS()->sort_dirs_first) {
         if(a->type == BrowserItemTypeFolder && b->type != BrowserItemTypeFolder) {
             return -1;
@@ -100,16 +99,6 @@
     }
 
     return furi_string_cmpi(a->display_name, b->display_name);
-=======
-    if(a->type == BrowserItemTypeFolder && b->type != BrowserItemTypeFolder) {
-        return -1;
-    }
-    if(a->type != BrowserItemTypeFolder && b->type == BrowserItemTypeFolder) {
-        return 1;
-    }
-
-    return furi_string_cmpi(a->path, b->path);
->>>>>>> 3ad10aaa
 }
 
 #define M_OPL_BrowserItem_t()                 \
@@ -492,31 +481,6 @@
             browser->view,
             FileBrowserModel * model,
             {
-<<<<<<< HEAD
-                model->list_loading = false;
-                if(browser_is_list_load_required(model)) {
-                    model->list_loading = true;
-                    int32_t load_offset = CLAMP(
-                        model->item_idx - ITEM_LIST_LEN_MAX / 2, (int32_t)model->item_cnt, 0);
-                    file_browser_worker_load(browser->worker, load_offset, ITEM_LIST_LEN_MAX);
-
-                    if(model->item_cnt <= BROWSER_SORT_THRESHOLD) {
-                        FuriString* selected = NULL;
-                        if(model->item_idx > 0) {
-                            selected = furi_string_alloc_set(
-                                items_array_get(model->items, model->item_idx)->path);
-                        }
-
-                        items_array_sort(model->items);
-
-                        if(selected != NULL) {
-                            for(uint32_t i = 0; i < model->item_cnt; i++) {
-                                if(!furi_string_cmp(
-                                       items_array_get(model->items, i)->path, selected)) {
-                                    model->item_idx = i;
-                                    break;
-                                }
-=======
                 if(model->item_cnt <= BROWSER_SORT_THRESHOLD) {
                     FuriString* selected = NULL;
                     if(model->item_idx > 0) {
@@ -531,7 +495,6 @@
                             if(!furi_string_cmp(items_array_get(model->items, i)->path, selected)) {
                                 model->item_idx = i;
                                 break;
->>>>>>> 3ad10aaa
                             }
                         }
                     }
