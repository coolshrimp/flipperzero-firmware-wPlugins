#include "variable_item_list.h"
#include <gui/elements.h>
#include <gui/canvas.h>
#include <furi.h>
#include <assets_icons.h>
#include <m-array.h>
#include <stdint.h>

struct VariableItem {
    FuriString* label;
    uint8_t current_value_index;
    FuriString* current_value_text;
    uint8_t values_count;
    VariableItemChangeCallback change_callback;
    void* context;

    bool locked;
    FuriString* locked_message;
};

ARRAY_DEF(VariableItemArray, VariableItem, M_POD_OPLIST);

struct VariableItemList {
    View* view;
    VariableItemListEnterCallback callback;
    void* context;

    FuriTimer* scroll_timer;
    FuriTimer* locked_timer;
};

typedef struct {
    VariableItemArray_t items;
    uint8_t position;
    uint8_t window_position;

    FuriString* header;
    size_t scroll_counter;
    bool locked_message_visible;
} VariableItemListModel;

static void variable_item_list_process_up(VariableItemList* variable_item_list);
static void variable_item_list_process_down(VariableItemList* variable_item_list);
static void variable_item_list_process_left(VariableItemList* variable_item_list);
static void variable_item_list_process_right(VariableItemList* variable_item_list);
static void variable_item_list_process_ok(VariableItemList* variable_item_list);

static size_t variable_item_list_items_on_screen(VariableItemListModel* model) {
    size_t res = 4;
    return (furi_string_empty(model->header)) ? res : res - 1;
}

static void variable_item_list_draw_callback(Canvas* canvas, void* _model) {
    VariableItemListModel* model = _model;

    const uint8_t item_height = 16;
    uint8_t item_width = canvas_width(canvas) - 5;

    canvas_clear(canvas);

    if(!furi_string_empty(model->header)) {
        canvas_set_font(canvas, FontPrimary);
        canvas_draw_str(canvas, 4, 11, furi_string_get_cstr(model->header));
    }

    uint8_t position = 0;
    VariableItemArray_it_t it;

    canvas_set_font(canvas, FontSecondary);
    for(VariableItemArray_it(it, model->items); !VariableItemArray_end_p(it);
        VariableItemArray_next(it)) {
        uint8_t item_position = position - model->window_position;
        uint8_t items_on_screen = variable_item_list_items_on_screen(model);
        uint8_t y_offset = furi_string_empty(model->header) ? 0 : item_height;

        if(item_position < items_on_screen) {
            const VariableItem* item = VariableItemArray_cref(it);
            uint8_t item_y = y_offset + (item_position * item_height);
            uint8_t item_text_y = item_y + item_height - 4;
            size_t scroll_counter = 0;

            if(position == model->position) {
                canvas_set_color(canvas, ColorBlack);
                elements_slightly_rounded_box(canvas, 0, item_y + 1, item_width, item_height - 2);
                canvas_set_color(canvas, ColorWhite);
                scroll_counter = model->scroll_counter;
                if(scroll_counter < 1) { // Show text beginning a little longer
                    scroll_counter = 0;
                } else {
                    scroll_counter -= 1;
                }
            } else {
                canvas_set_color(canvas, ColorBlack);
            }

            uint8_t value_pos_x = 73;
            uint8_t label_width = 66;
            if(item->locked) {
                // Span label up to lock icon
                value_pos_x = 110;
                label_width = 100;
            } else if(item->current_value_index == 0 && furi_string_empty(item->current_value_text)) {
                // Only label text, no value text, show longer label
                label_width = 109;
            } else if(furi_string_size(item->current_value_text) < 4U) {
                // Smaller value section for short values
                value_pos_x = 80;
                label_width = 71;
            }

            elements_scrollable_text_line(
                canvas,
                6,
                item_text_y,
                label_width,
                item->label,
                scroll_counter,
                (position != model->position),
                false);

            if(item->locked) {
                canvas_draw_icon(canvas, value_pos_x, item_text_y - 8, &I_Lock_7x8);
            } else {
                if(item->current_value_index > 0) {
                    canvas_draw_str(canvas, value_pos_x, item_text_y, "<");
                }

                elements_scrollable_text_line(
                    canvas,
                    (115 + value_pos_x) / 2 + 1,
                    item_text_y,
                    37,
                    item->current_value_text,
                    scroll_counter,
                    false,
                    true);

                if(item->current_value_index < (item->values_count - 1)) {
                    canvas_draw_str(canvas, 115, item_text_y, ">");
                }
            }
        }

        position++;
    }

    elements_scrollbar(canvas, model->position, VariableItemArray_size(model->items));

    if(model->locked_message_visible) {
        canvas_set_color(canvas, ColorWhite);
        canvas_draw_box(canvas, 8, 10, 110, 48);
        canvas_set_color(canvas, ColorBlack);
        canvas_draw_icon(canvas, 10, 14, &I_WarningDolphin_45x42);
        canvas_draw_rframe(canvas, 8, 8, 112, 50, 3);
        canvas_draw_rframe(canvas, 9, 9, 110, 48, 2);
        elements_multiline_text_aligned(
            canvas,
            84,
            32,
            AlignCenter,
            AlignCenter,
            furi_string_get_cstr(
                VariableItemArray_get(model->items, model->position)->locked_message));
    }
}

void variable_item_list_set_selected_item(VariableItemList* variable_item_list, uint8_t index) {
    furi_check(variable_item_list);
    with_view_model(
        variable_item_list->view,
        VariableItemListModel * model,
        {
            uint8_t position = index;
            const size_t items_count = VariableItemArray_size(model->items);
            uint8_t items_on_screen = variable_item_list_items_on_screen(model);

            if(position >= items_count) {
                position = 0;
            }

            model->position = position;
            model->window_position = position;

            if(model->window_position > 0) {
                model->window_position -= 1;
            }

            if(items_count <= items_on_screen) {
                model->window_position = 0;
            } else {
                const size_t pos = items_count - items_on_screen;
                if(model->window_position > pos) {
                    model->window_position = pos;
                }
            }
        },
        true);
}

uint8_t variable_item_list_get_selected_item_index(VariableItemList* variable_item_list) {
    furi_check(variable_item_list);
    VariableItemListModel* model = view_get_model(variable_item_list->view);
    uint8_t idx = model->position;
    view_commit_model(variable_item_list->view, false);
    return idx;
}

void variable_item_list_set_header(VariableItemList* variable_item_list, const char* header) {
    furi_check(variable_item_list);

    with_view_model(
        variable_item_list->view,
        VariableItemListModel * model,
        {
            if(header == NULL) {
                furi_string_reset(model->header);
            } else {
                furi_string_set_str(model->header, header);
            }
        },
        true);
}

static bool variable_item_list_input_callback(InputEvent* event, void* context) {
    VariableItemList* variable_item_list = context;
    furi_assert(variable_item_list);
    bool consumed = false;

    bool locked_message_visible = false;
    with_view_model(
        variable_item_list->view,
        VariableItemListModel * model,
        { locked_message_visible = model->locked_message_visible; },
        false);

    if((event->type != InputTypePress && event->type != InputTypeRelease) &&
       locked_message_visible) {
        with_view_model(
            variable_item_list->view,
            VariableItemListModel * model,
            { model->locked_message_visible = false; },
            true);
        consumed = true;
    } else if(event->type == InputTypeShort) {
        switch(event->key) {
        case InputKeyUp:
            consumed = true;
            variable_item_list_process_up(variable_item_list);
            break;
        case InputKeyDown:
            consumed = true;
            variable_item_list_process_down(variable_item_list);
            break;
        case InputKeyLeft:
            consumed = true;
            variable_item_list_process_left(variable_item_list);
            break;
        case InputKeyRight:
            consumed = true;
            variable_item_list_process_right(variable_item_list);
            break;
        case InputKeyOk:
            variable_item_list_process_ok(variable_item_list);
            break;
        default:
            break;
        }
    } else if(event->type == InputTypeRepeat) {
        switch(event->key) {
        case InputKeyUp:
            consumed = true;
            variable_item_list_process_up(variable_item_list);
            break;
        case InputKeyDown:
            consumed = true;
            variable_item_list_process_down(variable_item_list);
            break;
        case InputKeyLeft:
            consumed = true;
            variable_item_list_process_left(variable_item_list);
            break;
        case InputKeyRight:
            consumed = true;
            variable_item_list_process_right(variable_item_list);
            break;
        default:
            break;
        }
    }

    return consumed;
}

void variable_item_list_process_up(VariableItemList* variable_item_list) {
    with_view_model(
        variable_item_list->view,
        VariableItemListModel * model,
        {
            uint8_t items_on_screen = variable_item_list_items_on_screen(model);
            if(model->position > 0) {
                model->position--;

                if((model->position == model->window_position) && (model->window_position > 0)) {
                    model->window_position--;
                }
            } else {
                model->position = VariableItemArray_size(model->items) - 1;
                if(model->position > (items_on_screen - 1)) {
                    model->window_position = model->position - (items_on_screen - 1);
                }
            }
            model->scroll_counter = 0;
        },
        true);
}

void variable_item_list_process_down(VariableItemList* variable_item_list) {
    with_view_model(
        variable_item_list->view,
        VariableItemListModel * model,
        {
            uint8_t items_on_screen = variable_item_list_items_on_screen(model);
            if(model->position < (VariableItemArray_size(model->items) - 1)) {
                model->position++;
                if((model->position - model->window_position) > (items_on_screen - 2) &&
                   model->window_position <
                       (VariableItemArray_size(model->items) - items_on_screen)) {
                    model->window_position++;
                }
            } else {
                model->position = 0;
                model->window_position = 0;
            }
            model->scroll_counter = 0;
        },
        true);
}

VariableItem* variable_item_list_get_selected_item(VariableItemListModel* model) {
    VariableItem* item = NULL;

    VariableItemArray_it_t it;
    uint8_t position = 0;
    for(VariableItemArray_it(it, model->items); !VariableItemArray_end_p(it);
        VariableItemArray_next(it)) {
        if(position == model->position) {
            break;
        }
        position++;
    }

    item = VariableItemArray_ref(it);

    furi_assert(item);
    return item;
}

void variable_item_list_process_left(VariableItemList* variable_item_list) {
    with_view_model(
        variable_item_list->view,
        VariableItemListModel * model,
        {
            VariableItem* item = variable_item_list_get_selected_item(model);
            if(item->locked) {
                model->locked_message_visible = true;
                furi_timer_start(
                    variable_item_list->locked_timer, furi_kernel_get_tick_frequency() * 3);
            } else if(item->current_value_index > 0) {
                item->current_value_index--;
                model->scroll_counter = 0;
                if(item->change_callback) {
                    item->change_callback(item);
                }
            }
        },
        true);
}

void variable_item_list_process_right(VariableItemList* variable_item_list) {
    with_view_model(
        variable_item_list->view,
        VariableItemListModel * model,
        {
            VariableItem* item = variable_item_list_get_selected_item(model);
            if(item->locked) {
                model->locked_message_visible = true;
                furi_timer_start(
                    variable_item_list->locked_timer, furi_kernel_get_tick_frequency() * 3);
            } else if(item->current_value_index < (item->values_count - 1)) {
                item->current_value_index++;
                model->scroll_counter = 0;
                if(item->change_callback) {
                    item->change_callback(item);
                }
            }
        },
        true);
}

void variable_item_list_process_ok(VariableItemList* variable_item_list) {
    with_view_model(
        variable_item_list->view,
        VariableItemListModel * model,
        {
            VariableItem* item = variable_item_list_get_selected_item(model);
            if(item->locked) {
                model->locked_message_visible = true;
                furi_timer_start(
                    variable_item_list->locked_timer, furi_kernel_get_tick_frequency() * 3);
            } else if(variable_item_list->callback) {
                variable_item_list->callback(variable_item_list->context, model->position);
            }
        },
        true);
}

static void variable_item_list_scroll_timer_callback(void* context) {
    furi_assert(context);
    VariableItemList* variable_item_list = context;
    with_view_model(
        variable_item_list->view,
        VariableItemListModel * model,
        { model->scroll_counter++; },
        true);
}

void variable_item_list_locked_timer_callback(void* context) {
    furi_assert(context);
    VariableItemList* variable_item_list = context;

    with_view_model(
        variable_item_list->view,
        VariableItemListModel * model,
        { model->locked_message_visible = false; },
        true);
}

VariableItemList* variable_item_list_alloc(void) {
    VariableItemList* variable_item_list = malloc(sizeof(VariableItemList));
    variable_item_list->view = view_alloc();
    view_set_context(variable_item_list->view, variable_item_list);
    view_allocate_model(
        variable_item_list->view, ViewModelTypeLocking, sizeof(VariableItemListModel));
    view_set_draw_callback(variable_item_list->view, variable_item_list_draw_callback);
    view_set_input_callback(variable_item_list->view, variable_item_list_input_callback);

    variable_item_list->locked_timer = furi_timer_alloc(
        variable_item_list_locked_timer_callback, FuriTimerTypeOnce, variable_item_list);

    with_view_model(
        variable_item_list->view,
        VariableItemListModel * model,
        {
            VariableItemArray_init(model->items);
            model->position = 0;
            model->window_position = 0;
            model->header = furi_string_alloc();
            model->scroll_counter = 0;
        },
        true);
    variable_item_list->scroll_timer = furi_timer_alloc(
        variable_item_list_scroll_timer_callback, FuriTimerTypePeriodic, variable_item_list);
    furi_timer_start(variable_item_list->scroll_timer, 333);

    return variable_item_list;
}

void variable_item_list_free(VariableItemList* variable_item_list) {
    furi_check(variable_item_list);

    with_view_model(
        variable_item_list->view,
        VariableItemListModel * model,
        {
            furi_string_free(model->header);
            VariableItemArray_it_t it;
            for(VariableItemArray_it(it, model->items); !VariableItemArray_end_p(it);
                VariableItemArray_next(it)) {
                furi_string_free(VariableItemArray_ref(it)->label);
                furi_string_free(VariableItemArray_ref(it)->current_value_text);
                furi_string_free(VariableItemArray_ref(it)->locked_message);
            }
            VariableItemArray_clear(model->items);
        },
        false);
    furi_timer_stop(variable_item_list->scroll_timer);
    furi_timer_free(variable_item_list->scroll_timer);
    furi_timer_stop(variable_item_list->locked_timer);
    furi_timer_free(variable_item_list->locked_timer);
    view_free(variable_item_list->view);
    free(variable_item_list);
}

void variable_item_list_reset(VariableItemList* variable_item_list) {
    furi_check(variable_item_list);

    with_view_model(
        variable_item_list->view,
        VariableItemListModel * model,
        {
            VariableItemArray_it_t it;
            for(VariableItemArray_it(it, model->items); !VariableItemArray_end_p(it);
                VariableItemArray_next(it)) {
                furi_string_free(VariableItemArray_ref(it)->label);
                furi_string_free(VariableItemArray_ref(it)->current_value_text);
                furi_string_free(VariableItemArray_ref(it)->locked_message);
            }
            VariableItemArray_reset(model->items);
            furi_string_reset(model->header);
        },
        false);
}

View* variable_item_list_get_view(VariableItemList* variable_item_list) {
    furi_check(variable_item_list);
    return variable_item_list->view;
}

VariableItem* variable_item_list_add(
    VariableItemList* variable_item_list,
    const char* label,
    uint8_t values_count,
    VariableItemChangeCallback change_callback,
    void* context) {
    VariableItem* item = NULL;
    furi_check(label);
    furi_check(variable_item_list);

    with_view_model(
        variable_item_list->view,
        VariableItemListModel * model,
        {
            item = VariableItemArray_push_new(model->items);
            item->label = furi_string_alloc_set(label);
            item->values_count = values_count;
            item->change_callback = change_callback;
            item->context = context;
            item->current_value_index = 0;
            item->current_value_text = furi_string_alloc();
            item->locked = false;
            item->locked_message = furi_string_alloc();
        },
        true);

    return item;
}

VariableItem* variable_item_list_get(VariableItemList* variable_item_list, uint8_t position) {
    furi_check(variable_item_list);
    VariableItem* item = NULL;

    with_view_model(
        variable_item_list->view,
        VariableItemListModel * model,
        {
            if(position < VariableItemArray_size(model->items)) {
                item = VariableItemArray_get(model->items, position);
            }
        },
        true);

    return item;
}

void variable_item_list_set_enter_callback(
    VariableItemList* variable_item_list,
    VariableItemListEnterCallback callback,
    void* context) {
    furi_check(callback);
    with_view_model(
        variable_item_list->view,
        VariableItemListModel * model,
        {
            UNUSED(model);
            variable_item_list->callback = callback;
            variable_item_list->context = context;
        },
        false);
}

void variable_item_set_current_value_index(VariableItem* item, uint8_t current_value_index) {
    furi_check(item);
    item->current_value_index = current_value_index;
}

void variable_item_set_values_count(VariableItem* item, uint8_t values_count) {
    furi_check(item);
    item->values_count = values_count;
}

void variable_item_set_item_label(VariableItem* item, const char* label) {
    furi_check(item);
    furi_check(label);
<<<<<<< HEAD
    furi_string_set(item->label, label);
=======
    item->label = label;
>>>>>>> bcdc4c9e
}

void variable_item_set_current_value_text(VariableItem* item, const char* current_value_text) {
    furi_check(item);
    furi_string_set(item->current_value_text, current_value_text);
}

void variable_item_set_locked(VariableItem* item, bool locked, const char* locked_message) {
    furi_check(item);
    item->locked = locked;
    if(locked_message) {
        furi_string_set(item->locked_message, locked_message);
    } else if(locked && furi_string_empty(item->locked_message)) {
        furi_string_set(item->locked_message, "Locked!");
    }
}

uint8_t variable_item_get_current_value_index(VariableItem* item) {
    furi_check(item);
    return item->current_value_index;
}

void* variable_item_get_context(VariableItem* item) {
    furi_check(item);
    return item->context;
}<|MERGE_RESOLUTION|>--- conflicted
+++ resolved
@@ -591,11 +591,7 @@
 void variable_item_set_item_label(VariableItem* item, const char* label) {
     furi_check(item);
     furi_check(label);
-<<<<<<< HEAD
-    furi_string_set(item->label, label);
-=======
     item->label = label;
->>>>>>> bcdc4c9e
 }
 
 void variable_item_set_current_value_text(VariableItem* item, const char* current_value_text) {
