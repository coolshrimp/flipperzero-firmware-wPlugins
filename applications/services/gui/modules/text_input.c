--- conflicted
+++ resolved
@@ -232,13 +232,8 @@
 static char char_to_uppercase(const char letter) {
     if(letter == '_') {
         return 0x20;
-<<<<<<< HEAD
-    } else if(char_is_lowercase(letter)) {
-        return (letter - 0x20);
-=======
     } else if(islower(letter)) {
         return letter - 0x20;
->>>>>>> ffa3996a
     } else {
         return letter;
     }
