#include "view_port_i.h"

#include <furi.h>
#include <furi_hal.h>

#include "gui.h"
#include "gui_i.h"

// TODO: add mutex to view_port ops

_Static_assert(ViewPortOrientationMAX == 4, "Incorrect ViewPortOrientation count");
_Static_assert(
    (ViewPortOrientationHorizontal == 0 && ViewPortOrientationHorizontalFlip == 1 &&
     ViewPortOrientationVertical == 2 && ViewPortOrientationVerticalFlip == 3),
    "Incorrect ViewPortOrientation order");
_Static_assert(InputKeyMAX == 6, "Incorrect InputKey count");
_Static_assert(
    (InputKeyUp == 0 && InputKeyDown == 1 && InputKeyRight == 2 && InputKeyLeft == 3 &&
     InputKeyOk == 4 && InputKeyBack == 5),
    "Incorrect InputKey order");

/** InputKey directional keys mappings for different screen orientations
* 
*/
static const InputKey view_port_input_mapping[ViewPortOrientationMAX][InputKeyMAX] = {
    {InputKeyUp,
     InputKeyDown,
     InputKeyRight,
     InputKeyLeft,
     InputKeyOk,
     InputKeyBack}, //ViewPortOrientationHorizontal
    {InputKeyDown,
     InputKeyUp,
     InputKeyLeft,
     InputKeyRight,
     InputKeyOk,
     InputKeyBack}, //ViewPortOrientationHorizontalFlip
    {InputKeyRight,
     InputKeyLeft,
     InputKeyDown,
     InputKeyUp,
     InputKeyOk,
     InputKeyBack}, //ViewPortOrientationVertical
    {InputKeyLeft,
     InputKeyRight,
     InputKeyUp,
     InputKeyDown,
     InputKeyOk,
     InputKeyBack}, //ViewPortOrientationVerticalFlip
};

static const InputKey view_port_left_hand_input_mapping[InputKeyMAX] =
    {InputKeyDown, InputKeyUp, InputKeyLeft, InputKeyRight, InputKeyOk, InputKeyBack};

static const CanvasOrientation view_port_orientation_mapping[ViewPortOrientationMAX] = {
    [ViewPortOrientationHorizontal] = CanvasOrientationHorizontal,
    [ViewPortOrientationHorizontalFlip] = CanvasOrientationHorizontalFlip,
    [ViewPortOrientationVertical] = CanvasOrientationVertical,
    [ViewPortOrientationVerticalFlip] = CanvasOrientationVerticalFlip,
};

// Remaps directional pad buttons on Flipper based on ViewPort orientation
static void view_port_map_input(InputEvent* event, ViewPortOrientation orientation) {
    furi_assert(orientation < ViewPortOrientationMAX && event->key < InputKeyMAX);

    if(event->sequence_source != INPUT_SEQUENCE_SOURCE_HARDWARE) {
        return;
    }

    if(orientation == ViewPortOrientationHorizontal ||
       orientation == ViewPortOrientationHorizontalFlip) {
        if(furi_hal_rtc_is_flag_set(FuriHalRtcFlagHandOrient)) {
            event->key = view_port_left_hand_input_mapping[event->key];
        }
    }
    event->key = view_port_input_mapping[orientation][event->key];
}

static void view_port_setup_canvas_orientation(const ViewPort* view_port, Canvas* canvas) {
    CanvasOrientation orientation = view_port_orientation_mapping[view_port->orientation];

    if(furi_hal_rtc_is_flag_set(FuriHalRtcFlagHandOrient)) {
        if(orientation == CanvasOrientationHorizontal) {
            orientation = CanvasOrientationHorizontalFlip;
        } else if(orientation == CanvasOrientationHorizontalFlip) {
            orientation = CanvasOrientationHorizontal;
        }
    }

    canvas_set_orientation(canvas, orientation);
}

ViewPort* view_port_alloc() {
    ViewPort* view_port = malloc(sizeof(ViewPort));
    view_port->orientation = ViewPortOrientationHorizontal;
    view_port->is_enabled = true;
    return view_port;
}

void view_port_free(ViewPort* view_port) {
    furi_assert(view_port);
    furi_check(view_port->gui == NULL);
    free(view_port);
}

void view_port_set_width(ViewPort* view_port, uint8_t width) {
    furi_assert(view_port);
    view_port->width = width;
}

uint8_t view_port_get_width(const ViewPort* view_port) {
    furi_assert(view_port);
    return view_port->width;
}

void view_port_set_height(ViewPort* view_port, uint8_t height) {
    furi_assert(view_port);
    view_port->height = height;
}

uint8_t view_port_get_height(const ViewPort* view_port) {
    furi_assert(view_port);
    return view_port->height;
}

void view_port_enabled_set(ViewPort* view_port, bool enabled) {
    furi_assert(view_port);
    if(view_port->is_enabled != enabled) {
        view_port->is_enabled = enabled;
        if(view_port->gui) gui_update(view_port->gui);
    }
}

bool view_port_is_enabled(const ViewPort* view_port) {
    furi_assert(view_port);
    return view_port->is_enabled;
}

void view_port_draw_callback_set(ViewPort* view_port, ViewPortDrawCallback callback, void* context) {
    furi_assert(view_port);
    view_port->draw_callback = callback;
    view_port->draw_callback_context = context;
}

void view_port_input_callback_set(
    ViewPort* view_port,
    ViewPortInputCallback callback,
    void* context) {
    furi_assert(view_port);
    view_port->input_callback = callback;
    view_port->input_callback_context = context;
}

void view_port_update(ViewPort* view_port) {
    furi_assert(view_port);
<<<<<<< HEAD
    // TODO: Uncomment when all apps are verified to be fixed !!!!!!!!!!!!!!!!!!!!!!!
    //furi_check(furi_mutex_acquire(view_port->mutex, FuriWaitForever) == FuriStatusOk);
    if(view_port->gui && view_port->is_enabled) gui_update(view_port->gui);
    //furi_check(furi_mutex_release(view_port->mutex) == FuriStatusOk);
=======
    if(view_port->gui && view_port->is_enabled) gui_update(view_port->gui);
>>>>>>> f7f9250e
}

void view_port_gui_set(ViewPort* view_port, Gui* gui) {
    furi_assert(view_port);
    view_port->gui = gui;
}

void view_port_draw(ViewPort* view_port, Canvas* canvas) {
    furi_assert(view_port);
    furi_assert(canvas);
    furi_check(view_port->gui);

    if(view_port->draw_callback) {
        view_port_setup_canvas_orientation(view_port, canvas);
        view_port->draw_callback(canvas, view_port->draw_callback_context);
    }
}

void view_port_input(ViewPort* view_port, InputEvent* event) {
    furi_assert(view_port);
    furi_assert(event);
    furi_check(view_port->gui);

    if(view_port->input_callback) {
        ViewPortOrientation orientation = view_port_get_orientation(view_port);
        view_port_map_input(event, orientation);
        view_port->input_callback(event, view_port->input_callback_context);
    }
}

void view_port_set_orientation(ViewPort* view_port, ViewPortOrientation orientation) {
    furi_assert(view_port);
    view_port->orientation = orientation;
}

ViewPortOrientation view_port_get_orientation(const ViewPort* view_port) {
    return view_port->orientation;
}<|MERGE_RESOLUTION|>--- conflicted
+++ resolved
@@ -153,14 +153,7 @@
 
 void view_port_update(ViewPort* view_port) {
     furi_assert(view_port);
-<<<<<<< HEAD
-    // TODO: Uncomment when all apps are verified to be fixed !!!!!!!!!!!!!!!!!!!!!!!
-    //furi_check(furi_mutex_acquire(view_port->mutex, FuriWaitForever) == FuriStatusOk);
     if(view_port->gui && view_port->is_enabled) gui_update(view_port->gui);
-    //furi_check(furi_mutex_release(view_port->mutex) == FuriStatusOk);
-=======
-    if(view_port->gui && view_port->is_enabled) gui_update(view_port->gui);
->>>>>>> f7f9250e
 }
 
 void view_port_gui_set(ViewPort* view_port, Gui* gui) {
