#include "canvas_i.h"
#include "icon_animation_i.h"

#include <furi.h>
#include <furi_hal.h>
#include <stdint.h>
#include <u8g2_glue.h>
#include <cfw/cfw.h>

const CanvasFontParameters canvas_font_params[FontTotalNumber] = {
    [FontPrimary] = {.leading_default = 12, .leading_min = 11, .height = 8, .descender = 2},
    [FontSecondary] = {.leading_default = 11, .leading_min = 9, .height = 7, .descender = 2},
    [FontKeyboard] = {.leading_default = 11, .leading_min = 9, .height = 7, .descender = 2},
    [FontBigNumbers] = {.leading_default = 18, .leading_min = 16, .height = 15, .descender = 0},
    [FontBatteryPercent] = {.leading_default = 11, .leading_min = 9, .height = 6, .descender = 0},
    [FontEurocorp] = {.leading_default = 12, .leading_min = 11, .height = 16, .descender = 2},
};

Canvas* canvas_init(void) {
    Canvas* canvas = malloc(sizeof(Canvas));
    canvas->compress_icon = compress_icon_alloc();

    // Initialize mutex
    canvas->mutex = furi_mutex_alloc(FuriMutexTypeNormal);

    // Initialize callback array
    CanvasCallbackPairArray_init(canvas->canvas_callback_pair);

    // Setup u8g2
    u8g2_Setup_st756x_flipper(&canvas->fb, U8G2_R0, u8x8_hw_spi_stm32, u8g2_gpio_and_delay_stm32);
    canvas->orientation = CanvasOrientationHorizontal;
    // Initialize display
    u8g2_InitDisplay(&canvas->fb);
    // Wake up display
    u8g2_SetPowerSave(&canvas->fb, 0);

    // Clear buffer and send to device
    canvas_clear(canvas);
    canvas_commit(canvas);

    return canvas;
}

void canvas_free(Canvas* canvas) {
    furi_check(canvas);
    compress_icon_free(canvas->compress_icon);
    CanvasCallbackPairArray_clear(canvas->canvas_callback_pair);
    furi_mutex_free(canvas->mutex);
    free(canvas);
}

static void canvas_lock(Canvas* canvas) {
    furi_assert(canvas);
    furi_check(furi_mutex_acquire(canvas->mutex, FuriWaitForever) == FuriStatusOk);
}

static void canvas_unlock(Canvas* canvas) {
    furi_assert(canvas);
    furi_check(furi_mutex_release(canvas->mutex) == FuriStatusOk);
}

void canvas_reset(Canvas* canvas) {
    furi_check(canvas);

    canvas_clear(canvas);

    canvas_set_color(canvas, ColorBlack);
    canvas_set_font(canvas, FontSecondary);
    canvas_set_font_direction(canvas, CanvasDirectionLeftToRight);
}

void canvas_commit(Canvas* canvas) {
    furi_check(canvas);
    u8g2_SendBuffer(&canvas->fb);

    // Iterate over callbacks
    canvas_lock(canvas);
    for
        M_EACH(p, canvas->canvas_callback_pair, CanvasCallbackPairArray_t) {
            p->callback(
                canvas_get_buffer(canvas),
                canvas_get_buffer_size(canvas),
                canvas_get_orientation(canvas),
                p->context);
        }
    canvas_unlock(canvas);
}

uint8_t* canvas_get_buffer(Canvas* canvas) {
    furi_check(canvas);
    return u8g2_GetBufferPtr(&canvas->fb);
}

size_t canvas_get_buffer_size(const Canvas* canvas) {
    furi_check(canvas);
    return u8g2_GetBufferTileWidth(&canvas->fb) * u8g2_GetBufferTileHeight(&canvas->fb) * 8;
}

void canvas_frame_set(
    Canvas* canvas,
    int32_t offset_x,
    int32_t offset_y,
    size_t width,
    size_t height) {
    furi_check(canvas);
    canvas->offset_x = offset_x;
    canvas->offset_y = offset_y;
    canvas->width = width;
    canvas->height = height;
}

size_t canvas_width(const Canvas* canvas) {
    furi_check(canvas);
    return canvas->width;
}

size_t canvas_height(const Canvas* canvas) {
    furi_check(canvas);
    return canvas->height;
}

size_t canvas_current_font_height(const Canvas* canvas) {
    furi_check(canvas);
    size_t font_height = u8g2_GetMaxCharHeight(&canvas->fb);

    if(canvas->fb.font == u8g2_font_haxrcorp4089_tr) {
        font_height += 1;
    }

    return font_height;
}

size_t canvas_current_font_width(const Canvas* canvas) {
<<<<<<< HEAD
    furi_check(canvas);
    return u8g2_GetMaxCharWidth(&canvas->fb);
=======
    furi_assert(canvas);
    return (size_t)u8g2_GetMaxCharWidth(&canvas->fb);
>>>>>>> 175db7ba
}

const CanvasFontParameters* canvas_get_font_params(const Canvas* canvas, Font font) {
    furi_check(canvas);
    furi_check(font < FontTotalNumber);
    return &canvas_font_params[font];
}

void canvas_clear(Canvas* canvas) {
    furi_check(canvas);
<<<<<<< HEAD
    if(cfw_settings.dark_mode) {
        u8g2_FillBuffer(&canvas->fb);
    } else {
        u8g2_ClearBuffer(&canvas->fb);
    }
=======
    u8g2_ClearBuffer(&canvas->fb);
>>>>>>> 175db7ba
}

void canvas_set_color(Canvas* canvas, Color color) {
    furi_check(canvas);
<<<<<<< HEAD
    if(cfw_settings.dark_mode) {
        if(color == ColorBlack) {
            color = ColorWhite;
        } else if(color == ColorWhite) {
            color = ColorBlack;
        }
    }
=======
>>>>>>> 175db7ba
    u8g2_SetDrawColor(&canvas->fb, color);
}

void canvas_set_font_direction(Canvas* canvas, CanvasDirection dir) {
    furi_check(canvas);
    u8g2_SetFontDirection(&canvas->fb, dir);
}

void canvas_invert_color(Canvas* canvas) {
    canvas->fb.draw_color = !canvas->fb.draw_color;
}

void canvas_set_font(Canvas* canvas, Font font) {
    furi_check(canvas);
    u8g2_SetFontMode(&canvas->fb, 1);
    switch(font) {
    case FontPrimary:
        u8g2_SetFont(&canvas->fb, u8g2_font_helvB08_tr);
        break;
    case FontSecondary:
        u8g2_SetFont(&canvas->fb, u8g2_font_haxrcorp4089_tr);
        break;
    case FontKeyboard:
        u8g2_SetFont(&canvas->fb, u8g2_font_profont11_mr);
        break;
    case FontBigNumbers:
        u8g2_SetFont(&canvas->fb, u8g2_font_profont22_tn);
        break;
    case FontBatteryPercent:
        u8g2_SetFont(&canvas->fb, u8g2_font_5x7_tr); //u8g2_font_micro_tr);
        break;
    case FontEurocorp:
        u8g2_SetFont(&canvas->fb, u8g2_font_eurocorp_tr);
        break;
    default:
        furi_crash();
        break;
    }
}

void canvas_set_custom_u8g2_font(Canvas* canvas, const uint8_t* font) {
    furi_check(canvas);
    u8g2_SetFontMode(&canvas->fb, 1);
    u8g2_SetFont(&canvas->fb, font);
}

void canvas_draw_str(Canvas* canvas, int32_t x, int32_t y, const char* str) {
    furi_check(canvas);
    if(!str) return;
    x += canvas->offset_x;
    y += canvas->offset_y;
    u8g2_DrawUTF8(&canvas->fb, x, y, str);
}

void canvas_draw_str_aligned(
    Canvas* canvas,
    int32_t x,
    int32_t y,
    Align horizontal,
    Align vertical,
    const char* str) {
    furi_check(canvas);
    if(!str) return;
    x += canvas->offset_x;
    y += canvas->offset_y;

    switch(horizontal) {
    case AlignLeft:
        break;
    case AlignRight:
        x -= u8g2_GetUTF8Width(&canvas->fb, str);
        break;
    case AlignCenter:
        x -= (u8g2_GetUTF8Width(&canvas->fb, str) / 2);
        break;
    default:
        furi_crash();
        break;
    }

    switch(vertical) {
    case AlignTop:
        y += u8g2_GetAscent(&canvas->fb);
        break;
    case AlignBottom:
        break;
    case AlignCenter:
        y += (u8g2_GetAscent(&canvas->fb) / 2);
        break;
    default:
        furi_crash();
        break;
    }

    u8g2_DrawUTF8(&canvas->fb, x, y, str);
}

uint16_t canvas_string_width(Canvas* canvas, const char* str) {
    furi_check(canvas);
    if(!str) return 0;
    return u8g2_GetUTF8Width(&canvas->fb, str);
}

size_t canvas_glyph_width(Canvas* canvas, uint16_t symbol) {
    furi_check(canvas);
    return u8g2_GetGlyphWidth(&canvas->fb, symbol);
}

void canvas_draw_bitmap(
    Canvas* canvas,
    int32_t x,
    int32_t y,
    size_t width,
    size_t height,
    const uint8_t* compressed_bitmap_data) {
    furi_check(canvas);

    x += canvas->offset_x;
    y += canvas->offset_y;
    uint8_t* bitmap_data = NULL;
    compress_icon_decode(canvas->compress_icon, compressed_bitmap_data, &bitmap_data);
    canvas_draw_u8g2_bitmap(&canvas->fb, x, y, width, height, bitmap_data, IconRotation0);
}

void canvas_draw_icon_animation(
    Canvas* canvas,
    int32_t x,
    int32_t y,
    IconAnimation* icon_animation) {
    furi_check(canvas);
    furi_check(icon_animation);

    x += canvas->offset_x;
    y += canvas->offset_y;
    uint8_t* icon_data = NULL;
    compress_icon_decode(
        canvas->compress_icon, icon_animation_get_data(icon_animation), &icon_data);
    canvas_draw_u8g2_bitmap(
        &canvas->fb,
        x,
        y,
        icon_animation_get_width(icon_animation),
        icon_animation_get_height(icon_animation),
        icon_data,
        IconRotation0);
}

static void canvas_draw_u8g2_bitmap_int(
    u8g2_t* u8g2,
    u8g2_uint_t x,
    u8g2_uint_t y,
    u8g2_uint_t w,
    u8g2_uint_t h,
    bool mirror,
    bool rotation,
    const uint8_t* bitmap) {
    u8g2_uint_t blen;
    blen = w;
    blen += 7;
    blen >>= 3;

    if(rotation && !mirror) {
        x += w + 1;
    } else if(mirror && !rotation) {
        y += h - 1;
    }

    while(h > 0) {
        const uint8_t* b = bitmap;
        uint16_t len = w;
        uint16_t x0 = x;
        uint16_t y0 = y;
        uint8_t mask;
        uint8_t color = u8g2->draw_color;
        uint8_t ncolor = (color == 0 ? 1 : 0);
        mask = 1;

        while(len > 0) {
            if(u8x8_pgm_read(b) & mask) {
                u8g2->draw_color = color;
                u8g2_DrawHVLine(u8g2, x0, y0, 1, 0);
            } else if(u8g2->bitmap_transparency == 0) {
                u8g2->draw_color = ncolor;
                u8g2_DrawHVLine(u8g2, x0, y0, 1, 0);
            }

            if(rotation) {
                y0++;
            } else {
                x0++;
            }

            mask <<= 1;
            if(mask == 0) {
                mask = 1;
                b++;
            }
            len--;
        }

        u8g2->draw_color = color;
        bitmap += blen;

        if(mirror) {
            if(rotation) {
                x++;
            } else {
                y--;
            }
        } else {
            if(rotation) {
                x--;
            } else {
                y++;
            }
        }
        h--;
    }
}

void canvas_draw_u8g2_bitmap(
    u8g2_t* u8g2,
    int32_t x,
    int32_t y,
    size_t width,
    size_t height,
    const uint8_t* bitmap,
    IconRotation rotation) {
#ifdef U8G2_WITH_INTERSECTION
    if(u8g2_IsIntersection(u8g2, x, y, x + width, y + height) == 0) return;
#endif /* U8G2_WITH_INTERSECTION */

    switch(rotation) {
    case IconRotation0:
        canvas_draw_u8g2_bitmap_int(u8g2, x, y, width, height, 0, 0, bitmap);
        break;
    case IconRotation90:
        canvas_draw_u8g2_bitmap_int(u8g2, x, y, width, height, 0, 1, bitmap);
        break;
    case IconRotation180:
        canvas_draw_u8g2_bitmap_int(u8g2, x, y, width, height, 1, 0, bitmap);
        break;
    case IconRotation270:
        canvas_draw_u8g2_bitmap_int(u8g2, x, y, width, height, 1, 1, bitmap);
        break;
    default:
        break;
    }
}

void canvas_draw_icon_ex(
    Canvas* canvas,
    int32_t x,
    int32_t y,
    const Icon* icon,
    IconRotation rotation) {
    furi_check(canvas);
    furi_check(icon);

    x += canvas->offset_x;
    y += canvas->offset_y;
    uint8_t* icon_data = NULL;
    compress_icon_decode(canvas->compress_icon, icon_get_data(icon), &icon_data);
    canvas_draw_u8g2_bitmap(
        &canvas->fb, x, y, icon_get_width(icon), icon_get_height(icon), icon_data, rotation);
}

void canvas_draw_icon(Canvas* canvas, int32_t x, int32_t y, const Icon* icon) {
    furi_check(canvas);
    furi_check(icon);

    x += canvas->offset_x;
    y += canvas->offset_y;
    uint8_t* icon_data = NULL;
    compress_icon_decode(canvas->compress_icon, icon_get_data(icon), &icon_data);
    canvas_draw_u8g2_bitmap(
        &canvas->fb, x, y, icon_get_width(icon), icon_get_height(icon), icon_data, IconRotation0);
}

void canvas_draw_dot(Canvas* canvas, int32_t x, int32_t y) {
    furi_check(canvas);
    x += canvas->offset_x;
    y += canvas->offset_y;
    u8g2_DrawPixel(&canvas->fb, x, y);
}

void canvas_draw_box(Canvas* canvas, int32_t x, int32_t y, size_t width, size_t height) {
    furi_check(canvas);
    x += canvas->offset_x;
    y += canvas->offset_y;
    u8g2_DrawBox(&canvas->fb, x, y, width, height);
}

void canvas_draw_rbox(
    Canvas* canvas,
    int32_t x,
    int32_t y,
    size_t width,
    size_t height,
    size_t radius) {
    furi_check(canvas);
    x += canvas->offset_x;
    y += canvas->offset_y;
    u8g2_DrawRBox(&canvas->fb, x, y, width, height, radius);
}

void canvas_draw_frame(Canvas* canvas, int32_t x, int32_t y, size_t width, size_t height) {
    furi_check(canvas);
    x += canvas->offset_x;
    y += canvas->offset_y;
    u8g2_DrawFrame(&canvas->fb, x, y, width, height);
}

void canvas_draw_rframe(
    Canvas* canvas,
    int32_t x,
    int32_t y,
    size_t width,
    size_t height,
    size_t radius) {
    furi_check(canvas);
    x += canvas->offset_x;
    y += canvas->offset_y;
    u8g2_DrawRFrame(&canvas->fb, x, y, width, height, radius);
}

void canvas_draw_line(Canvas* canvas, int32_t x1, int32_t y1, int32_t x2, int32_t y2) {
    furi_check(canvas);
    x1 += canvas->offset_x;
    y1 += canvas->offset_y;
    x2 += canvas->offset_x;
    y2 += canvas->offset_y;
    u8g2_DrawLine(&canvas->fb, x1, y1, x2, y2);
}

void canvas_draw_circle(Canvas* canvas, int32_t x, int32_t y, size_t radius) {
    furi_check(canvas);
    x += canvas->offset_x;
    y += canvas->offset_y;
    u8g2_DrawCircle(&canvas->fb, x, y, radius, U8G2_DRAW_ALL);
}

void canvas_draw_disc(Canvas* canvas, int32_t x, int32_t y, size_t radius) {
    furi_check(canvas);
    x += canvas->offset_x;
    y += canvas->offset_y;
    u8g2_DrawDisc(&canvas->fb, x, y, radius, U8G2_DRAW_ALL);
}

void canvas_draw_triangle(
    Canvas* canvas,
    int32_t x,
    int32_t y,
    size_t base,
    size_t height,
    CanvasDirection dir) {
    furi_check(canvas);
    if(dir == CanvasDirectionBottomToTop) {
        canvas_draw_line(canvas, x - base / 2, y, x + base / 2, y);
        canvas_draw_line(canvas, x - base / 2, y, x, y - height + 1);
        canvas_draw_line(canvas, x, y - height + 1, x + base / 2, y);
    } else if(dir == CanvasDirectionTopToBottom) {
        canvas_draw_line(canvas, x - base / 2, y, x + base / 2, y);
        canvas_draw_line(canvas, x - base / 2, y, x, y + height - 1);
        canvas_draw_line(canvas, x, y + height - 1, x + base / 2, y);
    } else if(dir == CanvasDirectionRightToLeft) {
        canvas_draw_line(canvas, x, y - base / 2, x, y + base / 2);
        canvas_draw_line(canvas, x, y - base / 2, x - height + 1, y);
        canvas_draw_line(canvas, x - height + 1, y, x, y + base / 2);
    } else if(dir == CanvasDirectionLeftToRight) {
        canvas_draw_line(canvas, x, y - base / 2, x, y + base / 2);
        canvas_draw_line(canvas, x, y - base / 2, x + height - 1, y);
        canvas_draw_line(canvas, x + height - 1, y, x, y + base / 2);
    }
}

void canvas_draw_xbm(
    Canvas* canvas,
    int32_t x,
    int32_t y,
    size_t width,
    size_t height,
    const uint8_t* bitmap) {
    furi_check(canvas);
    x += canvas->offset_x;
    y += canvas->offset_y;
    canvas_draw_u8g2_bitmap(&canvas->fb, x, y, width, height, bitmap, IconRotation0);
}

void canvas_draw_glyph(Canvas* canvas, int32_t x, int32_t y, uint16_t ch) {
    furi_check(canvas);
    x += canvas->offset_x;
    y += canvas->offset_y;
    u8g2_DrawGlyph(&canvas->fb, x, y, ch);
}

void canvas_set_bitmap_mode(Canvas* canvas, bool alpha) {
    u8g2_SetBitmapMode(&canvas->fb, alpha ? 1 : 0);
}

void canvas_set_orientation(Canvas* canvas, CanvasOrientation orientation) {
    furi_check(canvas);
    const u8g2_cb_t* rotate_cb = NULL;
    bool need_swap = false;
    if(canvas->orientation != orientation) {
        switch(orientation) {
        case CanvasOrientationHorizontal:
            need_swap = canvas->orientation == CanvasOrientationVertical ||
                        canvas->orientation == CanvasOrientationVerticalFlip;
            rotate_cb = U8G2_R0;
            break;
        case CanvasOrientationHorizontalFlip:
            need_swap = canvas->orientation == CanvasOrientationVertical ||
                        canvas->orientation == CanvasOrientationVerticalFlip;
            rotate_cb = U8G2_R2;
            break;
        case CanvasOrientationVertical:
            need_swap = canvas->orientation == CanvasOrientationHorizontal ||
                        canvas->orientation == CanvasOrientationHorizontalFlip;
            rotate_cb = U8G2_R3;
            break;
        case CanvasOrientationVerticalFlip:
            need_swap = canvas->orientation == CanvasOrientationHorizontal ||
                        canvas->orientation == CanvasOrientationHorizontalFlip;
            rotate_cb = U8G2_R1;
            break;
        default:
            furi_crash();
        }

        if(need_swap) FURI_SWAP(canvas->width, canvas->height);
        u8g2_SetDisplayRotation(&canvas->fb, rotate_cb);
        canvas->orientation = orientation;
    }
}

CanvasOrientation canvas_get_orientation(const Canvas* canvas) {
    return canvas->orientation;
}

void canvas_add_framebuffer_callback(Canvas* canvas, CanvasCommitCallback callback, void* context) {
    furi_check(canvas);

    const CanvasCallbackPair p = {callback, context};

    canvas_lock(canvas);
    furi_check(!CanvasCallbackPairArray_count(canvas->canvas_callback_pair, p));
    CanvasCallbackPairArray_push_back(canvas->canvas_callback_pair, p);
    canvas_unlock(canvas);
}

void canvas_remove_framebuffer_callback(
    Canvas* canvas,
    CanvasCommitCallback callback,
    void* context) {
    furi_check(canvas);

    const CanvasCallbackPair p = {callback, context};

    canvas_lock(canvas);
    furi_check(CanvasCallbackPairArray_count(canvas->canvas_callback_pair, p) == 1);
    CanvasCallbackPairArray_remove_val(canvas->canvas_callback_pair, p);
    canvas_unlock(canvas);
}<|MERGE_RESOLUTION|>--- conflicted
+++ resolved
@@ -131,13 +131,8 @@
 }
 
 size_t canvas_current_font_width(const Canvas* canvas) {
-<<<<<<< HEAD
-    furi_check(canvas);
-    return u8g2_GetMaxCharWidth(&canvas->fb);
-=======
     furi_assert(canvas);
     return (size_t)u8g2_GetMaxCharWidth(&canvas->fb);
->>>>>>> 175db7ba
 }
 
 const CanvasFontParameters* canvas_get_font_params(const Canvas* canvas, Font font) {
@@ -148,20 +143,15 @@
 
 void canvas_clear(Canvas* canvas) {
     furi_check(canvas);
-<<<<<<< HEAD
     if(cfw_settings.dark_mode) {
         u8g2_FillBuffer(&canvas->fb);
     } else {
         u8g2_ClearBuffer(&canvas->fb);
     }
-=======
-    u8g2_ClearBuffer(&canvas->fb);
->>>>>>> 175db7ba
 }
 
 void canvas_set_color(Canvas* canvas, Color color) {
     furi_check(canvas);
-<<<<<<< HEAD
     if(cfw_settings.dark_mode) {
         if(color == ColorBlack) {
             color = ColorWhite;
@@ -169,8 +159,6 @@
             color = ColorBlack;
         }
     }
-=======
->>>>>>> 175db7ba
     u8g2_SetDrawColor(&canvas->fb, color);
 }
 
