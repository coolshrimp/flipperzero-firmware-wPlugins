--- conflicted
+++ resolved
@@ -185,17 +185,11 @@
         break;
     case FontBigNumbers:
         u8g2_SetFont(&canvas->fb, u8g2_font_profont22_tn);
-<<<<<<< HEAD
         break;
     case FontBatteryPercent:
         u8g2_SetFont(&canvas->fb, u8g2_font_5x7_tr); //u8g2_font_micro_tr);
         break;
     default:
-=======
-    } else if(font == FontBatteryPercent) {
-        u8g2_SetFont(&canvas->fb, u8g2_font_5x7_tr); //u8g2_font_micro_tr);
-    } else {
->>>>>>> 160d6c31
         furi_crash();
         break;
     }
@@ -566,17 +560,9 @@
     const Icon* icon) {
     furi_assert(canvas);
     furi_assert(icon);
-<<<<<<< HEAD
     x += canvas->offset_x;
     y += canvas->offset_y;
     uint8_t* icon_data = NULL;
-    compress_icon_decode(canvas->compress_icon, icon_get_data(icon), &icon_data);
-=======
-
-    x += canvas->offset_x;
-    y += canvas->offset_y;
-    uint8_t* icon_data = NULL;
->>>>>>> 160d6c31
     compress_icon_decode(canvas->compress_icon, icon_get_frame_data(icon, 0), &icon_data);
     u8g2_DrawXBM(&canvas->fb, x, y, w, h, icon_data);
 }
