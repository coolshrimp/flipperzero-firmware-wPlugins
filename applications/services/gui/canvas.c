#include "canvas_i.h"
#include "icon_animation_i.h"

#include <furi.h>
#include <furi_hal.h>
#include <stdint.h>
#include <u8g2_glue.h>
#include <cfw/cfw.h>

const CanvasFontParameters canvas_font_params[FontTotalNumber] = {
    [FontPrimary] = {.leading_default = 12, .leading_min = 11, .height = 8, .descender = 2},
    [FontSecondary] = {.leading_default = 11, .leading_min = 9, .height = 7, .descender = 2},
    [FontKeyboard] = {.leading_default = 11, .leading_min = 9, .height = 7, .descender = 2},
    [FontBigNumbers] = {.leading_default = 18, .leading_min = 16, .height = 15, .descender = 0},
    [FontBatteryPercent] = {.leading_default = 11, .leading_min = 9, .height = 6, .descender = 0},
    [FontEurocorp] = {.leading_default = 12, .leading_min = 11, .height = 16, .descender = 2},
};

Canvas* canvas_init(void) {
    Canvas* canvas = malloc(sizeof(Canvas));
    canvas->compress_icon = compress_icon_alloc();

    // Initialize mutex
    canvas->mutex = furi_mutex_alloc(FuriMutexTypeNormal);

    // Initialize callback array
    CanvasCallbackPairArray_init(canvas->canvas_callback_pair);

    // Setup u8g2
    u8g2_Setup_st756x_flipper(&canvas->fb, U8G2_R0, u8x8_hw_spi_stm32, u8g2_gpio_and_delay_stm32);
    canvas->orientation = CanvasOrientationHorizontal;
    // Initialize display
    u8g2_InitDisplay(&canvas->fb);
    // Wake up display
    u8g2_SetPowerSave(&canvas->fb, 0);

    // Clear buffer and send to device
    canvas_clear(canvas);
    canvas_commit(canvas);

    return canvas;
}

void canvas_free(Canvas* canvas) {
    furi_check(canvas);
    compress_icon_free(canvas->compress_icon);
    CanvasCallbackPairArray_clear(canvas->canvas_callback_pair);
    furi_mutex_free(canvas->mutex);
    free(canvas);
}

static void canvas_lock(Canvas* canvas) {
    furi_assert(canvas);
    furi_check(furi_mutex_acquire(canvas->mutex, FuriWaitForever) == FuriStatusOk);
}

static void canvas_unlock(Canvas* canvas) {
    furi_assert(canvas);
    furi_check(furi_mutex_release(canvas->mutex) == FuriStatusOk);
}

void canvas_reset(Canvas* canvas) {
    furi_check(canvas);

    canvas_clear(canvas);

    canvas_set_color(canvas, ColorBlack);
    canvas_set_font(canvas, FontSecondary);
    canvas_set_font_direction(canvas, CanvasDirectionLeftToRight);
}

void canvas_commit(Canvas* canvas) {
    furi_check(canvas);
    u8g2_SendBuffer(&canvas->fb);

    // Iterate over callbacks
    canvas_lock(canvas);
    for
        M_EACH(p, canvas->canvas_callback_pair, CanvasCallbackPairArray_t) {
            p->callback(
                canvas_get_buffer(canvas),
                canvas_get_buffer_size(canvas),
                canvas_get_orientation(canvas),
                p->context);
        }
    canvas_unlock(canvas);
}

uint8_t* canvas_get_buffer(Canvas* canvas) {
    furi_check(canvas);
    return u8g2_GetBufferPtr(&canvas->fb);
}

size_t canvas_get_buffer_size(const Canvas* canvas) {
    furi_check(canvas);
    return u8g2_GetBufferTileWidth(&canvas->fb) * u8g2_GetBufferTileHeight(&canvas->fb) * 8;
}

void canvas_frame_set(
    Canvas* canvas,
    int32_t offset_x,
    int32_t offset_y,
    size_t width,
    size_t height) {
    furi_check(canvas);
    canvas->offset_x = offset_x;
    canvas->offset_y = offset_y;
    canvas->width = width;
    canvas->height = height;
}

size_t canvas_width(const Canvas* canvas) {
    furi_check(canvas);
    return canvas->width;
}

size_t canvas_height(const Canvas* canvas) {
    furi_check(canvas);
    return canvas->height;
}

size_t canvas_current_font_height(const Canvas* canvas) {
    furi_check(canvas);
    size_t font_height = u8g2_GetMaxCharHeight(&canvas->fb);

    if(canvas->fb.font == u8g2_font_haxrcorp4089_tr) {
        font_height += 1;
    }

    return font_height;
}

uint8_t canvas_current_font_width(const Canvas* canvas) {
    furi_assert(canvas);
    return (uint8_t)u8g2_GetMaxCharWidth(&canvas->fb);
}

const CanvasFontParameters* canvas_get_font_params(const Canvas* canvas, Font font) {
    furi_check(canvas);
    furi_check(font < FontTotalNumber);
    return &canvas_font_params[font];
}

void canvas_clear(Canvas* canvas) {
<<<<<<< HEAD
    furi_assert(canvas);
    if(cfw_settings.dark_mode) {
        u8g2_FillBuffer(&canvas->fb);
    } else {
        u8g2_ClearBuffer(&canvas->fb);
    }
}

void canvas_set_color(Canvas* canvas, Color color) {
    furi_assert(canvas);
    if(cfw_settings.dark_mode) {
        if(color == ColorBlack) {
            color = ColorWhite;
        } else if(color == ColorWhite) {
            color = ColorBlack;
        }
    }
=======
    furi_check(canvas);
    u8g2_ClearBuffer(&canvas->fb);
}

void canvas_set_color(Canvas* canvas, Color color) {
    furi_check(canvas);
>>>>>>> 0a48658a
    u8g2_SetDrawColor(&canvas->fb, color);
}

void canvas_set_font_direction(Canvas* canvas, CanvasDirection dir) {
    furi_check(canvas);
    u8g2_SetFontDirection(&canvas->fb, dir);
}

void canvas_invert_color(Canvas* canvas) {
    canvas->fb.draw_color = !canvas->fb.draw_color;
}

void canvas_set_font(Canvas* canvas, Font font) {
    furi_check(canvas);
    u8g2_SetFontMode(&canvas->fb, 1);
    switch(font) {
    case FontPrimary:
        u8g2_SetFont(&canvas->fb, u8g2_font_helvB08_tr);
        break;
    case FontSecondary:
        u8g2_SetFont(&canvas->fb, u8g2_font_haxrcorp4089_tr);
        break;
    case FontKeyboard:
        u8g2_SetFont(&canvas->fb, u8g2_font_profont11_mr);
        break;
    case FontBigNumbers:
        u8g2_SetFont(&canvas->fb, u8g2_font_profont22_tn);
        break;
    case FontBatteryPercent:
        u8g2_SetFont(&canvas->fb, u8g2_font_5x7_tf); //u8g2_font_micro_tr);
        break;
    case FontEurocorp:
        u8g2_SetFont(&canvas->fb, u8g2_font_eurocorp_tr);
        break;
    default:
        furi_crash();
        break;
    }
}

void canvas_set_custom_u8g2_font(Canvas* canvas, const uint8_t* font) {
    furi_check(canvas);
    u8g2_SetFontMode(&canvas->fb, 1);
    u8g2_SetFont(&canvas->fb, font);
}

void canvas_draw_str(Canvas* canvas, int32_t x, int32_t y, const char* str) {
    furi_check(canvas);
    if(!str) return;
    x += canvas->offset_x;
    y += canvas->offset_y;
    u8g2_DrawUTF8(&canvas->fb, x, y, str);
}

void canvas_draw_str_aligned(
    Canvas* canvas,
    int32_t x,
    int32_t y,
    Align horizontal,
    Align vertical,
    const char* str) {
    furi_check(canvas);
    if(!str) return;
    x += canvas->offset_x;
    y += canvas->offset_y;

    switch(horizontal) {
    case AlignLeft:
        break;
    case AlignRight:
        x -= u8g2_GetUTF8Width(&canvas->fb, str);
        break;
    case AlignCenter:
        x -= (u8g2_GetUTF8Width(&canvas->fb, str) / 2);
        break;
    default:
        furi_crash();
        break;
    }

    switch(vertical) {
    case AlignTop:
        y += u8g2_GetAscent(&canvas->fb);
        break;
    case AlignBottom:
        break;
    case AlignCenter:
        y += (u8g2_GetAscent(&canvas->fb) / 2);
        break;
    default:
        furi_crash();
        break;
    }

    u8g2_DrawUTF8(&canvas->fb, x, y, str);
}

uint16_t canvas_string_width(Canvas* canvas, const char* str) {
    furi_check(canvas);
    if(!str) return 0;
    return u8g2_GetUTF8Width(&canvas->fb, str);
}

size_t canvas_glyph_width(Canvas* canvas, uint16_t symbol) {
    furi_check(canvas);
    return u8g2_GetGlyphWidth(&canvas->fb, symbol);
}

void canvas_draw_bitmap(
    Canvas* canvas,
    int32_t x,
    int32_t y,
    size_t width,
    size_t height,
    const uint8_t* compressed_bitmap_data) {
    furi_check(canvas);

    x += canvas->offset_x;
    y += canvas->offset_y;
    uint8_t* bitmap_data = NULL;
    compress_icon_decode(canvas->compress_icon, compressed_bitmap_data, &bitmap_data);
    canvas_draw_u8g2_bitmap(&canvas->fb, x, y, width, height, bitmap_data, IconRotation0);
}

void canvas_draw_icon_animation(
    Canvas* canvas,
    int32_t x,
    int32_t y,
    IconAnimation* icon_animation) {
    furi_check(canvas);
    furi_check(icon_animation);

    x += canvas->offset_x;
    y += canvas->offset_y;
    uint8_t* icon_data = NULL;
    compress_icon_decode(
        canvas->compress_icon, icon_animation_get_data(icon_animation), &icon_data);
    canvas_draw_u8g2_bitmap(
        &canvas->fb,
        x,
        y,
        icon_animation_get_width(icon_animation),
        icon_animation_get_height(icon_animation),
        icon_data,
        IconRotation0);
}

static void canvas_draw_u8g2_bitmap_int(
    u8g2_t* u8g2,
    u8g2_uint_t x,
    u8g2_uint_t y,
    u8g2_uint_t w,
    u8g2_uint_t h,
    bool mirror,
    bool rotation,
    const uint8_t* bitmap) {
    u8g2_uint_t blen;
    blen = w;
    blen += 7;
    blen >>= 3;

    if(rotation && !mirror) {
        x += w + 1;
    } else if(mirror && !rotation) {
        y += h - 1;
    }

    while(h > 0) {
        const uint8_t* b = bitmap;
        uint16_t len = w;
        uint16_t x0 = x;
        uint16_t y0 = y;
        uint8_t mask;
        uint8_t color = u8g2->draw_color;
        uint8_t ncolor = (color == 0 ? 1 : 0);
        mask = 1;

        while(len > 0) {
            if(u8x8_pgm_read(b) & mask) {
                u8g2->draw_color = color;
                u8g2_DrawHVLine(u8g2, x0, y0, 1, 0);
            } else if(u8g2->bitmap_transparency == 0) {
                u8g2->draw_color = ncolor;
                u8g2_DrawHVLine(u8g2, x0, y0, 1, 0);
            }

            if(rotation) {
                y0++;
            } else {
                x0++;
            }

            mask <<= 1;
            if(mask == 0) {
                mask = 1;
                b++;
            }
            len--;
        }

        u8g2->draw_color = color;
        bitmap += blen;

        if(mirror) {
            if(rotation) {
                x++;
            } else {
                y--;
            }
        } else {
            if(rotation) {
                x--;
            } else {
                y++;
            }
        }
        h--;
    }
}

void canvas_draw_u8g2_bitmap(
    u8g2_t* u8g2,
    int32_t x,
    int32_t y,
    size_t width,
    size_t height,
    const uint8_t* bitmap,
    IconRotation rotation) {
#ifdef U8G2_WITH_INTERSECTION
    if(u8g2_IsIntersection(u8g2, x, y, x + width, y + height) == 0) return;
#endif /* U8G2_WITH_INTERSECTION */

    switch(rotation) {
    case IconRotation0:
        canvas_draw_u8g2_bitmap_int(u8g2, x, y, width, height, 0, 0, bitmap);
        break;
    case IconRotation90:
        canvas_draw_u8g2_bitmap_int(u8g2, x, y, width, height, 0, 1, bitmap);
        break;
    case IconRotation180:
        canvas_draw_u8g2_bitmap_int(u8g2, x, y, width, height, 1, 0, bitmap);
        break;
    case IconRotation270:
        canvas_draw_u8g2_bitmap_int(u8g2, x, y, width, height, 1, 1, bitmap);
        break;
    default:
        break;
    }
}

void canvas_draw_icon_ex(
    Canvas* canvas,
    int32_t x,
    int32_t y,
    const Icon* icon,
    IconRotation rotation) {
    furi_check(canvas);
    furi_check(icon);

    x += canvas->offset_x;
    y += canvas->offset_y;
    uint8_t* icon_data = NULL;
    compress_icon_decode(canvas->compress_icon, icon_get_data(icon), &icon_data);
    canvas_draw_u8g2_bitmap(
        &canvas->fb, x, y, icon_get_width(icon), icon_get_height(icon), icon_data, rotation);
}

void canvas_draw_icon(Canvas* canvas, int32_t x, int32_t y, const Icon* icon) {
    furi_check(canvas);
    furi_check(icon);

    x += canvas->offset_x;
    y += canvas->offset_y;
    uint8_t* icon_data = NULL;
    compress_icon_decode(canvas->compress_icon, icon_get_data(icon), &icon_data);
    canvas_draw_u8g2_bitmap(
        &canvas->fb, x, y, icon_get_width(icon), icon_get_height(icon), icon_data, IconRotation0);
}

void canvas_draw_dot(Canvas* canvas, int32_t x, int32_t y) {
    furi_check(canvas);
    x += canvas->offset_x;
    y += canvas->offset_y;
    u8g2_DrawPixel(&canvas->fb, x, y);
}

void canvas_draw_box(Canvas* canvas, int32_t x, int32_t y, size_t width, size_t height) {
    furi_check(canvas);
    x += canvas->offset_x;
    y += canvas->offset_y;
    u8g2_DrawBox(&canvas->fb, x, y, width, height);
}

void canvas_draw_rbox(
    Canvas* canvas,
    int32_t x,
    int32_t y,
    size_t width,
    size_t height,
    size_t radius) {
    furi_check(canvas);
    x += canvas->offset_x;
    y += canvas->offset_y;
    u8g2_DrawRBox(&canvas->fb, x, y, width, height, radius);
}

void canvas_draw_frame(Canvas* canvas, int32_t x, int32_t y, size_t width, size_t height) {
    furi_check(canvas);
    x += canvas->offset_x;
    y += canvas->offset_y;
    u8g2_DrawFrame(&canvas->fb, x, y, width, height);
}

void canvas_draw_rframe(
    Canvas* canvas,
    int32_t x,
    int32_t y,
    size_t width,
    size_t height,
    size_t radius) {
    furi_check(canvas);
    x += canvas->offset_x;
    y += canvas->offset_y;
    u8g2_DrawRFrame(&canvas->fb, x, y, width, height, radius);
}

void canvas_draw_line(Canvas* canvas, int32_t x1, int32_t y1, int32_t x2, int32_t y2) {
    furi_check(canvas);
    x1 += canvas->offset_x;
    y1 += canvas->offset_y;
    x2 += canvas->offset_x;
    y2 += canvas->offset_y;
    u8g2_DrawLine(&canvas->fb, x1, y1, x2, y2);
}

void canvas_draw_circle(Canvas* canvas, int32_t x, int32_t y, size_t radius) {
    furi_check(canvas);
    x += canvas->offset_x;
    y += canvas->offset_y;
    u8g2_DrawCircle(&canvas->fb, x, y, radius, U8G2_DRAW_ALL);
}

void canvas_draw_disc(Canvas* canvas, int32_t x, int32_t y, size_t radius) {
    furi_check(canvas);
    x += canvas->offset_x;
    y += canvas->offset_y;
    u8g2_DrawDisc(&canvas->fb, x, y, radius, U8G2_DRAW_ALL);
}

void canvas_draw_triangle(
    Canvas* canvas,
    int32_t x,
    int32_t y,
    size_t base,
    size_t height,
    CanvasDirection dir) {
    furi_check(canvas);
    if(dir == CanvasDirectionBottomToTop) {
        canvas_draw_line(canvas, x - base / 2, y, x + base / 2, y);
        canvas_draw_line(canvas, x - base / 2, y, x, y - height + 1);
        canvas_draw_line(canvas, x, y - height + 1, x + base / 2, y);
    } else if(dir == CanvasDirectionTopToBottom) {
        canvas_draw_line(canvas, x - base / 2, y, x + base / 2, y);
        canvas_draw_line(canvas, x - base / 2, y, x, y + height - 1);
        canvas_draw_line(canvas, x, y + height - 1, x + base / 2, y);
    } else if(dir == CanvasDirectionRightToLeft) {
        canvas_draw_line(canvas, x, y - base / 2, x, y + base / 2);
        canvas_draw_line(canvas, x, y - base / 2, x - height + 1, y);
        canvas_draw_line(canvas, x - height + 1, y, x, y + base / 2);
    } else if(dir == CanvasDirectionLeftToRight) {
        canvas_draw_line(canvas, x, y - base / 2, x, y + base / 2);
        canvas_draw_line(canvas, x, y - base / 2, x + height - 1, y);
        canvas_draw_line(canvas, x + height - 1, y, x, y + base / 2);
    }
}

void canvas_draw_xbm(
    Canvas* canvas,
    int32_t x,
    int32_t y,
    size_t width,
    size_t height,
    const uint8_t* bitmap) {
    furi_check(canvas);
    x += canvas->offset_x;
    y += canvas->offset_y;
    canvas_draw_u8g2_bitmap(&canvas->fb, x, y, width, height, bitmap, IconRotation0);
}

void canvas_draw_glyph(Canvas* canvas, int32_t x, int32_t y, uint16_t ch) {
    furi_check(canvas);
    x += canvas->offset_x;
    y += canvas->offset_y;
    u8g2_DrawGlyph(&canvas->fb, x, y, ch);
}

void canvas_draw_icon_bitmap(
    Canvas* canvas,
    uint8_t x,
    uint8_t y,
    int16_t w,
    int16_t h,
    const Icon* icon) {
    furi_assert(canvas);
    furi_assert(icon);

    x += canvas->offset_x;
    y += canvas->offset_y;
    uint8_t* icon_data = NULL;
    compress_icon_decode(canvas->compress_icon, icon_get_data(icon), &icon_data);
    u8g2_DrawXBM(&canvas->fb, x, y, w, h, icon_data);
}

void canvas_set_bitmap_mode(Canvas* canvas, bool alpha) {
    u8g2_SetBitmapMode(&canvas->fb, alpha ? 1 : 0);
}

void canvas_set_orientation(Canvas* canvas, CanvasOrientation orientation) {
    furi_check(canvas);
    const u8g2_cb_t* rotate_cb = NULL;
    bool need_swap = false;
    if(canvas->orientation != orientation) {
        switch(orientation) {
        case CanvasOrientationHorizontal:
            need_swap = canvas->orientation == CanvasOrientationVertical ||
                        canvas->orientation == CanvasOrientationVerticalFlip;
            rotate_cb = U8G2_R0;
            break;
        case CanvasOrientationHorizontalFlip:
            need_swap = canvas->orientation == CanvasOrientationVertical ||
                        canvas->orientation == CanvasOrientationVerticalFlip;
            rotate_cb = U8G2_R2;
            break;
        case CanvasOrientationVertical:
            need_swap = canvas->orientation == CanvasOrientationHorizontal ||
                        canvas->orientation == CanvasOrientationHorizontalFlip;
            rotate_cb = U8G2_R3;
            break;
        case CanvasOrientationVerticalFlip:
            need_swap = canvas->orientation == CanvasOrientationHorizontal ||
                        canvas->orientation == CanvasOrientationHorizontalFlip;
            rotate_cb = U8G2_R1;
            break;
        default:
            furi_crash();
        }

        if(need_swap) FURI_SWAP(canvas->width, canvas->height);
        u8g2_SetDisplayRotation(&canvas->fb, rotate_cb);
        canvas->orientation = orientation;
    }
}

CanvasOrientation canvas_get_orientation(const Canvas* canvas) {
    return canvas->orientation;
}

void canvas_add_framebuffer_callback(Canvas* canvas, CanvasCommitCallback callback, void* context) {
    furi_check(canvas);

    const CanvasCallbackPair p = {callback, context};

    canvas_lock(canvas);
    furi_check(!CanvasCallbackPairArray_count(canvas->canvas_callback_pair, p));
    CanvasCallbackPairArray_push_back(canvas->canvas_callback_pair, p);
    canvas_unlock(canvas);
}

void canvas_remove_framebuffer_callback(
    Canvas* canvas,
    CanvasCommitCallback callback,
    void* context) {
    furi_check(canvas);

    const CanvasCallbackPair p = {callback, context};

    canvas_lock(canvas);
    furi_check(CanvasCallbackPairArray_count(canvas->canvas_callback_pair, p) == 1);
    CanvasCallbackPairArray_remove_val(canvas->canvas_callback_pair, p);
    canvas_unlock(canvas);
}<|MERGE_RESOLUTION|>--- conflicted
+++ resolved
@@ -130,20 +130,22 @@
     return font_height;
 }
 
-uint8_t canvas_current_font_width(const Canvas* canvas) {
-    furi_assert(canvas);
-    return (uint8_t)u8g2_GetMaxCharWidth(&canvas->fb);
+size_t canvas_current_font_width(const Canvas* canvas) {
+    furi_check(canvas);
+    return u8g2_GetMaxCharWidth(&canvas->fb);
 }
 
 const CanvasFontParameters* canvas_get_font_params(const Canvas* canvas, Font font) {
     furi_check(canvas);
     furi_check(font < FontTotalNumber);
+    if(asset_packs.font_params[font]) {
+        return asset_packs.font_params[font];
+    }
     return &canvas_font_params[font];
 }
 
 void canvas_clear(Canvas* canvas) {
-<<<<<<< HEAD
-    furi_assert(canvas);
+    furi_check(canvas);
     if(cfw_settings.dark_mode) {
         u8g2_FillBuffer(&canvas->fb);
     } else {
@@ -152,7 +154,7 @@
 }
 
 void canvas_set_color(Canvas* canvas, Color color) {
-    furi_assert(canvas);
+    furi_check(canvas);
     if(cfw_settings.dark_mode) {
         if(color == ColorBlack) {
             color = ColorWhite;
@@ -160,14 +162,6 @@
             color = ColorBlack;
         }
     }
-=======
-    furi_check(canvas);
-    u8g2_ClearBuffer(&canvas->fb);
-}
-
-void canvas_set_color(Canvas* canvas, Color color) {
-    furi_check(canvas);
->>>>>>> 0a48658a
     u8g2_SetDrawColor(&canvas->fb, color);
 }
 
@@ -183,6 +177,10 @@
 void canvas_set_font(Canvas* canvas, Font font) {
     furi_check(canvas);
     u8g2_SetFontMode(&canvas->fb, 1);
+    if(asset_packs.fonts[font]) {
+        u8g2_SetFont(&canvas->fb, asset_packs.fonts[font]);
+        return;
+    }
     switch(font) {
     case FontPrimary:
         u8g2_SetFont(&canvas->fb, u8g2_font_helvB08_tr);
@@ -197,10 +195,7 @@
         u8g2_SetFont(&canvas->fb, u8g2_font_profont22_tn);
         break;
     case FontBatteryPercent:
-        u8g2_SetFont(&canvas->fb, u8g2_font_5x7_tf); //u8g2_font_micro_tr);
-        break;
-    case FontEurocorp:
-        u8g2_SetFont(&canvas->fb, u8g2_font_eurocorp_tr);
+        u8g2_SetFont(&canvas->fb, u8g2_font_5x7_tr); //u8g2_font_micro_tr);
         break;
     default:
         furi_crash();
@@ -562,23 +557,6 @@
     x += canvas->offset_x;
     y += canvas->offset_y;
     u8g2_DrawGlyph(&canvas->fb, x, y, ch);
-}
-
-void canvas_draw_icon_bitmap(
-    Canvas* canvas,
-    uint8_t x,
-    uint8_t y,
-    int16_t w,
-    int16_t h,
-    const Icon* icon) {
-    furi_assert(canvas);
-    furi_assert(icon);
-
-    x += canvas->offset_x;
-    y += canvas->offset_y;
-    uint8_t* icon_data = NULL;
-    compress_icon_decode(canvas->compress_icon, icon_get_data(icon), &icon_data);
-    u8g2_DrawXBM(&canvas->fb, x, y, w, h, icon_data);
 }
 
 void canvas_set_bitmap_mode(Canvas* canvas, bool alpha) {
