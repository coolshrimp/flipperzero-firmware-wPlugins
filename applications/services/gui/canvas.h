/**
 * @file canvas.h
 * GUI: Canvas API
 */

#pragma once

#include <stdint.h>
#include <gui/icon_animation.h>
#include <gui/icon.h>

#ifdef __cplusplus
extern "C" {
#endif

/** Color enumeration */
typedef enum {
    ColorWhite = 0x00,
    ColorBlack = 0x01,
    ColorXOR = 0x02,
} Color;

/** Provide defines to permit checking if new are fonts available*/
#define CANVAS_HAS_FONT_SCUMM_ROMAN_OUTLINE = 1
#define CANVAS_HAS_FONT_SCUMM_ROMAN = 1
#define CANVAS_HAS_FONT_EUROCORP = 1

/** Fonts enumeration */
typedef enum {
    FontPrimary,
    FontSecondary,
    FontKeyboard,
    FontBigNumbers,
    FontBatteryPercent,
<<<<<<< HEAD
    FontScummRomanOutline,
    FontScummRoman,
    FontEurocorp,
=======
>>>>>>> 92bed4a0

    // Keep last for fonts number calculation
    FontTotalNumber,
} Font;

/** Alignment enumeration */
typedef enum {
    AlignLeft,
    AlignRight,
    AlignTop,
    AlignBottom,
    AlignCenter,
} Align;

/** Canvas Orientation */
typedef enum {
    CanvasOrientationHorizontal,
    CanvasOrientationHorizontalFlip,
    CanvasOrientationVertical,
    CanvasOrientationVerticalFlip,
} CanvasOrientation;

/** Font Direction */
typedef enum {
    CanvasDirectionLeftToRight,
    CanvasDirectionTopToBottom,
    CanvasDirectionRightToLeft,
    CanvasDirectionBottomToTop,
} CanvasDirection;

/** Font parameters */
typedef struct {
    uint8_t leading_default;
    uint8_t leading_min;
    uint8_t height;
    uint8_t descender;
} CanvasFontParameters;

/** Icon flip */
typedef enum {
    IconFlipNone,
    IconFlipHorizontal,
    IconFlipVertical,
    IconFlipBoth,
} IconFlip;

/** Icon rotation */
typedef enum {
    IconRotation0,
    IconRotation90,
    IconRotation180,
    IconRotation270,
} IconRotation;

/** Canvas anonymous structure */
typedef struct Canvas Canvas;

/** Reset canvas drawing tools configuration
 *
 * @param      canvas  Canvas instance
 */
void canvas_reset(Canvas* canvas);

/** Commit canvas. Send buffer to display
 *
 * @param      canvas  Canvas instance
 */
void canvas_commit(Canvas* canvas);

/** Get Canvas width
 *
 * @param      canvas  Canvas instance
 *
 * @return     width in pixels.
 */
uint8_t canvas_width(const Canvas* canvas);

/** Get Canvas height
 *
 * @param      canvas  Canvas instance
 *
 * @return     height in pixels.
 */
uint8_t canvas_height(const Canvas* canvas);

/** Get current font height
 *
 * @param      canvas  Canvas instance
 *
 * @return     height in pixels.
 */
uint8_t canvas_current_font_height(const Canvas* canvas);

/** Get current font width
 *
 * @param      canvas  Canvas instance
 *
 * @return     width in pixels.
 */
uint8_t canvas_current_font_width(const Canvas* canvas);

/** Get font parameters
 *
 * @param      canvas  Canvas instance
 * @param      font    Font
 *
 * @return     pointer to CanvasFontParameters structure
 */
const CanvasFontParameters* canvas_get_font_params(const Canvas* canvas, Font font);

/** Clear canvas
 *
 * @param      canvas  Canvas instance
 */
void canvas_clear(Canvas* canvas);

/** Set drawing color
 *
 * @param      canvas  Canvas instance
 * @param      color   Color
 */
void canvas_set_color(Canvas* canvas, Color color);

/** Set font swap
 * Argument String Rotation Description
 *
 * @param      canvas  Canvas instance
 * @param      dir     Direction font
 */
void canvas_set_font_direction(Canvas* canvas, CanvasDirection dir);

/** Invert drawing color
 *
 * @param      canvas  Canvas instance
 */
void canvas_invert_color(Canvas* canvas);

/** Set drawing font
 *
 * @param      canvas  Canvas instance
 * @param      font    Font
 */
void canvas_set_font(Canvas* canvas, Font font);

/** Set custom drawing font
 *
 * @param      canvas  Canvas instance
 * @param      font    Pointer to u8g2 const uint8_t* font array
 */
void canvas_set_custom_u8g2_font(Canvas* canvas, const uint8_t* font);

/** Draw string at position of baseline defined by x, y.
 *
 * @param      canvas  Canvas instance
 * @param      x       anchor point x coordinate
 * @param      y       anchor point y coordinate
 * @param      str     C-string
 */
void canvas_draw_str(Canvas* canvas, uint8_t x, uint8_t y, const char* str);

/** Draw UTF8 string at position of baseline defined by x, y.
 *
 * @param      canvas  Canvas instance
 * @param      x       anchor point x coordinate
 * @param      y       anchor point y coordinate
 * @param      str     C-string
 */
void canvas_draw_utf8_str(Canvas* canvas, uint8_t x, uint8_t y, const char* str);

/** Draw aligned string defined by x, y.
 *
 * Align calculated from position of baseline, string width and ascent (height
 * of the glyphs above the baseline)
 *
 * @param      canvas      Canvas instance
 * @param      x           anchor point x coordinate
 * @param      y           anchor point y coordinate
 * @param      horizontal  horizontal alignment
 * @param      vertical    vertical alignment
 * @param      str         C-string
 */
void canvas_draw_str_aligned(
    Canvas* canvas,
    uint8_t x,
    uint8_t y,
    Align horizontal,
    Align vertical,
    const char* str);

/** Draw aligned UTF8 string defined by x, y.
 *
 * Align calculated from position of baseline, string width and ascent (height
 * of the glyphs above the baseline)
 *
 * @param      canvas      Canvas instance
 * @param      x           anchor point x coordinate
 * @param      y           anchor point y coordinate
 * @param      horizontal  horizontal alignment
 * @param      vertical    vertical alignment
 * @param      str         C-string
 */
void canvas_draw_utf8_str_aligned(
    Canvas* canvas,
    uint8_t x,
    uint8_t y,
    Align horizontal,
    Align vertical,
    const char* str);

/** Get string width
 *
 * @param      canvas  Canvas instance
 * @param      str     C-string
 *
 * @return     width in pixels.
 */
uint16_t canvas_string_width(Canvas* canvas, const char* str);

/** Get UTF8 string width
 *
 * @param      canvas  Canvas instance
 * @param      str     C-string
 *
 * @return     width in pixels.
 */
uint16_t canvas_utf8_string_width(Canvas* canvas, const char* str);

/** Get glyph width
 *
 * @param      canvas  Canvas instance
 * @param[in]  symbol  character
 *
 * @return     width in pixels
 */
uint8_t canvas_glyph_width(Canvas* canvas, uint16_t symbol);

/** Draw bitmap picture at position defined by x,y.
 *
 * @param      canvas                   Canvas instance
 * @param      x                        x coordinate
 * @param      y                        y coordinate
 * @param      width                    width of bitmap
 * @param      height                   height of bitmap
 * @param      compressed_bitmap_data   compressed bitmap data
 */
void canvas_draw_bitmap(
    Canvas* canvas,
    uint8_t x,
    uint8_t y,
    uint8_t width,
    uint8_t height,
    const uint8_t* compressed_bitmap_data);

/** Draw icon at position defined by x,y with rotation and flip.
 *
 * @param      canvas   Canvas instance
 * @param      x        x coordinate
 * @param      y        y coordinate
 * @param      icon     Icon instance
 * @param      flip     IconFlip
 * @param      rotation IconRotation
 */
void canvas_draw_icon_ex(
    Canvas* canvas,
    uint8_t x,
    uint8_t y,
    const Icon* icon,
    IconRotation rotation);

/** Draw animation at position defined by x,y.
 *
 * @param      canvas          Canvas instance
 * @param      x               x coordinate
 * @param      y               y coordinate
 * @param      icon_animation  IconAnimation instance
 */
void canvas_draw_icon_animation(
    Canvas* canvas,
    uint8_t x,
    uint8_t y,
    IconAnimation* icon_animation);

/** Draw icon at position defined by x,y.
 *
 * @param      canvas  Canvas instance
 * @param      x       x coordinate
 * @param      y       y coordinate
 * @param      icon    Icon instance
 */
void canvas_draw_icon(Canvas* canvas, uint8_t x, uint8_t y, const Icon* icon);

/** Draw XBM bitmap
 *
 * @param      canvas  Canvas instance
 * @param      x       x coordinate
 * @param      y       y coordinate
 * @param      w       bitmap width
 * @param      h       bitmap height
 * @param      bitmap  pointer to XBM bitmap data
 */
void canvas_draw_xbm(
    Canvas* canvas,
    uint8_t x,
    uint8_t y,
    uint8_t w,
    uint8_t h,
    const uint8_t* bitmap);

/** Draw dot at x,y
 *
 * @param      canvas  Canvas instance
 * @param      x       x coordinate
 * @param      y       y coordinate
 */
void canvas_draw_dot(Canvas* canvas, uint8_t x, uint8_t y);

/** Draw box of width, height at x,y
 *
 * @param      canvas  Canvas instance
 * @param      x       x coordinate
 * @param      y       y coordinate
 * @param      width   box width
 * @param      height  box height
 */
void canvas_draw_box(Canvas* canvas, uint8_t x, uint8_t y, uint8_t width, uint8_t height);

/** Draw frame of width, height at x,y
 *
 * @param      canvas  Canvas instance
 * @param      x       x coordinate
 * @param      y       y coordinate
 * @param      width   frame width
 * @param      height  frame height
 */
void canvas_draw_frame(Canvas* canvas, uint8_t x, uint8_t y, uint8_t width, uint8_t height);

/** Draw line from x1,y1 to x2,y2
 *
 * @param      canvas  Canvas instance
 * @param      x1      x1 coordinate
 * @param      y1      y1 coordinate
 * @param      x2      x2 coordinate
 * @param      y2      y2 coordinate
 */
void canvas_draw_line(Canvas* canvas, uint8_t x1, uint8_t y1, uint8_t x2, uint8_t y2);

/** Draw circle at x,y with radius r
 *
 * @param      canvas  Canvas instance
 * @param      x       x coordinate
 * @param      y       y coordinate
 * @param      r       radius
 */
void canvas_draw_circle(Canvas* canvas, uint8_t x, uint8_t y, uint8_t r);

/** Draw disc at x,y with radius r
 *
 * @param      canvas  Canvas instance
 * @param      x       x coordinate
 * @param      y       y coordinate
 * @param      r       radius
 */
void canvas_draw_disc(Canvas* canvas, uint8_t x, uint8_t y, uint8_t r);

/** Draw triangle with given base and height lengths and their intersection coordinate
 *
 * @param       canvas  Canvas instance
 * @param       x       x coordinate of base and height intersection
 * @param       y       y coordinate of base and height intersection
 * @param       base    length of triangle side
 * @param       height  length of triangle height
 * @param       dir     CanvasDirection triangle orientation
 */
void canvas_draw_triangle(
    Canvas* canvas,
    uint8_t x,
    uint8_t y,
    uint8_t base,
    uint8_t height,
    CanvasDirection dir);

/** Draw glyph
 *
 * @param      canvas  Canvas instance
 * @param      x       x coordinate
 * @param      y       y coordinate
 * @param      ch      character
 */
void canvas_draw_glyph(Canvas* canvas, uint8_t x, uint8_t y, uint16_t ch);

/** Set transparency mode
 *
 * @param      canvas  Canvas instance
 * @param      alpha   transparency mode
 */
void canvas_set_bitmap_mode(Canvas* canvas, bool alpha);

/** Draw rounded-corner frame of width, height at x,y, with round value radius
 *
 * @param      canvas  Canvas instance
 * @param      x       x coordinate
 * @param      y       y coordinate
 * @param      width   frame width
 * @param      height  frame height
 * @param      radius  frame corner radius
 */
void canvas_draw_rframe(
    Canvas* canvas,
    uint8_t x,
    uint8_t y,
    uint8_t width,
    uint8_t height,
    uint8_t radius);

/** Draw rounded-corner box of width, height at x,y, with round value radius
 *
 * @param      canvas  Canvas instance
 * @param      x       x coordinate
 * @param      y       y coordinate
 * @param      width   box width
 * @param      height  box height
 * @param      radius  box corner radius
 */
void canvas_draw_rbox(
    Canvas* canvas,
    uint8_t x,
    uint8_t y,
    uint8_t width,
    uint8_t height,
    uint8_t radius);

void canvas_draw_icon_bitmap(
    Canvas* canvas,
    uint8_t x,
    uint8_t y,
    int16_t w,
    int16_t h,
    const Icon* icon);

#ifdef __cplusplus
}
#endif<|MERGE_RESOLUTION|>--- conflicted
+++ resolved
@@ -32,12 +32,9 @@
     FontKeyboard,
     FontBigNumbers,
     FontBatteryPercent,
-<<<<<<< HEAD
     FontScummRomanOutline,
     FontScummRoman,
     FontEurocorp,
-=======
->>>>>>> 92bed4a0
 
     // Keep last for fonts number calculation
     FontTotalNumber,
@@ -198,15 +195,6 @@
  */
 void canvas_draw_str(Canvas* canvas, uint8_t x, uint8_t y, const char* str);
 
-/** Draw UTF8 string at position of baseline defined by x, y.
- *
- * @param      canvas  Canvas instance
- * @param      x       anchor point x coordinate
- * @param      y       anchor point y coordinate
- * @param      str     C-string
- */
-void canvas_draw_utf8_str(Canvas* canvas, uint8_t x, uint8_t y, const char* str);
-
 /** Draw aligned string defined by x, y.
  *
  * Align calculated from position of baseline, string width and ascent (height
@@ -227,26 +215,6 @@
     Align vertical,
     const char* str);
 
-/** Draw aligned UTF8 string defined by x, y.
- *
- * Align calculated from position of baseline, string width and ascent (height
- * of the glyphs above the baseline)
- *
- * @param      canvas      Canvas instance
- * @param      x           anchor point x coordinate
- * @param      y           anchor point y coordinate
- * @param      horizontal  horizontal alignment
- * @param      vertical    vertical alignment
- * @param      str         C-string
- */
-void canvas_draw_utf8_str_aligned(
-    Canvas* canvas,
-    uint8_t x,
-    uint8_t y,
-    Align horizontal,
-    Align vertical,
-    const char* str);
-
 /** Get string width
  *
  * @param      canvas  Canvas instance
@@ -255,15 +223,6 @@
  * @return     width in pixels.
  */
 uint16_t canvas_string_width(Canvas* canvas, const char* str);
-
-/** Get UTF8 string width
- *
- * @param      canvas  Canvas instance
- * @param      str     C-string
- *
- * @return     width in pixels.
- */
-uint16_t canvas_utf8_string_width(Canvas* canvas, const char* str);
 
 /** Get glyph width
  *
