#include <furi_hal_light.h>
#include <furi.h>
#include <furi_hal.h>
#include <storage/storage.h>
#include <input/input.h>
#include <gui/gui_i.h>
#include <u8g2_glue.h>
<<<<<<< HEAD

=======
#include <lib/toolbox/float_tools.h>
>>>>>>> dfd52337
#include "notification.h"
#include "notification_messages.h"
#include "notification_app.h"

#define TAG "NotificationSrv"

static const uint8_t minimal_delay = 100;
static const uint8_t led_off_values[NOTIFICATION_LED_COUNT] = {0x00, 0x00, 0x00};

static const uint8_t reset_red_mask = 1 << 0;
static const uint8_t reset_green_mask = 1 << 1;
static const uint8_t reset_blue_mask = 1 << 2;
static const uint8_t reset_vibro_mask = 1 << 3;
static const uint8_t reset_sound_mask = 1 << 4;
static const uint8_t reset_display_mask = 1 << 5;
static const uint8_t reset_blink_mask = 1 << 6;

static void notification_vibro_on(bool force);
static void notification_vibro_off();
static void notification_sound_on(float freq, float volume, bool force);
static void notification_sound_off();

static uint8_t notification_settings_get_display_brightness(NotificationApp* app, uint8_t value);
static uint8_t notification_settings_get_rgb_led_brightness(NotificationApp* app, uint8_t value);
static uint32_t notification_settings_display_off_delay_ticks(NotificationApp* app);

void notification_message_save_settings(NotificationApp* app) {
    NotificationAppMessage m = {
        .type = SaveSettingsMessage, .back_event = furi_event_flag_alloc()};
    furi_check(furi_message_queue_put(app->queue, &m, FuriWaitForever) == FuriStatusOk);
    furi_event_flag_wait(
        m.back_event, NOTIFICATION_EVENT_COMPLETE, FuriFlagWaitAny, FuriWaitForever);
    furi_event_flag_free(m.back_event);
};

// internal layer
static void
    notification_apply_internal_led_layer(NotificationLedLayer* layer, uint8_t layer_value) {
    furi_assert(layer);
    furi_assert(layer->index < LayerMAX);

    // set value
    layer->value[LayerInternal] = layer_value;

    // apply if current layer is internal
    if(layer->index == LayerInternal) {
        furi_hal_light_set(layer->light, layer->value[LayerInternal]);
    }
}

static void notification_apply_lcd_contrast(NotificationApp* app) {
    Gui* gui = furi_record_open(RECORD_GUI);
    u8x8_d_st756x_set_contrast(&gui->canvas->fb.u8x8, app->settings.contrast);
    furi_record_close(RECORD_GUI);
}

static bool notification_is_any_led_layer_internal_and_not_empty(NotificationApp* app) {
    bool result = false;
    if((app->led[0].index == LayerInternal) || (app->led[1].index == LayerInternal) ||
       (app->led[2].index == LayerInternal)) {
        if((app->led[0].value[LayerInternal] != 0x00) ||
           (app->led[1].value[LayerInternal] != 0x00) ||
           (app->led[2].value[LayerInternal] != 0x00)) {
            result = true;
        }
    }

    return result;
}

// notification layer
static void notification_apply_notification_led_layer(
    NotificationLedLayer* layer,
    const uint8_t layer_value) {
    furi_assert(layer);
    furi_assert(layer->index < LayerMAX);

    // set value
    layer->index = LayerNotification;
    // set layer
    layer->value[LayerNotification] = layer_value;
    // apply
    furi_hal_light_set(layer->light, layer->value[LayerNotification]);
}

static void notification_reset_notification_led_layer(NotificationLedLayer* layer) {
    furi_assert(layer);
    furi_assert(layer->index < LayerMAX);

    // set value
    layer->value[LayerNotification] = 0;
    // set layer
    layer->index = LayerInternal;

    // apply
    furi_hal_light_set(layer->light, layer->value[LayerInternal]);
}

<<<<<<< HEAD
static void notification_reset_notification_layer(NotificationApp* app, uint8_t reset_mask) {
=======
static void notification_reset_notification_layer(
    NotificationApp* app,
    uint8_t reset_mask,
    float display_brightness_set) {
>>>>>>> dfd52337
    if(reset_mask & reset_blink_mask) {
        furi_hal_light_blink_stop();
    }
    if(reset_mask & reset_red_mask) {
        notification_reset_notification_led_layer(&app->led[0]);
    }
    if(reset_mask & reset_green_mask) {
        notification_reset_notification_led_layer(&app->led[1]);
    }
    if(reset_mask & reset_blue_mask) {
        notification_reset_notification_led_layer(&app->led[2]);
    }
    if(reset_mask & reset_vibro_mask) {
        notification_vibro_off();
    }
    if(reset_mask & reset_sound_mask) {
        notification_sound_off();
    }
    if(reset_mask & reset_display_mask) {
        if(!float_is_equal(display_brightness_set, app->settings.display_brightness)) {
            furi_hal_light_set(LightBacklight, app->settings.display_brightness * 0xFF);
        }
        furi_timer_start(app->display_timer, notification_settings_display_off_delay_ticks(app));
    }
}

static void notification_apply_notification_leds(NotificationApp* app, const uint8_t* values) {
    for(uint8_t i = 0; i < NOTIFICATION_LED_COUNT; i++) {
        notification_apply_notification_led_layer(
            &app->led[i], notification_settings_get_rgb_led_brightness(app, values[i]));
    }
}

// settings
uint8_t notification_settings_get_display_brightness(NotificationApp* app, uint8_t value) {
    return (value * app->settings.display_brightness);
}

static uint8_t notification_settings_get_rgb_led_brightness(NotificationApp* app, uint8_t value) {
    return (value * app->settings.led_brightness);
}

static uint32_t notification_settings_display_off_delay_ticks(NotificationApp* app) {
    return (
        (float)(app->settings.display_off_delay_ms) /
        (1000.0f / furi_kernel_get_tick_frequency()));
}

// generics
static void notification_vibro_on(bool force) {
    if(!furi_hal_rtc_is_flag_set(FuriHalRtcFlagStealthMode) || force) {
        furi_hal_vibro_on(true);
    }
}

static void notification_vibro_off() {
    furi_hal_vibro_on(false);
}

static void notification_sound_on(float freq, float volume, bool force) {
    if(!furi_hal_rtc_is_flag_set(FuriHalRtcFlagStealthMode) || force) {
        if(furi_hal_speaker_is_mine() || furi_hal_speaker_acquire(30)) {
            furi_hal_speaker_start(freq, volume);
        }
    }
}

static void notification_sound_off() {
    if(furi_hal_speaker_is_mine()) {
        furi_hal_speaker_stop();
        furi_hal_speaker_release();
    }
}

// display timer
static void notification_display_timer(void* ctx) {
    furi_assert(ctx);
    NotificationApp* app = ctx;
    notification_message(app, &sequence_display_backlight_off);
}

// message processing
static void notification_process_notification_message(
    NotificationApp* app,
    NotificationAppMessage* message) {
    uint32_t notification_message_index = 0;
    bool force_volume = false;
    bool force_vibro = false;
    const NotificationMessage* notification_message;
    notification_message = (*message->sequence)[notification_message_index];

    bool led_active = false;
    uint8_t led_values[NOTIFICATION_LED_COUNT] = {0x00, 0x00, 0x00};
    bool reset_notifications = true;
    float speaker_volume_setting = app->settings.speaker_volume;
    bool vibro_setting = app->settings.vibro_on;
    float display_brightness_setting = app->settings.display_brightness;

    uint8_t reset_mask = 0;

    while(notification_message != NULL) {
        switch(notification_message->type) {
        case NotificationMessageTypeLedDisplayBacklight:
            // if on - switch on and start timer
            // if off - switch off and stop timer
            // on timer - switch off
            if(notification_message->data.led.value > 0x00) {
                notification_apply_notification_led_layer(
                    &app->display,
                    notification_message->data.led.value * display_brightness_setting);
                reset_mask |= reset_display_mask;
            } else {
                reset_mask &= ~reset_display_mask;
                notification_reset_notification_led_layer(&app->display);
                if(furi_timer_is_running(app->display_timer)) {
                    furi_timer_stop(app->display_timer);
                }
            }
            break;
        case NotificationMessageTypeLedDisplayBacklightEnforceOn:
            furi_assert(app->display_led_lock < UINT8_MAX);
            app->display_led_lock++;
            if(app->display_led_lock == 1) {
                notification_apply_internal_led_layer(
                    &app->display,
                    notification_message->data.led.value * display_brightness_setting);
            }
            break;
        case NotificationMessageTypeLedDisplayBacklightEnforceAuto:
            furi_assert(app->display_led_lock > 0);
            app->display_led_lock--;
            if(app->display_led_lock == 0) {
                notification_apply_internal_led_layer(
                    &app->display,
                    notification_message->data.led.value * display_brightness_setting);
            }
            break;
        case NotificationMessageTypeLedRed:
            // store and send on delay or after seq
            led_active = true;
            led_values[0] = notification_message->data.led.value;
            app->led[0].value_last[LayerNotification] = led_values[0];
            reset_mask |= reset_red_mask;
            break;
        case NotificationMessageTypeLedGreen:
            // store and send on delay or after seq
            led_active = true;
            led_values[1] = notification_message->data.led.value;
            app->led[1].value_last[LayerNotification] = led_values[1];
            reset_mask |= reset_green_mask;
            break;
        case NotificationMessageTypeLedBlue:
            // store and send on delay or after seq
            led_active = true;
            led_values[2] = notification_message->data.led.value;
            app->led[2].value_last[LayerNotification] = led_values[2];
            reset_mask |= reset_blue_mask;
            break;
        case NotificationMessageTypeLedBlinkStart:
            // store and send on delay or after seq
            led_active = true;
            furi_hal_light_blink_start(
                notification_message->data.led_blink.color,
                app->settings.led_brightness * 255,
                notification_message->data.led_blink.on_time,
                notification_message->data.led_blink.period);
            reset_mask |= reset_blink_mask;
            reset_mask |= reset_red_mask;
            reset_mask |= reset_green_mask;
            reset_mask |= reset_blue_mask;
            break;
        case NotificationMessageTypeLedBlinkColor:
            led_active = true;
            furi_hal_light_blink_set_color(notification_message->data.led_blink.color);
            break;
        case NotificationMessageTypeLedBlinkStop:
            furi_hal_light_blink_stop();
            reset_mask &= ~reset_blink_mask;
            reset_mask |= reset_red_mask;
            reset_mask |= reset_green_mask;
            reset_mask |= reset_blue_mask;
            break;
        case NotificationMessageTypeVibro:
            if(notification_message->data.vibro.on) {
                if(vibro_setting) notification_vibro_on(force_vibro);
            } else {
                notification_vibro_off();
            }
            reset_mask |= reset_vibro_mask;
            break;
        case NotificationMessageTypeSoundOn:
            notification_sound_on(
                notification_message->data.sound.frequency,
                notification_message->data.sound.volume * speaker_volume_setting,
                force_volume);
            reset_mask |= reset_sound_mask;
            break;
        case NotificationMessageTypeSoundOff:
            notification_sound_off();
            reset_mask |= reset_sound_mask;
            break;
        case NotificationMessageTypeDelay:
            if(led_active) {
                if(notification_is_any_led_layer_internal_and_not_empty(app)) {
                    notification_apply_notification_leds(app, led_off_values);
                    furi_delay_ms(minimal_delay);
                }

                led_active = false;

                notification_apply_notification_leds(app, led_values);
                reset_mask |= reset_red_mask;
                reset_mask |= reset_green_mask;
                reset_mask |= reset_blue_mask;
            }

            furi_delay_ms(notification_message->data.delay.length);
            break;
        case NotificationMessageTypeDoNotReset:
            reset_notifications = false;
            break;
        case NotificationMessageTypeForceSpeakerVolumeSetting:
            speaker_volume_setting = notification_message->data.forced_settings.speaker_volume;
            force_volume = true;
            break;
        case NotificationMessageTypeForceVibroSetting:
            vibro_setting = notification_message->data.forced_settings.vibro;
            force_vibro = true;
            break;
        case NotificationMessageTypeForceDisplayBrightnessSetting:
            display_brightness_setting =
                notification_message->data.forced_settings.display_brightness;
            break;
        case NotificationMessageTypeLedBrightnessSettingApply:
            led_active = true;
            for(uint8_t i = 0; i < NOTIFICATION_LED_COUNT; i++) {
                led_values[i] = app->led[i].value_last[LayerNotification];
            }
            reset_mask |= reset_red_mask;
            reset_mask |= reset_green_mask;
            reset_mask |= reset_blue_mask;
            break;
        case NotificationMessageTypeLcdContrastUpdate:
            notification_apply_lcd_contrast(app);
            break;
        }
        notification_message_index++;
        notification_message = (*message->sequence)[notification_message_index];
    };

    // send and do minimal delay
    if(led_active) {
        bool need_minimal_delay = false;
        if(notification_is_any_led_layer_internal_and_not_empty(app)) {
            need_minimal_delay = true;
        }

        notification_apply_notification_leds(app, led_values);
        reset_mask |= reset_red_mask;
        reset_mask |= reset_green_mask;
        reset_mask |= reset_blue_mask;

        if((need_minimal_delay) && (reset_notifications)) {
            notification_apply_notification_leds(app, led_off_values);
            furi_delay_ms(minimal_delay);
        }
    }

    if(reset_notifications) {
        notification_reset_notification_layer(app, reset_mask, display_brightness_setting);
    }
}

static void
    notification_process_internal_message(NotificationApp* app, NotificationAppMessage* message) {
    uint32_t notification_message_index = 0;
    const NotificationMessage* notification_message;
    notification_message = (*message->sequence)[notification_message_index];

    while(notification_message != NULL) {
        switch(notification_message->type) {
        case NotificationMessageTypeLedDisplayBacklight:
            notification_apply_internal_led_layer(
                &app->display,
                notification_settings_get_display_brightness(
                    app, notification_message->data.led.value));
            break;
        case NotificationMessageTypeLedRed:
            app->led[0].value_last[LayerInternal] = notification_message->data.led.value;
            notification_apply_internal_led_layer(
                &app->led[0],
                notification_settings_get_rgb_led_brightness(
                    app, notification_message->data.led.value));
            break;
        case NotificationMessageTypeLedGreen:
            app->led[1].value_last[LayerInternal] = notification_message->data.led.value;
            notification_apply_internal_led_layer(
                &app->led[1],
                notification_settings_get_rgb_led_brightness(
                    app, notification_message->data.led.value));
            break;
        case NotificationMessageTypeLedBlue:
            app->led[2].value_last[LayerInternal] = notification_message->data.led.value;
            notification_apply_internal_led_layer(
                &app->led[2],
                notification_settings_get_rgb_led_brightness(
                    app, notification_message->data.led.value));
            break;
        case NotificationMessageTypeLedBrightnessSettingApply:
            for(uint8_t i = 0; i < NOTIFICATION_LED_COUNT; i++) {
                uint8_t new_val = notification_settings_get_rgb_led_brightness(
                    app, app->led[i].value_last[LayerInternal]);
                notification_apply_internal_led_layer(&app->led[i], new_val);
            }
            break;
        default:
            break;
        }
        notification_message_index++;
        notification_message = (*message->sequence)[notification_message_index];
    }
}

static bool notification_load_settings(NotificationApp* app) {
    NotificationSettings settings;
    File* file = storage_file_alloc(furi_record_open(RECORD_STORAGE));
    const size_t settings_size = sizeof(NotificationSettings);

    FURI_LOG_I(TAG, "loading settings from \"%s\"", NOTIFICATION_SETTINGS_PATH);
    bool fs_result =
        storage_file_open(file, NOTIFICATION_SETTINGS_PATH, FSAM_READ, FSOM_OPEN_EXISTING);

    if(fs_result) {
        uint16_t bytes_count = storage_file_read(file, &settings, settings_size);

        if(bytes_count != settings_size) {
            fs_result = false;
        }
    }

    if(fs_result) {
        FURI_LOG_I(TAG, "load success");

        if(settings.version != NOTIFICATION_SETTINGS_VERSION) {
            FURI_LOG_E(
                TAG, "version(%d != %d) mismatch", settings.version, NOTIFICATION_SETTINGS_VERSION);
        } else {
            furi_kernel_lock();
            memcpy(&app->settings, &settings, settings_size);
            furi_kernel_unlock();
        }
    } else {
        FURI_LOG_E(TAG, "load failed, %s", storage_file_get_error_desc(file));
    }

    storage_file_close(file);
    storage_file_free(file);
    furi_record_close(RECORD_STORAGE);

    return fs_result;
};

static bool notification_save_settings(NotificationApp* app) {
    NotificationSettings settings;
    File* file = storage_file_alloc(furi_record_open(RECORD_STORAGE));
    const size_t settings_size = sizeof(NotificationSettings);

    FURI_LOG_I(TAG, "saving settings to \"%s\"", NOTIFICATION_SETTINGS_PATH);

    furi_kernel_lock();
    memcpy(&settings, &app->settings, settings_size);
    furi_kernel_unlock();

    bool fs_result =
        storage_file_open(file, NOTIFICATION_SETTINGS_PATH, FSAM_WRITE, FSOM_CREATE_ALWAYS);

    if(fs_result) {
        uint16_t bytes_count = storage_file_write(file, &settings, settings_size);

        if(bytes_count != settings_size) {
            fs_result = false;
        }
    }

    if(fs_result) {
        FURI_LOG_I(TAG, "save success");
    } else {
        FURI_LOG_E(TAG, "save failed, %s", storage_file_get_error_desc(file));
    }

    storage_file_close(file);
    storage_file_free(file);
    furi_record_close(RECORD_STORAGE);

    return fs_result;
};

static void input_event_callback(const void* value, void* context) {
    furi_assert(value);
    furi_assert(context);
    NotificationApp* app = context;
    notification_message(app, &sequence_display_backlight_on);
}

// App alloc
static NotificationApp* notification_app_alloc() {
    NotificationApp* app = malloc(sizeof(NotificationApp));
    app->queue = furi_message_queue_alloc(8, sizeof(NotificationAppMessage));
    app->display_timer = furi_timer_alloc(notification_display_timer, FuriTimerTypeOnce, app);

    app->settings.speaker_volume = 1.0f;
    app->settings.display_brightness = 1.0f;
    app->settings.led_brightness = 1.0f;
    app->settings.display_off_delay_ms = 30000;
    app->settings.vibro_on = true;

    app->display.value[LayerInternal] = 0x00;
    app->display.value[LayerNotification] = 0x00;
    app->display.index = LayerInternal;
    app->display.light = LightBacklight;

    app->led[0].value[LayerInternal] = 0x00;
    app->led[0].value[LayerNotification] = 0x00;
    app->led[0].index = LayerInternal;
    app->led[0].light = LightRed;

    app->led[1].value[LayerInternal] = 0x00;
    app->led[1].value[LayerNotification] = 0x00;
    app->led[1].index = LayerInternal;
    app->led[1].light = LightGreen;

    app->led[2].value[LayerInternal] = 0x00;
    app->led[2].value[LayerNotification] = 0x00;
    app->led[2].index = LayerInternal;
    app->led[2].light = LightBlue;

    app->settings.version = NOTIFICATION_SETTINGS_VERSION;

    // display backlight control
    app->event_record = furi_record_open(RECORD_INPUT_EVENTS);
    furi_pubsub_subscribe(app->event_record, input_event_callback, app);
    notification_message(app, &sequence_display_backlight_on);

    return app;
};

// App
int32_t notification_srv(void* p) {
    UNUSED(p);
    NotificationApp* app = notification_app_alloc();

    if(!notification_load_settings(app)) {
        notification_save_settings(app);
    }

    notification_vibro_off();
    notification_sound_off();
    notification_apply_internal_led_layer(&app->display, 0x00);
    notification_apply_internal_led_layer(&app->led[0], 0x00);
    notification_apply_internal_led_layer(&app->led[1], 0x00);
    notification_apply_internal_led_layer(&app->led[2], 0x00);
    notification_apply_lcd_contrast(app);

    furi_record_create(RECORD_NOTIFICATION, app);

    NotificationAppMessage message;
    while(1) {
        furi_check(furi_message_queue_get(app->queue, &message, FuriWaitForever) == FuriStatusOk);

        switch(message.type) {
        case NotificationLayerMessage:
            notification_process_notification_message(app, &message);
            break;
        case InternalLayerMessage:
            notification_process_internal_message(app, &message);
            break;
        case SaveSettingsMessage:
            notification_save_settings(app);
            break;
        }

        if(message.back_event != NULL) {
            furi_event_flag_set(message.back_event, NOTIFICATION_EVENT_COMPLETE);
        }
    }

    return 0;
};<|MERGE_RESOLUTION|>--- conflicted
+++ resolved
@@ -5,11 +5,7 @@
 #include <input/input.h>
 #include <gui/gui_i.h>
 #include <u8g2_glue.h>
-<<<<<<< HEAD
-
-=======
 #include <lib/toolbox/float_tools.h>
->>>>>>> dfd52337
 #include "notification.h"
 #include "notification_messages.h"
 #include "notification_app.h"
@@ -108,14 +104,10 @@
     furi_hal_light_set(layer->light, layer->value[LayerInternal]);
 }
 
-<<<<<<< HEAD
-static void notification_reset_notification_layer(NotificationApp* app, uint8_t reset_mask) {
-=======
 static void notification_reset_notification_layer(
     NotificationApp* app,
     uint8_t reset_mask,
     float display_brightness_set) {
->>>>>>> dfd52337
     if(reset_mask & reset_blink_mask) {
         furi_hal_light_blink_stop();
     }
