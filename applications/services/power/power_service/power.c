--- conflicted
+++ resolved
@@ -13,7 +13,6 @@
     canvas_draw_icon(canvas, 0, 0, &I_Battery_26x8);
 
     if(power->info.gauge_is_ok) {
-<<<<<<< HEAD
         char batteryPercentile[4];
         snprintf(batteryPercentile, sizeof(batteryPercentile), "%d", power->info.charge);
         if((power->displayBatteryPercentage == DISPLAY_BATTERY_PERCENT) &&
@@ -121,11 +120,6 @@
         // TODO: Verify if it displays correctly with custom battery skins !!!
         if(power->info.voltage_battery_charge_limit < 4.2) {
             // Battery charging voltage is modified, indicate with cross pattern
-=======
-        canvas_draw_box(canvas, 2, 2, (power->info.charge + 4) / 5, 4);
-        if(power->info.voltage_battery_charge_limit < 4.2f) {
-            // Battery charge voltage limit is modified, indicate with cross pattern
->>>>>>> 20c4121f
             canvas_invert_color(canvas);
             uint8_t battery_bar_width = (power->info.charge + 4) / 5;
             bool cross_odd = false;
