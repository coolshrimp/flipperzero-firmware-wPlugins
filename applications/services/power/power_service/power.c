#include "desktop/desktop_settings.h"
#include "power_i.h"

#include <furi.h>
#include <furi_hal.h>
#include <cfw/cfw.h>

#define POWER_OFF_TIMEOUT 90
#define TAG "Power"

void power_draw_battery_callback(Canvas* canvas, void* context) {
    furi_assert(context);
    Power* power = context;
    canvas_draw_icon(canvas, 0, 0, &I_Battery_26x8);

    if(power->info.gauge_is_ok) {
        char batteryPercentile[4];
        snprintf(batteryPercentile, sizeof(batteryPercentile), "%d", power->info.charge);
        if((power->displayBatteryPercentage == DISPLAY_BATTERY_PERCENT) &&
           (power->state !=
            PowerStateCharging)) { //if display battery percentage, black background white text
            canvas_set_font(canvas, FontBatteryPercent);
            canvas_set_color(canvas, ColorBlack);
            canvas_draw_box(canvas, 1, 1, 22, 6);
            canvas_set_color(canvas, ColorWhite);
            canvas_draw_str_aligned(canvas, 11, 4, AlignCenter, AlignCenter, batteryPercentile);
        } else if(
            (power->displayBatteryPercentage == DISPLAY_BATTERY_INVERTED_PERCENT) &&
            (power->state !=
             PowerStateCharging)) { //if display inverted percentage, white background black text
            canvas_set_font(canvas, FontBatteryPercent);
            canvas_set_color(canvas, ColorBlack);
            canvas_draw_str_aligned(canvas, 11, 4, AlignCenter, AlignCenter, batteryPercentile);
        } else if(
            (power->displayBatteryPercentage == DISPLAY_BATTERY_RETRO_3) &&
            (power->state != PowerStateCharging)) { //Retro style segmented display, 3 parts
            if(power->info.charge > 25) {
                canvas_draw_box(canvas, 2, 2, 6, 4);
            }
            if(power->info.charge > 50) {
                canvas_draw_box(canvas, 9, 2, 6, 4);
            }
            if(power->info.charge > 75) {
                canvas_draw_box(canvas, 16, 2, 6, 4);
            }
        } else if(
            (power->displayBatteryPercentage == DISPLAY_BATTERY_RETRO_5) &&
            (power->state != PowerStateCharging)) { //Retro style segmented display, 5 parts
            if(power->info.charge > 10) {
                canvas_draw_box(canvas, 2, 2, 3, 4);
            }
            if(power->info.charge > 30) {
                canvas_draw_box(canvas, 6, 2, 3, 4);
            }
            if(power->info.charge > 50) {
                canvas_draw_box(canvas, 10, 2, 3, 4);
            }
            if(power->info.charge > 70) {
                canvas_draw_box(canvas, 14, 2, 3, 4);
            }
            if(power->info.charge > 90) {
                canvas_draw_box(canvas, 18, 2, 3, 4);
            }
        } else if(
            (power->displayBatteryPercentage == DISPLAY_BATTERY_BAR_PERCENT) &&
            (power->state != PowerStateCharging) && // Default bar display with percentage
            (power->info.voltage_battery_charge_limit >=
             4.2)) { // not looking nice with low voltage indicator
            canvas_set_font(canvas, FontBatteryPercent);

            // align charge display value with digits to draw
            uint8_t bar_charge = power->info.charge;
            if(bar_charge > 23 && bar_charge < 38) {
                bar_charge = 23;
            } else if(bar_charge >= 38 && bar_charge < 62) {
                bar_charge = 50;
            } else if(bar_charge >= 62 && bar_charge < 74) {
                bar_charge = 74;
            }

            // drawing digits
            canvas_set_color(canvas, ColorBlack);
            canvas_draw_box(canvas, 1, 1, (bar_charge * 22) / 100, 6);
            if(bar_charge < 38) { // both digits are black
                canvas_set_color(canvas, ColorBlack);
                canvas_draw_str_aligned(
                    canvas, 11, 4, AlignCenter, AlignCenter, batteryPercentile);
            } else if(bar_charge >= 38 && bar_charge < 74) { // first digit is white
                canvas_set_color(canvas, ColorWhite);

                // first
                char batteryPercentileFirstDigit[2];
                snprintf(
                    batteryPercentileFirstDigit,
                    sizeof(batteryPercentileFirstDigit),
                    "%c",
                    batteryPercentile[0]);
                canvas_draw_str_aligned(
                    canvas, 9, 4, AlignCenter, AlignCenter, batteryPercentileFirstDigit);

                // second
                char batteryPercentileSecondDigit[2];
                snprintf(
                    batteryPercentileSecondDigit,
                    sizeof(batteryPercentileSecondDigit),
                    "%c",
                    batteryPercentile[1]);
                canvas_set_color(canvas, ColorBlack);
                canvas_draw_str_aligned(
                    canvas, 15, 4, AlignCenter, AlignCenter, batteryPercentileSecondDigit);
            } else { // charge >= 74, both digits are white
                canvas_set_color(canvas, ColorWhite);
                canvas_draw_str_aligned(
                    canvas, 11, 4, AlignCenter, AlignCenter, batteryPercentile);
            }

        } else { //default bar display, added here to serve as fallback/default behaviour.
            canvas_draw_box(canvas, 2, 2, (power->info.charge + 4) / 5, 4);
        }

        // TODO: Verify if it displays correctly with custom battery skins !!!
        if(power->info.voltage_battery_charge_limit < 4.2) {
            // Battery charging voltage is modified, indicate with cross pattern
            canvas_invert_color(canvas);
            uint8_t battery_bar_width = (power->info.charge + 4) / 5;
            bool cross_odd = false;
            // Start 1 further in from the battery bar's x position
            for(uint8_t x = 3; x <= battery_bar_width; x++) {
                // Cross pattern is from the center of the battery bar
                // y = 2 + 1 (inset) + 1 (for every other)
                canvas_draw_dot(canvas, x, 3 + (uint8_t)cross_odd);
                cross_odd = !cross_odd;
            }
            canvas_invert_color(canvas);
        }

        if(power->state == PowerStateCharging) {
            canvas_set_bitmap_mode(canvas, 1);
            // TODO: replace -1 magic for uint8_t with re-framing
            if(power->displayBatteryPercentage == DISPLAY_BATTERY_PERCENT) {
                canvas_set_color(canvas, ColorBlack);
                canvas_draw_box(canvas, 1, 1, 22, 6);
                canvas_draw_icon(canvas, 2, -1, &I_Charging_lightning_9x10);
                canvas_set_color(canvas, ColorWhite);
                canvas_draw_icon(canvas, 2, -1, &I_Charging_lightning_mask_9x10);
                canvas_set_font(canvas, FontBatteryPercent);
                canvas_draw_str_aligned(
                    canvas, 16, 4, AlignCenter, AlignCenter, batteryPercentile);
            } else if(power->displayBatteryPercentage == DISPLAY_BATTERY_INVERTED_PERCENT) {
                canvas_set_color(canvas, ColorWhite);
                canvas_draw_box(canvas, 1, 1, 22, 6);
                canvas_draw_icon(canvas, 2, -1, &I_Charging_lightning_9x10);
                canvas_set_color(canvas, ColorBlack);
                canvas_draw_icon(canvas, 2, -1, &I_Charging_lightning_mask_9x10);
                canvas_set_font(canvas, FontBatteryPercent);
                canvas_draw_str_aligned(
                    canvas, 16, 4, AlignCenter, AlignCenter, batteryPercentile);
            } else if(power->displayBatteryPercentage == DISPLAY_BATTERY_BAR_PERCENT) {
                // clean-up default charging bar display
                canvas_set_color(canvas, ColorWhite);
                canvas_draw_box(canvas, 1, 1, 22, 6);

                // align charge display value with digits to draw
                uint8_t bar_charge = power->info.charge;

                if(bar_charge > 48 && bar_charge < 63) {
                    bar_charge = 48;
                } else if(bar_charge >= 63 && bar_charge < 84) {
                    bar_charge = 75;
                } else if(bar_charge >= 84 && bar_charge < 96) {
                    bar_charge = 96;
                }
                canvas_set_color(canvas, ColorBlack);
                canvas_draw_box(canvas, 1, 1, (bar_charge * 22) / 100, 6);

                // drawing charge icon
                canvas_draw_icon(canvas, 2, -1, &I_Charging_lightning_9x10);
                canvas_set_color(canvas, ColorWhite);
                canvas_draw_icon(canvas, 2, -1, &I_Charging_lightning_mask_9x10);

                // drawing digits
                canvas_set_font(canvas, FontBatteryPercent);
                if(bar_charge < 64) { // both digits are black
                    canvas_set_color(canvas, ColorBlack);
                    canvas_draw_str_aligned(
                        canvas, 16, 4, AlignCenter, AlignCenter, batteryPercentile);
                } else if(bar_charge >= 64 && bar_charge < 84) { // first digit is white
                    canvas_set_color(canvas, ColorWhite);

                    // first
                    char batteryPercentileFirstDigit[2];
                    snprintf(
                        batteryPercentileFirstDigit,
                        sizeof(batteryPercentileFirstDigit),
                        "%c",
                        batteryPercentile[0]);
                    canvas_draw_str_aligned(
                        canvas, 14, 4, AlignCenter, AlignCenter, batteryPercentileFirstDigit);

                    // second
                    char batteryPercentileSecondDigit[2];
                    snprintf(
                        batteryPercentileSecondDigit,
                        sizeof(batteryPercentileSecondDigit),
                        "%c",
                        batteryPercentile[1]);
                    canvas_set_color(canvas, ColorBlack);
                    canvas_draw_str_aligned(
                        canvas, 20, 4, AlignCenter, AlignCenter, batteryPercentileSecondDigit);
                } else { // charge >= 84, both digits are white
                    canvas_set_color(canvas, ColorWhite);
                    canvas_draw_str_aligned(
                        canvas, 16, 4, AlignCenter, AlignCenter, batteryPercentile);
                }
            } else {
                canvas_set_color(canvas, ColorWhite);
                canvas_draw_icon(canvas, 8, -1, &I_Charging_lightning_mask_9x10);
                canvas_set_color(canvas, ColorBlack);
                canvas_draw_icon(canvas, 8, -1, &I_Charging_lightning_9x10);
            }
            canvas_set_bitmap_mode(canvas, 0);
        }
    } else {
        canvas_draw_box(canvas, 8, 3, 8, 2);
    }
}

static ViewPort* power_battery_view_port_alloc(Power* power) {
    ViewPort* battery_view_port = view_port_alloc();
    view_port_set_width(battery_view_port, icon_get_width(&I_Battery_26x8));
    view_port_draw_callback_set(battery_view_port, power_draw_battery_callback, power);
    gui_add_view_port(power->gui, battery_view_port, GuiLayerStatusBarRight);
    return battery_view_port;
}

<<<<<<< HEAD
static ViewPort* power_battery_slim_view_port_alloc(Power* power) {
    ViewPort* battery_slim_view_port = view_port_alloc();
    view_port_set_width(battery_slim_view_port, icon_get_width(&I_Battery_26x8));
    view_port_draw_callback_set(battery_slim_view_port, power_draw_battery_callback, power);
    gui_add_view_port(power->gui, battery_slim_view_port, GuiLayerStatusBarRightSlim);
    return battery_slim_view_port;
}

static void power_start_auto_shutdown_timer(Power* power) {
    furi_timer_start(power->auto_shutdown_timer, furi_ms_to_ticks(power->shutdown_idle_delay_ms));
}

static void power_stop_auto_shutdown_timer(Power* power) {
    furi_timer_stop(power->auto_shutdown_timer);
}

static uint32_t power_is_running_auto_shutdown_timer(Power* power) {
    return furi_timer_is_running(power->auto_shutdown_timer);
}

static void power_input_event_callback(const void* value, void* context) {
    furi_assert(value);
    furi_assert(context);
    const InputEvent* event = value;
    Power* power = context;
    if(event->type == InputTypePress) {
        power_start_auto_shutdown_timer(power);
    }
}

static void power_auto_shutdown_arm(Power* power) {
    if(power->shutdown_idle_delay_ms) {
        if(power->input_events_subscription == NULL) {
            power->input_events_subscription = furi_pubsub_subscribe(
                power->input_events_pubsub, power_input_event_callback, power);
        }
        power_start_auto_shutdown_timer(power);
    }
}

static void power_auto_shutdown_inhibit(Power* power) {
    power_stop_auto_shutdown_timer(power);
    if(power->input_events_subscription) {
        furi_pubsub_unsubscribe(power->input_events_pubsub, power->input_events_subscription);
        power->input_events_subscription = NULL;
    }
}

static void power_loader_callback(const void* message, void* context) {
    furi_assert(context);
    Power* power = context;
    const LoaderEvent* event = message;

    if(event->type == LoaderEventTypeApplicationStarted) {
        power_auto_shutdown_inhibit(power);
    } else if(event->type == LoaderEventTypeApplicationStopped) {
        power_auto_shutdown_arm(power);
    }
}

static void power_auto_shutdown_timer_callback(void* context) {
    furi_assert(context);
    Power* power = context;
    power_auto_shutdown_inhibit(power);
    power_off(power);
}

static void power_shutdown_time_changed_callback(const void* event, void* context) {
    furi_assert(event);
    furi_assert(context);
    Power* power = context;
    power->shutdown_idle_delay_ms = *(uint32_t*)event;
    if(power->shutdown_idle_delay_ms) {
        power_auto_shutdown_arm(power);
    } else if(power_is_running_auto_shutdown_timer(power)) {
        power_auto_shutdown_inhibit(power);
    }
}

Power* power_alloc() {
=======
Power* power_alloc(void) {
>>>>>>> 0a48658a
    Power* power = malloc(sizeof(Power));

    // Records
    power->notification = furi_record_open(RECORD_NOTIFICATION);
    power->gui = furi_record_open(RECORD_GUI);
    // Pubsub
    power->event_pubsub = furi_pubsub_alloc();
    power->settings_events = furi_pubsub_alloc();
    power->loader = furi_record_open(RECORD_LOADER);
    power->input_events_pubsub = furi_record_open(RECORD_INPUT_EVENTS);
    power->input_events_subscription = NULL;
    power->app_start_stop_subscription =
        furi_pubsub_subscribe(loader_get_pubsub(power->loader), power_loader_callback, power);
    power->settings_events_subscription =
        furi_pubsub_subscribe(power->settings_events, power_shutdown_time_changed_callback, power);

    power->input_events_pubsub = furi_record_open(RECORD_INPUT_EVENTS);
    power->input_events_subscription = NULL;

    // State initialization
    power->state = PowerStateNotCharging;
    power->battery_low = false;
    power->power_off_timeout = POWER_OFF_TIMEOUT;
    power->api_mtx = furi_mutex_alloc(FuriMutexTypeNormal);

    // Gui
    power->view_dispatcher = view_dispatcher_alloc();
    power->power_off = power_off_alloc();
    view_dispatcher_add_view(
        power->view_dispatcher, PowerViewOff, power_off_get_view(power->power_off));
    power->power_unplug_usb = power_unplug_usb_alloc();
    view_dispatcher_add_view(
        power->view_dispatcher,
        PowerViewUnplugUsb,
        power_unplug_usb_get_view(power->power_unplug_usb));
    view_dispatcher_attach_to_gui(
        power->view_dispatcher, power->gui, ViewDispatcherTypeFullscreen);

    // Battery view port
    power->battery_view_port = power_battery_view_port_alloc(power);
    power->battery_slim_view_port = power_battery_slim_view_port_alloc(power);
    power->show_low_bat_level_message = true;

    //Auto shutdown timer
    power->auto_shutdown_timer =
        furi_timer_alloc(power_auto_shutdown_timer_callback, FuriTimerTypeOnce, power);

    return power;
}

static void power_check_charging_state(Power* power) {
    if(furi_hal_power_is_charging()) {
        if((power->info.charge == 100) || (furi_hal_power_is_charging_done())) {
            if(power->state != PowerStateCharged) {
                notification_internal_message(power->notification, &sequence_charged);
                power->state = PowerStateCharged;
                power->event.type = PowerEventTypeFullyCharged;
                furi_pubsub_publish(power->event_pubsub, &power->event);
            }
        } else {
            if(power->state != PowerStateCharging) {
                notification_internal_message(power->notification, &sequence_charging);
                power->state = PowerStateCharging;
                power->event.type = PowerEventTypeStartCharging;
                furi_pubsub_publish(power->event_pubsub, &power->event);
            }
        }
    } else {
        if(power->state != PowerStateNotCharging) {
            notification_internal_message(power->notification, &sequence_not_charging);
            power->state = PowerStateNotCharging;
            power->event.type = PowerEventTypeStopCharging;
            furi_pubsub_publish(power->event_pubsub, &power->event);
        }
    }
}

static bool power_update_info(Power* power) {
    PowerInfo info;

    info.is_charging = furi_hal_power_is_charging();
    info.gauge_is_ok = furi_hal_power_gauge_is_ok();
    info.is_shutdown_requested = furi_hal_power_is_shutdown_requested();
    info.charge = furi_hal_power_get_pct();
    info.health = furi_hal_power_get_bat_health_pct();
    info.capacity_remaining = furi_hal_power_get_battery_remaining_capacity();
    info.capacity_full = furi_hal_power_get_battery_full_capacity();
    info.current_charger = furi_hal_power_get_battery_current(FuriHalPowerICCharger);
    info.current_gauge = furi_hal_power_get_battery_current(FuriHalPowerICFuelGauge);
    info.voltage_battery_charge_limit = furi_hal_power_get_battery_charge_voltage_limit();
    info.voltage_charger = furi_hal_power_get_battery_voltage(FuriHalPowerICCharger);
    info.voltage_gauge = furi_hal_power_get_battery_voltage(FuriHalPowerICFuelGauge);
    info.voltage_vbus = furi_hal_power_get_usb_voltage();
    info.temperature_charger = furi_hal_power_get_battery_temperature(FuriHalPowerICCharger);
    info.temperature_gauge = furi_hal_power_get_battery_temperature(FuriHalPowerICFuelGauge);

    furi_mutex_acquire(power->api_mtx, FuriWaitForever);
    bool need_refresh = power->info.charge != info.charge;
    need_refresh |= power->info.is_charging != info.is_charging;
    power->info = info;
    furi_mutex_release(power->api_mtx);

    return need_refresh;
}

static void power_check_low_battery(Power* power) {
    if(!power->info.gauge_is_ok) {
        return;
    }

    // Check battery charge and vbus voltage
    if((power->info.is_shutdown_requested) && (power->info.voltage_vbus < 4.0f) &&
       power->show_low_bat_level_message) {
        if(!power->battery_low) {
            view_dispatcher_send_to_front(power->view_dispatcher);
            view_dispatcher_switch_to_view(power->view_dispatcher, PowerViewOff);
        }
        power->battery_low = true;
    } else {
        if(power->battery_low) {
            view_dispatcher_switch_to_view(power->view_dispatcher, VIEW_NONE);
            power->power_off_timeout = POWER_OFF_TIMEOUT;
        }
        power->battery_low = false;
    }
    // If battery low, update view and switch off power after timeout
    if(power->battery_low) {
        PowerOffResponse response = power_off_get_response(power->power_off);
        if(response == PowerOffResponseDefault) {
            if(power->power_off_timeout) {
                power_off_set_time_left(power->power_off, power->power_off_timeout--);
            } else {
                power_off(power);
            }
        } else if(response == PowerOffResponseOk) {
            power_off(power);
        } else if(response == PowerOffResponseHide) {
            view_dispatcher_switch_to_view(power->view_dispatcher, VIEW_NONE);
            if(power->power_off_timeout) {
                power_off_set_time_left(power->power_off, power->power_off_timeout--);
            } else {
                power_off(power);
            }
        } else if(response == PowerOffResponseCancel) {
            view_dispatcher_switch_to_view(power->view_dispatcher, VIEW_NONE);
        }
    }
}

void power_update_viewport(Power* power) {
    DesktopSettings* settings = malloc(sizeof(DesktopSettings));
    bool loaded = DESKTOP_SETTINGS_LOAD(settings);

    if(!loaded) {
        settings->displayBatteryPercentage = DISPLAY_BATTERY_BAR_PERCENT;
        settings->icon_style = ICON_STYLE_SLIM;
    }

    if(power->displayBatteryPercentage == DISPLAY_BATTERY_NONE) {
        if(settings->displayBatteryPercentage != DISPLAY_BATTERY_NONE) {
            power->displayBatteryPercentage = settings->displayBatteryPercentage;
            switch(settings->icon_style) {
            case ICON_STYLE_SLIM:
                view_port_enabled_set(power->battery_slim_view_port, true);
                view_port_enabled_set(power->battery_view_port, false);
                view_port_update(power->battery_slim_view_port);
                break;
            case ICON_STYLE_STOCK:
                view_port_enabled_set(power->battery_slim_view_port, false);
                view_port_enabled_set(power->battery_view_port, true);
                view_port_update(power->battery_view_port);
                break;
            }
        }
    } else {
        if(settings->displayBatteryPercentage == DISPLAY_BATTERY_NONE) {
            power->displayBatteryPercentage = settings->displayBatteryPercentage;
            view_port_enabled_set(power->battery_slim_view_port, false);
            view_port_enabled_set(power->battery_view_port, false);
        } else {
            power->displayBatteryPercentage = settings->displayBatteryPercentage;
            switch(settings->icon_style) {
            case ICON_STYLE_SLIM:
                view_port_enabled_set(power->battery_slim_view_port, true);
                view_port_enabled_set(power->battery_view_port, false);
                view_port_update(power->battery_slim_view_port);
                break;
            case ICON_STYLE_STOCK:
                view_port_enabled_set(power->battery_slim_view_port, false);
                view_port_enabled_set(power->battery_view_port, true);
                view_port_update(power->battery_view_port);
                break;
            }
        }
    }
}

static void power_check_battery_level_change(Power* power) {
    if(power->battery_level != power->info.charge) {
        power->battery_level = power->info.charge;
        power->event.type = PowerEventTypeBatteryLevelChanged;
        power->event.data.battery_level = power->battery_level;
        furi_pubsub_publish(power->event_pubsub, &power->event);
    }
}

static void power_check_charge_cap(Power* power) {
    if(power->info.charge >= cfw_settings.charge_cap) {
        if(!power->info.is_charge_capped) { // Suppress charging if charge reaches custom cap
            power->info.is_charge_capped = true;
            furi_hal_power_suppress_charge_enter();
        }
    } else {
        if(power->info.is_charge_capped) { // Start charging again if charge below custom cap
            power->info.is_charge_capped = false;
            furi_hal_power_suppress_charge_exit();
        }
    }
}

int32_t power_srv(void* p) {
    UNUSED(p);

    if(!furi_hal_is_normal_boot()) {
        FURI_LOG_W(TAG, "Skipping start in special boot mode");
        return 0;
    }

    Power* power = power_alloc();
    if(!LOAD_POWER_SETTINGS(&power->shutdown_idle_delay_ms)) {
        power->shutdown_idle_delay_ms = 0;
        SAVE_POWER_SETTINGS(&power->shutdown_idle_delay_ms);
    }
    power_auto_shutdown_arm(power);
    power_update_info(power);
    power->info.is_charge_capped = false; // default false
    furi_record_create(RECORD_POWER, power);

    DesktopSettings* settings = malloc(sizeof(DesktopSettings));
    bool loaded = DESKTOP_SETTINGS_LOAD(settings);

    if(!loaded) {
        settings->displayBatteryPercentage = DISPLAY_BATTERY_BAR_PERCENT;
        settings->icon_style = ICON_STYLE_SLIM;
    }

    if(settings->displayBatteryPercentage != DISPLAY_BATTERY_NONE) {
        power->displayBatteryPercentage = settings->displayBatteryPercentage;
        switch(settings->icon_style) {
        case ICON_STYLE_SLIM:
            view_port_enabled_set(power->battery_slim_view_port, true);
            view_port_enabled_set(power->battery_view_port, false);
            view_port_update(power->battery_slim_view_port);
            break;
        case ICON_STYLE_STOCK:
            view_port_enabled_set(power->battery_slim_view_port, false);
            view_port_enabled_set(power->battery_view_port, true);
            view_port_update(power->battery_view_port);
            break;
        }
    } else {
        power->displayBatteryPercentage = settings->displayBatteryPercentage;
        view_port_enabled_set(power->battery_slim_view_port, false);
        view_port_enabled_set(power->battery_view_port, false);
    }

    free(settings);

    while(1) {
        // Update data from gauge and charger
        bool need_refresh = power_update_info(power);

        // Check low battery level
        power_check_low_battery(power);

        // Check and notify about charging state
        power_check_charging_state(power);

        // Check and notify about battery level change
        power_check_battery_level_change(power);

        // Check charge cap, compare with user setting and suppress/unsuppress charging
        power_check_charge_cap(power);

        // Update battery view port
        if(need_refresh) {
            DesktopSettings* settings = malloc(sizeof(DesktopSettings));
            bool loaded = DESKTOP_SETTINGS_LOAD(settings);

            if(!loaded) {
                settings->displayBatteryPercentage = DISPLAY_BATTERY_BAR_PERCENT;
                settings->icon_style = ICON_STYLE_SLIM;
            }

            if(power->displayBatteryPercentage == DISPLAY_BATTERY_NONE) {
                if(settings->displayBatteryPercentage != DISPLAY_BATTERY_NONE) {
                    power->displayBatteryPercentage = settings->displayBatteryPercentage;
                    switch(settings->icon_style) {
                    case ICON_STYLE_SLIM:
                        view_port_enabled_set(power->battery_slim_view_port, true);
                        view_port_enabled_set(power->battery_view_port, false);
                        view_port_update(power->battery_slim_view_port);
                        break;
                    case ICON_STYLE_STOCK:
                        view_port_enabled_set(power->battery_slim_view_port, false);
                        view_port_enabled_set(power->battery_view_port, true);
                        view_port_update(power->battery_view_port);
                        break;
                    }
                }
            } else {
                if(settings->displayBatteryPercentage == DISPLAY_BATTERY_NONE) {
                    power->displayBatteryPercentage = settings->displayBatteryPercentage;
                    view_port_enabled_set(power->battery_slim_view_port, false);
                    view_port_enabled_set(power->battery_view_port, false);
                } else {
                    power->displayBatteryPercentage = settings->displayBatteryPercentage;
                    switch(settings->icon_style) {
                    case ICON_STYLE_SLIM:
                        view_port_enabled_set(power->battery_slim_view_port, true);
                        view_port_enabled_set(power->battery_view_port, false);
                        view_port_update(power->battery_slim_view_port);
                        break;
                    case ICON_STYLE_STOCK:
                        view_port_enabled_set(power->battery_slim_view_port, false);
                        view_port_enabled_set(power->battery_view_port, true);
                        view_port_update(power->battery_view_port);
                        break;
                    }
                }
            }

            free(settings);
        }

        // Check OTG status and disable it in case of fault
        if(furi_hal_power_is_otg_enabled()) {
            furi_hal_power_check_otg_status();
        }

        furi_delay_ms(1000);
    }

    furi_crash("That was unexpected");

    return 0;
}<|MERGE_RESOLUTION|>--- conflicted
+++ resolved
@@ -233,7 +233,6 @@
     return battery_view_port;
 }
 
-<<<<<<< HEAD
 static ViewPort* power_battery_slim_view_port_alloc(Power* power) {
     ViewPort* battery_slim_view_port = view_port_alloc();
     view_port_set_width(battery_slim_view_port, icon_get_width(&I_Battery_26x8));
@@ -313,10 +312,7 @@
     }
 }
 
-Power* power_alloc() {
-=======
 Power* power_alloc(void) {
->>>>>>> 0a48658a
     Power* power = malloc(sizeof(Power));
 
     // Records
