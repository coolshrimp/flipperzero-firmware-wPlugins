#include "rpc_i.h"
#include <gui/gui_i.h>
#include <desktop/desktop_settings.h>
#include <assets_icons.h>

#include <flipper.pb.h>
#include <gui.pb.h>

// Contract assertion
_Static_assert(InputKeyMAX == 6, "InputKeyMAX");
_Static_assert(InputTypeMAX == 5, "InputTypeMAX");

_Static_assert(InputKeyUp == (int32_t)PB_Gui_InputKey_UP, "InputKeyUp != PB_Gui_InputKey_UP");
_Static_assert(
    InputKeyDown == (int32_t)PB_Gui_InputKey_DOWN,
    "InputKeyDown != PB_Gui_InputKey_DOWN");
_Static_assert(
    InputKeyRight == (int32_t)PB_Gui_InputKey_RIGHT,
    "InputKeyRight != PB_Gui_InputKey_RIGHT");
_Static_assert(
    InputKeyLeft == (int32_t)PB_Gui_InputKey_LEFT,
    "InputKeyLeft != PB_Gui_InputKey_LEFT");
_Static_assert(InputKeyOk == (int32_t)PB_Gui_InputKey_OK, "InputKeyOk != PB_Gui_InputKey_OK");
_Static_assert(
    InputKeyBack == (int32_t)PB_Gui_InputKey_BACK,
    "InputKeyBack != PB_Gui_InputKey_BACK");

_Static_assert(
    InputTypePress == (int32_t)PB_Gui_InputType_PRESS,
    "InputTypePress != PB_Gui_InputType_PRESS");
_Static_assert(
    InputTypeRelease == (int32_t)PB_Gui_InputType_RELEASE,
    "InputTypeRelease != PB_Gui_InputType_RELEASE");
_Static_assert(
    InputTypeShort == (int32_t)PB_Gui_InputType_SHORT,
    "InputTypeShort != PB_Gui_InputType_SHORT");
_Static_assert(
    InputTypeLong == (int32_t)PB_Gui_InputType_LONG,
    "InputTypeLong != PB_Gui_InputType_LONG");
_Static_assert(
    InputTypeRepeat == (int32_t)PB_Gui_InputType_REPEAT,
    "InputTypeRepeat != PB_Gui_InputType_REPEAT");

#define TAG "RpcGui"

typedef enum {
    RpcGuiWorkerFlagTransmit = (1 << 0),
    RpcGuiWorkerFlagExit = (1 << 1),
} RpcGuiWorkerFlag;

#define RpcGuiWorkerFlagAny (RpcGuiWorkerFlagTransmit | RpcGuiWorkerFlagExit)

#define RPC_GUI_INPUT_RESET (0u)

typedef struct {
    RpcSession* session;
    Gui* gui;
    const Icon* icon;

    // Receive part
    ViewPort* virtual_display_view_port;
    uint8_t* virtual_display_buffer;

    // Transmit
    PB_Main* transmit_frame;
    FuriThread* transmit_thread;

    bool virtual_display_not_empty;
    bool is_streaming;

    uint32_t input_key_counter[InputKeyMAX];
    uint32_t input_counter;

    ViewPort* rpc_session_active_viewport;
    ViewPort* rpc_session_active_viewport_slim;

    DesktopSettings settings;
} RpcGuiSystem;

static const PB_Gui_ScreenOrientation rpc_system_gui_screen_orientation_map[] = {
    [CanvasOrientationHorizontal] = PB_Gui_ScreenOrientation_HORIZONTAL,
    [CanvasOrientationHorizontalFlip] = PB_Gui_ScreenOrientation_HORIZONTAL_FLIP,
    [CanvasOrientationVertical] = PB_Gui_ScreenOrientation_VERTICAL,
    [CanvasOrientationVerticalFlip] = PB_Gui_ScreenOrientation_VERTICAL_FLIP,
};

static void rpc_system_gui_screen_stream_frame_callback(
    uint8_t* data,
    size_t size,
    CanvasOrientation orientation,
    void* context) {
    furi_assert(data);
    furi_assert(context);

    RpcGuiSystem* rpc_gui = (RpcGuiSystem*)context;
    uint8_t* buffer = rpc_gui->transmit_frame->content.gui_screen_frame.data->bytes;

    furi_assert(size == rpc_gui->transmit_frame->content.gui_screen_frame.data->size);

    memcpy(buffer, data, size);
    rpc_gui->transmit_frame->content.gui_screen_frame.orientation =
        rpc_system_gui_screen_orientation_map[orientation];

    furi_thread_flags_set(furi_thread_get_id(rpc_gui->transmit_thread), RpcGuiWorkerFlagTransmit);
}

static int32_t rpc_system_gui_screen_stream_frame_transmit_thread(void* context) {
    furi_assert(context);

    RpcGuiSystem* rpc_gui = (RpcGuiSystem*)context;

    uint32_t transmit_time = 0;
    while(true) {
        uint32_t flags =
            furi_thread_flags_wait(RpcGuiWorkerFlagAny, FuriFlagWaitAny, FuriWaitForever);

        if(flags & RpcGuiWorkerFlagTransmit) {
            transmit_time = furi_get_tick();
            rpc_send(rpc_gui->session, rpc_gui->transmit_frame);
            transmit_time = furi_get_tick() - transmit_time;

            // Guaranteed bandwidth reserve
            uint32_t extra_delay = transmit_time / 20;
            if(extra_delay > 500) extra_delay = 500;
            if(extra_delay) furi_delay_tick(extra_delay);
        }

        if(flags & RpcGuiWorkerFlagExit) {
            break;
        }
    }

    return 0;
}

static void rpc_system_gui_start_screen_stream_process(const PB_Main* request, void* context) {
    furi_assert(request);
    furi_assert(context);

    FURI_LOG_D(TAG, "StartScreenStream");

    RpcGuiSystem* rpc_gui = context;
    RpcSession* session = rpc_gui->session;
    furi_assert(session);

    if(rpc_gui->is_streaming) {
        rpc_send_and_release_empty(
            session, request->command_id, PB_CommandStatus_ERROR_VIRTUAL_DISPLAY_ALREADY_STARTED);
    } else {
        rpc_send_and_release_empty(session, request->command_id, PB_CommandStatus_OK);

        rpc_gui->is_streaming = true;
        size_t framebuffer_size = gui_get_framebuffer_size(rpc_gui->gui);
        // Reusable Frame
        rpc_gui->transmit_frame = malloc(sizeof(PB_Main));
        rpc_gui->transmit_frame->which_content = PB_Main_gui_screen_frame_tag;
        rpc_gui->transmit_frame->command_status = PB_CommandStatus_OK;
        rpc_gui->transmit_frame->content.gui_screen_frame.data =
            malloc(PB_BYTES_ARRAY_T_ALLOCSIZE(framebuffer_size));
        rpc_gui->transmit_frame->content.gui_screen_frame.data->size = framebuffer_size;
        // Transmission thread for async TX
        rpc_gui->transmit_thread = furi_thread_alloc_ex(
            "GuiRpcWorker", 1024, rpc_system_gui_screen_stream_frame_transmit_thread, rpc_gui);
        furi_thread_start(rpc_gui->transmit_thread);
        // GUI framebuffer callback
        gui_add_framebuffer_callback(
            rpc_gui->gui, rpc_system_gui_screen_stream_frame_callback, context);
    }
}

static void rpc_system_gui_stop_screen_stream_process(const PB_Main* request, void* context) {
    furi_assert(request);
    furi_assert(context);

    FURI_LOG_D(TAG, "StopScreenStream");

    RpcGuiSystem* rpc_gui = context;
    RpcSession* session = rpc_gui->session;
    furi_assert(session);

    if(rpc_gui->is_streaming) {
        rpc_gui->is_streaming = false;
        // Remove GUI framebuffer callback
        gui_remove_framebuffer_callback(
            rpc_gui->gui, rpc_system_gui_screen_stream_frame_callback, context);
        // Stop and release worker thread
        furi_thread_flags_set(furi_thread_get_id(rpc_gui->transmit_thread), RpcGuiWorkerFlagExit);
        furi_thread_join(rpc_gui->transmit_thread);
        furi_thread_free(rpc_gui->transmit_thread);
        // Release frame
        pb_release(&PB_Main_msg, rpc_gui->transmit_frame);
        free(rpc_gui->transmit_frame);
        rpc_gui->transmit_frame = NULL;
    }

    rpc_send_and_release_empty(session, request->command_id, PB_CommandStatus_OK);
}

static void
    rpc_system_gui_send_input_event_request_process(const PB_Main* request, void* context) {
    furi_assert(request);
    furi_assert(request->which_content == PB_Main_gui_send_input_event_request_tag);
    furi_assert(context);

    FURI_LOG_D(TAG, "SendInputEvent");

    RpcGuiSystem* rpc_gui = context;
    RpcSession* session = rpc_gui->session;
    furi_assert(session);

    bool is_valid = (request->content.gui_send_input_event_request.key < (int32_t)InputKeyMAX) &&
                    (request->content.gui_send_input_event_request.type < (int32_t)InputTypeMAX);

    if(!is_valid) {
        rpc_send_and_release_empty(
            session, request->command_id, PB_CommandStatus_ERROR_INVALID_PARAMETERS);
        return;
    }

    InputEvent event = {
        .key = (int32_t)request->content.gui_send_input_event_request.key,
        .type = (int32_t)request->content.gui_send_input_event_request.type,
    };

    // Event sequence shenanigans
    event.sequence_source = INPUT_SEQUENCE_SOURCE_SOFTWARE;
    if(event.type == InputTypePress) {
        rpc_gui->input_counter++;
        if(rpc_gui->input_counter == RPC_GUI_INPUT_RESET) rpc_gui->input_counter++;
        rpc_gui->input_key_counter[event.key] = rpc_gui->input_counter;
    }
    if(rpc_gui->input_key_counter[event.key] == RPC_GUI_INPUT_RESET) {
        FURI_LOG_W(TAG, "Out of sequence input event: key %d, type %d,", event.key, event.type);
    }
    event.sequence_counter = rpc_gui->input_key_counter[event.key];
    if(event.type == InputTypeRelease) {
        rpc_gui->input_key_counter[event.key] = RPC_GUI_INPUT_RESET;
    }

    // Submit event
    FuriPubSub* input_events = furi_record_open(RECORD_INPUT_EVENTS);
    furi_check(input_events);
    furi_pubsub_publish(input_events, &event);
    furi_record_close(RECORD_INPUT_EVENTS);
    rpc_send_and_release_empty(session, request->command_id, PB_CommandStatus_OK);
}

static void rpc_system_gui_virtual_display_render_callback(Canvas* canvas, void* context) {
    furi_assert(canvas);
    furi_assert(context);

    RpcGuiSystem* rpc_gui = context;

    if(!rpc_gui->virtual_display_not_empty) {
        canvas_set_font(canvas, FontPrimary);
        canvas_draw_str_aligned(canvas, 64, 20, AlignCenter, AlignCenter, "Virtual Display");
        canvas_draw_str_aligned(canvas, 64, 36, AlignCenter, AlignCenter, "Waiting for frames...");
        return;
    }

    canvas_draw_xbm(canvas, 0, 0, canvas->width, canvas->height, rpc_gui->virtual_display_buffer);
}

static void rpc_system_gui_virtual_display_input_callback(InputEvent* event, void* context) {
    furi_assert(event);
    furi_assert(event->key < InputKeyMAX);
    furi_assert(event->type < InputTypeMAX);
    furi_assert(context);

    RpcGuiSystem* rpc_gui = context;
    RpcSession* session = rpc_gui->session;

    FURI_LOG_D(TAG, "VirtualDisplay: SendInputEvent");

    PB_Main rpc_message = {
        .command_id = 0,
        .command_status = PB_CommandStatus_OK,
        .has_next = false,
        .which_content = PB_Main_gui_send_input_event_request_tag,
        .content.gui_send_input_event_request.key = (int32_t)event->key,
        .content.gui_send_input_event_request.type = (int32_t)event->type,
    };

    rpc_send_and_release(session, &rpc_message);
}

static void rpc_system_gui_start_virtual_display_process(const PB_Main* request, void* context) {
    furi_assert(request);
    furi_assert(context);

    FURI_LOG_D(TAG, "StartVirtualDisplay");

    RpcGuiSystem* rpc_gui = context;
    RpcSession* session = rpc_gui->session;
    furi_assert(session);

    if(rpc_gui->virtual_display_view_port) {
        rpc_send_and_release_empty(
            session, request->command_id, PB_CommandStatus_ERROR_VIRTUAL_DISPLAY_ALREADY_STARTED);
        return;
    }

    // TODO FL-3511: consider refactoring
    // Using display framebuffer size as an XBM buffer size is like comparing apples and oranges
    // Glad they both are 1024 for now
    size_t buffer_size = canvas_get_buffer_size(rpc_gui->gui->canvas);
    rpc_gui->virtual_display_buffer = malloc(buffer_size);

    if(request->content.gui_start_virtual_display_request.has_first_frame) {
        size_t buffer_size = canvas_get_buffer_size(rpc_gui->gui->canvas);
        memcpy(
            rpc_gui->virtual_display_buffer,
            request->content.gui_start_virtual_display_request.first_frame.data->bytes,
            buffer_size);
        rpc_gui->virtual_display_not_empty = true;
    }

    rpc_gui->virtual_display_view_port = view_port_alloc();
    view_port_draw_callback_set(
        rpc_gui->virtual_display_view_port,
        rpc_system_gui_virtual_display_render_callback,
        rpc_gui);

    if(request->content.gui_start_virtual_display_request.send_input) {
        FURI_LOG_D(TAG, "VirtualDisplay: input forwarding requested");
        view_port_input_callback_set(
            rpc_gui->virtual_display_view_port,
            rpc_system_gui_virtual_display_input_callback,
            rpc_gui);
    }

    gui_add_view_port(rpc_gui->gui, rpc_gui->virtual_display_view_port, GuiLayerFullscreen);

    rpc_send_and_release_empty(session, request->command_id, PB_CommandStatus_OK);
}

static void rpc_system_gui_stop_virtual_display_process(const PB_Main* request, void* context) {
    furi_assert(request);
    furi_assert(context);

    FURI_LOG_D(TAG, "StopVirtualDisplay");

    RpcGuiSystem* rpc_gui = context;
    RpcSession* session = rpc_gui->session;
    furi_assert(session);

    if(!rpc_gui->virtual_display_view_port) {
        rpc_send_and_release_empty(
            session, request->command_id, PB_CommandStatus_ERROR_VIRTUAL_DISPLAY_NOT_STARTED);
        return;
    }

    gui_remove_view_port(rpc_gui->gui, rpc_gui->virtual_display_view_port);
    view_port_free(rpc_gui->virtual_display_view_port);
    free(rpc_gui->virtual_display_buffer);
    rpc_gui->virtual_display_view_port = NULL;
    rpc_gui->virtual_display_not_empty = false;

    rpc_send_and_release_empty(session, request->command_id, PB_CommandStatus_OK);
}

static void rpc_system_gui_virtual_display_frame_process(const PB_Main* request, void* context) {
    furi_assert(request);
    furi_assert(context);

    FURI_LOG_D(TAG, "VirtualDisplayFrame");

    RpcGuiSystem* rpc_gui = context;
    RpcSession* session = rpc_gui->session;
    furi_assert(session);

    if(!rpc_gui->virtual_display_view_port) {
        FURI_LOG_W(TAG, "Virtual display is not started, ignoring incoming frame packet");
        return;
    }

    size_t buffer_size = canvas_get_buffer_size(rpc_gui->gui->canvas);
    memcpy(
        rpc_gui->virtual_display_buffer,
        request->content.gui_screen_frame.data->bytes,
        buffer_size);
    rpc_gui->virtual_display_not_empty = true;
    view_port_update(rpc_gui->virtual_display_view_port);

    (void)session;
}

static const Icon* rpc_system_gui_get_owner_icon(RpcOwner owner) {
    switch(owner) {
    case RpcOwnerUart:
        return &I_Exp_module_connected_12x8;
    default:
        return &I_Rpc_active_7x8;
    }
}

static void rpc_active_session_icon_draw_callback(Canvas* canvas, void* context) {
    furi_assert(canvas);
    RpcGuiSystem* rpc_gui = context;
    canvas_draw_icon(canvas, 0, 0, rpc_gui->icon);
}

void* rpc_system_gui_alloc(RpcSession* session) {
    furi_assert(session);

    RpcGuiSystem* rpc_gui = malloc(sizeof(RpcGuiSystem));
    rpc_gui->gui = furi_record_open(RECORD_GUI);
    rpc_gui->session = session;

    bool loaded = DESKTOP_SETTINGS_LOAD(&rpc_gui->settings);

    // Active session icon
    rpc_gui->rpc_session_active_viewport_slim = view_port_alloc();
    rpc_gui->rpc_session_active_viewport = view_port_alloc();

    view_port_set_width(
        rpc_gui->rpc_session_active_viewport_slim, icon_get_width(&I_Rpc_active_7x8));
    view_port_draw_callback_set(
        rpc_gui->rpc_session_active_viewport_slim, rpc_active_session_icon_draw_callback, session);
    view_port_enabled_set(rpc_gui->rpc_session_active_viewport_slim, false);

    view_port_set_width(rpc_gui->rpc_session_active_viewport, icon_get_width(&I_Rpc_active_7x8));
    view_port_draw_callback_set(
        rpc_gui->rpc_session_active_viewport, rpc_active_session_icon_draw_callback, session);
    view_port_enabled_set(rpc_gui->rpc_session_active_viewport, false);

    if(rpc_session_get_owner(rpc_gui->session) != RpcOwnerBle) {
        if(loaded) {
            switch(rpc_gui->settings.icon_style) {
            case ICON_STYLE_SLIM:
                view_port_enabled_set(
                    rpc_gui->rpc_session_active_viewport_slim, rpc_gui->settings.rpc_icon);
                view_port_enabled_set(rpc_gui->rpc_session_active_viewport, false);
                view_port_update(rpc_gui->rpc_session_active_viewport_slim);
                gui_add_view_port(
                    rpc_gui->gui,
                    rpc_gui->rpc_session_active_viewport_slim,
                    GuiLayerStatusBarLeftSlim);
                break;
            case ICON_STYLE_STOCK:
                view_port_enabled_set(rpc_gui->rpc_session_active_viewport_slim, false);
                view_port_enabled_set(
                    rpc_gui->rpc_session_active_viewport, rpc_gui->settings.rpc_icon);
                view_port_update(rpc_gui->rpc_session_active_viewport);
                gui_add_view_port(
                    rpc_gui->gui, rpc_gui->rpc_session_active_viewport, GuiLayerStatusBarLeft);
                break;
            }
        } else {
            view_port_enabled_set(rpc_gui->rpc_session_active_viewport_slim, true);
            view_port_enabled_set(rpc_gui->rpc_session_active_viewport, false);
            view_port_update(rpc_gui->rpc_session_active_viewport);
            gui_add_view_port(
                rpc_gui->gui, rpc_gui->rpc_session_active_viewport, GuiLayerStatusBarLeftSlim);
        }
    } else {
        view_port_enabled_set(rpc_gui->rpc_session_active_viewport_slim, false);
        view_port_enabled_set(rpc_gui->rpc_session_active_viewport, false);
    }

    /*
    // Active session icon
    const RpcOwner owner = rpc_session_get_owner(rpc_gui->session);
    if(owner != RpcOwnerBle) {
        rpc_gui->icon = rpc_system_gui_get_owner_icon(owner);
        rpc_gui->rpc_session_active_viewport = view_port_alloc();
        view_port_set_width(rpc_gui->rpc_session_active_viewport, icon_get_width(rpc_gui->icon));
        view_port_draw_callback_set(
            rpc_gui->rpc_session_active_viewport, rpc_active_session_icon_draw_callback, rpc_gui);
        gui_add_view_port(
            rpc_gui->gui, rpc_gui->rpc_session_active_viewport, GuiLayerStatusBarLeft);
    }
<<<<<<< HEAD
    gui_add_view_port(rpc_gui->gui, rpc_gui->rpc_session_active_viewport, GuiLayerStatusBarLeft);
	*/
=======
>>>>>>> 19fe8e89

    RpcHandler rpc_handler = {
        .message_handler = NULL,
        .decode_submessage = NULL,
        .context = rpc_gui,
    };

    rpc_handler.message_handler = rpc_system_gui_start_screen_stream_process;
    rpc_add_handler(session, PB_Main_gui_start_screen_stream_request_tag, &rpc_handler);

    rpc_handler.message_handler = rpc_system_gui_stop_screen_stream_process;
    rpc_add_handler(session, PB_Main_gui_stop_screen_stream_request_tag, &rpc_handler);

    rpc_handler.message_handler = rpc_system_gui_send_input_event_request_process;
    rpc_add_handler(session, PB_Main_gui_send_input_event_request_tag, &rpc_handler);

    rpc_handler.message_handler = rpc_system_gui_start_virtual_display_process;
    rpc_add_handler(session, PB_Main_gui_start_virtual_display_request_tag, &rpc_handler);

    rpc_handler.message_handler = rpc_system_gui_stop_virtual_display_process;
    rpc_add_handler(session, PB_Main_gui_stop_virtual_display_request_tag, &rpc_handler);

    rpc_handler.message_handler = rpc_system_gui_virtual_display_frame_process;
    rpc_add_handler(session, PB_Main_gui_screen_frame_tag, &rpc_handler);

    return rpc_gui;
}

void rpc_system_gui_free(void* context) {
    furi_assert(context);
    RpcGuiSystem* rpc_gui = context;
    furi_assert(rpc_gui->gui);

    if(rpc_gui->virtual_display_view_port) {
        gui_remove_view_port(rpc_gui->gui, rpc_gui->virtual_display_view_port);
        view_port_free(rpc_gui->virtual_display_view_port);
        free(rpc_gui->virtual_display_buffer);
        rpc_gui->virtual_display_view_port = NULL;
        rpc_gui->virtual_display_not_empty = false;
    }

    if(rpc_gui->rpc_session_active_viewport) {
        gui_remove_view_port(rpc_gui->gui, rpc_gui->rpc_session_active_viewport);
        view_port_free(rpc_gui->rpc_session_active_viewport);
    }

    gui_remove_view_port(rpc_gui->gui, rpc_gui->rpc_session_active_viewport_slim);
    view_port_free(rpc_gui->rpc_session_active_viewport_slim);

    if(rpc_gui->is_streaming) {
        rpc_gui->is_streaming = false;
        // Remove GUI framebuffer callback
        gui_remove_framebuffer_callback(
            rpc_gui->gui, rpc_system_gui_screen_stream_frame_callback, context);
        // Stop and release worker thread
        furi_thread_flags_set(furi_thread_get_id(rpc_gui->transmit_thread), RpcGuiWorkerFlagExit);
        furi_thread_join(rpc_gui->transmit_thread);
        furi_thread_free(rpc_gui->transmit_thread);
        // Release frame
        pb_release(&PB_Main_msg, rpc_gui->transmit_frame);
        free(rpc_gui->transmit_frame);
        rpc_gui->transmit_frame = NULL;
    }
    furi_record_close(RECORD_GUI);
    free(rpc_gui);
}<|MERGE_RESOLUTION|>--- conflicted
+++ resolved
@@ -470,11 +470,8 @@
         gui_add_view_port(
             rpc_gui->gui, rpc_gui->rpc_session_active_viewport, GuiLayerStatusBarLeft);
     }
-<<<<<<< HEAD
     gui_add_view_port(rpc_gui->gui, rpc_gui->rpc_session_active_viewport, GuiLayerStatusBarLeft);
 	*/
-=======
->>>>>>> 19fe8e89
 
     RpcHandler rpc_handler = {
         .message_handler = NULL,
