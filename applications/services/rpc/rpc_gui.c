#include "rpc_i.h"
#include <gui/gui_i.h>
#include <desktop/desktop_settings.h>
#include <assets_icons.h>

#include <flipper.pb.h>
#include <gui.pb.h>

// Contract assertion
_Static_assert(InputKeyMAX == 6, "InputKeyMAX");
_Static_assert(InputTypeMAX == 5, "InputTypeMAX");

_Static_assert(InputKeyUp == (int32_t)PB_Gui_InputKey_UP, "InputKeyUp != PB_Gui_InputKey_UP");
_Static_assert(
    InputKeyDown == (int32_t)PB_Gui_InputKey_DOWN,
    "InputKeyDown != PB_Gui_InputKey_DOWN");
_Static_assert(
    InputKeyRight == (int32_t)PB_Gui_InputKey_RIGHT,
    "InputKeyRight != PB_Gui_InputKey_RIGHT");
_Static_assert(
    InputKeyLeft == (int32_t)PB_Gui_InputKey_LEFT,
    "InputKeyLeft != PB_Gui_InputKey_LEFT");
_Static_assert(InputKeyOk == (int32_t)PB_Gui_InputKey_OK, "InputKeyOk != PB_Gui_InputKey_OK");
_Static_assert(
    InputKeyBack == (int32_t)PB_Gui_InputKey_BACK,
    "InputKeyBack != PB_Gui_InputKey_BACK");

_Static_assert(
    InputTypePress == (int32_t)PB_Gui_InputType_PRESS,
    "InputTypePress != PB_Gui_InputType_PRESS");
_Static_assert(
    InputTypeRelease == (int32_t)PB_Gui_InputType_RELEASE,
    "InputTypeRelease != PB_Gui_InputType_RELEASE");
_Static_assert(
    InputTypeShort == (int32_t)PB_Gui_InputType_SHORT,
    "InputTypeShort != PB_Gui_InputType_SHORT");
_Static_assert(
    InputTypeLong == (int32_t)PB_Gui_InputType_LONG,
    "InputTypeLong != PB_Gui_InputType_LONG");
_Static_assert(
    InputTypeRepeat == (int32_t)PB_Gui_InputType_REPEAT,
    "InputTypeRepeat != PB_Gui_InputType_REPEAT");

#define TAG "RpcGui"

typedef enum {
    RpcGuiWorkerFlagTransmit = (1 << 0),
    RpcGuiWorkerFlagExit = (1 << 1),
} RpcGuiWorkerFlag;

#define RpcGuiWorkerFlagAny (RpcGuiWorkerFlagTransmit | RpcGuiWorkerFlagExit)

#define RPC_GUI_INPUT_RESET (0u)

typedef struct {
    RpcSession* session;
    Gui* gui;
<<<<<<< HEAD
=======
    const Icon* icon;
    FuriPubSub* input_events;
>>>>>>> 160d6c31

    // Receive part
    ViewPort* virtual_display_view_port;
    uint8_t* virtual_display_buffer;

    // Transmit
    PB_Main* transmit_frame;
    FuriThread* transmit_thread;

    bool virtual_display_not_empty;
    bool is_streaming;

    uint32_t input_key_counter[InputKeyMAX];
    uint32_t input_counter;

    ViewPort* rpc_session_active_viewport;
    ViewPort* rpc_session_active_viewport_slim;

    DesktopSettings settings;
} RpcGuiSystem;

static const PB_Gui_ScreenOrientation rpc_system_gui_screen_orientation_map[] = {
    [CanvasOrientationHorizontal] = PB_Gui_ScreenOrientation_HORIZONTAL,
    [CanvasOrientationHorizontalFlip] = PB_Gui_ScreenOrientation_HORIZONTAL_FLIP,
    [CanvasOrientationVertical] = PB_Gui_ScreenOrientation_VERTICAL,
    [CanvasOrientationVerticalFlip] = PB_Gui_ScreenOrientation_VERTICAL_FLIP,
};

static void rpc_system_gui_screen_stream_frame_callback(
    uint8_t* data,
    size_t size,
    CanvasOrientation orientation,
    void* context) {
    furi_assert(data);
    furi_assert(context);

    RpcGuiSystem* rpc_gui = (RpcGuiSystem*)context;
    uint8_t* buffer = rpc_gui->transmit_frame->content.gui_screen_frame.data->bytes;

    furi_assert(size == rpc_gui->transmit_frame->content.gui_screen_frame.data->size);

    memcpy(buffer, data, size);
    rpc_gui->transmit_frame->content.gui_screen_frame.orientation =
        rpc_system_gui_screen_orientation_map[orientation];

    furi_thread_flags_set(furi_thread_get_id(rpc_gui->transmit_thread), RpcGuiWorkerFlagTransmit);
}

static int32_t rpc_system_gui_screen_stream_frame_transmit_thread(void* context) {
    furi_assert(context);

    RpcGuiSystem* rpc_gui = (RpcGuiSystem*)context;

    uint32_t transmit_time = 0;
    while(true) {
        uint32_t flags =
            furi_thread_flags_wait(RpcGuiWorkerFlagAny, FuriFlagWaitAny, FuriWaitForever);

        if(flags & RpcGuiWorkerFlagTransmit) {
            transmit_time = furi_get_tick();
            rpc_send(rpc_gui->session, rpc_gui->transmit_frame);
            transmit_time = furi_get_tick() - transmit_time;

            // Guaranteed bandwidth reserve
            uint32_t extra_delay = transmit_time / 20;
            if(extra_delay > 500) extra_delay = 500;
            if(extra_delay) furi_delay_tick(extra_delay);
        }

        if(flags & RpcGuiWorkerFlagExit) {
            break;
        }
    }

    return 0;
}

static void rpc_system_gui_start_screen_stream_process(const PB_Main* request, void* context) {
    furi_assert(request);
    furi_assert(context);

    FURI_LOG_D(TAG, "StartScreenStream");

    RpcGuiSystem* rpc_gui = context;
    RpcSession* session = rpc_gui->session;
    furi_assert(session);

    if(rpc_gui->is_streaming) {
        rpc_send_and_release_empty(
            session, request->command_id, PB_CommandStatus_ERROR_VIRTUAL_DISPLAY_ALREADY_STARTED);
    } else {
        rpc_send_and_release_empty(session, request->command_id, PB_CommandStatus_OK);

        rpc_gui->is_streaming = true;
        size_t framebuffer_size = gui_get_framebuffer_size(rpc_gui->gui);
        // Reusable Frame
        rpc_gui->transmit_frame = malloc(sizeof(PB_Main));
        rpc_gui->transmit_frame->which_content = PB_Main_gui_screen_frame_tag;
        rpc_gui->transmit_frame->command_status = PB_CommandStatus_OK;
        rpc_gui->transmit_frame->content.gui_screen_frame.data =
            malloc(PB_BYTES_ARRAY_T_ALLOCSIZE(framebuffer_size));
        rpc_gui->transmit_frame->content.gui_screen_frame.data->size = framebuffer_size;
        // Transmission thread for async TX
        rpc_gui->transmit_thread = furi_thread_alloc_ex(
            "GuiRpcWorker", 1024, rpc_system_gui_screen_stream_frame_transmit_thread, rpc_gui);
        furi_thread_start(rpc_gui->transmit_thread);
        // GUI framebuffer callback
        gui_add_framebuffer_callback(
            rpc_gui->gui, rpc_system_gui_screen_stream_frame_callback, context);
    }
}

static void rpc_system_gui_stop_screen_stream_process(const PB_Main* request, void* context) {
    furi_assert(request);
    furi_assert(context);

    FURI_LOG_D(TAG, "StopScreenStream");

    RpcGuiSystem* rpc_gui = context;
    RpcSession* session = rpc_gui->session;
    furi_assert(session);

    if(rpc_gui->is_streaming) {
        rpc_gui->is_streaming = false;
        // Remove GUI framebuffer callback
        gui_remove_framebuffer_callback(
            rpc_gui->gui, rpc_system_gui_screen_stream_frame_callback, context);
        // Stop and release worker thread
        furi_thread_flags_set(furi_thread_get_id(rpc_gui->transmit_thread), RpcGuiWorkerFlagExit);
        furi_thread_join(rpc_gui->transmit_thread);
        furi_thread_free(rpc_gui->transmit_thread);
        // Release frame
        pb_release(&PB_Main_msg, rpc_gui->transmit_frame);
        free(rpc_gui->transmit_frame);
        rpc_gui->transmit_frame = NULL;
    }

    rpc_send_and_release_empty(session, request->command_id, PB_CommandStatus_OK);
}

static void
    rpc_system_gui_send_input_event_request_process(const PB_Main* request, void* context) {
    furi_assert(request);
    furi_assert(request->which_content == PB_Main_gui_send_input_event_request_tag);
    furi_assert(context);

    FURI_LOG_D(TAG, "SendInputEvent");

    RpcGuiSystem* rpc_gui = context;
    RpcSession* session = rpc_gui->session;
    furi_assert(session);

    bool is_valid = (request->content.gui_send_input_event_request.key < (int32_t)InputKeyMAX) &&
                    (request->content.gui_send_input_event_request.type < (int32_t)InputTypeMAX);

    if(!is_valid) {
        rpc_send_and_release_empty(
            session, request->command_id, PB_CommandStatus_ERROR_INVALID_PARAMETERS);
        return;
    }

    InputEvent event = {
        .key = (int32_t)request->content.gui_send_input_event_request.key,
        .type = (int32_t)request->content.gui_send_input_event_request.type,
    };

    // Event sequence shenanigans
    event.sequence_source = INPUT_SEQUENCE_SOURCE_SOFTWARE;
    if(event.type == InputTypePress) {
        rpc_gui->input_counter++;
        if(rpc_gui->input_counter == RPC_GUI_INPUT_RESET) rpc_gui->input_counter++;
        rpc_gui->input_key_counter[event.key] = rpc_gui->input_counter;
    }
    if(rpc_gui->input_key_counter[event.key] == RPC_GUI_INPUT_RESET) {
        FURI_LOG_W(TAG, "Out of sequence input event: key %d, type %d,", event.key, event.type);
    }
    event.sequence_counter = rpc_gui->input_key_counter[event.key];
    if(event.type == InputTypeRelease) {
        rpc_gui->input_key_counter[event.key] = RPC_GUI_INPUT_RESET;
    }

    // Submit event
    furi_pubsub_publish(rpc_gui->input_events, &event);
    rpc_send_and_release_empty(session, request->command_id, PB_CommandStatus_OK);
}

static void rpc_system_gui_virtual_display_render_callback(Canvas* canvas, void* context) {
    furi_assert(canvas);
    furi_assert(context);

    RpcGuiSystem* rpc_gui = context;

    if(!rpc_gui->virtual_display_not_empty) {
        canvas_set_font(canvas, FontPrimary);
        canvas_draw_str_aligned(canvas, 64, 20, AlignCenter, AlignCenter, "Virtual Display");
        canvas_draw_str_aligned(canvas, 64, 36, AlignCenter, AlignCenter, "Waiting for frames...");
        return;
    }

    canvas_draw_xbm(canvas, 0, 0, canvas->width, canvas->height, rpc_gui->virtual_display_buffer);
}

static void rpc_system_gui_virtual_display_input_callback(InputEvent* event, void* context) {
    furi_assert(event);
    furi_assert(event->key < InputKeyMAX);
    furi_assert(event->type < InputTypeMAX);
    furi_assert(context);

    RpcGuiSystem* rpc_gui = context;
    RpcSession* session = rpc_gui->session;

    FURI_LOG_D(TAG, "VirtualDisplay: SendInputEvent");

    PB_Main rpc_message = {
        .command_id = 0,
        .command_status = PB_CommandStatus_OK,
        .has_next = false,
        .which_content = PB_Main_gui_send_input_event_request_tag,
        .content.gui_send_input_event_request.key = (int32_t)event->key,
        .content.gui_send_input_event_request.type = (int32_t)event->type,
    };

    rpc_send_and_release(session, &rpc_message);
}

static void rpc_system_gui_start_virtual_display_process(const PB_Main* request, void* context) {
    furi_assert(request);
    furi_assert(context);

    FURI_LOG_D(TAG, "StartVirtualDisplay");

    RpcGuiSystem* rpc_gui = context;
    RpcSession* session = rpc_gui->session;
    furi_assert(session);

    if(rpc_gui->virtual_display_view_port) {
        rpc_send_and_release_empty(
            session, request->command_id, PB_CommandStatus_ERROR_VIRTUAL_DISPLAY_ALREADY_STARTED);
        return;
    }

    // TODO FL-3511: consider refactoring
    // Using display framebuffer size as an XBM buffer size is like comparing apples and oranges
    // Glad they both are 1024 for now
    size_t buffer_size = canvas_get_buffer_size(rpc_gui->gui->canvas);
    rpc_gui->virtual_display_buffer = malloc(buffer_size);

    if(request->content.gui_start_virtual_display_request.has_first_frame) {
        size_t buffer_size = canvas_get_buffer_size(rpc_gui->gui->canvas);
        memcpy(
            rpc_gui->virtual_display_buffer,
            request->content.gui_start_virtual_display_request.first_frame.data->bytes,
            buffer_size);
        rpc_gui->virtual_display_not_empty = true;
    }

    rpc_gui->virtual_display_view_port = view_port_alloc();
    view_port_draw_callback_set(
        rpc_gui->virtual_display_view_port,
        rpc_system_gui_virtual_display_render_callback,
        rpc_gui);

    if(request->content.gui_start_virtual_display_request.send_input) {
        FURI_LOG_D(TAG, "VirtualDisplay: input forwarding requested");
        view_port_input_callback_set(
            rpc_gui->virtual_display_view_port,
            rpc_system_gui_virtual_display_input_callback,
            rpc_gui);
    }

    gui_add_view_port(rpc_gui->gui, rpc_gui->virtual_display_view_port, GuiLayerFullscreen);

    rpc_send_and_release_empty(session, request->command_id, PB_CommandStatus_OK);
}

static void rpc_system_gui_stop_virtual_display_process(const PB_Main* request, void* context) {
    furi_assert(request);
    furi_assert(context);

    FURI_LOG_D(TAG, "StopVirtualDisplay");

    RpcGuiSystem* rpc_gui = context;
    RpcSession* session = rpc_gui->session;
    furi_assert(session);

    if(!rpc_gui->virtual_display_view_port) {
        rpc_send_and_release_empty(
            session, request->command_id, PB_CommandStatus_ERROR_VIRTUAL_DISPLAY_NOT_STARTED);
        return;
    }

    gui_remove_view_port(rpc_gui->gui, rpc_gui->virtual_display_view_port);
    view_port_free(rpc_gui->virtual_display_view_port);
    free(rpc_gui->virtual_display_buffer);
    rpc_gui->virtual_display_view_port = NULL;
    rpc_gui->virtual_display_not_empty = false;

    rpc_send_and_release_empty(session, request->command_id, PB_CommandStatus_OK);
}

static void rpc_system_gui_virtual_display_frame_process(const PB_Main* request, void* context) {
    furi_assert(request);
    furi_assert(context);

    FURI_LOG_D(TAG, "VirtualDisplayFrame");

    RpcGuiSystem* rpc_gui = context;
    RpcSession* session = rpc_gui->session;
    furi_assert(session);

    if(!rpc_gui->virtual_display_view_port) {
        FURI_LOG_W(TAG, "Virtual display is not started, ignoring incoming frame packet");
        return;
    }

    size_t buffer_size = canvas_get_buffer_size(rpc_gui->gui->canvas);
    memcpy(
        rpc_gui->virtual_display_buffer,
        request->content.gui_screen_frame.data->bytes,
        buffer_size);
    rpc_gui->virtual_display_not_empty = true;
    view_port_update(rpc_gui->virtual_display_view_port);

    (void)session;
}

static void rpc_active_session_icon_draw_callback(Canvas* canvas, void* context) {
    UNUSED(context);
    furi_assert(canvas);
    canvas_draw_icon(canvas, 0, 0, &I_Rpc_active_7x8);
}

void* rpc_system_gui_alloc(RpcSession* session) {
    furi_assert(session);

    RpcGuiSystem* rpc_gui = malloc(sizeof(RpcGuiSystem));
    rpc_gui->gui = furi_record_open(RECORD_GUI);
    rpc_gui->input_events = furi_record_open(RECORD_INPUT_EVENTS);
    rpc_gui->session = session;

    bool loaded = DESKTOP_SETTINGS_LOAD(&rpc_gui->settings);

    // Active session icon
    rpc_gui->rpc_session_active_viewport_slim = view_port_alloc();
    rpc_gui->rpc_session_active_viewport = view_port_alloc();

    view_port_set_width(
        rpc_gui->rpc_session_active_viewport_slim, icon_get_width(&I_Rpc_active_7x8));
    view_port_draw_callback_set(
        rpc_gui->rpc_session_active_viewport_slim, rpc_active_session_icon_draw_callback, session);
    view_port_enabled_set(rpc_gui->rpc_session_active_viewport_slim, false);

    view_port_set_width(rpc_gui->rpc_session_active_viewport, icon_get_width(&I_Rpc_active_7x8));
    view_port_draw_callback_set(
        rpc_gui->rpc_session_active_viewport, rpc_active_session_icon_draw_callback, session);
    view_port_enabled_set(rpc_gui->rpc_session_active_viewport, false);

    if(rpc_session_get_owner(rpc_gui->session) != RpcOwnerBle) {
        if(loaded) {
            switch(rpc_gui->settings.icon_style) {
            case ICON_STYLE_SLIM:
                view_port_enabled_set(
                    rpc_gui->rpc_session_active_viewport_slim, rpc_gui->settings.rpc_icon);
                view_port_enabled_set(rpc_gui->rpc_session_active_viewport, false);
                view_port_update(rpc_gui->rpc_session_active_viewport_slim);
                gui_add_view_port(
                    rpc_gui->gui,
                    rpc_gui->rpc_session_active_viewport_slim,
                    GuiLayerStatusBarLeftSlim);
                break;
            case ICON_STYLE_STOCK:
                view_port_enabled_set(rpc_gui->rpc_session_active_viewport_slim, false);
                view_port_enabled_set(
                    rpc_gui->rpc_session_active_viewport, rpc_gui->settings.rpc_icon);
                view_port_update(rpc_gui->rpc_session_active_viewport);
                gui_add_view_port(
                    rpc_gui->gui, rpc_gui->rpc_session_active_viewport, GuiLayerStatusBarLeft);
                break;
            }
        } else {
            view_port_enabled_set(rpc_gui->rpc_session_active_viewport_slim, true);
            view_port_enabled_set(rpc_gui->rpc_session_active_viewport, false);
            view_port_update(rpc_gui->rpc_session_active_viewport);
            gui_add_view_port(
                rpc_gui->gui, rpc_gui->rpc_session_active_viewport, GuiLayerStatusBarLeftSlim);
        }
    } else {
        view_port_enabled_set(rpc_gui->rpc_session_active_viewport_slim, false);
        view_port_enabled_set(rpc_gui->rpc_session_active_viewport, false);
    }

    /*
    // Active session icon
    rpc_gui->rpc_session_active_viewport = view_port_alloc();
    view_port_set_width(rpc_gui->rpc_session_active_viewport, icon_get_width(&I_Rpc_active_7x8));
    view_port_draw_callback_set(
        rpc_gui->rpc_session_active_viewport, rpc_active_session_icon_draw_callback, session);
    if(rpc_session_get_owner(rpc_gui->session) != RpcOwnerBle) {
        view_port_enabled_set(rpc_gui->rpc_session_active_viewport, true);
    } else {
        view_port_enabled_set(rpc_gui->rpc_session_active_viewport, false);
    }
    gui_add_view_port(rpc_gui->gui, rpc_gui->rpc_session_active_viewport, GuiLayerStatusBarLeft);
	*/

    RpcHandler rpc_handler = {
        .message_handler = NULL,
        .decode_submessage = NULL,
        .context = rpc_gui,
    };

    rpc_handler.message_handler = rpc_system_gui_start_screen_stream_process;
    rpc_add_handler(session, PB_Main_gui_start_screen_stream_request_tag, &rpc_handler);

    rpc_handler.message_handler = rpc_system_gui_stop_screen_stream_process;
    rpc_add_handler(session, PB_Main_gui_stop_screen_stream_request_tag, &rpc_handler);

    rpc_handler.message_handler = rpc_system_gui_send_input_event_request_process;
    rpc_add_handler(session, PB_Main_gui_send_input_event_request_tag, &rpc_handler);

    rpc_handler.message_handler = rpc_system_gui_start_virtual_display_process;
    rpc_add_handler(session, PB_Main_gui_start_virtual_display_request_tag, &rpc_handler);

    rpc_handler.message_handler = rpc_system_gui_stop_virtual_display_process;
    rpc_add_handler(session, PB_Main_gui_stop_virtual_display_request_tag, &rpc_handler);

    rpc_handler.message_handler = rpc_system_gui_virtual_display_frame_process;
    rpc_add_handler(session, PB_Main_gui_screen_frame_tag, &rpc_handler);

    return rpc_gui;
}

void rpc_system_gui_free(void* context) {
    furi_assert(context);
    RpcGuiSystem* rpc_gui = context;
    furi_assert(rpc_gui->gui);

    // Release ongoing inputs to avoid lockup
    for(InputKey key = 0; key < InputKeyMAX; key++) {
        if(rpc_gui->input_key_counter[key] != RPC_GUI_INPUT_RESET) {
            InputEvent event = {
                .key = key,
                .type = InputTypeRelease,
                .sequence_source = INPUT_SEQUENCE_SOURCE_SOFTWARE,
                .sequence_counter = rpc_gui->input_key_counter[key],
            };
            furi_pubsub_publish(rpc_gui->input_events, &event);
        }
    }

    if(rpc_gui->virtual_display_view_port) {
        gui_remove_view_port(rpc_gui->gui, rpc_gui->virtual_display_view_port);
        view_port_free(rpc_gui->virtual_display_view_port);
        free(rpc_gui->virtual_display_buffer);
        rpc_gui->virtual_display_view_port = NULL;
        rpc_gui->virtual_display_not_empty = false;
    }

    if(rpc_gui->rpc_session_active_viewport) {
        gui_remove_view_port(rpc_gui->gui, rpc_gui->rpc_session_active_viewport);
        view_port_free(rpc_gui->rpc_session_active_viewport);
    }

    gui_remove_view_port(rpc_gui->gui, rpc_gui->rpc_session_active_viewport_slim);
    view_port_free(rpc_gui->rpc_session_active_viewport_slim);

    if(rpc_gui->is_streaming) {
        rpc_gui->is_streaming = false;
        // Remove GUI framebuffer callback
        gui_remove_framebuffer_callback(
            rpc_gui->gui, rpc_system_gui_screen_stream_frame_callback, context);
        // Stop and release worker thread
        furi_thread_flags_set(furi_thread_get_id(rpc_gui->transmit_thread), RpcGuiWorkerFlagExit);
        furi_thread_join(rpc_gui->transmit_thread);
        furi_thread_free(rpc_gui->transmit_thread);
        // Release frame
        pb_release(&PB_Main_msg, rpc_gui->transmit_frame);
        free(rpc_gui->transmit_frame);
        rpc_gui->transmit_frame = NULL;
    }
    furi_record_close(RECORD_INPUT_EVENTS);
    furi_record_close(RECORD_GUI);
    free(rpc_gui);
}<|MERGE_RESOLUTION|>--- conflicted
+++ resolved
@@ -55,11 +55,8 @@
 typedef struct {
     RpcSession* session;
     Gui* gui;
-<<<<<<< HEAD
-=======
     const Icon* icon;
     FuriPubSub* input_events;
->>>>>>> 160d6c31
 
     // Receive part
     ViewPort* virtual_display_view_port;
