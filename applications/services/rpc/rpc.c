#include "rpc_i.h"

#include <pb.h>
#include <pb_decode.h>
#include <pb_encode.h>

#include <storage.pb.h>
#include <flipper.pb.h>
#include <portmacro.h>

#include <furi.h>

#include <cli/cli.h>
#include <stdint.h>
#include <stdio.h>
#include <m-dict.h>

#define TAG "RpcSrv"

typedef enum {
    RpcEvtNewData = (1 << 0),
    RpcEvtDisconnect = (1 << 1),
} RpcEvtFlags;

#define RPC_ALL_EVENTS (RpcEvtNewData | RpcEvtDisconnect)

DICT_DEF2(RpcHandlerDict, pb_size_t, M_DEFAULT_OPLIST, RpcHandler, M_POD_OPLIST)

typedef struct {
    RpcSystemAlloc alloc;
    RpcSystemFree free;
    void* context;
} RpcSystemCallbacks;

static RpcSystemCallbacks rpc_systems[] = {
    {
        .alloc = rpc_system_system_alloc,
        .free = NULL,
    },
    {
        .alloc = rpc_system_storage_alloc,
        .free = rpc_system_storage_free,
    },
    {
        .alloc = rpc_system_app_alloc,
        .free = rpc_system_app_free,
    },
    {
        .alloc = rpc_system_gui_alloc,
        .free = rpc_system_gui_free,
    },
    {
        .alloc = rpc_system_gpio_alloc,
        .free = NULL,
    },
    {
        .alloc = rpc_system_property_alloc,
        .free = NULL,
    },
};

struct RpcSession {
    Rpc* rpc;

    FuriThread* thread;

    RpcHandlerDict_t handlers;
    FuriStreamBuffer* stream;
    PB_Main* decoded_message;
    bool terminate;
    void** system_contexts;
    bool decode_error;

    FuriMutex* callbacks_mutex;
    RpcSendBytesCallback send_bytes_callback;
    RpcBufferIsEmptyCallback buffer_is_empty_callback;
    RpcSessionClosedCallback closed_callback;
    RpcSessionTerminatedCallback terminated_callback;
    void* context;
};

struct Rpc {
    FuriMutex* busy_mutex;
};

static void rpc_close_session_process(const PB_Main* request, void* context) {
    furi_assert(request);
    furi_assert(context);

    RpcSession* session = (RpcSession*)context;

    rpc_send_and_release_empty(session, request->command_id, PB_CommandStatus_OK);
    furi_mutex_acquire(session->callbacks_mutex, FuriWaitForever);
    if(session->closed_callback) {
        session->closed_callback(session->context);
    } else {
        FURI_LOG_W(TAG, "Session stop isn't processed by transport layer");
    }
    furi_mutex_release(session->callbacks_mutex);
}

void rpc_session_set_context(RpcSession* session, void* context) {
    furi_assert(session);

    furi_mutex_acquire(session->callbacks_mutex, FuriWaitForever);
    session->context = context;
    furi_mutex_release(session->callbacks_mutex);
}

void rpc_session_set_close_callback(RpcSession* session, RpcSessionClosedCallback callback) {
    furi_assert(session);

    furi_mutex_acquire(session->callbacks_mutex, FuriWaitForever);
    session->closed_callback = callback;
    furi_mutex_release(session->callbacks_mutex);
}

void rpc_session_set_send_bytes_callback(RpcSession* session, RpcSendBytesCallback callback) {
    furi_assert(session);

    furi_mutex_acquire(session->callbacks_mutex, FuriWaitForever);
    session->send_bytes_callback = callback;
    furi_mutex_release(session->callbacks_mutex);
}

void rpc_session_set_buffer_is_empty_callback(
    RpcSession* session,
    RpcBufferIsEmptyCallback callback) {
    furi_assert(session);

    furi_mutex_acquire(session->callbacks_mutex, FuriWaitForever);
    session->buffer_is_empty_callback = callback;
    furi_mutex_release(session->callbacks_mutex);
}

void rpc_session_set_terminated_callback(
    RpcSession* session,
    RpcSessionTerminatedCallback callback) {
    furi_assert(session);

    furi_mutex_acquire(session->callbacks_mutex, FuriWaitForever);
    session->terminated_callback = callback;
    furi_mutex_release(session->callbacks_mutex);
}

/* Doesn't forbid using rpc_feed_bytes() after session close - it's safe.
 * Because any bytes received in buffer will be flushed before next session.
 * If bytes get into stream buffer before it's get epmtified and this
 * command is gets processed - it's safe either. But case of it is quite
 * odd: client sends close request and sends command after.
 */
size_t
    rpc_session_feed(RpcSession* session, uint8_t* encoded_bytes, size_t size, TickType_t timeout) {
    furi_assert(session);
    furi_assert(encoded_bytes);

    if(!size) return 0;

    size_t bytes_sent = furi_stream_buffer_send(session->stream, encoded_bytes, size, timeout);

    furi_thread_flags_set(furi_thread_get_id(session->thread), RpcEvtNewData);

    return bytes_sent;
}

size_t rpc_session_get_available_size(RpcSession* session) {
    furi_assert(session);
    return furi_stream_buffer_spaces_available(session->stream);
}

bool rpc_pb_stream_read(pb_istream_t* istream, pb_byte_t* buf, size_t count) {
    furi_assert(istream);
    furi_assert(buf);
    RpcSession* session = istream->state;
    furi_assert(session);
    furi_assert(istream->bytes_left);

    uint32_t flags = 0;
    size_t bytes_received = 0;

    while(1) {
        bytes_received += furi_stream_buffer_receive(
            session->stream, buf + bytes_received, count - bytes_received, 0);
        if(furi_stream_buffer_is_empty(session->stream)) {
            if(session->buffer_is_empty_callback) {
                session->buffer_is_empty_callback(session->context);
            }
        }
        if(session->decode_error) {
            /* never go out till RPC_EVENT_DISCONNECT come */
            bytes_received = 0;
        }
        if(count == bytes_received) {
            break;
        } else {
            flags = furi_thread_flags_wait(RPC_ALL_EVENTS, FuriFlagWaitAny, FuriWaitForever);
            if(flags & RpcEvtDisconnect) {
                if(furi_stream_buffer_is_empty(session->stream)) {
                    session->terminate = true;
                    istream->bytes_left = 0;
                    bytes_received = 0;
                    break;
                } else {
                    /* Save disconnect flag and continue reading buffer */
                    furi_thread_flags_set(furi_thread_get_id(session->thread), RpcEvtDisconnect);
                }
            } else if(flags & RpcEvtNewData) {
                // Just wake thread up
            }
        }
    }

#if SRV_RPC_DEBUG
    rpc_debug_print_data("INPUT", buf, bytes_received);
#endif

    return (count == bytes_received);
}

static bool rpc_pb_content_callback(pb_istream_t* stream, const pb_field_t* field, void** arg) {
    furi_assert(stream);
    RpcSession* session = stream->state;
    furi_assert(session);
    furi_assert(field);

    RpcHandler* handler = RpcHandlerDict_get(session->handlers, field->tag);

    if(handler && handler->decode_submessage) {
        handler->decode_submessage(stream, field, arg);
    }

    return true;
}

static int32_t rpc_session_worker(void* context) {
    furi_assert(context);
    RpcSession* session = (RpcSession*)context;
    Rpc* rpc = session->rpc;

    FURI_LOG_D(TAG, "Session started");

    while(1) {
        pb_istream_t istream = {
            .callback = rpc_pb_stream_read,
            .state = session,
            .errmsg = NULL,
<<<<<<< HEAD
            .bytes_left = SIZE_MAX, /* max incoming message size */
=======
            .bytes_left = SIZE_MAX,
>>>>>>> ae3a3d63
        };

        bool message_decode_failed = false;

        if(pb_decode_ex(&istream, &PB_Main_msg, session->decoded_message, PB_DECODE_DELIMITED)) {
#if SRV_RPC_DEBUG
            FURI_LOG_I(TAG, "INPUT:");
            rpc_debug_print_message(session->decoded_message);
#endif
            RpcHandler* handler =
                RpcHandlerDict_get(session->handlers, session->decoded_message->which_content);

            if(handler && handler->message_handler) {
                furi_check(furi_mutex_acquire(rpc->busy_mutex, FuriWaitForever) == FuriStatusOk);
                handler->message_handler(session->decoded_message, handler->context);
                furi_check(furi_mutex_release(rpc->busy_mutex) == FuriStatusOk);
            } else if(session->decoded_message->which_content == 0) {
                /* Receiving zeroes means message is 0-length, which
                 * is valid for proto3: all fields are filled with default values.
                 * 0 - is default value for which_content field.
                 * Mark it as decode error, because there is no content message
                 * in Main message with tag 0.
                 */
                message_decode_failed = true;
            } else if(!handler && !session->terminate) {
                FURI_LOG_E(
                    TAG,
                    "Message(%d) decoded, but not implemented",
                    session->decoded_message->which_content);
                rpc_send_and_release_empty(
                    session,
                    session->decoded_message->command_id,
                    PB_CommandStatus_ERROR_NOT_IMPLEMENTED);
            }
        } else {
            message_decode_failed = true;
        }

        if(message_decode_failed) {
            furi_stream_buffer_reset(session->stream);
            if(!session->terminate) {
                /* Protobuf can't determine start and end of message.
                 * Handle this by adding varint at beginning
                 * of a message (PB_ENCODE_DELIMITED). But decoding fail
                 * means we can't be sure next bytes are varint for next
                 * message, so the only way to close session.
                 * RPC itself can't make decision to close session. It has
                 * to notify:
                 * 1) down layer (transport)
                 * 2) other side (companion app)
                 * Who are responsible to handle RPC session lifecycle.
                 * Companion receives 2 messages: ERROR_DECODE and session_closed.
                 */
                FURI_LOG_E(TAG, "Decode failed, error: \'%.128s\'", PB_GET_ERROR(&istream));
                session->decode_error = true;
                rpc_send_and_release_empty(session, 0, PB_CommandStatus_ERROR_DECODE);
                furi_mutex_acquire(session->callbacks_mutex, FuriWaitForever);
                if(session->closed_callback) {
                    session->closed_callback(session->context);
                }
                furi_mutex_release(session->callbacks_mutex);
            }
        }

        pb_release(&PB_Main_msg, session->decoded_message);

        if(session->terminate) {
            FURI_LOG_D(TAG, "Session terminated");
            break;
        }
    }

    return 0;
}

static void rpc_session_free_callback(FuriThreadState thread_state, void* context) {
    furi_assert(context);

    RpcSession* session = (RpcSession*)context;

    if(thread_state == FuriThreadStateStopped) {
        for(size_t i = 0; i < COUNT_OF(rpc_systems); ++i) {
            if(rpc_systems[i].free) {
                rpc_systems[i].free(session->system_contexts[i]);
            }
        }
        free(session->system_contexts);
        free(session->decoded_message);
        RpcHandlerDict_clear(session->handlers);
        furi_stream_buffer_free(session->stream);

        furi_mutex_acquire(session->callbacks_mutex, FuriWaitForever);
        if(session->terminated_callback) {
            session->terminated_callback(session->context);
        }
        furi_mutex_release(session->callbacks_mutex);

        furi_mutex_free(session->callbacks_mutex);
        furi_thread_free(session->thread);
        free(session);
    }
}

RpcSession* rpc_session_open(Rpc* rpc) {
    furi_assert(rpc);

    RpcSession* session = malloc(sizeof(RpcSession));
    session->callbacks_mutex = furi_mutex_alloc(FuriMutexTypeNormal);
    session->stream = furi_stream_buffer_alloc(RPC_BUFFER_SIZE, 1);
    session->rpc = rpc;
    session->terminate = false;
    session->decode_error = false;
    RpcHandlerDict_init(session->handlers);

    session->decoded_message = malloc(sizeof(PB_Main));
    session->decoded_message->cb_content.funcs.decode = rpc_pb_content_callback;
    session->decoded_message->cb_content.arg = session;

    session->system_contexts = malloc(COUNT_OF(rpc_systems) * sizeof(void*));
    for(size_t i = 0; i < COUNT_OF(rpc_systems); ++i) {
        session->system_contexts[i] = rpc_systems[i].alloc(session);
    }

    RpcHandler rpc_handler = {
        .message_handler = rpc_close_session_process,
        .decode_submessage = NULL,
        .context = session,
    };
    rpc_add_handler(session, PB_Main_stop_session_tag, &rpc_handler);

    session->thread = furi_thread_alloc_ex("RpcSessionWorker", 3072, rpc_session_worker, session);

    furi_thread_set_state_context(session->thread, session);
    furi_thread_set_state_callback(session->thread, rpc_session_free_callback);

    furi_thread_start(session->thread);

    return session;
}

void rpc_session_close(RpcSession* session) {
    furi_assert(session);
    furi_assert(session->rpc);

    rpc_session_set_send_bytes_callback(session, NULL);
    rpc_session_set_close_callback(session, NULL);
    rpc_session_set_buffer_is_empty_callback(session, NULL);
    furi_thread_flags_set(furi_thread_get_id(session->thread), RpcEvtDisconnect);
}

void rpc_on_system_start(void* p) {
    UNUSED(p);
    Rpc* rpc = malloc(sizeof(Rpc));

    rpc->busy_mutex = furi_mutex_alloc(FuriMutexTypeNormal);

    Cli* cli = furi_record_open(RECORD_CLI);
    cli_add_command(
        cli, "start_rpc_session", CliCommandFlagParallelSafe, rpc_cli_command_start_session, rpc);

    furi_record_create(RECORD_RPC, rpc);
}

void rpc_add_handler(RpcSession* session, pb_size_t message_tag, RpcHandler* handler) {
    furi_assert(RpcHandlerDict_get(session->handlers, message_tag) == NULL);

    RpcHandlerDict_set_at(session->handlers, message_tag, *handler);
}

void rpc_send(RpcSession* session, PB_Main* message) {
    furi_assert(session);
    furi_assert(message);

    pb_ostream_t ostream = PB_OSTREAM_SIZING;

#if SRV_RPC_DEBUG
    FURI_LOG_I(TAG, "OUTPUT:");
    rpc_debug_print_message(message);
#endif

    bool result = pb_encode_ex(&ostream, &PB_Main_msg, message, PB_ENCODE_DELIMITED);
    furi_check(result && ostream.bytes_written);

    uint8_t* buffer = malloc(ostream.bytes_written);
    ostream = pb_ostream_from_buffer(buffer, ostream.bytes_written);

    pb_encode_ex(&ostream, &PB_Main_msg, message, PB_ENCODE_DELIMITED);

#if SRV_RPC_DEBUG
    rpc_debug_print_data("OUTPUT", buffer, ostream.bytes_written);
#endif

    furi_mutex_acquire(session->callbacks_mutex, FuriWaitForever);
    if(session->send_bytes_callback) {
        session->send_bytes_callback(session->context, buffer, ostream.bytes_written);
    }
    furi_mutex_release(session->callbacks_mutex);

    free(buffer);
}

void rpc_send_and_release(RpcSession* session, PB_Main* message) {
    rpc_send(session, message);
    pb_release(&PB_Main_msg, message);
}

void rpc_send_and_release_empty(RpcSession* session, uint32_t command_id, PB_CommandStatus status) {
    PB_Main message = {
        .command_id = command_id,
        .command_status = status,
        .has_next = false,
        .which_content = PB_Main_empty_tag,
    };
    rpc_send_and_release(session, &message);
    pb_release(&PB_Main_msg, &message);
}<|MERGE_RESOLUTION|>--- conflicted
+++ resolved
@@ -244,11 +244,7 @@
             .callback = rpc_pb_stream_read,
             .state = session,
             .errmsg = NULL,
-<<<<<<< HEAD
-            .bytes_left = SIZE_MAX, /* max incoming message size */
-=======
             .bytes_left = SIZE_MAX,
->>>>>>> ae3a3d63
         };
 
         bool message_decode_failed = false;
