--- conflicted
+++ resolved
@@ -98,13 +98,8 @@
             // Long time process if this is directory
             view_dispatcher_switch_to_view(archive->view_dispatcher, ArchiveViewStack);
             archive_show_loading_popup(archive, true);
-<<<<<<< HEAD
-            FS_Error error = archive_rename_file_or_dir(
-                archive->browser, path_src, furi_string_get_cstr(path_dst));
-=======
             FS_Error error = archive_rename_copy_file_or_dir(
                 archive->browser, path_src, furi_string_get_cstr(path_dst), false);
->>>>>>> 44721727
             archive_show_loading_popup(archive, false);
             archive_show_file_menu(archive->browser, false);
 
