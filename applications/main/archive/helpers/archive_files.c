#include "archive_files.h"
#include "archive_apps.h"
#include "archive_browser.h"

#define TAG "Archive"

#define ASSETS_DIR "assets"

void archive_set_file_type(ArchiveFile_t* file, const char* path, bool is_folder, bool is_app) {
    furi_assert(file);

    file->is_app = is_app;
    if(is_app) {
        file->type = archive_get_app_filetype(archive_get_app_type(path));
    } else {
        for(size_t i = 0; i < COUNT_OF(known_ext); i++) {
            if((known_ext[i][0] == '?') || (known_ext[i][0] == '*')) continue;
            if(furi_string_search(file->path, known_ext[i], 0) != FURI_STRING_FAILURE) {
                if(i == ArchiveFileTypeBadUsb) {
                    if(furi_string_search(
                           file->path, archive_get_default_path(ArchiveTabBadUsb)) == 0) {
                        file->type = i;
                        return; // *.txt file is a BadUSB script only if it is in BadUSB folder
                    }
                } else if(i == ArchiveFileTypeSubGhzRemote) {
                    if(furi_string_search(
                           file->path, archive_get_default_path(ArchiveTabSubGhzRemote)) == 0) {
                        file->type = i;
                        return; // *.txt file is a SubRem map file only if it is in SubRem folder
                    }
                } else {
                    file->type = i;
                    return;
                }
            }
        }

        if(is_folder) {
            file->type = ArchiveFileTypeFolder;
        } else {
            char tmp_extension[MAX_EXT_LEN];
            path_extract_extension(file->path, tmp_extension, MAX_EXT_LEN);
            if((strcmp(tmp_extension, ".txt") == 0) || (strcmp(tmp_extension, ".md") == 0)) {
                file->is_text_file = true;
            }
            file->type = ArchiveFileTypeUnknown;
        }
    }
}

bool archive_get_items(void* context, const char* path) {
    furi_assert(context);

    bool res = false;
    ArchiveBrowserView* browser = context;

    if(archive_get_tab(browser) == ArchiveTabFavorites) {
        res = archive_favorites_read(browser);
    } else if(strncmp(path, "/app:", 5) == 0) {
        res = archive_app_read_dir(browser, path);
    }
    return res;
}

void archive_file_append(const char* path, const char* format, ...) {
    furi_assert(path);

    FuriString* string;
    va_list args;
    va_start(args, format);
    string = furi_string_alloc_vprintf(format, args);
    va_end(args);

    Storage* fs_api = furi_record_open(RECORD_STORAGE);
    File* file = storage_file_alloc(fs_api);

    bool res = storage_file_open(file, path, FSAM_WRITE, FSOM_OPEN_APPEND);

    if(res) {
        storage_file_write(file, furi_string_get_cstr(string), furi_string_size(string));
    }

    storage_file_close(file);
    storage_file_free(file);
    furi_record_close(RECORD_STORAGE);
}

void archive_delete_file(void* context, const char* format, ...) {
    furi_assert(context);

    FuriString* filename;
    va_list args;
    va_start(args, format);
    filename = furi_string_alloc_vprintf(format, args);
    va_end(args);

    ArchiveBrowserView* browser = context;
    Storage* fs_api = furi_record_open(RECORD_STORAGE);

    FileInfo fileinfo;
    storage_common_stat(fs_api, furi_string_get_cstr(filename), &fileinfo);

    bool res = false;

    if(file_info_is_dir(&fileinfo)) {
        res = storage_simply_remove_recursive(fs_api, furi_string_get_cstr(filename));
    } else {
        res = (storage_common_remove(fs_api, furi_string_get_cstr(filename)) == FSE_OK);
    }

    furi_record_close(RECORD_STORAGE);

    if(archive_is_favorite("%s", furi_string_get_cstr(filename))) {
        archive_favorites_delete("%s", furi_string_get_cstr(filename));
    }

    if(res) {
        archive_file_array_rm_selected(browser);
    }

    furi_string_free(filename);
}

<<<<<<< HEAD
FS_Error archive_rename_file_or_dir(void* context, const char* src_path, const char* dst_path) {
    furi_assert(context);

    FURI_LOG_I(TAG, "Rename from %s to %s", src_path, dst_path);

    ArchiveBrowserView* browser = context;
    Storage* fs_api = furi_record_open(RECORD_STORAGE);

=======
FS_Error archive_rename_copy_file_or_dir(
    void* context,
    const char* src_path,
    const char* dst_path,
    bool copy) {
    furi_assert(context);

    FURI_LOG_I(TAG, "%s from %s to %s", copy ? "Copy" : "Rename/Move", src_path, dst_path);

    Storage* fs_api = furi_record_open(RECORD_STORAGE);

    FuriString* temp_str = furi_string_alloc_set(dst_path);

>>>>>>> 44721727
    FileInfo fileinfo;
    storage_common_stat(fs_api, src_path, &fileinfo);

    FS_Error error = FSE_OK;

    if(!path_contains_only_ascii(dst_path)) {
        error = FSE_INVALID_NAME;
<<<<<<< HEAD
    } else {
        error = storage_common_rename(fs_api, src_path, dst_path);
    }
    furi_record_close(RECORD_STORAGE);

    if(archive_is_favorite("%s", src_path)) {
        archive_favorites_rename(src_path, dst_path);
    }

    if(error == FSE_OK || error == FSE_EXIST) {
        FURI_LOG_I(TAG, "Rename from %s to %s is DONE", src_path, dst_path);
        archive_refresh_dir(browser);
    } else {
        FURI_LOG_E(
            TAG, "Rename failed: %s, Code: %d", filesystem_api_error_get_desc(error), error);
    }

=======
    } else if(!copy && !strcmp(src_path, dst_path)) {
        error = FSE_EXIST;
    } else {
        if(storage_common_exists(fs_api, dst_path)) {
            FuriString* filename = furi_string_alloc();
            char* file_ext = malloc(MAX_EXT_LEN + 1);
            strncpy(file_ext, "", MAX_EXT_LEN);

            path_extract_filename(temp_str, filename, true);
            path_extract_extension(temp_str, file_ext, MAX_EXT_LEN);

            path_extract_dirname(dst_path, temp_str);

            storage_get_next_filename(
                fs_api,
                furi_string_get_cstr(temp_str),
                furi_string_get_cstr(filename),
                file_ext,
                filename,
                255);

            furi_string_cat_printf(temp_str, "/%s%s", furi_string_get_cstr(filename), file_ext);

            dst_path = furi_string_get_cstr(temp_str);

            furi_string_free(filename);
            free(file_ext);
        }

        if(copy) {
            error = storage_common_copy(fs_api, src_path, dst_path);
        } else {
            error = storage_common_rename(fs_api, src_path, dst_path);
        }
    }
    furi_record_close(RECORD_STORAGE);

    if(!copy && archive_is_favorite("%s", src_path)) {
        archive_favorites_rename(src_path, dst_path);
    }

    if(error == FSE_OK) {
        FURI_LOG_I(
            TAG, "%s from %s to %s is DONE", copy ? "Copy" : "Rename/Move", src_path, dst_path);
    } else {
        FURI_LOG_E(
            TAG,
            "%s failed: %s, Code: %d",
            copy ? "Copy" : "Rename/Move",
            filesystem_api_error_get_desc(error),
            error);
    }

    furi_string_free(temp_str);

>>>>>>> 44721727
    return error;
}<|MERGE_RESOLUTION|>--- conflicted
+++ resolved
@@ -121,16 +121,6 @@
     furi_string_free(filename);
 }
 
-<<<<<<< HEAD
-FS_Error archive_rename_file_or_dir(void* context, const char* src_path, const char* dst_path) {
-    furi_assert(context);
-
-    FURI_LOG_I(TAG, "Rename from %s to %s", src_path, dst_path);
-
-    ArchiveBrowserView* browser = context;
-    Storage* fs_api = furi_record_open(RECORD_STORAGE);
-
-=======
 FS_Error archive_rename_copy_file_or_dir(
     void* context,
     const char* src_path,
@@ -144,7 +134,6 @@
 
     FuriString* temp_str = furi_string_alloc_set(dst_path);
 
->>>>>>> 44721727
     FileInfo fileinfo;
     storage_common_stat(fs_api, src_path, &fileinfo);
 
@@ -152,25 +141,6 @@
 
     if(!path_contains_only_ascii(dst_path)) {
         error = FSE_INVALID_NAME;
-<<<<<<< HEAD
-    } else {
-        error = storage_common_rename(fs_api, src_path, dst_path);
-    }
-    furi_record_close(RECORD_STORAGE);
-
-    if(archive_is_favorite("%s", src_path)) {
-        archive_favorites_rename(src_path, dst_path);
-    }
-
-    if(error == FSE_OK || error == FSE_EXIST) {
-        FURI_LOG_I(TAG, "Rename from %s to %s is DONE", src_path, dst_path);
-        archive_refresh_dir(browser);
-    } else {
-        FURI_LOG_E(
-            TAG, "Rename failed: %s, Code: %d", filesystem_api_error_get_desc(error), error);
-    }
-
-=======
     } else if(!copy && !strcmp(src_path, dst_path)) {
         error = FSE_EXIST;
     } else {
@@ -226,6 +196,5 @@
 
     furi_string_free(temp_str);
 
->>>>>>> 44721727
     return error;
 }