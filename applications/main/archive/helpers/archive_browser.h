--- conflicted
+++ resolved
@@ -12,11 +12,7 @@
     [ArchiveTabIButton] = ANY_PATH("ibutton"),
     [ArchiveTabNFC] = ANY_PATH("nfc"),
     [ArchiveTabSubGhz] = ANY_PATH("subghz"),
-<<<<<<< HEAD
     [ArchiveTabSubGhzRemote] = EXT_PATH("subghz/subghz_remote"),
-=======
-    [ArchiveTabSubGhzRemote] = EXT_PATH("subghz_remote"),
->>>>>>> 19fe8e89
     [ArchiveTabLFRFID] = ANY_PATH("lfrfid"),
     [ArchiveTabInfrared] = ANY_PATH("infrared"),
     [ArchiveTabBadUsb] = ANY_PATH("badusb"),
