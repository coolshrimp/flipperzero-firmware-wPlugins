#pragma once

#include <m-array.h>
#include <furi.h>
#include <m-algo.h>
#include <storage/storage.h>
#include "toolbox/path.h"

#define FAP_MANIFEST_MAX_ICON_SIZE 32

typedef enum {
    ArchiveFileTypeIButton,
    ArchiveFileTypeNFC,
    ArchiveFileTypeSubGhz,
    ArchiveFileTypeSubGhzRemote,
    ArchiveFileTypeLFRFID,
    ArchiveFileTypeInfrared,
    ArchiveFileTypeBadUsb,
    ArchiveFileTypeU2f,
    ArchiveFileTypeApplication,
<<<<<<< HEAD
    ArchiveFileTypeUpdateManifest,
=======
    ArchiveFileTypeJS,
>>>>>>> 01540183
    ArchiveFileTypeFolder,
    ArchiveFileTypeUnknown,
    ArchiveFileTypeLoading,
} ArchiveFileTypeEnum;

typedef struct {
    FuriString* path;
    ArchiveFileTypeEnum type;
    uint8_t* custom_icon_data;
    FuriString* custom_name;
    bool fav;
    bool is_app;
    bool is_text_file;
} ArchiveFile_t;

static void ArchiveFile_t_init(ArchiveFile_t* obj) {
    obj->path = furi_string_alloc();
    obj->type = ArchiveFileTypeUnknown;
    obj->custom_icon_data = NULL;
    obj->custom_name = furi_string_alloc();
    obj->fav = false;
    obj->is_app = false;
    obj->is_text_file = false;
}

static void ArchiveFile_t_init_set(ArchiveFile_t* obj, const ArchiveFile_t* src) {
    obj->path = furi_string_alloc_set(src->path);
    obj->type = src->type;
    if(src->custom_icon_data) {
        obj->custom_icon_data = malloc(FAP_MANIFEST_MAX_ICON_SIZE);
        memcpy(obj->custom_icon_data, src->custom_icon_data, FAP_MANIFEST_MAX_ICON_SIZE);
    } else {
        obj->custom_icon_data = NULL;
    }
    obj->custom_name = furi_string_alloc_set(src->custom_name);
    obj->fav = src->fav;
    obj->is_app = src->is_app;
    obj->is_text_file = src->is_text_file;
}

static void ArchiveFile_t_set(ArchiveFile_t* obj, const ArchiveFile_t* src) {
    furi_string_set(obj->path, src->path);
    obj->type = src->type;
    if(src->custom_icon_data) {
        obj->custom_icon_data = malloc(FAP_MANIFEST_MAX_ICON_SIZE);
        memcpy(obj->custom_icon_data, src->custom_icon_data, FAP_MANIFEST_MAX_ICON_SIZE);
    } else {
        obj->custom_icon_data = NULL;
    }
    furi_string_set(obj->custom_name, src->custom_name);
    obj->fav = src->fav;
    obj->is_app = src->is_app;
    obj->is_text_file = src->is_text_file;
}

static void ArchiveFile_t_clear(ArchiveFile_t* obj) {
    furi_string_free(obj->path);
    if(obj->custom_icon_data) {
        free(obj->custom_icon_data);
        obj->custom_icon_data = NULL;
    }
    furi_string_free(obj->custom_name);
}

static int ArchiveFile_t_cmp(const ArchiveFile_t* a, const ArchiveFile_t* b) {
    if(a->type == ArchiveFileTypeFolder && b->type != ArchiveFileTypeFolder) {
        return -1;
    }
    if(a->type != ArchiveFileTypeFolder && b->type == ArchiveFileTypeFolder) {
        return 1;
    }

    return furi_string_cmpi(a->path, b->path);
}

#define M_OPL_ArchiveFile_t()                 \
    (INIT(API_2(ArchiveFile_t_init)),         \
     SET(API_6(ArchiveFile_t_set)),           \
     INIT_SET(API_6(ArchiveFile_t_init_set)), \
     CLEAR(API_2(ArchiveFile_t_clear)),       \
     CMP(API_6(ArchiveFile_t_cmp)),           \
     SWAP(M_SWAP_DEFAULT),                    \
     EQUAL(API_6(M_EQUAL_DEFAULT)))

ARRAY_DEF(files_array, ArchiveFile_t)

ALGO_DEF(files_array, ARRAY_OPLIST(files_array, M_OPL_ArchiveFile_t()))

void archive_set_file_type(ArchiveFile_t* file, const char* path, bool is_folder, bool is_app);
bool archive_get_items(void* context, const char* path);
void archive_file_append(const char* path, const char* format, ...)
    _ATTRIBUTE((__format__(__printf__, 2, 3)));
void archive_delete_file(void* context, const char* format, ...)
    _ATTRIBUTE((__format__(__printf__, 2, 3)));
FS_Error archive_rename_copy_file_or_dir(
    void* context,
    const char* src_path,
    const char* dst_path,
    bool copy);<|MERGE_RESOLUTION|>--- conflicted
+++ resolved
@@ -18,11 +18,8 @@
     ArchiveFileTypeBadUsb,
     ArchiveFileTypeU2f,
     ArchiveFileTypeApplication,
-<<<<<<< HEAD
     ArchiveFileTypeUpdateManifest,
-=======
     ArchiveFileTypeJS,
->>>>>>> 01540183
     ArchiveFileTypeFolder,
     ArchiveFileTypeUnknown,
     ArchiveFileTypeLoading,
