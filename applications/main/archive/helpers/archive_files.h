#pragma once

#include <m-array.h>
#include <furi.h>
#include <m-algo.h>
#include <storage/storage.h>
#include "toolbox/path.h"
<<<<<<< HEAD
#include <cfw.h>
=======
>>>>>>> 44721727

#define FAP_MANIFEST_MAX_ICON_SIZE 32

typedef enum {
    ArchiveFileTypeIButton,
    ArchiveFileTypeNFC,
    ArchiveFileTypeSubGhz,
    ArchiveFileTypeSubGhzRemote,
    ArchiveFileTypeLFRFID,
    ArchiveFileTypeInfrared,
    ArchiveFileTypeBadUsb,
    ArchiveFileTypeU2f,
    ArchiveFileTypeApplication,
    ArchiveFileTypeUpdateManifest,
    ArchiveFileTypeFolder,
    ArchiveFileTypeUnknown,
    ArchiveFileTypeLoading,
} ArchiveFileTypeEnum;

typedef struct {
    FuriString* path;
    ArchiveFileTypeEnum type;
    uint8_t* custom_icon_data;
    FuriString* custom_name;
    bool fav;
    bool is_app;
    bool is_text_file;
} ArchiveFile_t;

static void ArchiveFile_t_init(ArchiveFile_t* obj) {
    obj->path = furi_string_alloc();
    obj->type = ArchiveFileTypeUnknown;
    obj->custom_icon_data = NULL;
    obj->custom_name = furi_string_alloc();
    obj->fav = false;
    obj->is_app = false;
    obj->is_text_file = false;
}

static void ArchiveFile_t_init_set(ArchiveFile_t* obj, const ArchiveFile_t* src) {
    obj->path = furi_string_alloc_set(src->path);
    obj->type = src->type;
    if(src->custom_icon_data) {
        obj->custom_icon_data = malloc(FAP_MANIFEST_MAX_ICON_SIZE);
        memcpy(obj->custom_icon_data, src->custom_icon_data, FAP_MANIFEST_MAX_ICON_SIZE);
    } else {
        obj->custom_icon_data = NULL;
    }
    obj->custom_name = furi_string_alloc_set(src->custom_name);
    obj->fav = src->fav;
    obj->is_app = src->is_app;
    obj->is_text_file = src->is_text_file;
}

static void ArchiveFile_t_set(ArchiveFile_t* obj, const ArchiveFile_t* src) {
    furi_string_set(obj->path, src->path);
    obj->type = src->type;
    if(src->custom_icon_data) {
        obj->custom_icon_data = malloc(FAP_MANIFEST_MAX_ICON_SIZE);
        memcpy(obj->custom_icon_data, src->custom_icon_data, FAP_MANIFEST_MAX_ICON_SIZE);
    } else {
        obj->custom_icon_data = NULL;
    }
    furi_string_set(obj->custom_name, src->custom_name);
    obj->fav = src->fav;
    obj->is_app = src->is_app;
    obj->is_text_file = src->is_text_file;
}

static void ArchiveFile_t_clear(ArchiveFile_t* obj) {
    furi_string_free(obj->path);
    if(obj->custom_icon_data) {
        free(obj->custom_icon_data);
        obj->custom_icon_data = NULL;
    }
    furi_string_free(obj->custom_name);
}

static int ArchiveFile_t_cmp(const ArchiveFile_t* a, const ArchiveFile_t* b) {
<<<<<<< HEAD
    if(CFW_SETTINGS()->sort_dirs_first) {
        if(a->type == ArchiveFileTypeFolder && b->type != ArchiveFileTypeFolder) {
            return -1;
        }
        if(a->type != ArchiveFileTypeFolder && b->type == ArchiveFileTypeFolder) {
            return 1;
        }
    }

    return furi_string_cmpi(
        furi_string_empty(a->custom_name) ? a->path : a->custom_name,
        furi_string_empty(b->custom_name) ? b->path : b->custom_name);
=======
    if(a->type == ArchiveFileTypeFolder && b->type != ArchiveFileTypeFolder) {
        return -1;
    }
    if(a->type != ArchiveFileTypeFolder && b->type == ArchiveFileTypeFolder) {
        return 1;
    }

    return furi_string_cmpi(a->path, b->path);
>>>>>>> 44721727
}

#define M_OPL_ArchiveFile_t()                 \
    (INIT(API_2(ArchiveFile_t_init)),         \
     SET(API_6(ArchiveFile_t_set)),           \
     INIT_SET(API_6(ArchiveFile_t_init_set)), \
     CLEAR(API_2(ArchiveFile_t_clear)),       \
     CMP(API_6(ArchiveFile_t_cmp)),           \
     SWAP(M_SWAP_DEFAULT),                    \
     EQUAL(API_6(M_EQUAL_DEFAULT)))

ARRAY_DEF(files_array, ArchiveFile_t)

ALGO_DEF(files_array, ARRAY_OPLIST(files_array, M_OPL_ArchiveFile_t()))

void archive_set_file_type(ArchiveFile_t* file, const char* path, bool is_folder, bool is_app);
bool archive_get_items(void* context, const char* path);
void archive_file_append(const char* path, const char* format, ...)
    _ATTRIBUTE((__format__(__printf__, 2, 3)));
void archive_delete_file(void* context, const char* format, ...)
    _ATTRIBUTE((__format__(__printf__, 2, 3)));
<<<<<<< HEAD
FS_Error archive_rename_file_or_dir(void* context, const char* src_path, const char* dst_path);
=======
FS_Error archive_rename_copy_file_or_dir(
    void* context,
    const char* src_path,
    const char* dst_path,
    bool copy);
>>>>>>> 44721727
<|MERGE_RESOLUTION|>--- conflicted
+++ resolved
@@ -5,10 +5,7 @@
 #include <m-algo.h>
 #include <storage/storage.h>
 #include "toolbox/path.h"
-<<<<<<< HEAD
 #include <cfw.h>
-=======
->>>>>>> 44721727
 
 #define FAP_MANIFEST_MAX_ICON_SIZE 32
 
@@ -88,7 +85,6 @@
 }
 
 static int ArchiveFile_t_cmp(const ArchiveFile_t* a, const ArchiveFile_t* b) {
-<<<<<<< HEAD
     if(CFW_SETTINGS()->sort_dirs_first) {
         if(a->type == ArchiveFileTypeFolder && b->type != ArchiveFileTypeFolder) {
             return -1;
@@ -101,16 +97,6 @@
     return furi_string_cmpi(
         furi_string_empty(a->custom_name) ? a->path : a->custom_name,
         furi_string_empty(b->custom_name) ? b->path : b->custom_name);
-=======
-    if(a->type == ArchiveFileTypeFolder && b->type != ArchiveFileTypeFolder) {
-        return -1;
-    }
-    if(a->type != ArchiveFileTypeFolder && b->type == ArchiveFileTypeFolder) {
-        return 1;
-    }
-
-    return furi_string_cmpi(a->path, b->path);
->>>>>>> 44721727
 }
 
 #define M_OPL_ArchiveFile_t()                 \
@@ -132,12 +118,8 @@
     _ATTRIBUTE((__format__(__printf__, 2, 3)));
 void archive_delete_file(void* context, const char* format, ...)
     _ATTRIBUTE((__format__(__printf__, 2, 3)));
-<<<<<<< HEAD
-FS_Error archive_rename_file_or_dir(void* context, const char* src_path, const char* dst_path);
-=======
 FS_Error archive_rename_copy_file_or_dir(
     void* context,
     const char* src_path,
     const char* dst_path,
-    bool copy);
->>>>>>> 44721727
+    bool copy);