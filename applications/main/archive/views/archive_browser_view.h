#pragma once

#include "../helpers/archive_files.h"
#include "../helpers/archive_favorites.h"

#include <gui/gui_i.h>
#include <gui/view.h>
#include <gui/canvas.h>
#include <gui/elements.h>
#include <gui/modules/file_browser_worker.h>
#include <storage/storage.h>
#include "../helpers/archive_files.h"
#include "../helpers/archive_menu.h"
#include "../helpers/archive_favorites.h"
#include "gui/modules/file_browser_worker.h"

#define MAX_LEN_PX 110
#define MAX_NAME_LEN 255
#define MAX_EXT_LEN 6
#define FRAME_HEIGHT 12
#define MENU_ITEMS 5u
#define MOVE_OFFSET 5u

#define CLIPBOARD_MODE_OFF (0U)
#define CLIPBOARD_MODE_CUT (1U)
#define CLIPBOARD_MODE_COPY (2U)

typedef enum {
    ArchiveTabFavorites,
    ArchiveTabSubGhz,
    ArchiveTabSubGhzRemote,
    ArchiveTabLFRFID,
    ArchiveTabNFC,
    ArchiveTabInfrared,
    ArchiveTabIButton,
    ArchiveTabBadUsb,
    ArchiveTabU2f,
    ArchiveTabApplications,
    ArchiveTabInternal,
    ArchiveTabBrowser,
    ArchiveTabTotal,
} ArchiveTabEnum;

typedef enum {
    ArchiveBrowserEventFileMenuNone,
    ArchiveBrowserEventFileMenuOpen,
    ArchiveBrowserEventFileMenuRun,
    ArchiveBrowserEventFileMenuPin,
    ArchiveBrowserEventFileMenuRename,
    ArchiveBrowserEventFileMenuNewDir,
    ArchiveBrowserEventFileMenuCut,
    ArchiveBrowserEventFileMenuCopy,
    ArchiveBrowserEventFileMenuPaste_Cut,
    ArchiveBrowserEventFileMenuPaste_Copy,
    ArchiveBrowserEventFileMenuDelete,
    ArchiveBrowserEventFileMenuInfo,
    ArchiveBrowserEventFileMenuShow,
    ArchiveBrowserEventFileMenuClose,

    ArchiveBrowserEventEnterDir,

    ArchiveBrowserEventFavMoveUp,
    ArchiveBrowserEventFavMoveDown,
    ArchiveBrowserEventEnterFavMove,
    ArchiveBrowserEventExitFavMove,
    ArchiveBrowserEventSaveFavMove,

    ArchiveBrowserEventLoadPrevItems,
    ArchiveBrowserEventLoadNextItems,

    ArchiveBrowserEventListRefresh,

    ArchiveBrowserEventExit,
} ArchiveBrowserEvent;

typedef struct ArchiveBrowserView ArchiveBrowserView;

typedef void (*ArchiveBrowserViewCallback)(ArchiveBrowserEvent event, void* context);

typedef enum {
    BrowserActionBrowse,
    BrowserActionItemMenu,
    BrowserActionTotal,
} BrowserActionEnum;

struct ArchiveBrowserView {
    View* view;
    BrowserWorker* worker;
    bool worker_running;
    ArchiveBrowserViewCallback callback;
    void* context;
    FuriString* path;
    InputKey last_tab_switch_dir;
    bool is_root;
    FuriTimer* scroll_timer;
};

typedef struct {
    ArchiveTabEnum tab_idx;
    files_array_t files;

    uint8_t menu_idx;
    bool menu;
    menu_array_t context_menu;
<<<<<<< HEAD
=======
    bool menu_file_manage;
    bool menu_can_switch;
    uint8_t clipboard_mode;
>>>>>>> 44721727

    bool move_fav;
    bool list_loading;
    bool folder_loading;

    uint32_t item_cnt;
    int32_t item_idx;
    int32_t array_offset;
    int32_t list_offset;
    size_t scroll_counter;

    uint32_t button_held_for_ticks;
} ArchiveBrowserViewModel;

void archive_browser_set_callback(
    ArchiveBrowserView* browser,
    ArchiveBrowserViewCallback callback,
    void* context);

View* archive_browser_get_view(ArchiveBrowserView* browser);

ArchiveBrowserView* browser_alloc();

<<<<<<< HEAD
void browser_free(ArchiveBrowserView* browser);
=======
void browser_free(ArchiveBrowserView* browser);

void archive_browser_clipboard_set_mode(ArchiveBrowserView* browser, uint8_t mode);

void archive_browser_clipboard_reset(ArchiveBrowserView* browser);
>>>>>>> 44721727
<|MERGE_RESOLUTION|>--- conflicted
+++ resolved
@@ -102,12 +102,9 @@
     uint8_t menu_idx;
     bool menu;
     menu_array_t context_menu;
-<<<<<<< HEAD
-=======
     bool menu_file_manage;
     bool menu_can_switch;
     uint8_t clipboard_mode;
->>>>>>> 44721727
 
     bool move_fav;
     bool list_loading;
@@ -131,12 +128,8 @@
 
 ArchiveBrowserView* browser_alloc();
 
-<<<<<<< HEAD
-void browser_free(ArchiveBrowserView* browser);
-=======
 void browser_free(ArchiveBrowserView* browser);
 
 void archive_browser_clipboard_set_mode(ArchiveBrowserView* browser, uint8_t mode);
 
-void archive_browser_clipboard_reset(ArchiveBrowserView* browser);
->>>>>>> 44721727
+void archive_browser_clipboard_reset(ArchiveBrowserView* browser);