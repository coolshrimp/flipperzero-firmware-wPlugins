--- conflicted
+++ resolved
@@ -38,10 +38,7 @@
     [ArchiveFileTypeFolder] = &I_dir_10px,
     [ArchiveFileTypeUnknown] = &I_unknown_10px,
     [ArchiveFileTypeLoading] = &I_loading_10px,
-<<<<<<< HEAD
-=======
     [ArchiveFileTypeJS] = &I_js_script_10px,
->>>>>>> 19fe8e89
 };
 
 void archive_browser_set_callback(
@@ -55,10 +52,7 @@
 }
 
 static void contex_menu_filemanager_init(ArchiveBrowserViewModel* model) {
-<<<<<<< HEAD
     ArchiveFile_t* selected = files_array_get(model->files, model->item_idx - model->array_offset);
-=======
->>>>>>> 19fe8e89
     if(model->item_cnt > 0) {
         if(model->clipboard_mode == CLIPBOARD_MODE_OFF) {
             archive_menu_add_item(
@@ -77,17 +71,12 @@
                 ArchiveBrowserEventFileMenuPaste_Copy);
         }
 
-<<<<<<< HEAD
         if(selected->type != ArchiveFileTypeFolder) {
             archive_menu_add_item(
                 menu_array_push_raw(model->context_menu),
                 "NewDir",
                 ArchiveBrowserEventFileMenuNewDir);
         }
-=======
-        archive_menu_add_item(
-            menu_array_push_raw(model->context_menu), "NewDir", ArchiveBrowserEventFileMenuNewDir);
->>>>>>> 19fe8e89
         archive_menu_add_item(
             menu_array_push_raw(model->context_menu), "Rename", ArchiveBrowserEventFileMenuRename);
         archive_menu_add_item(
@@ -126,7 +115,6 @@
             // Folder
             //FURI_LOG_D(TAG, "Directory type");
 
-<<<<<<< HEAD
             model->menu_file_manage = true;
             model->menu_can_switch = false;
 
@@ -136,12 +124,6 @@
                 item_pin,
                 ArchiveBrowserEventFileMenuPin);
             // { Copy/Cut, Paste } NewDir, Rename, Delete
-=======
-            // { Copy/Cut, Paste } NewDir, Rename, Delete
-            model->menu_file_manage = true;
-            model->menu_can_switch = false;
-
->>>>>>> 19fe8e89
             contex_menu_filemanager_init(model);
         } else if(!archive_is_known_app(selected->type)) {
             // UnKnown app type
