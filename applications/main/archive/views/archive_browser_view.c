#include "assets_icons.h"
#include "toolbox/path.h"
#include <furi.h>
#include "../archive_i.h"
#include "archive_browser_view.h"
#include "../helpers/archive_browser.h"

#define TAG "Archive"
#define SCROLL_INTERVAL (333)
#define SCROLL_DELAY (2)

static const char* ArchiveTabNames[] = {
    [ArchiveTabFavorites] = "Favorites",
    [ArchiveTabIButton] = "iButton",
    [ArchiveTabNFC] = "NFC",
    [ArchiveTabSubGhz] = "Sub-GHz",
    [ArchiveTabSubGhzRemote] = "SubRem",
    [ArchiveTabLFRFID] = "RFID LF",
    [ArchiveTabInfrared] = "Infrared",
    [ArchiveTabBadUsb] = "Bad USB",
    [ArchiveTabU2f] = "U2F",
    [ArchiveTabApplications] = "Apps",
    [ArchiveTabInternal] = "Internal",
    [ArchiveTabBrowser] = "Browser",
};

static const Icon* ArchiveItemIcons[] = {
    [ArchiveFileTypeIButton] = &I_ibutt_10px,
    [ArchiveFileTypeNFC] = &I_Nfc_10px,
    [ArchiveFileTypeSubGhz] = &I_sub1_10px,
    [ArchiveFileTypeSubGhzRemote] = &I_subrem_10px,
    [ArchiveFileTypeLFRFID] = &I_125_10px,
    [ArchiveFileTypeInfrared] = &I_ir_10px,
    [ArchiveFileTypeBadUsb] = &I_badusb_10px,
    [ArchiveFileTypeU2f] = &I_u2f_10px,
    [ArchiveFileTypeApplication] = &I_Apps_10px,
    [ArchiveFileTypeUpdateManifest] = &I_update_10px,
    [ArchiveFileTypeFolder] = &I_dir_10px,
    [ArchiveFileTypeUnknown] = &I_unknown_10px,
    [ArchiveFileTypeLoading] = &I_loading_10px,
};

void archive_browser_set_callback(
    ArchiveBrowserView* browser,
    ArchiveBrowserViewCallback callback,
    void* context) {
    furi_assert(browser);
    furi_assert(callback);
    browser->callback = callback;
    browser->context = context;
}

<<<<<<< HEAD
static void render_item_menu(Canvas* canvas, ArchiveBrowserViewModel* model) {
    if(menu_array_size(model->context_menu) == 0) {
        // Context menu is empty, init array
        FuriString* item_run = furi_string_alloc_set("Run In App");
        FuriString* item_pin = furi_string_alloc_set("Pin");
        FuriString* item_info = furi_string_alloc_set("Info");
        FuriString* item_show = furi_string_alloc_set("Show");
        FuriString* item_rename = furi_string_alloc_set("Rename");
        FuriString* item_delete = furi_string_alloc_set("Delete");
=======
static void contex_menu_filemanager_init(ArchiveBrowserViewModel* model) {
    if(model->item_cnt > 0) {
        if(model->clipboard_mode == CLIPBOARD_MODE_OFF) {
            archive_menu_add_item(
                menu_array_push_raw(model->context_menu), "Cut", ArchiveBrowserEventFileMenuCut);
            archive_menu_add_item(
                menu_array_push_raw(model->context_menu), "Copy", ArchiveBrowserEventFileMenuCopy);
        } else if(model->clipboard_mode == CLIPBOARD_MODE_CUT) {
            archive_menu_add_item(
                menu_array_push_raw(model->context_menu),
                "Paste",
                ArchiveBrowserEventFileMenuPaste_Cut);
        } else if(model->clipboard_mode == CLIPBOARD_MODE_COPY) {
            archive_menu_add_item(
                menu_array_push_raw(model->context_menu),
                "Paste",
                ArchiveBrowserEventFileMenuPaste_Copy);
        }

        archive_menu_add_item(
            menu_array_push_raw(model->context_menu), "NewDir", ArchiveBrowserEventFileMenuNewDir);
        archive_menu_add_item(
            menu_array_push_raw(model->context_menu), "Rename", ArchiveBrowserEventFileMenuRename);
        archive_menu_add_item(
            menu_array_push_raw(model->context_menu), "Delete", ArchiveBrowserEventFileMenuDelete);
    } else {
        if(model->clipboard_mode == CLIPBOARD_MODE_CUT) {
            archive_menu_add_item(
                menu_array_push_raw(model->context_menu),
                "Paste",
                ArchiveBrowserEventFileMenuPaste_Cut);
        } else if(model->clipboard_mode == CLIPBOARD_MODE_COPY) {
            archive_menu_add_item(
                menu_array_push_raw(model->context_menu),
                "Paste",
                ArchiveBrowserEventFileMenuPaste_Copy);
        }
        archive_menu_add_item(
            menu_array_push_raw(model->context_menu), "NewDir", ArchiveBrowserEventFileMenuNewDir);
    }
}

static void render_item_menu(Canvas* canvas, ArchiveBrowserViewModel* model) {
    if(menu_array_size(model->context_menu) == 0) {
        // Context menu is empty, init array
        const char* item_pin = "Pin";
>>>>>>> 44721727

        // Need init context menu
        ArchiveFile_t* selected =
            files_array_get(model->files, model->item_idx - model->array_offset);

        if((selected->fav) || (model->tab_idx == ArchiveTabFavorites)) {
<<<<<<< HEAD
            furi_string_set(item_pin, "Unpin");
        }

        if(model->tab_idx == ArchiveTabFavorites) {
            //FURI_LOG_D(TAG, "ArchiveTabFavorites");

            furi_string_set(item_rename, "Move");

            archive_menu_add_item(
                menu_array_push_raw(model->context_menu),
                item_run,
                ArchiveBrowserEventFileMenuRun);
            archive_menu_add_item(
                menu_array_push_raw(model->context_menu),
                item_pin,
                ArchiveBrowserEventFileMenuPin);
            if(selected->type <= ArchiveFileTypeBadUsb) {
                archive_menu_add_item(
                    menu_array_push_raw(model->context_menu),
                    item_show,
                    ArchiveBrowserEventFileMenuShow);
            }
            archive_menu_add_item(
                menu_array_push_raw(model->context_menu),
                item_rename,
                ArchiveBrowserEventFileMenuRename);
        } else if(selected->type == ArchiveFileTypeFolder) {
            //FURI_LOG_D(TAG, "Directory type");
=======
            item_pin = "Unpin";
        }

        if(selected->type == ArchiveFileTypeFolder) {
            // Folder
            //FURI_LOG_D(TAG, "Directory type");

            // { Copy/Cut, Paste } NewDir, Rename, Delete
            model->menu_file_manage = true;
            model->menu_can_switch = false;

            contex_menu_filemanager_init(model);
        } else if(!archive_is_known_app(selected->type)) {
            // UnKnown app type
            //FURI_LOG_D(TAG, "Unknown type");
            model->menu_can_switch = true;
            if(model->menu_file_manage) {
                // { Copy/Cut, Paste } NewDir, Rename, Delete
                contex_menu_filemanager_init(model);
            } else {
                // Info, [Show],
                archive_menu_add_item(
                    menu_array_push_raw(model->context_menu),
                    "Info",
                    ArchiveBrowserEventFileMenuInfo);
                if(selected->is_text_file) {
                    archive_menu_add_item(
                        menu_array_push_raw(model->context_menu),
                        "Show",
                        ArchiveBrowserEventFileMenuShow);
                }
            }

        } else if(model->tab_idx == ArchiveTabFavorites) {
            // Favorites tab
            // Run, Unpin, [Show], Move

            //FURI_LOG_D(TAG, "ArchiveTabFavorites");

            model->menu_can_switch = false;
            archive_menu_add_item(
                menu_array_push_raw(model->context_menu), "Run", ArchiveBrowserEventFileMenuRun);
>>>>>>> 44721727
            archive_menu_add_item(
                menu_array_push_raw(model->context_menu),
                item_pin,
                ArchiveBrowserEventFileMenuPin);
<<<<<<< HEAD
            archive_menu_add_item(
                menu_array_push_raw(model->context_menu),
                item_rename,
                ArchiveBrowserEventFileMenuRename);
            archive_menu_add_item(
                menu_array_push_raw(model->context_menu),
                item_delete,
                ArchiveBrowserEventFileMenuDelete);
        } else if(!archive_is_known_app(selected->type)) {
            //FURI_LOG_D(TAG, "Unknown type");

            archive_menu_add_item(
                menu_array_push_raw(model->context_menu),
                item_info,
                ArchiveBrowserEventFileMenuInfo);
            if(selected->is_text_file) {
                archive_menu_add_item(
                    menu_array_push_raw(model->context_menu),
                    item_show,
                    ArchiveBrowserEventFileMenuShow);
            }
            archive_menu_add_item(
                menu_array_push_raw(model->context_menu),
                item_rename,
                ArchiveBrowserEventFileMenuRename);
            archive_menu_add_item(
                menu_array_push_raw(model->context_menu),
                item_delete,
                ArchiveBrowserEventFileMenuDelete);
        } else if(selected->is_app) {
            //FURI_LOG_D(TAG, "3 types");
            archive_menu_add_item(
                menu_array_push_raw(model->context_menu),
                item_run,
                ArchiveBrowserEventFileMenuRun);
            archive_menu_add_item(
                menu_array_push_raw(model->context_menu),
                item_info,
                ArchiveBrowserEventFileMenuInfo);
            if(selected->type <= ArchiveFileTypeBadUsb) {
                archive_menu_add_item(
                    menu_array_push_raw(model->context_menu),
                    item_show,
=======
            if(selected->type <= ArchiveFileTypeBadUsb) {
                archive_menu_add_item(
                    menu_array_push_raw(model->context_menu),
                    "Show",
                    ArchiveBrowserEventFileMenuShow);
            }
            archive_menu_add_item(
                menu_array_push_raw(model->context_menu), "Move", ArchiveBrowserEventEnterFavMove);
        } else if(selected->is_app) {
            // Only U2F?
            // Run, Info, [Show], Pin, Delete
            model->menu_file_manage = false;

            //FURI_LOG_D(TAG, "3 types");
            archive_menu_add_item(
                menu_array_push_raw(model->context_menu), "Run", ArchiveBrowserEventFileMenuRun);
            archive_menu_add_item(
                menu_array_push_raw(model->context_menu), "Info", ArchiveBrowserEventFileMenuInfo);
            if(selected->type <= ArchiveFileTypeBadUsb) {
                archive_menu_add_item(
                    menu_array_push_raw(model->context_menu),
                    "Show",
>>>>>>> 44721727
                    ArchiveBrowserEventFileMenuShow);
            }
            archive_menu_add_item(
                menu_array_push_raw(model->context_menu),
                item_pin,
                ArchiveBrowserEventFileMenuPin);
<<<<<<< HEAD
            archive_menu_add_item(
                menu_array_push_raw(model->context_menu),
                item_delete,
                ArchiveBrowserEventFileMenuDelete);
        } else {
            //FURI_LOG_D(TAG, "All menu");
            archive_menu_add_item(
                menu_array_push_raw(model->context_menu),
                item_run,
                ArchiveBrowserEventFileMenuRun);
            archive_menu_add_item(
                menu_array_push_raw(model->context_menu),
                item_pin,
                ArchiveBrowserEventFileMenuPin);
            archive_menu_add_item(
                menu_array_push_raw(model->context_menu),
                item_info,
                ArchiveBrowserEventFileMenuInfo);
            if(selected->type <= ArchiveFileTypeBadUsb) {
                archive_menu_add_item(
                    menu_array_push_raw(model->context_menu),
                    item_show,
                    ArchiveBrowserEventFileMenuShow);
            }
            archive_menu_add_item(
                menu_array_push_raw(model->context_menu),
                item_rename,
                ArchiveBrowserEventFileMenuRename);
            archive_menu_add_item(
                menu_array_push_raw(model->context_menu),
                item_delete,
                ArchiveBrowserEventFileMenuDelete);
        }

        furi_string_free(item_run);
        furi_string_free(item_pin);
        furi_string_free(item_info);
        furi_string_free(item_show);
        furi_string_free(item_rename);
        furi_string_free(item_delete);
    } /*else {
        FURI_LOG_D(TAG, "menu_array_size already set: %d", menu_array_size(model->context_menu));
    }*/
    size_t size_menu = menu_array_size(model->context_menu);
=======

            archive_menu_add_item(
                menu_array_push_raw(model->context_menu),
                "Delete",
                ArchiveBrowserEventFileMenuDelete);
        } else {
            // Other
            //FURI_LOG_D(TAG, "All menu");

            model->menu_can_switch = true;
            if(model->menu_file_manage) {
                // { Copy/Cut, Paste } NewDir, Rename, Delete
                contex_menu_filemanager_init(model);
            } else {
                // Run, Pin, Info, [Show]

                archive_menu_add_item(
                    menu_array_push_raw(model->context_menu),
                    "Run",
                    ArchiveBrowserEventFileMenuRun);
                archive_menu_add_item(
                    menu_array_push_raw(model->context_menu),
                    item_pin,
                    ArchiveBrowserEventFileMenuPin);
                archive_menu_add_item(
                    menu_array_push_raw(model->context_menu),
                    "Info",
                    ArchiveBrowserEventFileMenuInfo);
                if(selected->type <= ArchiveFileTypeBadUsb) {
                    archive_menu_add_item(
                        menu_array_push_raw(model->context_menu),
                        "Show",
                        ArchiveBrowserEventFileMenuShow);
                }
            }
        }
    } /*else {
        FURI_LOG_D(TAG, "menu_array_size already set: %d", menu_array_size(model->context_menu));
    }*/
    size_t size_menu = menu_array_size(model->context_menu);

    const uint8_t menu_y = 0;
>>>>>>> 44721727
    const uint8_t menu_height = 48;
    const uint8_t line_height = 10;

    canvas_set_color(canvas, ColorWhite);
<<<<<<< HEAD
    uint8_t calc_height = menu_height - ((MENU_ITEMS - size_menu) * line_height);
    canvas_draw_box(canvas, 71, 1, 57, calc_height + 4);
    canvas_set_color(canvas, ColorBlack);
    elements_slightly_rounded_frame(canvas, 70, 2, 58, calc_height + 4);

=======
    uint8_t calc_height = menu_height - ((MENU_ITEMS - size_menu - 1) * line_height);
    canvas_draw_box(canvas, 71, menu_y, 57, calc_height + 4 + 2);
    canvas_set_color(canvas, ColorBlack);

    elements_slightly_rounded_frame(canvas, 70, menu_y, 58, calc_height + 5 + 1);
    canvas_draw_line(canvas, 70, menu_y + 1 + line_height, 128, menu_y + 1 + line_height);
>>>>>>> 44721727
    /*FURI_LOG_D(
        TAG,
        "size_menu: %d, calc_height: %d, menu_idx: %d",
        size_menu,
        calc_height,
        model->menu_idx);*/
<<<<<<< HEAD
    for(size_t i = 0; i < size_menu; i++) {
        ArchiveContextMenuItem_t* current = menu_array_get(model->context_menu, i);
        canvas_draw_str(canvas, 82, 11 + i * line_height, furi_string_get_cstr(current->text));
    }

    canvas_draw_icon(canvas, 74, 4 + model->menu_idx * line_height, &I_ButtonRight_4x7);
=======
    if(model->menu_file_manage) {
        canvas_draw_str(canvas, 82, menu_y + line_height - 1, "Manage");
    } else {
        canvas_draw_str(canvas, 82, menu_y + line_height - 1, "Actions");
    }
    if(model->menu_can_switch) {
        canvas_draw_icon(canvas, 74, menu_y + 2, &I_ButtonLeft_4x7);
        canvas_draw_icon(canvas, 120, menu_y + 2, &I_ButtonRight_4x7);
    }
    for(size_t i = 0; i < size_menu; i++) {
        ArchiveContextMenuItem_t* current = menu_array_get(model->context_menu, i);
        canvas_draw_str(
            canvas,
            82,
            menu_y + 1 + line_height + (i + 1) * line_height,
            furi_string_get_cstr(current->text));
    }

    canvas_draw_icon(
        canvas, 74, menu_y + 4 + (model->menu_idx + 1) * line_height, &I_ButtonRight_4x7);
>>>>>>> 44721727
}

static void archive_draw_frame(Canvas* canvas, uint16_t idx, bool scrollbar, bool moving) {
    uint8_t x_offset = moving ? MOVE_OFFSET : 0;

    canvas_set_color(canvas, ColorBlack);
    canvas_draw_box(
        canvas,
        0 + x_offset,
        15 + idx * FRAME_HEIGHT,
        (scrollbar ? 122 : 127) - x_offset,
        FRAME_HEIGHT);

    canvas_set_color(canvas, ColorWhite);
    canvas_draw_dot(canvas, 0 + x_offset, 15 + idx * FRAME_HEIGHT);
    canvas_draw_dot(canvas, 1 + x_offset, 15 + idx * FRAME_HEIGHT);
    canvas_draw_dot(canvas, 0 + x_offset, (15 + idx * FRAME_HEIGHT) + 1);

    canvas_draw_dot(canvas, 0 + x_offset, (15 + idx * FRAME_HEIGHT) + 11);
    canvas_draw_dot(canvas, scrollbar ? 121 : 126, 15 + idx * FRAME_HEIGHT);
    canvas_draw_dot(canvas, scrollbar ? 121 : 126, (15 + idx * FRAME_HEIGHT) + 11);
}

static void archive_draw_loading(Canvas* canvas, ArchiveBrowserViewModel* model) {
    furi_assert(model);

    uint8_t x = 128 / 2 - 24 / 2;
    uint8_t y = 64 / 2 - 24 / 2;

    canvas_draw_icon(canvas, x, y, &A_Loading_24);
}

static void draw_list(Canvas* canvas, ArchiveBrowserViewModel* model) {
    furi_assert(model);

    size_t array_size = files_array_size(model->files);
    bool scrollbar = model->item_cnt > 4;

    for(uint32_t i = 0; i < MIN(model->item_cnt, MENU_ITEMS); ++i) {
        FuriString* str_buf;
        str_buf = furi_string_alloc();
        int32_t idx = CLAMP((uint32_t)(i + model->list_offset), model->item_cnt, 0u);
        uint8_t x_offset = (model->move_fav && model->item_idx == idx) ? MOVE_OFFSET : 0;

        ArchiveFileTypeEnum file_type = ArchiveFileTypeLoading;
        uint8_t* custom_icon_data = NULL;

        if(archive_is_item_in_array(model, idx)) {
            ArchiveFile_t* file = files_array_get(
                model->files, CLAMP(idx - model->array_offset, (int32_t)(array_size - 1), 0));
            file_type = file->type;
            if(file_type == ArchiveFileTypeApplication) {
                if(file->custom_icon_data) {
                    custom_icon_data = file->custom_icon_data;
                    furi_string_set(str_buf, file->custom_name);
                } else {
                    file_type = ArchiveFileTypeUnknown;
                    path_extract_filename(file->path, str_buf, archive_is_known_app(file->type));
                }
            } else {
                path_extract_filename(file->path, str_buf, archive_is_known_app(file->type));
            }
        } else {
            furi_string_set(str_buf, "---");
        }

        size_t scroll_counter = model->scroll_counter;

        if(model->item_idx == idx) {
            archive_draw_frame(canvas, i, scrollbar, model->move_fav);
            if(scroll_counter < SCROLL_DELAY) {
                scroll_counter = 0;
            } else {
                scroll_counter -= SCROLL_DELAY;
            }
        } else {
            canvas_set_color(canvas, ColorBlack);
            scroll_counter = 0;
        }

        if(custom_icon_data) {
            canvas_draw_bitmap(
                canvas, 2 + x_offset, 16 + i * FRAME_HEIGHT, 11, 10, custom_icon_data);
        } else {
            canvas_draw_icon(
                canvas, 2 + x_offset, 16 + i * FRAME_HEIGHT, ArchiveItemIcons[file_type]);
        }

        elements_scrollable_text_line(
            canvas,
            15 + x_offset,
            24 + i * FRAME_HEIGHT,
            ((scrollbar ? MAX_LEN_PX - 6 : MAX_LEN_PX) - x_offset),
            str_buf,
            scroll_counter,
            (model->item_idx != idx),
            false);

        furi_string_free(str_buf);
    }

    if(scrollbar) {
        elements_scrollbar_pos(canvas, 126, 15, 49, model->item_idx, model->item_cnt);
    }

    if(model->menu) {
        render_item_menu(canvas, model);
    }
}

static void archive_render_status_bar(Canvas* canvas, ArchiveBrowserViewModel* model) {
    furi_assert(model);

    const char* tab_name = ArchiveTabNames[model->tab_idx];
    bool clip = model->clipboard_mode != CLIPBOARD_MODE_OFF;

    canvas_draw_icon(canvas, 0, 0, &I_Background_128x11);

    canvas_set_color(canvas, ColorWhite);
    canvas_draw_box(canvas, 0, 0, 50, 13);
    canvas_draw_box(canvas, 107, 0, 20, 13);

    canvas_set_color(canvas, ColorBlack);
    canvas_draw_rframe(canvas, 0, 0, 51, 13, 1); // frame
    canvas_draw_line(canvas, 49, 1, 49, 11); // shadow right
    canvas_draw_line(canvas, 1, 11, 49, 11); // shadow bottom
    canvas_draw_str_aligned(canvas, 25, 9, AlignCenter, AlignBottom, tab_name);

    canvas_draw_rframe(canvas, 107, 0, 21, 13, 1);
    canvas_draw_line(canvas, 126, 1, 126, 11);
    canvas_draw_line(canvas, 108, 11, 126, 11);

    if(model->move_fav) {
        canvas_draw_icon(canvas, 110, 4, &I_ButtonUp_7x4);
        canvas_draw_icon(canvas, 117, 4, &I_ButtonDown_7x4);
    } else {
        canvas_draw_icon(canvas, 111, 2, &I_ButtonLeft_4x7);
        canvas_draw_icon(canvas, 119, 2, &I_ButtonRight_4x7);
    }

    canvas_set_color(canvas, ColorWhite);
    canvas_draw_dot(canvas, 50, 0);
    canvas_draw_dot(canvas, 127, 0);

    if(clip) {
        canvas_set_color(canvas, ColorWhite);
        canvas_draw_box(canvas, 69, 0, 24, 13);

        canvas_set_color(canvas, ColorBlack);
        canvas_draw_rframe(canvas, 69, 0, 25, 13, 1);
        canvas_draw_line(canvas, 92, 1, 92, 11);
        canvas_draw_line(canvas, 70, 11, 92, 11);
        canvas_draw_str_aligned(
            canvas,
            81,
            9,
            AlignCenter,
            AlignBottom,
            (model->clipboard_mode == CLIPBOARD_MODE_COPY) ? "Copy" : "Cut");

        canvas_set_color(canvas, ColorWhite);
        canvas_draw_dot(canvas, 93, 0);
    }

    canvas_set_color(canvas, ColorBlack);
}

static void archive_view_render(Canvas* canvas, void* mdl) {
    ArchiveBrowserViewModel* model = mdl;

    archive_render_status_bar(canvas, mdl);

    if(model->folder_loading) {
        archive_draw_loading(canvas, model);
    } else if(model->item_cnt > 0) {
        draw_list(canvas, model);
    } else {
        canvas_draw_str_aligned(
            canvas, GUI_DISPLAY_WIDTH / 2, 40, AlignCenter, AlignCenter, "Empty");
        if(model->menu) {
            render_item_menu(canvas, model);
        }
    }
}

View* archive_browser_get_view(ArchiveBrowserView* browser) {
    furi_assert(browser);
    return browser->view;
}

static bool is_file_list_load_required(ArchiveBrowserViewModel* model) {
    size_t array_size = files_array_size(model->files);

    if((model->list_loading) || (array_size >= model->item_cnt)) {
        return false;
<<<<<<< HEAD
=======
    }

    if((model->array_offset > 0) &&
       (model->item_idx < (model->array_offset + FILE_LIST_BUF_LEN / 4))) {
        return true;
    }

    if(((model->array_offset + array_size) < model->item_cnt) &&
       (model->item_idx > (int32_t)(model->array_offset + array_size - FILE_LIST_BUF_LEN / 4))) {
        return true;
    }

    return false;
}

static inline void
    archive_view_menu_input_processing(ArchiveBrowserView* browser, InputEvent* event) {
    // only InputShort type
    if(event->key == InputKeyUp || event->key == InputKeyDown) {
        with_view_model(
            browser->view,
            ArchiveBrowserViewModel * model,
            {
                size_t size_menu = menu_array_size(model->context_menu);
                if(event->key == InputKeyUp) {
                    model->menu_idx = ((model->menu_idx - 1) + size_menu) % size_menu;
                } else if(event->key == InputKeyDown) {
                    model->menu_idx = (model->menu_idx + 1) % size_menu;
                }
            },
            true);
    } else if(event->key == InputKeyLeft || event->key == InputKeyRight) {
        with_view_model(
            browser->view,
            ArchiveBrowserViewModel * model,
            {
                ArchiveFile_t* selected =
                    files_array_get(model->files, model->item_idx - model->array_offset);

                if(selected->type != ArchiveFileTypeFolder &&
                   model->tab_idx != ArchiveTabFavorites) {
                    model->menu_file_manage = !model->menu_file_manage;
                    model->menu_idx = 0;
                    menu_array_reset(model->context_menu);
                    selected->fav =
                        archive_is_favorite("%s", furi_string_get_cstr(selected->path));
                }
            },
            true);
    } else if(event->key == InputKeyOk) {
        uint32_t idx;
        with_view_model(
            browser->view,
            ArchiveBrowserViewModel * model,
            {
                ArchiveContextMenuItem_t* current =
                    menu_array_get(model->context_menu, model->menu_idx);
                idx = current->event;
            },
            false);
        browser->callback(idx, browser->context);
    } else if(event->key == InputKeyBack) {
        browser->callback(ArchiveBrowserEventFileMenuClose, browser->context);
>>>>>>> 44721727
    }

    if((model->array_offset > 0) &&
       (model->item_idx < (model->array_offset + FILE_LIST_BUF_LEN / 4))) {
        return true;
    }

    if(((model->array_offset + array_size) < model->item_cnt) &&
       (model->item_idx > (int32_t)(model->array_offset + array_size - FILE_LIST_BUF_LEN / 4))) {
        return true;
    }

    return false;
}

static bool archive_view_input(InputEvent* event, void* context) {
    furi_assert(event);
    furi_assert(context);

    ArchiveBrowserView* browser = context;

    bool in_menu;
    bool move_fav_mode;
    bool is_loading;
    with_view_model(
        browser->view,
        ArchiveBrowserViewModel * model,
        {
            in_menu = model->menu;
            move_fav_mode = model->move_fav;
            is_loading = model->folder_loading || model->list_loading;
        },
        false);

    if(is_loading) {
        return false;
    }
    if(in_menu) {
        if(event->type != InputTypeShort) {
            return true; // RETURN
<<<<<<< HEAD
        }
        if(event->key == InputKeyUp || event->key == InputKeyDown) {
            with_view_model(
                browser->view,
                ArchiveBrowserViewModel * model,
                {
                    size_t size_menu = menu_array_size(model->context_menu);
                    if(event->key == InputKeyUp) {
                        model->menu_idx = ((model->menu_idx - 1) + size_menu) % size_menu;
                    } else if(event->key == InputKeyDown) {
                        model->menu_idx = (model->menu_idx + 1) % size_menu;
                    }
                },
                true);
        } else if(event->key == InputKeyOk) {
            uint32_t idx;
            with_view_model(
                browser->view,
                ArchiveBrowserViewModel * model,
                {
                    ArchiveContextMenuItem_t* current =
                        menu_array_get(model->context_menu, model->menu_idx);
                    idx = current->event;
                },
                false);
            browser->callback(idx, browser->context);
        } else if(event->key == InputKeyBack) {
            browser->callback(ArchiveBrowserEventFileMenuClose, browser->context);
        }
=======
        }
        archive_view_menu_input_processing(browser, event);
>>>>>>> 44721727
    } else {
        if(event->type == InputTypeShort) {
            if(event->key == InputKeyLeft || event->key == InputKeyRight) {
                if(move_fav_mode) return false;
                with_view_model(
                    browser->view,
                    ArchiveBrowserViewModel * model,
                    { model->clipboard_mode = CLIPBOARD_MODE_OFF; },
                    false);
                archive_switch_tab(browser, event->key);

            } else if(event->key == InputKeyBack) {
                if(move_fav_mode) {
                    browser->callback(ArchiveBrowserEventExitFavMove, browser->context);
                } else {
                    browser->callback(ArchiveBrowserEventExit, browser->context);
                }
            }
        }

        if((event->key == InputKeyUp || event->key == InputKeyDown) &&
           (event->type == InputTypeShort || event->type == InputTypeRepeat)) {
            with_view_model(
                browser->view,
                ArchiveBrowserViewModel * model,
                {
                    int32_t scroll_speed = 1;
                    if(model->button_held_for_ticks > 5) {
                        if(model->button_held_for_ticks % 2) {
                            scroll_speed = 0;
                        } else {
                            scroll_speed = model->button_held_for_ticks > 9 ? 4 : 2;
                        }
                    }

                    if(event->key == InputKeyUp) {
                        if(model->item_idx < scroll_speed) {
                            model->button_held_for_ticks = 0;
                            model->item_idx = model->item_cnt - 1;
                        } else {
                            model->item_idx =
                                ((model->item_idx - scroll_speed) + model->item_cnt) %
                                model->item_cnt;
                        }
                        if(is_file_list_load_required(model)) {
                            model->list_loading = true;
                            browser->callback(ArchiveBrowserEventLoadPrevItems, browser->context);
                        }
                        if(move_fav_mode) {
                            browser->callback(ArchiveBrowserEventFavMoveUp, browser->context);
                        }
                        model->scroll_counter = 0;
                        model->button_held_for_ticks += 1;
                    } else if(event->key == InputKeyDown) {
                        int32_t count = model->item_cnt;
                        if(model->item_idx + scroll_speed >= count) {
                            model->button_held_for_ticks = 0;
                            model->item_idx = 0;
                        } else {
                            model->item_idx = (model->item_idx + scroll_speed) % model->item_cnt;
                        }
                        if(is_file_list_load_required(model)) {
                            model->list_loading = true;
                            browser->callback(ArchiveBrowserEventLoadNextItems, browser->context);
                        }
                        if(move_fav_mode) {
                            browser->callback(ArchiveBrowserEventFavMoveDown, browser->context);
                        }
                        model->scroll_counter = 0;
                        model->button_held_for_ticks += 1;
                    }
                },
                false);
            archive_update_offset(browser);
        }

        if(event->key == InputKeyOk) {
            ArchiveFile_t* selected = archive_get_current_file(browser);

            if(selected) {
                bool favorites = archive_get_tab(browser) == ArchiveTabFavorites;
                bool folder = selected->type == ArchiveFileTypeFolder;

                if(event->type == InputTypeShort) {
                    if(favorites) {
                        if(move_fav_mode) {
                            browser->callback(ArchiveBrowserEventSaveFavMove, browser->context);
                        } else {
                            browser->callback(ArchiveBrowserEventFileMenuRun, browser->context);
                        }
                    } else if(folder) {
                        browser->callback(ArchiveBrowserEventEnterDir, browser->context);
                    } else {
                        browser->callback(ArchiveBrowserEventFileMenuOpen, browser->context);
                    }
                } else if(event->type == InputTypeLong) {
                    if(move_fav_mode) {
                        browser->callback(ArchiveBrowserEventSaveFavMove, browser->context);
                    } else if(folder || favorites) {
                        browser->callback(ArchiveBrowserEventFileMenuOpen, browser->context);
                    }
                }
            } else if(event->type == InputTypeLong) {
                browser->callback(ArchiveBrowserEventFileMenuOpen, browser->context);
            }
        }
    }

    if(event->type == InputTypeRelease) {
        with_view_model(
            browser->view,
            ArchiveBrowserViewModel * model,
            { model->button_held_for_ticks = 0; },
            true);
    }

    return true;
}

static void browser_scroll_timer(void* context) {
    furi_assert(context);
    ArchiveBrowserView* browser = context;
    with_view_model(
        browser->view, ArchiveBrowserViewModel * model, { model->scroll_counter++; }, true);
}

static void browser_view_enter(void* context) {
    furi_assert(context);
    ArchiveBrowserView* browser = context;
    with_view_model(
        browser->view, ArchiveBrowserViewModel * model, { model->scroll_counter = 0; }, true);
    furi_timer_start(browser->scroll_timer, SCROLL_INTERVAL);
}

static void browser_view_exit(void* context) {
    furi_assert(context);
    ArchiveBrowserView* browser = context;
    furi_timer_stop(browser->scroll_timer);
}

ArchiveBrowserView* browser_alloc() {
    ArchiveBrowserView* browser = malloc(sizeof(ArchiveBrowserView));
    browser->view = view_alloc();
    view_allocate_model(browser->view, ViewModelTypeLocking, sizeof(ArchiveBrowserViewModel));
    view_set_context(browser->view, browser);
    view_set_draw_callback(browser->view, archive_view_render);
    view_set_input_callback(browser->view, archive_view_input);
    view_set_enter_callback(browser->view, browser_view_enter);
    view_set_exit_callback(browser->view, browser_view_exit);

    browser->scroll_timer = furi_timer_alloc(browser_scroll_timer, FuriTimerTypePeriodic, browser);

    browser->path = furi_string_alloc_set(archive_get_default_path(TAB_DEFAULT));

    with_view_model(
        browser->view,
        ArchiveBrowserViewModel * model,
        {
            files_array_init(model->files);
            menu_array_init(model->context_menu);
            model->tab_idx = TAB_DEFAULT;
            model->clipboard_mode = CLIPBOARD_MODE_OFF;
        },
        true);

    return browser;
}

void browser_free(ArchiveBrowserView* browser) {
    furi_assert(browser);

    furi_timer_free(browser->scroll_timer);

    if(browser->worker_running) {
        file_browser_worker_free(browser->worker);
    }

    with_view_model(
        browser->view,
        ArchiveBrowserViewModel * model,
        {
            files_array_clear(model->files);
            menu_array_clear(model->context_menu);
        },
        false);

    furi_string_free(browser->path);

    view_free(browser->view);
    free(browser);
}

void archive_browser_clipboard_set_mode(ArchiveBrowserView* browser, uint8_t mode) {
    furi_assert(browser);

    with_view_model(
        browser->view, ArchiveBrowserViewModel * model, { model->clipboard_mode = mode; }, true);
}

void archive_browser_clipboard_reset(ArchiveBrowserView* browser) {
    furi_assert(browser);

    with_view_model(
        browser->view,
        ArchiveBrowserViewModel * model,
        { model->clipboard_mode = CLIPBOARD_MODE_OFF; },
        true);
}<|MERGE_RESOLUTION|>--- conflicted
+++ resolved
@@ -50,17 +50,6 @@
     browser->context = context;
 }
 
-<<<<<<< HEAD
-static void render_item_menu(Canvas* canvas, ArchiveBrowserViewModel* model) {
-    if(menu_array_size(model->context_menu) == 0) {
-        // Context menu is empty, init array
-        FuriString* item_run = furi_string_alloc_set("Run In App");
-        FuriString* item_pin = furi_string_alloc_set("Pin");
-        FuriString* item_info = furi_string_alloc_set("Info");
-        FuriString* item_show = furi_string_alloc_set("Show");
-        FuriString* item_rename = furi_string_alloc_set("Rename");
-        FuriString* item_delete = furi_string_alloc_set("Delete");
-=======
 static void contex_menu_filemanager_init(ArchiveBrowserViewModel* model) {
     if(model->item_cnt > 0) {
         if(model->clipboard_mode == CLIPBOARD_MODE_OFF) {
@@ -107,43 +96,12 @@
     if(menu_array_size(model->context_menu) == 0) {
         // Context menu is empty, init array
         const char* item_pin = "Pin";
->>>>>>> 44721727
 
         // Need init context menu
         ArchiveFile_t* selected =
             files_array_get(model->files, model->item_idx - model->array_offset);
 
         if((selected->fav) || (model->tab_idx == ArchiveTabFavorites)) {
-<<<<<<< HEAD
-            furi_string_set(item_pin, "Unpin");
-        }
-
-        if(model->tab_idx == ArchiveTabFavorites) {
-            //FURI_LOG_D(TAG, "ArchiveTabFavorites");
-
-            furi_string_set(item_rename, "Move");
-
-            archive_menu_add_item(
-                menu_array_push_raw(model->context_menu),
-                item_run,
-                ArchiveBrowserEventFileMenuRun);
-            archive_menu_add_item(
-                menu_array_push_raw(model->context_menu),
-                item_pin,
-                ArchiveBrowserEventFileMenuPin);
-            if(selected->type <= ArchiveFileTypeBadUsb) {
-                archive_menu_add_item(
-                    menu_array_push_raw(model->context_menu),
-                    item_show,
-                    ArchiveBrowserEventFileMenuShow);
-            }
-            archive_menu_add_item(
-                menu_array_push_raw(model->context_menu),
-                item_rename,
-                ArchiveBrowserEventFileMenuRename);
-        } else if(selected->type == ArchiveFileTypeFolder) {
-            //FURI_LOG_D(TAG, "Directory type");
-=======
             item_pin = "Unpin";
         }
 
@@ -186,56 +144,10 @@
             model->menu_can_switch = false;
             archive_menu_add_item(
                 menu_array_push_raw(model->context_menu), "Run", ArchiveBrowserEventFileMenuRun);
->>>>>>> 44721727
             archive_menu_add_item(
                 menu_array_push_raw(model->context_menu),
                 item_pin,
                 ArchiveBrowserEventFileMenuPin);
-<<<<<<< HEAD
-            archive_menu_add_item(
-                menu_array_push_raw(model->context_menu),
-                item_rename,
-                ArchiveBrowserEventFileMenuRename);
-            archive_menu_add_item(
-                menu_array_push_raw(model->context_menu),
-                item_delete,
-                ArchiveBrowserEventFileMenuDelete);
-        } else if(!archive_is_known_app(selected->type)) {
-            //FURI_LOG_D(TAG, "Unknown type");
-
-            archive_menu_add_item(
-                menu_array_push_raw(model->context_menu),
-                item_info,
-                ArchiveBrowserEventFileMenuInfo);
-            if(selected->is_text_file) {
-                archive_menu_add_item(
-                    menu_array_push_raw(model->context_menu),
-                    item_show,
-                    ArchiveBrowserEventFileMenuShow);
-            }
-            archive_menu_add_item(
-                menu_array_push_raw(model->context_menu),
-                item_rename,
-                ArchiveBrowserEventFileMenuRename);
-            archive_menu_add_item(
-                menu_array_push_raw(model->context_menu),
-                item_delete,
-                ArchiveBrowserEventFileMenuDelete);
-        } else if(selected->is_app) {
-            //FURI_LOG_D(TAG, "3 types");
-            archive_menu_add_item(
-                menu_array_push_raw(model->context_menu),
-                item_run,
-                ArchiveBrowserEventFileMenuRun);
-            archive_menu_add_item(
-                menu_array_push_raw(model->context_menu),
-                item_info,
-                ArchiveBrowserEventFileMenuInfo);
-            if(selected->type <= ArchiveFileTypeBadUsb) {
-                archive_menu_add_item(
-                    menu_array_push_raw(model->context_menu),
-                    item_show,
-=======
             if(selected->type <= ArchiveFileTypeBadUsb) {
                 archive_menu_add_item(
                     menu_array_push_raw(model->context_menu),
@@ -258,59 +170,12 @@
                 archive_menu_add_item(
                     menu_array_push_raw(model->context_menu),
                     "Show",
->>>>>>> 44721727
                     ArchiveBrowserEventFileMenuShow);
             }
             archive_menu_add_item(
                 menu_array_push_raw(model->context_menu),
                 item_pin,
                 ArchiveBrowserEventFileMenuPin);
-<<<<<<< HEAD
-            archive_menu_add_item(
-                menu_array_push_raw(model->context_menu),
-                item_delete,
-                ArchiveBrowserEventFileMenuDelete);
-        } else {
-            //FURI_LOG_D(TAG, "All menu");
-            archive_menu_add_item(
-                menu_array_push_raw(model->context_menu),
-                item_run,
-                ArchiveBrowserEventFileMenuRun);
-            archive_menu_add_item(
-                menu_array_push_raw(model->context_menu),
-                item_pin,
-                ArchiveBrowserEventFileMenuPin);
-            archive_menu_add_item(
-                menu_array_push_raw(model->context_menu),
-                item_info,
-                ArchiveBrowserEventFileMenuInfo);
-            if(selected->type <= ArchiveFileTypeBadUsb) {
-                archive_menu_add_item(
-                    menu_array_push_raw(model->context_menu),
-                    item_show,
-                    ArchiveBrowserEventFileMenuShow);
-            }
-            archive_menu_add_item(
-                menu_array_push_raw(model->context_menu),
-                item_rename,
-                ArchiveBrowserEventFileMenuRename);
-            archive_menu_add_item(
-                menu_array_push_raw(model->context_menu),
-                item_delete,
-                ArchiveBrowserEventFileMenuDelete);
-        }
-
-        furi_string_free(item_run);
-        furi_string_free(item_pin);
-        furi_string_free(item_info);
-        furi_string_free(item_show);
-        furi_string_free(item_rename);
-        furi_string_free(item_delete);
-    } /*else {
-        FURI_LOG_D(TAG, "menu_array_size already set: %d", menu_array_size(model->context_menu));
-    }*/
-    size_t size_menu = menu_array_size(model->context_menu);
-=======
 
             archive_menu_add_item(
                 menu_array_push_raw(model->context_menu),
@@ -353,39 +218,22 @@
     size_t size_menu = menu_array_size(model->context_menu);
 
     const uint8_t menu_y = 0;
->>>>>>> 44721727
     const uint8_t menu_height = 48;
     const uint8_t line_height = 10;
 
     canvas_set_color(canvas, ColorWhite);
-<<<<<<< HEAD
-    uint8_t calc_height = menu_height - ((MENU_ITEMS - size_menu) * line_height);
-    canvas_draw_box(canvas, 71, 1, 57, calc_height + 4);
-    canvas_set_color(canvas, ColorBlack);
-    elements_slightly_rounded_frame(canvas, 70, 2, 58, calc_height + 4);
-
-=======
     uint8_t calc_height = menu_height - ((MENU_ITEMS - size_menu - 1) * line_height);
     canvas_draw_box(canvas, 71, menu_y, 57, calc_height + 4 + 2);
     canvas_set_color(canvas, ColorBlack);
 
     elements_slightly_rounded_frame(canvas, 70, menu_y, 58, calc_height + 5 + 1);
     canvas_draw_line(canvas, 70, menu_y + 1 + line_height, 128, menu_y + 1 + line_height);
->>>>>>> 44721727
     /*FURI_LOG_D(
         TAG,
         "size_menu: %d, calc_height: %d, menu_idx: %d",
         size_menu,
         calc_height,
         model->menu_idx);*/
-<<<<<<< HEAD
-    for(size_t i = 0; i < size_menu; i++) {
-        ArchiveContextMenuItem_t* current = menu_array_get(model->context_menu, i);
-        canvas_draw_str(canvas, 82, 11 + i * line_height, furi_string_get_cstr(current->text));
-    }
-
-    canvas_draw_icon(canvas, 74, 4 + model->menu_idx * line_height, &I_ButtonRight_4x7);
-=======
     if(model->menu_file_manage) {
         canvas_draw_str(canvas, 82, menu_y + line_height - 1, "Manage");
     } else {
@@ -406,7 +254,6 @@
 
     canvas_draw_icon(
         canvas, 74, menu_y + 4 + (model->menu_idx + 1) * line_height, &I_ButtonRight_4x7);
->>>>>>> 44721727
 }
 
 static void archive_draw_frame(Canvas* canvas, uint16_t idx, bool scrollbar, bool moving) {
@@ -602,8 +449,6 @@
 
     if((model->list_loading) || (array_size >= model->item_cnt)) {
         return false;
-<<<<<<< HEAD
-=======
     }
 
     if((model->array_offset > 0) &&
@@ -667,20 +512,7 @@
         browser->callback(idx, browser->context);
     } else if(event->key == InputKeyBack) {
         browser->callback(ArchiveBrowserEventFileMenuClose, browser->context);
->>>>>>> 44721727
-    }
-
-    if((model->array_offset > 0) &&
-       (model->item_idx < (model->array_offset + FILE_LIST_BUF_LEN / 4))) {
-        return true;
-    }
-
-    if(((model->array_offset + array_size) < model->item_cnt) &&
-       (model->item_idx > (int32_t)(model->array_offset + array_size - FILE_LIST_BUF_LEN / 4))) {
-        return true;
-    }
-
-    return false;
+    }
 }
 
 static bool archive_view_input(InputEvent* event, void* context) {
@@ -708,40 +540,8 @@
     if(in_menu) {
         if(event->type != InputTypeShort) {
             return true; // RETURN
-<<<<<<< HEAD
-        }
-        if(event->key == InputKeyUp || event->key == InputKeyDown) {
-            with_view_model(
-                browser->view,
-                ArchiveBrowserViewModel * model,
-                {
-                    size_t size_menu = menu_array_size(model->context_menu);
-                    if(event->key == InputKeyUp) {
-                        model->menu_idx = ((model->menu_idx - 1) + size_menu) % size_menu;
-                    } else if(event->key == InputKeyDown) {
-                        model->menu_idx = (model->menu_idx + 1) % size_menu;
-                    }
-                },
-                true);
-        } else if(event->key == InputKeyOk) {
-            uint32_t idx;
-            with_view_model(
-                browser->view,
-                ArchiveBrowserViewModel * model,
-                {
-                    ArchiveContextMenuItem_t* current =
-                        menu_array_get(model->context_menu, model->menu_idx);
-                    idx = current->event;
-                },
-                false);
-            browser->callback(idx, browser->context);
-        } else if(event->key == InputKeyBack) {
-            browser->callback(ArchiveBrowserEventFileMenuClose, browser->context);
-        }
-=======
         }
         archive_view_menu_input_processing(browser, event);
->>>>>>> 44721727
     } else {
         if(event->type == InputTypeShort) {
             if(event->key == InputKeyLeft || event->key == InputKeyRight) {
