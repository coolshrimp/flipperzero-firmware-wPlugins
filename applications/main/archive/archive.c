#include "archive_i.h"

static bool archive_custom_event_callback(void* context, uint32_t event) {
    furi_assert(context);
    ArchiveApp* archive = context;
    return scene_manager_handle_custom_event(archive->scene_manager, event);
}

static bool archive_back_event_callback(void* context) {
    furi_assert(context);
    ArchiveApp* archive = context;
    return scene_manager_handle_back_event(archive->scene_manager);
}

static void archive_tick_event_callback(void* context) {
    furi_assert(context);
    ArchiveApp* archive = context;
    scene_manager_handle_tick_event(archive->scene_manager);
}

<<<<<<< HEAD
static ArchiveApp* archive_alloc(void) {
=======
ArchiveApp* archive_alloc(void) {
>>>>>>> 175db7ba
    ArchiveApp* archive = malloc(sizeof(ArchiveApp));

    archive->fav_move_str = furi_string_alloc();
    archive->dst_path = furi_string_alloc();

    archive->scene_manager = scene_manager_alloc(&archive_scene_handlers, archive);
    archive->view_dispatcher = view_dispatcher_alloc();

    archive->gui = furi_record_open(RECORD_GUI);

    ViewDispatcher* view_dispatcher = archive->view_dispatcher;
    view_dispatcher_enable_queue(view_dispatcher);
    view_dispatcher_set_event_callback_context(view_dispatcher, archive);
    view_dispatcher_set_custom_event_callback(view_dispatcher, archive_custom_event_callback);
    view_dispatcher_set_navigation_event_callback(view_dispatcher, archive_back_event_callback);
    view_dispatcher_set_tick_event_callback(view_dispatcher, archive_tick_event_callback, 100);

    archive->dialogs = furi_record_open(RECORD_DIALOGS);

    archive->text_input = text_input_alloc();
    view_dispatcher_add_view(
        view_dispatcher, ArchiveViewTextInput, text_input_get_view(archive->text_input));

    archive->widget = widget_alloc();
    view_dispatcher_add_view(
        archive->view_dispatcher, ArchiveViewWidget, widget_get_view(archive->widget));

    archive->view_stack = view_stack_alloc();
    view_dispatcher_add_view(
        view_dispatcher, ArchiveViewStack, view_stack_get_view(archive->view_stack));

    archive->browser = browser_alloc();
    view_dispatcher_add_view(
        archive->view_dispatcher, ArchiveViewBrowser, archive_browser_get_view(archive->browser));

    // Loading
    archive->loading = loading_alloc();

    return archive;
}

void archive_free(ArchiveApp* archive) {
    furi_assert(archive);
    ViewDispatcher* view_dispatcher = archive->view_dispatcher;

    // Loading
    loading_free(archive->loading);

    view_dispatcher_remove_view(view_dispatcher, ArchiveViewTextInput);
    text_input_free(archive->text_input);

    view_dispatcher_remove_view(view_dispatcher, ArchiveViewWidget);
    widget_free(archive->widget);

    view_dispatcher_remove_view(view_dispatcher, ArchiveViewStack);
    view_stack_free(archive->view_stack);

    view_dispatcher_remove_view(view_dispatcher, ArchiveViewBrowser);

    view_dispatcher_free(archive->view_dispatcher);
    scene_manager_free(archive->scene_manager);

    browser_free(archive->browser);
    furi_string_free(archive->fav_move_str);
    furi_string_free(archive->dst_path);

    furi_record_close(RECORD_DIALOGS);
    archive->dialogs = NULL;

    furi_record_close(RECORD_GUI);
    archive->gui = NULL;

    free(archive);
}

void archive_show_loading_popup(ArchiveApp* context, bool show) {
    ViewStack* view_stack = context->view_stack;
    Loading* loading = context->loading;

    if(show) {
        // Raise timer priority so that animations can play
        furi_timer_set_thread_priority(FuriTimerThreadPriorityElevated);
        view_stack_add_view(view_stack, loading_get_view(loading));
    } else {
        view_stack_remove_view(view_stack, loading_get_view(loading));
        // Restore default timer priority
        furi_timer_set_thread_priority(FuriTimerThreadPriorityNormal);
    }
}

int32_t archive_app(void* p) {
    UNUSED(p);

    ArchiveApp* archive = archive_alloc();
    view_dispatcher_attach_to_gui(
        archive->view_dispatcher, archive->gui, ViewDispatcherTypeFullscreen);
    scene_manager_next_scene(archive->scene_manager, ArchiveAppSceneBrowser);
    view_dispatcher_run(archive->view_dispatcher);

    archive_free(archive);
    return 0;
}<|MERGE_RESOLUTION|>--- conflicted
+++ resolved
@@ -18,11 +18,7 @@
     scene_manager_handle_tick_event(archive->scene_manager);
 }
 
-<<<<<<< HEAD
-static ArchiveApp* archive_alloc(void) {
-=======
 ArchiveApp* archive_alloc(void) {
->>>>>>> 175db7ba
     ArchiveApp* archive = malloc(sizeof(ArchiveApp));
 
     archive->fav_move_str = furi_string_alloc();
