#include "../ibutton_i.h"

typedef enum {
    iButtonSceneWriteStateDefault,
    iButtonSceneWriteStateBlinkYellow,
} iButtonSceneWriteState;

static inline iButtonCustomEvent
    ibutton_scene_write_to_custom_event(iButtonWorkerWriteResult result) {
    switch(result) {
    case iButtonWorkerWriteOK:
        return iButtonCustomEventWorkerWriteOK;
    case iButtonWorkerWriteSameKey:
        return iButtonCustomEventWorkerWriteSameKey;
    case iButtonWorkerWriteNoDetect:
        return iButtonCustomEventWorkerWriteNoDetect;
    case iButtonWorkerWriteCannotWrite:
        return iButtonCustomEventWorkerWriteCannotWrite;
    default:
        furi_crash();
    }
}

static void ibutton_scene_write_callback(void* context, iButtonWorkerWriteResult result) {
    iButton* ibutton = context;
    view_dispatcher_send_custom_event(
        ibutton->view_dispatcher, ibutton_scene_write_to_custom_event(result));
}

void ibutton_scene_write_on_enter(void* context) {
    iButton* ibutton = context;
    furi_assert(ibutton->write_mode != iButtonWriteModeInvalid);

    iButtonKey* key = ibutton->key;
    iButtonWorker* worker = ibutton->worker;
    const iButtonProtocolId protocol_id = ibutton_key_get_protocol_id(key);

    Widget* widget = ibutton->widget;
    FuriString* tmp = furi_string_alloc();

    widget_add_icon_element(widget, 3, 10, &I_iButtonKey_49x44);

<<<<<<< HEAD
    furi_string_printf(
        tmp,
        "[%s]\n%s ",
        ibutton_protocols_get_name(ibutton->protocols, protocol_id),
        ibutton->key_name);

    widget_add_text_box_element(
        widget, 52, 30, 75, 40, AlignCenter, AlignCenter, furi_string_get_cstr(tmp), true);
=======
    if(furi_string_empty(ibutton->file_path)) {
        furi_string_printf(
            tmp, "Unsaved\n%s", ibutton_protocols_get_name(ibutton->protocols, protocol_id));
    } else {
        furi_string_printf(tmp, "%s", ibutton->key_name);
    }

    widget_add_text_box_element(
        widget, 52, 23, 75, 26, AlignCenter, AlignTop, furi_string_get_cstr(tmp), false);
>>>>>>> be43e498

    ibutton_worker_write_set_callback(worker, ibutton_scene_write_callback, ibutton);

    if(ibutton->write_mode == iButtonWriteModeBlank) {
        furi_string_set(tmp, "Writing ID");
        ibutton_worker_write_blank_start(worker, key);

    } else if(ibutton->write_mode == iButtonWriteModeCopy) {
        furi_string_set(tmp, "Full Writing");
        ibutton_worker_write_copy_start(worker, key);
    }

    widget_add_string_multiline_element(
        widget, 88, 5, AlignCenter, AlignTop, FontPrimary, furi_string_get_cstr(tmp));

    ibutton_notification_message(ibutton, iButtonNotificationMessageEmulateStart);
    view_dispatcher_switch_to_view(ibutton->view_dispatcher, iButtonViewWidget);

    furi_string_free(tmp);
}

bool ibutton_scene_write_on_event(void* context, SceneManagerEvent event) {
    iButton* ibutton = context;
    SceneManager* scene_manager = ibutton->scene_manager;
    bool consumed = false;

    if(event.type == SceneManagerEventTypeCustom) {
        consumed = true;
        if((event.event == iButtonCustomEventWorkerWriteOK) ||
           (event.event == iButtonCustomEventWorkerWriteSameKey)) {
            scene_manager_next_scene(scene_manager, iButtonSceneWriteSuccess);
        } else if(event.event == iButtonCustomEventWorkerWriteNoDetect) {
            ibutton_notification_message(ibutton, iButtonNotificationMessageEmulateBlink);
        } else if(event.event == iButtonCustomEventWorkerWriteCannotWrite) {
            ibutton_notification_message(ibutton, iButtonNotificationMessageYellowBlink);
        }
    }

    return consumed;
}

void ibutton_scene_write_on_exit(void* context) {
    iButton* ibutton = context;
    ibutton->write_mode = iButtonWriteModeInvalid;

    ibutton_worker_stop(ibutton->worker);
    widget_reset(ibutton->widget);

    ibutton_notification_message(ibutton, iButtonNotificationMessageBlinkStop);
}<|MERGE_RESOLUTION|>--- conflicted
+++ resolved
@@ -40,16 +40,6 @@
 
     widget_add_icon_element(widget, 3, 10, &I_iButtonKey_49x44);
 
-<<<<<<< HEAD
-    furi_string_printf(
-        tmp,
-        "[%s]\n%s ",
-        ibutton_protocols_get_name(ibutton->protocols, protocol_id),
-        ibutton->key_name);
-
-    widget_add_text_box_element(
-        widget, 52, 30, 75, 40, AlignCenter, AlignCenter, furi_string_get_cstr(tmp), true);
-=======
     if(furi_string_empty(ibutton->file_path)) {
         furi_string_printf(
             tmp, "Unsaved\n%s", ibutton_protocols_get_name(ibutton->protocols, protocol_id));
@@ -59,7 +49,6 @@
 
     widget_add_text_box_element(
         widget, 52, 23, 75, 26, AlignCenter, AlignTop, furi_string_get_cstr(tmp), false);
->>>>>>> be43e498
 
     ibutton_worker_write_set_callback(worker, ibutton_scene_write_callback, ibutton);
 
