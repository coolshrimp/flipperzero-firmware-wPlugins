#include <furi.h>
#include <furi_hal.h>
#include <gui/gui.h>
#include <input/input.h>
#include <lib/toolbox/args.h>
#include <storage/storage.h>
#include "ducky_script.h"
#include "ducky_script_i.h"
#include <dolphin/dolphin.h>

#define TAG "BadUsb"
#define WORKER_TAG TAG "Worker"

#define BADUSB_ASCII_TO_KEY(script, x) \
    (((uint8_t)x < 128) ? (script->layout[(uint8_t)x]) : HID_KEYBOARD_NONE)

typedef enum {
    WorkerEvtStartStop = (1 << 0),
    WorkerEvtPauseResume = (1 << 1),
    WorkerEvtEnd = (1 << 2),
    WorkerEvtConnect = (1 << 3),
    WorkerEvtDisconnect = (1 << 4),
} WorkerEvtFlags;

static const char ducky_cmd_id[] = {"ID"};

static const uint8_t numpad_keys[10] = {
    HID_KEYPAD_0,
    HID_KEYPAD_1,
    HID_KEYPAD_2,
    HID_KEYPAD_3,
    HID_KEYPAD_4,
    HID_KEYPAD_5,
    HID_KEYPAD_6,
    HID_KEYPAD_7,
    HID_KEYPAD_8,
    HID_KEYPAD_9,
};

uint32_t ducky_get_command_len(const char* line) {
    uint32_t len = strlen(line);
    for(uint32_t i = 0; i < len; i++) {
        if(line[i] == ' ') return i;
    }
    return 0;
}

bool ducky_is_line_end(const char chr) {
    return ((chr == ' ') || (chr == '\0') || (chr == '\r') || (chr == '\n'));
}

uint16_t ducky_get_keycode(BadUsbScript* bad_usb, const char* param, bool accept_chars) {
    uint16_t keycode = ducky_get_keycode_by_name(param);
    if(keycode != HID_KEYBOARD_NONE) {
        return keycode;
    }

    if((accept_chars) && (strlen(param) > 0)) {
        return (BADUSB_ASCII_TO_KEY(bad_usb, param[0]) & 0xFF);
    }
    return 0;
}

bool ducky_get_number(const char* param, uint32_t* val) {
    uint32_t value = 0;
    if(sscanf(param, "%lu", &value) == 1) {
        *val = value;
        return true;
    }
    return false;
}

<<<<<<< HEAD
void ducky_numlock_on(void) {
    if((furi_hal_hid_get_led_state() & HID_KB_LED_NUM) == 0) {
        furi_hal_hid_kb_press(HID_KEYBOARD_LOCK_NUM_LOCK);
        furi_hal_hid_kb_release(HID_KEYBOARD_LOCK_NUM_LOCK);
    }
}

bool ducky_numpad_press(const char num) {
=======
void ducky_numlock_on(BadUsbScript* bad_usb) {
    if((bad_usb->hid->get_led_state(bad_usb->hid_inst) & HID_KB_LED_NUM) == 0) {
        bad_usb->hid->kb_press(bad_usb->hid_inst, HID_KEYBOARD_LOCK_NUM_LOCK);
        bad_usb->hid->kb_release(bad_usb->hid_inst, HID_KEYBOARD_LOCK_NUM_LOCK);
    }
}

bool ducky_numpad_press(BadUsbScript* bad_usb, const char num) {
>>>>>>> 175db7ba
    if((num < '0') || (num > '9')) return false;

    uint16_t key = numpad_keys[num - '0'];
    bad_usb->hid->kb_press(bad_usb->hid_inst, key);
    bad_usb->hid->kb_release(bad_usb->hid_inst, key);

    return true;
}

bool ducky_altchar(BadUsbScript* bad_usb, const char* charcode) {
    uint8_t i = 0;
    bool state = false;

    bad_usb->hid->kb_press(bad_usb->hid_inst, KEY_MOD_LEFT_ALT);

    while(!ducky_is_line_end(charcode[i])) {
        state = ducky_numpad_press(bad_usb, charcode[i]);
        if(state == false) break;
        i++;
    }

    bad_usb->hid->kb_release(bad_usb->hid_inst, KEY_MOD_LEFT_ALT);
    return state;
}

bool ducky_altstring(BadUsbScript* bad_usb, const char* param) {
    uint32_t i = 0;
    bool state = false;

    while(param[i] != '\0') {
        if((param[i] < ' ') || (param[i] > '~')) {
            i++;
            continue; // Skip non-printable chars
        }

        char temp_str[4];
        snprintf(temp_str, 4, "%u", param[i]);

        state = ducky_altchar(bad_usb, temp_str);
        if(state == false) break;
        i++;
    }
    return state;
}

int32_t ducky_error(BadUsbScript* bad_usb, const char* text, ...) {
    va_list args;
    va_start(args, text);

    vsnprintf(bad_usb->st.error, sizeof(bad_usb->st.error), text, args);

    va_end(args);
    return SCRIPT_STATE_ERROR;
}

bool ducky_string(BadUsbScript* bad_usb, const char* param) {
    uint32_t i = 0;

    while(param[i] != '\0') {
        if(param[i] != '\n') {
            uint16_t keycode = BADUSB_ASCII_TO_KEY(bad_usb, param[i]);
            if(keycode != HID_KEYBOARD_NONE) {
                bad_usb->hid->kb_press(bad_usb->hid_inst, keycode);
                bad_usb->hid->kb_release(bad_usb->hid_inst, keycode);
            }
        } else {
            bad_usb->hid->kb_press(bad_usb->hid_inst, HID_KEYBOARD_RETURN);
            bad_usb->hid->kb_release(bad_usb->hid_inst, HID_KEYBOARD_RETURN);
        }
        i++;
    }
    bad_usb->stringdelay = 0;
    return true;
}

static bool ducky_string_next(BadUsbScript* bad_usb) {
    if(bad_usb->string_print_pos >= furi_string_size(bad_usb->string_print)) {
        return true;
    }

    char print_char = furi_string_get_char(bad_usb->string_print, bad_usb->string_print_pos);

    if(print_char != '\n') {
        uint16_t keycode = BADUSB_ASCII_TO_KEY(bad_usb, print_char);
        if(keycode != HID_KEYBOARD_NONE) {
            bad_usb->hid->kb_press(bad_usb->hid_inst, keycode);
            bad_usb->hid->kb_release(bad_usb->hid_inst, keycode);
        }
    } else {
        bad_usb->hid->kb_press(bad_usb->hid_inst, HID_KEYBOARD_RETURN);
        bad_usb->hid->kb_release(bad_usb->hid_inst, HID_KEYBOARD_RETURN);
    }

    bad_usb->string_print_pos++;

    return false;
}

static int32_t ducky_parse_line(BadUsbScript* bad_usb, FuriString* line) {
    uint32_t line_len = furi_string_size(line);
    const char* line_tmp = furi_string_get_cstr(line);

    if(line_len == 0) {
        return SCRIPT_STATE_NEXT_LINE; // Skip empty lines
    }
    FURI_LOG_D(WORKER_TAG, "line:%s", line_tmp);

    // Ducky Lang Functions
    int32_t cmd_result = ducky_execute_cmd(bad_usb, line_tmp);
    if(cmd_result != SCRIPT_STATE_CMD_UNKNOWN) {
        return cmd_result;
    }

    // Special keys + modifiers
    uint16_t key = ducky_get_keycode(bad_usb, line_tmp, false);
    if(key == HID_KEYBOARD_NONE) {
        return ducky_error(bad_usb, "No keycode defined for %s", line_tmp);
    }
    if((key & 0xFF00) != 0) {
        // It's a modifier key
        uint32_t offset = ducky_get_command_len(line_tmp) + 1;
        // ducky_get_command_len() returns 0 without space, so check for != 1
        if(offset != 1 && line_len > offset) {
            // It's also a key combination
            key |= ducky_get_keycode(bad_usb, line_tmp + offset, true);
        }
    }
    bad_usb->hid->kb_press(bad_usb->hid_inst, key);
    bad_usb->hid->kb_release(bad_usb->hid_inst, key);
    return 0;
}

static bool ducky_set_usb_id(BadUsbScript* bad_usb, const char* line) {
    if(sscanf(line, "%lX:%lX", &bad_usb->hid_cfg.vid, &bad_usb->hid_cfg.pid) == 2) {
        bad_usb->hid_cfg.manuf[0] = '\0';
        bad_usb->hid_cfg.product[0] = '\0';

        uint8_t id_len = ducky_get_command_len(line);
        if(!ducky_is_line_end(line[id_len + 1])) {
            sscanf(
                &line[id_len + 1],
                "%31[^\r\n:]:%31[^\r\n]",
                bad_usb->hid_cfg.manuf,
                bad_usb->hid_cfg.product);
        }
        FURI_LOG_D(
            WORKER_TAG,
            "set id: %04lX:%04lX mfr:%s product:%s",
            bad_usb->hid_cfg.vid,
            bad_usb->hid_cfg.pid,
            bad_usb->hid_cfg.manuf,
            bad_usb->hid_cfg.product);
        return true;
    }
    return false;
}

static void bad_usb_hid_state_callback(bool state, void* context) {
    furi_assert(context);
    BadUsbScript* bad_usb = context;

    if(state == true) {
        furi_thread_flags_set(furi_thread_get_id(bad_usb->thread), WorkerEvtConnect);
    } else {
        furi_thread_flags_set(furi_thread_get_id(bad_usb->thread), WorkerEvtDisconnect);
    }
}

static bool ducky_script_preload(BadUsbScript* bad_usb, File* script_file) {
    uint8_t ret = 0;
    uint32_t line_len = 0;

    furi_string_reset(bad_usb->line);

    do {
        ret = storage_file_read(script_file, bad_usb->file_buf, FILE_BUFFER_LEN);
        for(uint16_t i = 0; i < ret; i++) {
            if(bad_usb->file_buf[i] == '\n' && line_len > 0) {
                bad_usb->st.line_nb++;
                line_len = 0;
            } else {
                if(bad_usb->st.line_nb == 0) { // Save first line
                    furi_string_push_back(bad_usb->line, bad_usb->file_buf[i]);
                }
                line_len++;
            }
        }
        if(storage_file_eof(script_file)) {
            if(line_len > 0) {
                bad_usb->st.line_nb++;
                break;
            }
        }
    } while(ret > 0);

    const char* line_tmp = furi_string_get_cstr(bad_usb->line);
    bool id_set = false; // Looking for ID command at first line
    if(strncmp(line_tmp, ducky_cmd_id, strlen(ducky_cmd_id)) == 0) {
        id_set = ducky_set_usb_id(bad_usb, &line_tmp[strlen(ducky_cmd_id) + 1]);
    }

    if(id_set) {
        bad_usb->hid_inst = bad_usb->hid->init(&bad_usb->hid_cfg);
    } else {
        bad_usb->hid_inst = bad_usb->hid->init(NULL);
    }
    bad_usb->hid->set_state_callback(bad_usb->hid_inst, bad_usb_hid_state_callback, bad_usb);

    storage_file_seek(script_file, 0, true);
    furi_string_reset(bad_usb->line);

    return true;
}

static int32_t ducky_script_execute_next(BadUsbScript* bad_usb, File* script_file) {
    int32_t delay_val = 0;

    if(bad_usb->repeat_cnt > 0) {
        bad_usb->repeat_cnt--;
        delay_val = ducky_parse_line(bad_usb, bad_usb->line_prev);
        if(delay_val == SCRIPT_STATE_NEXT_LINE) { // Empty line
            return 0;
        } else if(delay_val == SCRIPT_STATE_STRING_START) { // Print string with delays
            return delay_val;
        } else if(delay_val == SCRIPT_STATE_WAIT_FOR_BTN) { // wait for button
            return delay_val;
        } else if(delay_val < 0) { // Script error
            bad_usb->st.error_line = bad_usb->st.line_cur - 1;
            FURI_LOG_E(WORKER_TAG, "Unknown command at line %zu", bad_usb->st.line_cur - 1U);
            return SCRIPT_STATE_ERROR;
        } else {
            return (delay_val + bad_usb->defdelay);
        }
    }

    furi_string_set(bad_usb->line_prev, bad_usb->line);
    furi_string_reset(bad_usb->line);

    while(1) {
        if(bad_usb->buf_len == 0) {
            bad_usb->buf_len = storage_file_read(script_file, bad_usb->file_buf, FILE_BUFFER_LEN);
            if(storage_file_eof(script_file)) {
                if((bad_usb->buf_len < FILE_BUFFER_LEN) && (bad_usb->file_end == false)) {
                    bad_usb->file_buf[bad_usb->buf_len] = '\n';
                    bad_usb->buf_len++;
                    bad_usb->file_end = true;
                }
            }

            bad_usb->buf_start = 0;
            if(bad_usb->buf_len == 0) return SCRIPT_STATE_END;
        }
        for(uint8_t i = bad_usb->buf_start; i < (bad_usb->buf_start + bad_usb->buf_len); i++) {
            if(bad_usb->file_buf[i] == '\n' && furi_string_size(bad_usb->line) > 0) {
                bad_usb->st.line_cur++;
                bad_usb->buf_len = bad_usb->buf_len + bad_usb->buf_start - (i + 1);
                bad_usb->buf_start = i + 1;
                furi_string_trim(bad_usb->line);
                delay_val = ducky_parse_line(bad_usb, bad_usb->line);
                if(delay_val == SCRIPT_STATE_NEXT_LINE) { // Empty line
                    return 0;
                } else if(delay_val == SCRIPT_STATE_STRING_START) { // Print string with delays
                    return delay_val;
                } else if(delay_val == SCRIPT_STATE_WAIT_FOR_BTN) { // wait for button
                    return delay_val;
                } else if(delay_val < 0) {
                    bad_usb->st.error_line = bad_usb->st.line_cur;
                    FURI_LOG_E(WORKER_TAG, "Unknown command at line %zu", bad_usb->st.line_cur);
                    return SCRIPT_STATE_ERROR;
                } else {
                    return (delay_val + bad_usb->defdelay);
                }
            } else {
                furi_string_push_back(bad_usb->line, bad_usb->file_buf[i]);
            }
        }
        bad_usb->buf_len = 0;
        if(bad_usb->file_end) return SCRIPT_STATE_END;
    }

    return 0;
}

static uint32_t bad_usb_flags_get(uint32_t flags_mask, uint32_t timeout) {
    uint32_t flags = furi_thread_flags_get();
    furi_check((flags & FuriFlagError) == 0);
    if(flags == 0) {
        flags = furi_thread_flags_wait(flags_mask, FuriFlagWaitAny, timeout);
        furi_check(((flags & FuriFlagError) == 0) || (flags == (unsigned)FuriFlagErrorTimeout));
    } else {
        uint32_t state = furi_thread_flags_clear(flags);
        furi_check((state & FuriFlagError) == 0);
    }
    return flags;
}

static int32_t bad_usb_worker(void* context) {
    BadUsbScript* bad_usb = context;

    BadUsbWorkerState worker_state = BadUsbStateInit;
    BadUsbWorkerState pause_state = BadUsbStateRunning;
    int32_t delay_val = 0;

    FURI_LOG_I(WORKER_TAG, "Init");
    File* script_file = storage_file_alloc(furi_record_open(RECORD_STORAGE));
    bad_usb->line = furi_string_alloc();
    bad_usb->line_prev = furi_string_alloc();
    bad_usb->string_print = furi_string_alloc();

    while(1) {
        if(worker_state == BadUsbStateInit) { // State: initialization
            if(storage_file_open(
                   script_file,
                   furi_string_get_cstr(bad_usb->file_path),
                   FSAM_READ,
                   FSOM_OPEN_EXISTING)) {
                if((ducky_script_preload(bad_usb, script_file)) && (bad_usb->st.line_nb > 0)) {
                    if(bad_usb->hid->is_connected(bad_usb->hid_inst)) {
                        worker_state = BadUsbStateIdle; // Ready to run
                    } else {
                        worker_state = BadUsbStateNotConnected; // USB not connected
                    }
                } else {
                    worker_state = BadUsbStateScriptError; // Script preload error
                }
            } else {
                FURI_LOG_E(WORKER_TAG, "File open error");
                worker_state = BadUsbStateFileError; // File open error
            }
            bad_usb->st.state = worker_state;

        } else if(worker_state == BadUsbStateNotConnected) { // State: USB not connected
            uint32_t flags = bad_usb_flags_get(
                WorkerEvtEnd | WorkerEvtConnect | WorkerEvtDisconnect | WorkerEvtStartStop,
                FuriWaitForever);

            if(flags & WorkerEvtEnd) {
                break;
            } else if(flags & WorkerEvtConnect) {
                worker_state = BadUsbStateIdle; // Ready to run
            } else if(flags & WorkerEvtStartStop) {
                worker_state = BadUsbStateWillRun; // Will run when USB is connected
            }
            bad_usb->st.state = worker_state;

        } else if(worker_state == BadUsbStateIdle) { // State: ready to start
            uint32_t flags = bad_usb_flags_get(
                WorkerEvtEnd | WorkerEvtStartStop | WorkerEvtDisconnect, FuriWaitForever);

            if(flags & WorkerEvtEnd) {
                break;
            } else if(flags & WorkerEvtStartStop) { // Start executing script
                dolphin_deed(DolphinDeedBadUsbPlayScript);
                delay_val = 0;
                bad_usb->buf_len = 0;
                bad_usb->st.line_cur = 0;
                bad_usb->defdelay = 0;
                bad_usb->stringdelay = 0;
                bad_usb->defstringdelay = 0;
                bad_usb->repeat_cnt = 0;
                bad_usb->key_hold_nb = 0;
                bad_usb->file_end = false;
                storage_file_seek(script_file, 0, true);
                worker_state = BadUsbStateRunning;
            } else if(flags & WorkerEvtDisconnect) {
                worker_state = BadUsbStateNotConnected; // USB disconnected
            }
            bad_usb->st.state = worker_state;

        } else if(worker_state == BadUsbStateWillRun) { // State: start on connection
            uint32_t flags = bad_usb_flags_get(
                WorkerEvtEnd | WorkerEvtConnect | WorkerEvtStartStop, FuriWaitForever);

            if(flags & WorkerEvtEnd) {
                break;
            } else if(flags & WorkerEvtConnect) { // Start executing script
                dolphin_deed(DolphinDeedBadUsbPlayScript);
                delay_val = 0;
                bad_usb->buf_len = 0;
                bad_usb->st.line_cur = 0;
                bad_usb->defdelay = 0;
                bad_usb->stringdelay = 0;
                bad_usb->defstringdelay = 0;
                bad_usb->repeat_cnt = 0;
                bad_usb->file_end = false;
                storage_file_seek(script_file, 0, true);
                // extra time for PC to recognize Flipper as keyboard
                flags = furi_thread_flags_wait(
                    WorkerEvtEnd | WorkerEvtDisconnect | WorkerEvtStartStop,
                    FuriFlagWaitAny | FuriFlagNoClear,
                    1500);
                if(flags == (unsigned)FuriFlagErrorTimeout) {
                    // If nothing happened - start script execution
                    worker_state = BadUsbStateRunning;
                } else if(flags & WorkerEvtStartStop) {
                    worker_state = BadUsbStateIdle;
                    furi_thread_flags_clear(WorkerEvtStartStop);
                }
            } else if(flags & WorkerEvtStartStop) { // Cancel scheduled execution
                worker_state = BadUsbStateNotConnected;
            }
            bad_usb->st.state = worker_state;

        } else if(worker_state == BadUsbStateRunning) { // State: running
            uint16_t delay_cur = (delay_val > 1000) ? (1000) : (delay_val);
            uint32_t flags = furi_thread_flags_wait(
                WorkerEvtEnd | WorkerEvtStartStop | WorkerEvtPauseResume | WorkerEvtDisconnect,
                FuriFlagWaitAny,
                delay_cur);

            delay_val -= delay_cur;
            if(!(flags & FuriFlagError)) {
                if(flags & WorkerEvtEnd) {
                    break;
                } else if(flags & WorkerEvtStartStop) {
                    worker_state = BadUsbStateIdle; // Stop executing script
<<<<<<< HEAD
                    furi_hal_hid_kb_release_all();
                    furi_hal_hid_consumer_key_release_all();
                } else if(flags & WorkerEvtDisconnect) {
                    worker_state = BadUsbStateNotConnected; // USB disconnected
                    furi_hal_hid_kb_release_all();
                    furi_hal_hid_consumer_key_release_all();
=======
                    bad_usb->hid->release_all(bad_usb->hid_inst);
                } else if(flags & WorkerEvtDisconnect) {
                    worker_state = BadUsbStateNotConnected; // USB disconnected
                    bad_usb->hid->release_all(bad_usb->hid_inst);
>>>>>>> 175db7ba
                } else if(flags & WorkerEvtPauseResume) {
                    pause_state = BadUsbStateRunning;
                    worker_state = BadUsbStatePaused; // Pause
                }
                bad_usb->st.state = worker_state;
                continue;
            } else if(
                (flags == (unsigned)FuriFlagErrorTimeout) ||
                (flags == (unsigned)FuriFlagErrorResource)) {
                if(delay_val > 0) {
                    bad_usb->st.delay_remain--;
                    continue;
                }
                bad_usb->st.state = BadUsbStateRunning;
                delay_val = ducky_script_execute_next(bad_usb, script_file);
                if(delay_val == SCRIPT_STATE_ERROR) { // Script error
                    delay_val = 0;
                    worker_state = BadUsbStateScriptError;
                    bad_usb->st.state = worker_state;
<<<<<<< HEAD
                    furi_hal_hid_kb_release_all();
                    furi_hal_hid_consumer_key_release_all();
=======
                    bad_usb->hid->release_all(bad_usb->hid_inst);
>>>>>>> 175db7ba
                } else if(delay_val == SCRIPT_STATE_END) { // End of script
                    delay_val = 0;
                    worker_state = BadUsbStateIdle;
                    bad_usb->st.state = BadUsbStateDone;
<<<<<<< HEAD
                    furi_hal_hid_kb_release_all();
                    furi_hal_hid_consumer_key_release_all();
=======
                    bad_usb->hid->release_all(bad_usb->hid_inst);
>>>>>>> 175db7ba
                    continue;
                } else if(delay_val == SCRIPT_STATE_STRING_START) { // Start printing string with delays
                    delay_val = bad_usb->defdelay;
                    bad_usb->string_print_pos = 0;
                    worker_state = BadUsbStateStringDelay;
                } else if(delay_val == SCRIPT_STATE_WAIT_FOR_BTN) { // set state to wait for user input
                    worker_state = BadUsbStateWaitForBtn;
                    bad_usb->st.state = BadUsbStateWaitForBtn; // Show long delays
                } else if(delay_val > 1000) {
                    bad_usb->st.state = BadUsbStateDelay; // Show long delays
                    bad_usb->st.delay_remain = delay_val / 1000;
                }
            } else {
                furi_check((flags & FuriFlagError) == 0);
            }
        } else if(worker_state == BadUsbStateWaitForBtn) { // State: Wait for button Press
            uint32_t flags = bad_usb_flags_get(
                WorkerEvtEnd | WorkerEvtStartStop | WorkerEvtPauseResume | WorkerEvtDisconnect,
                FuriWaitForever);
            if(!(flags & FuriFlagError)) {
                if(flags & WorkerEvtEnd) {
                    break;
                } else if(flags & WorkerEvtStartStop) {
                    delay_val = 0;
                    worker_state = BadUsbStateRunning;
                } else if(flags & WorkerEvtDisconnect) {
                    worker_state = BadUsbStateNotConnected; // USB disconnected
<<<<<<< HEAD
                    furi_hal_hid_kb_release_all();
                    furi_hal_hid_consumer_key_release_all();
=======
                    bad_usb->hid->release_all(bad_usb->hid_inst);
>>>>>>> 175db7ba
                }
                bad_usb->st.state = worker_state;
                continue;
            }
        } else if(worker_state == BadUsbStatePaused) { // State: Paused
            uint32_t flags = bad_usb_flags_get(
                WorkerEvtEnd | WorkerEvtStartStop | WorkerEvtPauseResume | WorkerEvtDisconnect,
                FuriWaitForever);
            if(!(flags & FuriFlagError)) {
                if(flags & WorkerEvtEnd) {
                    break;
                } else if(flags & WorkerEvtStartStop) {
                    worker_state = BadUsbStateIdle; // Stop executing script
                    bad_usb->st.state = worker_state;
<<<<<<< HEAD
                    furi_hal_hid_kb_release_all();
                    furi_hal_hid_consumer_key_release_all();
                } else if(flags & WorkerEvtDisconnect) {
                    worker_state = BadUsbStateNotConnected; // USB disconnected
                    bad_usb->st.state = worker_state;
                    furi_hal_hid_kb_release_all();
                    furi_hal_hid_consumer_key_release_all();
=======
                    bad_usb->hid->release_all(bad_usb->hid_inst);
                } else if(flags & WorkerEvtDisconnect) {
                    worker_state = BadUsbStateNotConnected; // USB disconnected
                    bad_usb->st.state = worker_state;
                    bad_usb->hid->release_all(bad_usb->hid_inst);
>>>>>>> 175db7ba
                } else if(flags & WorkerEvtPauseResume) {
                    if(pause_state == BadUsbStateRunning) {
                        if(delay_val > 0) {
                            bad_usb->st.state = BadUsbStateDelay;
                            bad_usb->st.delay_remain = delay_val / 1000;
                        } else {
                            bad_usb->st.state = BadUsbStateRunning;
                            delay_val = 0;
                        }
                        worker_state = BadUsbStateRunning; // Resume
                    } else if(pause_state == BadUsbStateStringDelay) {
                        bad_usb->st.state = BadUsbStateRunning;
                        worker_state = BadUsbStateStringDelay; // Resume
                    }
                }
                continue;
            }
        } else if(worker_state == BadUsbStateStringDelay) { // State: print string with delays
            uint32_t delay = (bad_usb->stringdelay == 0) ? bad_usb->defstringdelay :
                                                           bad_usb->stringdelay;
            uint32_t flags = bad_usb_flags_get(
                WorkerEvtEnd | WorkerEvtStartStop | WorkerEvtPauseResume | WorkerEvtDisconnect,
                delay);

            if(!(flags & FuriFlagError)) {
                if(flags & WorkerEvtEnd) {
                    break;
                } else if(flags & WorkerEvtStartStop) {
                    worker_state = BadUsbStateIdle; // Stop executing script
<<<<<<< HEAD
                    furi_hal_hid_kb_release_all();
                    furi_hal_hid_consumer_key_release_all();
                } else if(flags & WorkerEvtDisconnect) {
                    worker_state = BadUsbStateNotConnected; // USB disconnected
                    furi_hal_hid_kb_release_all();
                    furi_hal_hid_consumer_key_release_all();
=======
                    bad_usb->hid->release_all(bad_usb->hid_inst);
                } else if(flags & WorkerEvtDisconnect) {
                    worker_state = BadUsbStateNotConnected; // USB disconnected
                    bad_usb->hid->release_all(bad_usb->hid_inst);
>>>>>>> 175db7ba
                } else if(flags & WorkerEvtPauseResume) {
                    pause_state = BadUsbStateStringDelay;
                    worker_state = BadUsbStatePaused; // Pause
                }
                bad_usb->st.state = worker_state;
                continue;
            } else if(
                (flags == (unsigned)FuriFlagErrorTimeout) ||
                (flags == (unsigned)FuriFlagErrorResource)) {
                bool string_end = ducky_string_next(bad_usb);
                if(string_end) {
                    bad_usb->stringdelay = 0;
                    worker_state = BadUsbStateRunning;
                }
            } else {
                furi_check((flags & FuriFlagError) == 0);
            }
        } else if(
            (worker_state == BadUsbStateFileError) ||
            (worker_state == BadUsbStateScriptError)) { // State: error
            uint32_t flags =
                bad_usb_flags_get(WorkerEvtEnd, FuriWaitForever); // Waiting for exit command

            if(flags & WorkerEvtEnd) {
                break;
            }
        }
    }

    bad_usb->hid->set_state_callback(bad_usb->hid_inst, NULL, NULL);
    bad_usb->hid->deinit(bad_usb->hid_inst);

    storage_file_close(script_file);
    storage_file_free(script_file);
    furi_string_free(bad_usb->line);
    furi_string_free(bad_usb->line_prev);
    furi_string_free(bad_usb->string_print);

    FURI_LOG_I(WORKER_TAG, "End");

    return 0;
}

static void bad_usb_script_set_default_keyboard_layout(BadUsbScript* bad_usb) {
    furi_assert(bad_usb);
    memset(bad_usb->layout, HID_KEYBOARD_NONE, sizeof(bad_usb->layout));
    memcpy(bad_usb->layout, hid_asciimap, MIN(sizeof(hid_asciimap), sizeof(bad_usb->layout)));
}

BadUsbScript* bad_usb_script_open(FuriString* file_path, BadUsbHidInterface interface) {
    furi_assert(file_path);

    BadUsbScript* bad_usb = malloc(sizeof(BadUsbScript));
    bad_usb->file_path = furi_string_alloc();
    furi_string_set(bad_usb->file_path, file_path);
    bad_usb_script_set_default_keyboard_layout(bad_usb);

    bad_usb->st.state = BadUsbStateInit;
    bad_usb->st.error[0] = '\0';
    bad_usb->hid = bad_usb_hid_get_interface(interface);

    bad_usb->thread = furi_thread_alloc_ex("BadUsbWorker", 2048, bad_usb_worker, bad_usb);
    furi_thread_start(bad_usb->thread);
    return bad_usb;
} //-V773

void bad_usb_script_close(BadUsbScript* bad_usb) {
    furi_assert(bad_usb);
    furi_thread_flags_set(furi_thread_get_id(bad_usb->thread), WorkerEvtEnd);
    furi_thread_join(bad_usb->thread);
    furi_thread_free(bad_usb->thread);
    furi_string_free(bad_usb->file_path);
    free(bad_usb);
}

void bad_usb_script_set_keyboard_layout(BadUsbScript* bad_usb, FuriString* layout_path) {
    furi_assert(bad_usb);

    if((bad_usb->st.state == BadUsbStateRunning) || (bad_usb->st.state == BadUsbStateDelay)) {
        // do not update keyboard layout while a script is running
        return;
    }

    File* layout_file = storage_file_alloc(furi_record_open(RECORD_STORAGE));
    if(!furi_string_empty(layout_path)) { //-V1051
        if(storage_file_open(
               layout_file, furi_string_get_cstr(layout_path), FSAM_READ, FSOM_OPEN_EXISTING)) {
            uint16_t layout[128];
            if(storage_file_read(layout_file, layout, sizeof(layout)) == sizeof(layout)) {
                memcpy(bad_usb->layout, layout, sizeof(layout));
            }
        }
        storage_file_close(layout_file);
    } else {
        bad_usb_script_set_default_keyboard_layout(bad_usb);
    }
    storage_file_free(layout_file);
}

void bad_usb_script_start_stop(BadUsbScript* bad_usb) {
    furi_assert(bad_usb);
    furi_thread_flags_set(furi_thread_get_id(bad_usb->thread), WorkerEvtStartStop);
}

void bad_usb_script_pause_resume(BadUsbScript* bad_usb) {
    furi_assert(bad_usb);
    furi_thread_flags_set(furi_thread_get_id(bad_usb->thread), WorkerEvtPauseResume);
}

BadUsbState* bad_usb_script_get_state(BadUsbScript* bad_usb) {
    furi_assert(bad_usb);
    return &(bad_usb->st);
}<|MERGE_RESOLUTION|>--- conflicted
+++ resolved
@@ -70,16 +70,6 @@
     return false;
 }
 
-<<<<<<< HEAD
-void ducky_numlock_on(void) {
-    if((furi_hal_hid_get_led_state() & HID_KB_LED_NUM) == 0) {
-        furi_hal_hid_kb_press(HID_KEYBOARD_LOCK_NUM_LOCK);
-        furi_hal_hid_kb_release(HID_KEYBOARD_LOCK_NUM_LOCK);
-    }
-}
-
-bool ducky_numpad_press(const char num) {
-=======
 void ducky_numlock_on(BadUsbScript* bad_usb) {
     if((bad_usb->hid->get_led_state(bad_usb->hid_inst) & HID_KB_LED_NUM) == 0) {
         bad_usb->hid->kb_press(bad_usb->hid_inst, HID_KEYBOARD_LOCK_NUM_LOCK);
@@ -88,7 +78,6 @@
 }
 
 bool ducky_numpad_press(BadUsbScript* bad_usb, const char num) {
->>>>>>> 175db7ba
     if((num < '0') || (num > '9')) return false;
 
     uint16_t key = numpad_keys[num - '0'];
@@ -505,19 +494,10 @@
                     break;
                 } else if(flags & WorkerEvtStartStop) {
                     worker_state = BadUsbStateIdle; // Stop executing script
-<<<<<<< HEAD
-                    furi_hal_hid_kb_release_all();
-                    furi_hal_hid_consumer_key_release_all();
+                    bad_usb->hid->release_all(bad_usb->hid_inst);
                 } else if(flags & WorkerEvtDisconnect) {
                     worker_state = BadUsbStateNotConnected; // USB disconnected
-                    furi_hal_hid_kb_release_all();
-                    furi_hal_hid_consumer_key_release_all();
-=======
-                    bad_usb->hid->release_all(bad_usb->hid_inst);
-                } else if(flags & WorkerEvtDisconnect) {
-                    worker_state = BadUsbStateNotConnected; // USB disconnected
-                    bad_usb->hid->release_all(bad_usb->hid_inst);
->>>>>>> 175db7ba
+                    bad_usb->hid->release_all(bad_usb->hid_inst);
                 } else if(flags & WorkerEvtPauseResume) {
                     pause_state = BadUsbStateRunning;
                     worker_state = BadUsbStatePaused; // Pause
@@ -537,22 +517,12 @@
                     delay_val = 0;
                     worker_state = BadUsbStateScriptError;
                     bad_usb->st.state = worker_state;
-<<<<<<< HEAD
-                    furi_hal_hid_kb_release_all();
-                    furi_hal_hid_consumer_key_release_all();
-=======
-                    bad_usb->hid->release_all(bad_usb->hid_inst);
->>>>>>> 175db7ba
+                    bad_usb->hid->release_all(bad_usb->hid_inst);
                 } else if(delay_val == SCRIPT_STATE_END) { // End of script
                     delay_val = 0;
                     worker_state = BadUsbStateIdle;
                     bad_usb->st.state = BadUsbStateDone;
-<<<<<<< HEAD
-                    furi_hal_hid_kb_release_all();
-                    furi_hal_hid_consumer_key_release_all();
-=======
-                    bad_usb->hid->release_all(bad_usb->hid_inst);
->>>>>>> 175db7ba
+                    bad_usb->hid->release_all(bad_usb->hid_inst);
                     continue;
                 } else if(delay_val == SCRIPT_STATE_STRING_START) { // Start printing string with delays
                     delay_val = bad_usb->defdelay;
@@ -580,12 +550,7 @@
                     worker_state = BadUsbStateRunning;
                 } else if(flags & WorkerEvtDisconnect) {
                     worker_state = BadUsbStateNotConnected; // USB disconnected
-<<<<<<< HEAD
-                    furi_hal_hid_kb_release_all();
-                    furi_hal_hid_consumer_key_release_all();
-=======
-                    bad_usb->hid->release_all(bad_usb->hid_inst);
->>>>>>> 175db7ba
+                    bad_usb->hid->release_all(bad_usb->hid_inst);
                 }
                 bad_usb->st.state = worker_state;
                 continue;
@@ -600,21 +565,11 @@
                 } else if(flags & WorkerEvtStartStop) {
                     worker_state = BadUsbStateIdle; // Stop executing script
                     bad_usb->st.state = worker_state;
-<<<<<<< HEAD
-                    furi_hal_hid_kb_release_all();
-                    furi_hal_hid_consumer_key_release_all();
+                    bad_usb->hid->release_all(bad_usb->hid_inst);
                 } else if(flags & WorkerEvtDisconnect) {
                     worker_state = BadUsbStateNotConnected; // USB disconnected
                     bad_usb->st.state = worker_state;
-                    furi_hal_hid_kb_release_all();
-                    furi_hal_hid_consumer_key_release_all();
-=======
-                    bad_usb->hid->release_all(bad_usb->hid_inst);
-                } else if(flags & WorkerEvtDisconnect) {
-                    worker_state = BadUsbStateNotConnected; // USB disconnected
-                    bad_usb->st.state = worker_state;
-                    bad_usb->hid->release_all(bad_usb->hid_inst);
->>>>>>> 175db7ba
+                    bad_usb->hid->release_all(bad_usb->hid_inst);
                 } else if(flags & WorkerEvtPauseResume) {
                     if(pause_state == BadUsbStateRunning) {
                         if(delay_val > 0) {
@@ -644,19 +599,10 @@
                     break;
                 } else if(flags & WorkerEvtStartStop) {
                     worker_state = BadUsbStateIdle; // Stop executing script
-<<<<<<< HEAD
-                    furi_hal_hid_kb_release_all();
-                    furi_hal_hid_consumer_key_release_all();
+                    bad_usb->hid->release_all(bad_usb->hid_inst);
                 } else if(flags & WorkerEvtDisconnect) {
                     worker_state = BadUsbStateNotConnected; // USB disconnected
-                    furi_hal_hid_kb_release_all();
-                    furi_hal_hid_consumer_key_release_all();
-=======
-                    bad_usb->hid->release_all(bad_usb->hid_inst);
-                } else if(flags & WorkerEvtDisconnect) {
-                    worker_state = BadUsbStateNotConnected; // USB disconnected
-                    bad_usb->hid->release_all(bad_usb->hid_inst);
->>>>>>> 175db7ba
+                    bad_usb->hid->release_all(bad_usb->hid_inst);
                 } else if(flags & WorkerEvtPauseResume) {
                     pause_state = BadUsbStateStringDelay;
                     worker_state = BadUsbStatePaused; // Pause
