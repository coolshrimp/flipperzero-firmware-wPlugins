#include <furi_hal.h>
#include "ducky_script_i.h"

typedef struct {
    char* name;
    uint16_t keycode;
} DuckyKey;

static const DuckyKey ducky_keys[] = {
    {"CTRL-ALT", KEY_MOD_LEFT_CTRL | KEY_MOD_LEFT_ALT},
    {"CTRL-SHIFT", KEY_MOD_LEFT_CTRL | KEY_MOD_LEFT_SHIFT},
    {"ALT-SHIFT", KEY_MOD_LEFT_ALT | KEY_MOD_LEFT_SHIFT},
    {"ALT-GUI", KEY_MOD_LEFT_ALT | KEY_MOD_LEFT_GUI},
    {"GUI-SHIFT", KEY_MOD_LEFT_GUI | KEY_MOD_LEFT_SHIFT},
    {"GUI-CTRL", KEY_MOD_LEFT_GUI | KEY_MOD_LEFT_CTRL},

    {"CTRL", KEY_MOD_LEFT_CTRL},
    {"CONTROL", KEY_MOD_LEFT_CTRL},
    {"SHIFT", KEY_MOD_LEFT_SHIFT},
    {"ALT", KEY_MOD_LEFT_ALT},
    {"GUI", KEY_MOD_LEFT_GUI},
    {"WINDOWS", KEY_MOD_LEFT_GUI},

    {"DOWNARROW", HID_KEYBOARD_DOWN_ARROW},
    {"DOWN", HID_KEYBOARD_DOWN_ARROW},
    {"LEFTARROW", HID_KEYBOARD_LEFT_ARROW},
    {"LEFT", HID_KEYBOARD_LEFT_ARROW},
    {"RIGHTARROW", HID_KEYBOARD_RIGHT_ARROW},
    {"RIGHT", HID_KEYBOARD_RIGHT_ARROW},
    {"UPARROW", HID_KEYBOARD_UP_ARROW},
    {"UP", HID_KEYBOARD_UP_ARROW},

    {"ENTER", HID_KEYBOARD_RETURN},
    {"BREAK", HID_KEYBOARD_PAUSE},
    {"PAUSE", HID_KEYBOARD_PAUSE},
    {"CAPSLOCK", HID_KEYBOARD_CAPS_LOCK},
    {"DELETE", HID_KEYBOARD_DELETE_FORWARD},
    {"BACKSPACE", HID_KEYBOARD_DELETE},
    {"END", HID_KEYBOARD_END},
    {"ESC", HID_KEYBOARD_ESCAPE},
    {"ESCAPE", HID_KEYBOARD_ESCAPE},
    {"HOME", HID_KEYBOARD_HOME},
    {"INSERT", HID_KEYBOARD_INSERT},
    {"NUMLOCK", HID_KEYPAD_NUMLOCK},
    {"PAGEUP", HID_KEYBOARD_PAGE_UP},
    {"PAGEDOWN", HID_KEYBOARD_PAGE_DOWN},
    {"PRINTSCREEN", HID_KEYBOARD_PRINT_SCREEN},
    {"SCROLLLOCK", HID_KEYBOARD_SCROLL_LOCK},
    {"SPACE", HID_KEYBOARD_SPACEBAR},
    {"TAB", HID_KEYBOARD_TAB},
    {"MENU", HID_KEYBOARD_APPLICATION},
    {"APP", HID_KEYBOARD_APPLICATION},

    {"F1", HID_KEYBOARD_F1},
    {"F2", HID_KEYBOARD_F2},
    {"F3", HID_KEYBOARD_F3},
    {"F4", HID_KEYBOARD_F4},
    {"F5", HID_KEYBOARD_F5},
    {"F6", HID_KEYBOARD_F6},
    {"F7", HID_KEYBOARD_F7},
    {"F8", HID_KEYBOARD_F8},
    {"F9", HID_KEYBOARD_F9},
    {"F10", HID_KEYBOARD_F10},
    {"F11", HID_KEYBOARD_F11},
    {"F12", HID_KEYBOARD_F12},
    {"F13", HID_KEYBOARD_F13},
    {"F14", HID_KEYBOARD_F14},
    {"F15", HID_KEYBOARD_F15},
    {"F16", HID_KEYBOARD_F16},
    {"F17", HID_KEYBOARD_F17},
    {"F18", HID_KEYBOARD_F18},
    {"F19", HID_KEYBOARD_F19},
    {"F20", HID_KEYBOARD_F20},
    {"F21", HID_KEYBOARD_F21},
    {"F22", HID_KEYBOARD_F22},
    {"F23", HID_KEYBOARD_F23},
    {"F24", HID_KEYBOARD_F24},
<<<<<<< HEAD
=======
};

static const DuckyKey ducky_media_keys[] = {
    {"POWER", HID_CONSUMER_POWER},
    {"REBOOT", HID_CONSUMER_RESET},
    {"SLEEP", HID_CONSUMER_SLEEP},
    {"LOGOFF", HID_CONSUMER_AL_LOGOFF},

    {"EXIT", HID_CONSUMER_AC_EXIT},
    {"HOME", HID_CONSUMER_AC_HOME},
    {"BACK", HID_CONSUMER_AC_BACK},
    {"FORWARD", HID_CONSUMER_AC_FORWARD},
    {"REFRESH", HID_CONSUMER_AC_REFRESH},

    {"SNAPSHOT", HID_CONSUMER_SNAPSHOT},

    {"PLAY", HID_CONSUMER_PLAY},
    {"PAUSE", HID_CONSUMER_PAUSE},
    {"PLAY_PAUSE", HID_CONSUMER_PLAY_PAUSE},
    {"NEXT_TRACK", HID_CONSUMER_SCAN_NEXT_TRACK},
    {"PREV_TRACK", HID_CONSUMER_SCAN_PREVIOUS_TRACK},
    {"STOP", HID_CONSUMER_STOP},
    {"EJECT", HID_CONSUMER_EJECT},

    {"MUTE", HID_CONSUMER_MUTE},
    {"VOLUME_UP", HID_CONSUMER_VOLUME_INCREMENT},
    {"VOLUME_DOWN", HID_CONSUMER_VOLUME_DECREMENT},

    {"FN", HID_CONSUMER_FN_GLOBE},
    {"BRIGHT_UP", HID_CONSUMER_BRIGHTNESS_INCREMENT},
    {"BRIGHT_DOWN", HID_CONSUMER_BRIGHTNESS_DECREMENT},
>>>>>>> bb439a97
};

uint16_t ducky_get_keycode_by_name(const char* param) {
    for(size_t i = 0; i < COUNT_OF(ducky_keys); i++) {
        size_t key_cmd_len = strlen(ducky_keys[i].name);
        if((strncmp(param, ducky_keys[i].name, key_cmd_len) == 0) &&
           (ducky_is_line_end(param[key_cmd_len]))) {
            return ducky_keys[i].keycode;
        }
    }

    return HID_KEYBOARD_NONE;
}

uint16_t ducky_get_media_keycode_by_name(const char* param) {
    for(size_t i = 0; i < COUNT_OF(ducky_media_keys); i++) {
        size_t key_cmd_len = strlen(ducky_media_keys[i].name);
        if((strncmp(param, ducky_media_keys[i].name, key_cmd_len) == 0) &&
           (ducky_is_line_end(param[key_cmd_len]))) {
            return ducky_media_keys[i].keycode;
        }
    }

    return HID_CONSUMER_UNASSIGNED;
}<|MERGE_RESOLUTION|>--- conflicted
+++ resolved
@@ -75,8 +75,6 @@
     {"F22", HID_KEYBOARD_F22},
     {"F23", HID_KEYBOARD_F23},
     {"F24", HID_KEYBOARD_F24},
-<<<<<<< HEAD
-=======
 };
 
 static const DuckyKey ducky_media_keys[] = {
@@ -108,7 +106,6 @@
     {"FN", HID_CONSUMER_FN_GLOBE},
     {"BRIGHT_UP", HID_CONSUMER_BRIGHTNESS_INCREMENT},
     {"BRIGHT_DOWN", HID_CONSUMER_BRIGHTNESS_DECREMENT},
->>>>>>> bb439a97
 };
 
 uint16_t ducky_get_keycode_by_name(const char* param) {
