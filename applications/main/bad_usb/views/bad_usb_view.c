--- conflicted
+++ resolved
@@ -62,18 +62,13 @@
     if(model->state.state == BadUsbStateNotConnected) {
         canvas_draw_icon(canvas, 4, 26, &I_Clock_18x18);
         canvas_set_font(canvas, FontPrimary);
-<<<<<<< HEAD
         canvas_draw_str_aligned(canvas, 127, 31, AlignRight, AlignBottom, "Connect");
         canvas_draw_str_aligned(canvas, 127, 43, AlignRight, AlignBottom, "to USB");
-=======
-        canvas_draw_str_aligned(canvas, 127, 27, AlignRight, AlignBottom, "Connect");
-        canvas_draw_str_aligned(canvas, 127, 39, AlignRight, AlignBottom, "to USB");
     } else if(model->state.state == BadUsbStateWillRun) {
         canvas_draw_icon(canvas, 4, 22, &I_Clock_18x18);
         canvas_set_font(canvas, FontPrimary);
         canvas_draw_str_aligned(canvas, 127, 27, AlignRight, AlignBottom, "Will run");
         canvas_draw_str_aligned(canvas, 127, 39, AlignRight, AlignBottom, "on connect");
->>>>>>> 60d125e7
     } else if(model->state.state == BadUsbStateFileError) {
         canvas_draw_icon(canvas, 4, 26, &I_Error_18x18);
         canvas_set_font(canvas, FontPrimary);
