--- conflicted
+++ resolved
@@ -6,12 +6,8 @@
     stack_size=2 * 1024,
     icon="A_BadUsb_14",
     order=70,
-<<<<<<< HEAD
-=======
     resources="resources",
     fap_libs=["assets"],
-    fap_icon="icon.png",
->>>>>>> 1370558b
     fap_category="USB",
     fap_icon="icon.png",
     fap_icon_assets="images",
