--- conflicted
+++ resolved
@@ -172,13 +172,8 @@
     uint8_t key_slot = 0;
     uint32_t version = 0;
 
-<<<<<<< HEAD
-    // Check if unique key exists in secure eclave(typo?) and generate it if missing
-    if(!furi_hal_crypto_verify_key(U2F_DATA_FILE_ENCRYPTION_KEY_SLOT_UNIQUE)) return false;
-=======
     // Check if unique key exists in secure eclave and generate it if missing
     if(!furi_hal_crypto_enclave_ensure_key(U2F_DATA_FILE_ENCRYPTION_KEY_SLOT_UNIQUE)) return false;
->>>>>>> 498aee20
 
     FuriString* filetype;
     filetype = furi_string_alloc();
