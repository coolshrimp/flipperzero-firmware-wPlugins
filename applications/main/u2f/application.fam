--- conflicted
+++ resolved
@@ -7,11 +7,7 @@
     icon="A_U2F_14",
     order=80,
     resources="resources",
-<<<<<<< HEAD
-=======
-    fap_libs=["assets", "mbedtls"],
-    fap_category="USB",
->>>>>>> 159aef02
+    fap_libs=["mbedtls"],
     fap_icon="icon.png",
     fap_category="USB",
     fap_icon_assets="images",
