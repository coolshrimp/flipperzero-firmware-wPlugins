--- conflicted
+++ resolved
@@ -26,13 +26,6 @@
 
     if(event.type == SceneManagerEventTypeCustom) {
         if(event.event == SubGhzCustomEventSceneDeleteSuccess) {
-<<<<<<< HEAD
-            if(scene_manager_search_and_switch_to_previous_scene(
-                   subghz->scene_manager, SubGhzSceneReadRAW)) {
-                scene_manager_next_scene(subghz->scene_manager, SubGhzSceneReadRAW);
-            } else if(scene_manager_search_and_switch_to_previous_scene(
-                          subghz->scene_manager, SubGhzSceneSaved)) {
-=======
             if(subghz_rx_key_state_get(subghz) == SubGhzRxKeyStateRAWLoad) {
                 if(scene_manager_search_and_switch_to_previous_scene(
                        subghz->scene_manager, SubGhzSceneSaved)) {
@@ -40,7 +33,6 @@
                     scene_manager_search_and_switch_to_previous_scene(
                         subghz->scene_manager, SubGhzSceneStart);
                 }
->>>>>>> 160d6c31
             } else {
                 subghz_rx_key_state_set(subghz, SubGhzRxKeyStateIDLE);
 
