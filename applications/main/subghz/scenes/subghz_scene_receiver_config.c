--- conflicted
+++ resolved
@@ -270,15 +270,11 @@
 }
 
 static void subghz_scene_receiver_config_set_magellan(VariableItem* item) {
-<<<<<<< HEAD
-    subghz_scene_receiver_config_set_ignore_filter(item, SubGhzProtocolFlag_Magelan);
-=======
     subghz_scene_receiver_config_set_ignore_filter(item, SubGhzProtocolFlag_Magellan);
 }
 
 static void subghz_scene_receiver_config_set_princeton(VariableItem* item) {
     subghz_scene_receiver_config_set_ignore_filter(item, SubGhzProtocolFlag_Princeton);
->>>>>>> 5949d7be
 }
 
 static void subghz_scene_receiver_config_var_list_enter_callback(void* context, uint32_t index) {
@@ -432,9 +428,6 @@
             subghz);
 
         value_index = subghz_scene_receiver_config_ignore_filter_get_index(
-<<<<<<< HEAD
-            subghz->ignore_filter, SubGhzProtocolFlag_Magelan);
-=======
             subghz->ignore_filter, SubGhzProtocolFlag_Magellan);
         variable_item_set_current_value_index(item, value_index);
         variable_item_set_current_value_text(item, combobox_text[value_index]);
@@ -448,7 +441,6 @@
 
         value_index = subghz_scene_receiver_config_ignore_filter_get_index(
             subghz->ignore_filter, SubGhzProtocolFlag_Princeton);
->>>>>>> 5949d7be
         variable_item_set_current_value_index(item, value_index);
         variable_item_set_current_value_text(item, combobox_text[value_index]);
     }
