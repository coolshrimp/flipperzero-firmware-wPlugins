#include "../subghz_i.h"
#include <lib/toolbox/value_index.h>

#define TAG "SubGhzSceneReceiverConfig"

enum SubGhzSettingIndex {
    SubGhzSettingIndexFrequency,
    SubGhzSettingIndexHopping,
    SubGhzSettingIndexModulation,
    SubGhzSettingIndexBinRAW,
<<<<<<< HEAD
    SubGhzSettingIndexRepeater,
    SubGhzSettingIndexSound,
    SubGhzSettingIndexListenAfterTX,
    SubGhzSettingIndexIgnoreStarline,
    SubGhzSettingIndexIgnoreCars,
    SubGhzSettingIndexIgnoreMagellan,
    SubGhzSettingIndexIgnorePrinceton,
    SubGhzSettingIndexIgnoreNiceFlorS,
=======
    SubGhzSettingIndexIgnoreStarline,
    SubGhzSettingIndexIgnoreCars,
    SubGhzSettingIndexIgnoreMagellan,
    SubGhzSettingIndexIgnorePrinceton,
    SubGhzSettingIndexIgnoreNiceFlorS,
    SubGhzSettingIndexDeleteOldSignals,
    SubGhzSettingIndexSound,
>>>>>>> 5ef6adb9
    SubGhzSettingIndexResetToDefault,
    SubGhzSettingIndexLock,
    SubGhzSettingIndexRAWThresholdRSSI,
};

#define RAW_THRESHOLD_RSSI_COUNT 11
const char* const raw_threshold_rssi_text[RAW_THRESHOLD_RSSI_COUNT] = {
    "-----",
    "-85.0",
    "-80.0",
    "-75.0",
    "-70.0",
    "-65.0",
    "-60.0",
    "-55.0",
    "-50.0",
    "-45.0",
    "-40.0",

};
const float raw_threshold_rssi_value[RAW_THRESHOLD_RSSI_COUNT] = {
    -90.0f,
    -85.0f,
    -80.0f,
    -75.0f,
    -70.0f,
    -65.0f,
    -60.0f,
    -55.0f,
    -50.0f,
    -45.0f,
    -40.0f,
};

#define COMBO_BOX_COUNT 2
<<<<<<< HEAD
#define REPEATER_BOX_COUNT 4
=======
>>>>>>> 5ef6adb9

const uint32_t hopping_value[COMBO_BOX_COUNT] = {
    SubGhzHopperStateOFF,
    SubGhzHopperStateRunning,
};

const uint32_t speaker_value[COMBO_BOX_COUNT] = {
    SubGhzSpeakerStateShutdown,
    SubGhzSpeakerStateEnable,
};

const uint32_t bin_raw_value[COMBO_BOX_COUNT] = {
    SubGhzProtocolFlag_Decodable,
    SubGhzProtocolFlag_Decodable | SubGhzProtocolFlag_BinRAW,
<<<<<<< HEAD
};

const uint32_t repeater_value[REPEATER_BOX_COUNT] = {
    SubGhzRepeaterOff,
    SubGhzRepeaterOn,
    SubGhzRepeaterOnLong,
    SubGhzRepeaterOnShort,
};

const uint32_t listen_after_tx_value[COMBO_BOX_COUNT] = {
    false,
    true,
};

const char* const combobox_text[COMBO_BOX_COUNT] = {
    "OFF",
    "ON",
};

const char* const repeater_box_text[REPEATER_BOX_COUNT] = {
    "OFF",
    "Normal",
    "Long",
    "Short",
};

=======
};

const char* const combobox_text[COMBO_BOX_COUNT] = {
    "OFF",
    "ON",
};

>>>>>>> 5ef6adb9
static void
    subghz_scene_receiver_config_set_ignore_filter(VariableItem* item, SubGhzProtocolFlag filter) {
    SubGhz* subghz = variable_item_get_context(item);
    uint8_t index = variable_item_get_current_value_index(item);

    variable_item_set_current_value_text(item, combobox_text[index]);

    if(index == 0) {
        CLEAR_BIT(subghz->ignore_filter, filter);
    } else {
        SET_BIT(subghz->ignore_filter, filter);
    }

    subghz->last_settings->ignore_filter = subghz->ignore_filter;
}

uint8_t subghz_scene_receiver_config_next_frequency(const uint32_t value, void* context) {
    furi_assert(context);
    SubGhz* subghz = context;
    SubGhzSetting* setting = subghz_txrx_get_setting(subghz->txrx);

    uint8_t index = 0;
    for(size_t i = 0; i < subghz_setting_get_frequency_count(setting); i++) {
        if(value == subghz_setting_get_frequency(setting, i)) {
            index = i;
            break;
        } else {
            index = subghz_setting_get_frequency_default_index(setting);
        }
    }
    return index;
}

uint8_t subghz_scene_receiver_config_next_preset(const char* preset_name, void* context) {
    furi_assert(context);
    SubGhz* subghz = context;
    uint8_t index = 0;
    SubGhzSetting* setting = subghz_txrx_get_setting(subghz->txrx);

    for(size_t i = 0; i < subghz_setting_get_preset_count(setting); i++) {
        if(!strcmp(subghz_setting_get_preset_name(setting, i), preset_name)) {
            index = i;
            break;
        } else {
            //  index = subghz_setting_get_frequency_default_index(setting);
        }
    }
    return index;
}

SubGhzHopperState subghz_scene_receiver_config_hopper_value_index(void* context) {
    furi_assert(context);
    SubGhz* subghz = context;

    if(subghz_txrx_hopper_get_state(subghz->txrx) == SubGhzHopperStateOFF) {
        return SubGhzHopperStateOFF;
    } else {
        variable_item_set_current_value_text(
            (VariableItem*)scene_manager_get_scene_state(
                subghz->scene_manager, SubGhzSceneReceiverConfig),
            " -----");
        return SubGhzHopperStateRunning;
    }
}

static void subghz_scene_receiver_config_set_frequency(VariableItem* item) {
    SubGhz* subghz = variable_item_get_context(item);
    uint8_t index = variable_item_get_current_value_index(item);
    SubGhzSetting* setting = subghz_txrx_get_setting(subghz->txrx);

    if(subghz_txrx_hopper_get_state(subghz->txrx) == SubGhzHopperStateOFF) {
        char text_buf[10] = {0};
        uint32_t frequency = subghz_setting_get_frequency(setting, index);
        SubGhzRadioPreset preset = subghz_txrx_get_preset(subghz->txrx);

        snprintf(
            text_buf,
            sizeof(text_buf),
            "%lu.%02lu",
            frequency / 1000000,
            (frequency % 1000000) / 10000);
        variable_item_set_current_value_text(item, text_buf);
        subghz_txrx_set_preset(
            subghz->txrx,
            furi_string_get_cstr(preset.name),
            frequency,
            preset.data,
            preset.data_size);

        preset = subghz_txrx_get_preset(subghz->txrx);

        subghz->last_settings->frequency = preset.frequency;
        subghz_setting_set_default_frequency(setting, preset.frequency);
    } else {
        variable_item_set_current_value_index(
            item, subghz_setting_get_frequency_default_index(setting));
    }
}

static void subghz_scene_receiver_config_set_preset(VariableItem* item) {
    SubGhz* subghz = variable_item_get_context(item);
    uint8_t index = variable_item_get_current_value_index(item);
    SubGhzSetting* setting = subghz_txrx_get_setting(subghz->txrx);

    const char* preset_name = subghz_setting_get_preset_name(setting, index);
    variable_item_set_current_value_text(item, preset_name);
    //subghz->last_settings->preset = index;
    SubGhzRadioPreset preset = subghz_txrx_get_preset(subghz->txrx);
    subghz_txrx_set_preset(
        subghz->txrx,
        preset_name,
        preset.frequency,
        subghz_setting_get_preset_data(setting, index),
        subghz_setting_get_preset_data_size(setting, index));
    subghz->last_settings->preset_index = index;
}

static void subghz_scene_receiver_config_set_hopping_running(VariableItem* item) {
    SubGhz* subghz = variable_item_get_context(item);
    SubGhzHopperState index = variable_item_get_current_value_index(item);
    SubGhzSetting* setting = subghz_txrx_get_setting(subghz->txrx);
    VariableItem* frequency_item = (VariableItem*)scene_manager_get_scene_state(
        subghz->scene_manager, SubGhzSceneReceiverConfig);

    variable_item_set_current_value_text(item, combobox_text[(uint8_t)index]);

    if(index == SubGhzHopperStateOFF) {
        char text_buf[10] = {0};
        uint32_t frequency = subghz_setting_get_default_frequency(setting);
        SubGhzRadioPreset preset = subghz_txrx_get_preset(subghz->txrx);

        snprintf(
            text_buf,
            sizeof(text_buf),
            "%lu.%02lu",
            frequency / 1000000,
            (frequency % 1000000) / 10000);
        variable_item_set_current_value_text(frequency_item, text_buf);

        // Maybe better add one more function with only with the frequency argument?
        subghz_txrx_set_preset(
            subghz->txrx,
            furi_string_get_cstr(preset.name),
            frequency,
            preset.data,
            preset.data_size);
        variable_item_set_current_value_index(
            frequency_item, subghz_setting_get_frequency_default_index(setting));
    } else {
        variable_item_set_current_value_text(frequency_item, " -----");
        variable_item_set_current_value_index(
            frequency_item, subghz_setting_get_frequency_default_index(setting));
    }
    subghz->last_settings->enable_hopping = index != SubGhzHopperStateOFF;
    subghz_txrx_hopper_set_state(subghz->txrx, index);
}

static void subghz_scene_receiver_config_set_speaker(VariableItem* item) {
    SubGhz* subghz = variable_item_get_context(item);
    uint8_t index = variable_item_get_current_value_index(item);

    variable_item_set_current_value_text(item, combobox_text[index]);
    subghz_txrx_speaker_set_state(subghz->txrx, speaker_value[index]);
    subghz->last_settings->enable_sound = (speaker_value[index] == SubGhzSpeakerStateEnable);
}

static void subghz_scene_receiver_config_set_bin_raw(VariableItem* item) {
    SubGhz* subghz = variable_item_get_context(item);
    uint8_t index = variable_item_get_current_value_index(item);

    variable_item_set_current_value_text(item, combobox_text[index]);
    subghz->filter = bin_raw_value[index];
    subghz_txrx_receiver_set_filter(subghz->txrx, subghz->filter);

    // We can set here, but during subghz_last_settings_save filter was changed to ignore BinRAW
    subghz->last_settings->filter = subghz->filter;
<<<<<<< HEAD
    subghz->BINRawStateChanged = false;
}

static void subghz_scene_receiver_config_set_listen_after_tx(VariableItem* item) {
    SubGhz* subghz = variable_item_get_context(item);
    uint8_t index = variable_item_get_current_value_index(item);

    variable_item_set_current_value_text(item, combobox_text[index]);
    subghz->ListenAfterTX = listen_after_tx_value[index];

    // We can set here, but during subghz_last_settings_save filter was changed to ignore BinRAW
    subghz->last_settings->enable_listen_after_tx = subghz->ListenAfterTX;
}

static void subghz_scene_receiver_config_set_repeater(VariableItem* item) {
    SubGhz* subghz = variable_item_get_context(item);
    uint8_t index = variable_item_get_current_value_index(item);

    variable_item_set_current_value_text(item, repeater_box_text[index]);
    subghz_txrx_repeater_set_state(&subghz->repeater, repeater_value[index]);

    //Change BinRAW to ON or OFF as required, and remember whether I changed it! (Put back for the user.)
    if(repeater_value[index] != SubGhzRepeaterOff) {
        subghz->last_settings->RepeaterState = repeater_value[index];

        if((bin_raw_value[variable_item_get_current_value_index(subghz->BIN_Raw_menu)] &
            SubGhzProtocolFlag_BinRAW) == SubGhzProtocolFlag_BinRAW) {
            //BinRAW is on, repeater is on.
        } else {
            //Repeater is on, Binraw is Off.
            variable_item_set_current_value_index(
                subghz->BIN_Raw_menu, 1 /*Index of ON in BIN_Raw menu!*/);
            subghz_scene_receiver_config_set_bin_raw(subghz->BIN_Raw_menu);
            subghz->BINRawStateChanged = true;
        }

        //Lock the BinRAW menu, Flipper doesnt understand everything so BinRAW makes very key send.
        variable_item_set_locked(
            subghz->BIN_Raw_menu, true, "Turn off\n Repeater!\n to do\n that!");
        /* REPEATER LOCK BINRAW */
    } else {
        subghz->last_settings->RepeaterState = SubGhzRepeaterOff;

        //Put BinRAW back how it was, if we changed it.
        if(subghz->BINRawStateChanged) {
            variable_item_set_current_value_index(
                subghz->BIN_Raw_menu, 0 /*Index of OFF in BIN_Raw menu!*/);
            subghz_scene_receiver_config_set_bin_raw(subghz->BIN_Raw_menu);
            subghz->BINRawStateChanged = false;
        }

        //Lock the BinRAW menu, Flipper doesnt understand everything so BinRAW makes very key send.
        variable_item_set_locked(
            subghz->BIN_Raw_menu, false, "Turn off\n Repeater!\n to do\n that!");
        /* REPEATER LOCK BINRAW */
    }
=======
>>>>>>> 5ef6adb9
}

static void subghz_scene_receiver_config_set_raw_threshold_rssi(VariableItem* item) {
    SubGhz* subghz = variable_item_get_context(item);
    uint8_t index = variable_item_get_current_value_index(item);

    variable_item_set_current_value_text(item, raw_threshold_rssi_text[index]);
    subghz_threshold_rssi_set(subghz->threshold_rssi, raw_threshold_rssi_value[index]);

    subghz->last_settings->rssi = raw_threshold_rssi_value[index];
}

static inline bool subghz_scene_receiver_config_ignore_filter_get_index(
    SubGhzProtocolFlag filter,
    SubGhzProtocolFlag flag) {
    return READ_BIT(filter, flag) > 0;
}

static void subghz_scene_receiver_config_set_starline(VariableItem* item) {
    subghz_scene_receiver_config_set_ignore_filter(item, SubGhzProtocolFlag_StarLine);
}

static void subghz_scene_receiver_config_set_auto_alarms(VariableItem* item) {
    subghz_scene_receiver_config_set_ignore_filter(item, SubGhzProtocolFlag_AutoAlarms);
}

static void subghz_scene_receiver_config_set_magellan(VariableItem* item) {
    subghz_scene_receiver_config_set_ignore_filter(item, SubGhzProtocolFlag_Magellan);
}

static void subghz_scene_receiver_config_set_princeton(VariableItem* item) {
    subghz_scene_receiver_config_set_ignore_filter(item, SubGhzProtocolFlag_Princeton);
}

static void subghz_scene_receiver_config_set_niceflors(VariableItem* item) {
    subghz_scene_receiver_config_set_ignore_filter(item, SubGhzProtocolFlag_NiceFlorS);
<<<<<<< HEAD
=======
}

static void subghz_scene_receiver_config_set_delete_old_signals(VariableItem* item) {
    SubGhz* subghz = variable_item_get_context(item);
    uint8_t index = variable_item_get_current_value_index(item);

    variable_item_set_current_value_text(item, combobox_text[index]);

    subghz->last_settings->delete_old_signals = index == 1;
>>>>>>> 5ef6adb9
}

static void subghz_scene_receiver_config_var_list_enter_callback(void* context, uint32_t index) {
    furi_assert(context);
    SubGhz* subghz = context;
    if(index == SubGhzSettingIndexLock) {
        view_dispatcher_send_custom_event(
            subghz->view_dispatcher, SubGhzCustomEventSceneSettingLock);
    } else if(index == SubGhzSettingIndexResetToDefault) {
        // Reset all values to default state!
#if SUBGHZ_LAST_SETTING_SAVE_PRESET
        subghz_txrx_set_preset_internal(
            subghz->txrx,
            SUBGHZ_LAST_SETTING_DEFAULT_FREQUENCY,
            SUBGHZ_LAST_SETTING_DEFAULT_PRESET);
#else
        subghz_txrx_set_default_preset(subghz->txrx, SUBGHZ_LAST_SETTING_DEFAULT_FREQUENCY);
#endif
        SubGhzSetting* setting = subghz_txrx_get_setting(subghz->txrx);
        SubGhzRadioPreset preset = subghz_txrx_get_preset(subghz->txrx);
        const char* preset_name = furi_string_get_cstr(preset.name);
        int preset_index = subghz_setting_get_inx_preset_by_name(setting, preset_name);
        const int default_index = 0;

        subghz->last_settings->frequency = preset.frequency;
        subghz->last_settings->preset_index = preset_index;
<<<<<<< HEAD
        subghz->last_settings->RepeaterState = SubGhzRepeaterOff;
        subghz_txrx_repeater_set_state(&subghz->repeater, SubGhzRepeaterOff);
        subghz->BINRawStateChanged = false;
=======

>>>>>>> 5ef6adb9
        subghz_threshold_rssi_set(subghz->threshold_rssi, raw_threshold_rssi_value[default_index]);
        subghz->filter = bin_raw_value[0];
        subghz->ignore_filter = 0x00;
        subghz_txrx_receiver_set_filter(subghz->txrx, subghz->filter);
        subghz->last_settings->ignore_filter = subghz->ignore_filter;
        subghz->last_settings->filter = subghz->filter;
<<<<<<< HEAD
=======
        subghz->last_settings->delete_old_signals = false;
>>>>>>> 5ef6adb9

        subghz_txrx_speaker_set_state(subghz->txrx, speaker_value[default_index]);

        subghz_txrx_hopper_set_state(subghz->txrx, hopping_value[default_index]);
        subghz->last_settings->enable_hopping = hopping_value[default_index];

        variable_item_list_set_selected_item(subghz->variable_item_list, default_index);
        variable_item_list_reset(subghz->variable_item_list);
#ifdef FURI_DEBUG
        subghz_last_settings_log(subghz->last_settings);
#endif
        subghz_last_settings_save(subghz->last_settings);

        view_dispatcher_send_custom_event(
            subghz->view_dispatcher, SubGhzCustomEventSceneSettingResetToDefault);
    }
}

void subghz_scene_receiver_config_on_enter(void* context) {
    SubGhz* subghz = context;
    VariableItem* item;
    uint8_t value_index;
    SubGhzSetting* setting = subghz_txrx_get_setting(subghz->txrx);
    SubGhzRadioPreset preset = subghz_txrx_get_preset(subghz->txrx);

    //This gets checked a few times, so lets cache this.
    bool raw_send_only =
        (scene_manager_get_scene_state(subghz->scene_manager, SubGhzSceneReadRAW) ==
         SubGhzCustomEventManagerSet);
    //bool ListenAfterTX = subghz->last_settings->enable_listen_after_tx;

    item = variable_item_list_add(
        subghz->variable_item_list,
        "Frequency",
        subghz_setting_get_frequency_count(setting),
        subghz_scene_receiver_config_set_frequency,
        subghz);
    value_index = subghz_scene_receiver_config_next_frequency(preset.frequency, subghz);
    scene_manager_set_scene_state(
        subghz->scene_manager, SubGhzSceneReceiverConfig, (uint32_t)item);
    variable_item_set_current_value_index(item, value_index);
    char text_buf[10] = {0};
    uint32_t frequency = subghz_setting_get_frequency(setting, value_index);
    snprintf(
        text_buf,
        sizeof(text_buf),
        "%lu.%02lu",
        frequency / 1000000,
        (frequency % 1000000) / 10000);
    variable_item_set_current_value_text(item, text_buf);

    item = variable_item_list_add(
        subghz->variable_item_list,
        "Modulation",
        subghz_setting_get_preset_count(setting),
        subghz_scene_receiver_config_set_preset,
        subghz);
    value_index =
        subghz_scene_receiver_config_next_preset(furi_string_get_cstr(preset.name), subghz);
    variable_item_set_current_value_index(item, value_index);
    variable_item_set_current_value_text(
        item, subghz_setting_get_preset_name(setting, value_index));

<<<<<<< HEAD
    if(!raw_send_only) {
        // Hopping
        item = variable_item_list_add(
            subghz->variable_item_list,
            "Hopping",
            COMBO_BOX_COUNT,
            subghz_scene_receiver_config_set_hopping_running,
            subghz);
        value_index = subghz_scene_receiver_config_hopper_value_index(subghz);

        variable_item_set_current_value_index(item, value_index);
        variable_item_set_current_value_text(item, combobox_text[value_index]);
    }

    if(!raw_send_only) {
        item = variable_item_list_add(
            subghz->variable_item_list,
            "RAW Receive",
=======
    if(scene_manager_get_scene_state(subghz->scene_manager, SubGhzSceneReadRAW) !=
       SubGhzCustomEventManagerSet) {
        // Hopping
        item = variable_item_list_add(
            subghz->variable_item_list,
            "Hopping",
            COMBO_BOX_COUNT,
            subghz_scene_receiver_config_set_hopping_running,
            subghz);
        value_index = subghz_scene_receiver_config_hopper_value_index(subghz);

        variable_item_set_current_value_index(item, value_index);
        variable_item_set_current_value_text(item, combobox_text[value_index]);
    }

    if(scene_manager_get_scene_state(subghz->scene_manager, SubGhzSceneReadRAW) !=
       SubGhzCustomEventManagerSet) {
        item = variable_item_list_add(
            subghz->variable_item_list,
            "Bin RAW",
>>>>>>> 5ef6adb9
            COMBO_BOX_COUNT,
            subghz_scene_receiver_config_set_bin_raw,
            subghz);

        value_index = value_index_uint32(subghz->filter, bin_raw_value, COMBO_BOX_COUNT);
<<<<<<< HEAD
        variable_item_set_current_value_index(item, value_index);
        variable_item_set_current_value_text(item, combobox_text[value_index]);
        subghz->BIN_Raw_menu = item;
    }

    /* Repeater Menu. With the Repeater, you can relay a key. 
       To Use, select the frequency (or hopper) and enable Repeater.
       Any keys decoded with BinRAW will be transmitted as soon as they are received.
       Ill leave the uses of this one up to your imagination! */
    if(!raw_send_only) {
        item = variable_item_list_add(
            subghz->variable_item_list,
            "Repeater",
            REPEATER_BOX_COUNT,
            subghz_scene_receiver_config_set_repeater,
            subghz);
        value_index = value_index_uint32(
            subghz_txrx_repeater_get_state(&subghz->repeater), repeater_value, REPEATER_BOX_COUNT);
        variable_item_set_current_value_index(item, value_index);
        //variable_item_set_current_value_text(item, repeater_box_text[value_index]);
        //Instead of setting the text, Im calling the callback. That sets the text, and the bin raw on off!
        subghz_scene_receiver_config_set_repeater(item);
        //Remember if the user set BinRAW on or if I did with the repeater!
        subghz->BINRawStateChanged =
            (subghz->last_settings->filter !=
             (SubGhzProtocolFlag_Decodable | SubGhzProtocolFlag_BinRAW));
    }

=======
        variable_item_set_current_value_index(item, value_index);
        variable_item_set_current_value_text(item, combobox_text[value_index]);
    }

    if(scene_manager_get_scene_state(subghz->scene_manager, SubGhzSceneReadRAW) !=
       SubGhzCustomEventManagerSet) {
        item = variable_item_list_add(
            subghz->variable_item_list,
            "Ignore Starline",
            COMBO_BOX_COUNT,
            subghz_scene_receiver_config_set_starline,
            subghz);

        value_index = subghz_scene_receiver_config_ignore_filter_get_index(
            subghz->ignore_filter, SubGhzProtocolFlag_StarLine);
        variable_item_set_current_value_index(item, value_index);
        variable_item_set_current_value_text(item, combobox_text[value_index]);

        item = variable_item_list_add(
            subghz->variable_item_list,
            "Ignore Cars",
            COMBO_BOX_COUNT,
            subghz_scene_receiver_config_set_auto_alarms,
            subghz);

        value_index = subghz_scene_receiver_config_ignore_filter_get_index(
            subghz->ignore_filter, SubGhzProtocolFlag_AutoAlarms);
        variable_item_set_current_value_index(item, value_index);
        variable_item_set_current_value_text(item, combobox_text[value_index]);

        item = variable_item_list_add(
            subghz->variable_item_list,
            "Ignore Magellan",
            COMBO_BOX_COUNT,
            subghz_scene_receiver_config_set_magellan,
            subghz);

        value_index = subghz_scene_receiver_config_ignore_filter_get_index(
            subghz->ignore_filter, SubGhzProtocolFlag_Magellan);
        variable_item_set_current_value_index(item, value_index);
        variable_item_set_current_value_text(item, combobox_text[value_index]);

        item = variable_item_list_add(
            subghz->variable_item_list,
            "Ignore Princeton",
            COMBO_BOX_COUNT,
            subghz_scene_receiver_config_set_princeton,
            subghz);

        value_index = subghz_scene_receiver_config_ignore_filter_get_index(
            subghz->ignore_filter, SubGhzProtocolFlag_Princeton);
        variable_item_set_current_value_index(item, value_index);
        variable_item_set_current_value_text(item, combobox_text[value_index]);

        item = variable_item_list_add(
            subghz->variable_item_list,
            "Ignore Nice Flor-S / Nice One",
            COMBO_BOX_COUNT,
            subghz_scene_receiver_config_set_niceflors,
            subghz);

        value_index = subghz_scene_receiver_config_ignore_filter_get_index(
            subghz->ignore_filter, SubGhzProtocolFlag_NiceFlorS);
        variable_item_set_current_value_index(item, value_index);
        variable_item_set_current_value_text(item, combobox_text[value_index]);

        item = variable_item_list_add(
            subghz->variable_item_list,
            "Delete old signals when memory is full",
            COMBO_BOX_COUNT,
            subghz_scene_receiver_config_set_delete_old_signals,
            subghz);

        value_index = subghz->last_settings->delete_old_signals;
        variable_item_set_current_value_index(item, value_index);
        variable_item_set_current_value_text(item, combobox_text[value_index]);
    }

>>>>>>> 5ef6adb9
    // Enable speaker, will send all incoming noises and signals to speaker so you can listen how your remote sounds like :)
    item = variable_item_list_add(
        subghz->variable_item_list,
        "Sound",
        COMBO_BOX_COUNT,
        subghz_scene_receiver_config_set_speaker,
        subghz);
    value_index = value_index_uint32(
        subghz_txrx_speaker_get_state(subghz->txrx), speaker_value, COMBO_BOX_COUNT);
<<<<<<< HEAD
    variable_item_set_current_value_index(item, value_index);
    variable_item_set_current_value_text(item, combobox_text[value_index]);

    /* And now we have the WakeUp commmand for the Repeater. Set this, record the wake up code from the car.
        take wake up command to fob, play back and be in repeater or read to get the key to open and start.
        Power of Repeated command may have to be played with in future so cars dont detect too much power from key.
        Im sure theres a milion other ways you can set this up to do other stuff, but the Wake Up is easy now!
        Time to imagine the other uses, and make sure we can accomdateg them! 
    */
    //if(!subghz->raw_send_only) { //Cant switch to receive if the app is opened TX only! (We never get here either, but just to be safe!)
    item = variable_item_list_add(
        subghz->variable_item_list,
        "Listen after TX",
        COMBO_BOX_COUNT,
        subghz_scene_receiver_config_set_listen_after_tx,
        subghz);
    value_index =
        value_index_uint32(subghz->ListenAfterTX, listen_after_tx_value, COMBO_BOX_COUNT);
    variable_item_set_current_value_index(item, value_index);
    variable_item_set_current_value_text(item, combobox_text[value_index]);
    //}

    if(!raw_send_only) {
        item = variable_item_list_add(
            subghz->variable_item_list,
            "Ignore Starline",
            COMBO_BOX_COUNT,
            subghz_scene_receiver_config_set_starline,
            subghz);

        value_index = subghz_scene_receiver_config_ignore_filter_get_index(
            subghz->ignore_filter, SubGhzProtocolFlag_StarLine);
        variable_item_set_current_value_index(item, value_index);
        variable_item_set_current_value_text(item, combobox_text[value_index]);

        item = variable_item_list_add(
            subghz->variable_item_list,
            "Ignore Cars",
            COMBO_BOX_COUNT,
            subghz_scene_receiver_config_set_auto_alarms,
            subghz);

        value_index = subghz_scene_receiver_config_ignore_filter_get_index(
            subghz->ignore_filter, SubGhzProtocolFlag_AutoAlarms);
        variable_item_set_current_value_index(item, value_index);
        variable_item_set_current_value_text(item, combobox_text[value_index]);

        item = variable_item_list_add(
            subghz->variable_item_list,
            "Ignore Magellan",
            COMBO_BOX_COUNT,
            subghz_scene_receiver_config_set_magellan,
            subghz);

        value_index = subghz_scene_receiver_config_ignore_filter_get_index(
            subghz->ignore_filter, SubGhzProtocolFlag_Magellan);
        variable_item_set_current_value_index(item, value_index);
        variable_item_set_current_value_text(item, combobox_text[value_index]);

        item = variable_item_list_add(
            subghz->variable_item_list,
            "Ignore Princeton",
            COMBO_BOX_COUNT,
            subghz_scene_receiver_config_set_princeton,
            subghz);

        value_index = subghz_scene_receiver_config_ignore_filter_get_index(
            subghz->ignore_filter, SubGhzProtocolFlag_Princeton);
        variable_item_set_current_value_index(item, value_index);
        variable_item_set_current_value_text(item, combobox_text[value_index]);

        item = variable_item_list_add(
            subghz->variable_item_list,
            "Ignore Nice Flor-S / Nice One",
            COMBO_BOX_COUNT,
            subghz_scene_receiver_config_set_niceflors,
            subghz);

        value_index = subghz_scene_receiver_config_ignore_filter_get_index(
            subghz->ignore_filter, SubGhzProtocolFlag_NiceFlorS);
        variable_item_set_current_value_index(item, value_index);
        variable_item_set_current_value_text(item, combobox_text[value_index]);
    }

    if(!raw_send_only) {
        // Reset to default
        variable_item_list_add(subghz->variable_item_list, "Reset to default", 1, NULL, NULL);

=======
    variable_item_set_current_value_index(item, value_index);
    variable_item_set_current_value_text(item, combobox_text[value_index]);

    if(scene_manager_get_scene_state(subghz->scene_manager, SubGhzSceneReadRAW) !=
       SubGhzCustomEventManagerSet) {
        // Reset to default
        variable_item_list_add(subghz->variable_item_list, "Reset to default", 1, NULL, NULL);

>>>>>>> 5ef6adb9
        variable_item_list_set_enter_callback(
            subghz->variable_item_list,
            subghz_scene_receiver_config_var_list_enter_callback,
            subghz);
    }
<<<<<<< HEAD
    if(!raw_send_only) {
=======
    if(scene_manager_get_scene_state(subghz->scene_manager, SubGhzSceneReadRAW) !=
       SubGhzCustomEventManagerSet) {
>>>>>>> 5ef6adb9
        // Lock keyboard
        variable_item_list_add(subghz->variable_item_list, "Lock Keyboard", 1, NULL, NULL);
        variable_item_list_set_enter_callback(
            subghz->variable_item_list,
            subghz_scene_receiver_config_var_list_enter_callback,
            subghz);
    }

<<<<<<< HEAD
    if(raw_send_only) {
=======
    if(scene_manager_get_scene_state(subghz->scene_manager, SubGhzSceneReadRAW) ==
       SubGhzCustomEventManagerSet) {
>>>>>>> 5ef6adb9
        item = variable_item_list_add(
            subghz->variable_item_list,
            "RSSI Threshold:",
            RAW_THRESHOLD_RSSI_COUNT,
            subghz_scene_receiver_config_set_raw_threshold_rssi,
            subghz);
        value_index = value_index_float(
            subghz_threshold_rssi_get(subghz->threshold_rssi),
            raw_threshold_rssi_value,
            RAW_THRESHOLD_RSSI_COUNT);
        variable_item_set_current_value_index(item, value_index);
        variable_item_set_current_value_text(item, raw_threshold_rssi_text[value_index]);
    }
    view_dispatcher_switch_to_view(subghz->view_dispatcher, SubGhzViewIdVariableItemList);
}

bool subghz_scene_receiver_config_on_event(void* context, SceneManagerEvent event) {
    SubGhz* subghz = context;
    bool consumed = false;

    if(event.type == SceneManagerEventTypeCustom) {
        if(event.event == SubGhzCustomEventSceneSettingLock) {
            subghz_lock(subghz);
            scene_manager_previous_scene(subghz->scene_manager);
            consumed = true;
        } else if(event.event == SubGhzCustomEventSceneSettingResetToDefault) {
            scene_manager_previous_scene(subghz->scene_manager);
            consumed = true;
        }
    }
    return consumed;
}

void subghz_scene_receiver_config_on_exit(void* context) {
    SubGhz* subghz = context;

    //If the Repeater changed the BinRAW settings, put them back now. That will ensure it loads correctly!
    if(subghz->BINRawStateChanged & (subghz->repeater != SubGhzRepeaterOff)) {
        //Bit hacky, but works well.
        subghz->last_settings->filter = bin_raw_value[0 /*BinRAW Off*/];
        subghz->BINRawStateChanged = false;
    }
    subghz->BIN_Raw_menu = NULL;

    variable_item_list_set_selected_item(subghz->variable_item_list, 0);
    variable_item_list_reset(subghz->variable_item_list);
#ifdef FURI_DEBUG
    subghz_last_settings_log(subghz->last_settings);
#endif
    subghz_last_settings_save(subghz->last_settings);
    scene_manager_set_scene_state(
        subghz->scene_manager, SubGhzSceneReadRAW, SubGhzCustomEventManagerNoSet);
}<|MERGE_RESOLUTION|>--- conflicted
+++ resolved
@@ -8,7 +8,6 @@
     SubGhzSettingIndexHopping,
     SubGhzSettingIndexModulation,
     SubGhzSettingIndexBinRAW,
-<<<<<<< HEAD
     SubGhzSettingIndexRepeater,
     SubGhzSettingIndexSound,
     SubGhzSettingIndexListenAfterTX,
@@ -17,15 +16,7 @@
     SubGhzSettingIndexIgnoreMagellan,
     SubGhzSettingIndexIgnorePrinceton,
     SubGhzSettingIndexIgnoreNiceFlorS,
-=======
-    SubGhzSettingIndexIgnoreStarline,
-    SubGhzSettingIndexIgnoreCars,
-    SubGhzSettingIndexIgnoreMagellan,
-    SubGhzSettingIndexIgnorePrinceton,
-    SubGhzSettingIndexIgnoreNiceFlorS,
     SubGhzSettingIndexDeleteOldSignals,
-    SubGhzSettingIndexSound,
->>>>>>> 5ef6adb9
     SubGhzSettingIndexResetToDefault,
     SubGhzSettingIndexLock,
     SubGhzSettingIndexRAWThresholdRSSI,
@@ -61,10 +52,7 @@
 };
 
 #define COMBO_BOX_COUNT 2
-<<<<<<< HEAD
 #define REPEATER_BOX_COUNT 4
-=======
->>>>>>> 5ef6adb9
 
 const uint32_t hopping_value[COMBO_BOX_COUNT] = {
     SubGhzHopperStateOFF,
@@ -79,7 +67,6 @@
 const uint32_t bin_raw_value[COMBO_BOX_COUNT] = {
     SubGhzProtocolFlag_Decodable,
     SubGhzProtocolFlag_Decodable | SubGhzProtocolFlag_BinRAW,
-<<<<<<< HEAD
 };
 
 const uint32_t repeater_value[REPEATER_BOX_COUNT] = {
@@ -106,15 +93,6 @@
     "Short",
 };
 
-=======
-};
-
-const char* const combobox_text[COMBO_BOX_COUNT] = {
-    "OFF",
-    "ON",
-};
-
->>>>>>> 5ef6adb9
 static void
     subghz_scene_receiver_config_set_ignore_filter(VariableItem* item, SubGhzProtocolFlag filter) {
     SubGhz* subghz = variable_item_get_context(item);
@@ -291,7 +269,6 @@
 
     // We can set here, but during subghz_last_settings_save filter was changed to ignore BinRAW
     subghz->last_settings->filter = subghz->filter;
-<<<<<<< HEAD
     subghz->BINRawStateChanged = false;
 }
 
@@ -348,8 +325,6 @@
             subghz->BIN_Raw_menu, false, "Turn off\n Repeater!\n to do\n that!");
         /* REPEATER LOCK BINRAW */
     }
-=======
->>>>>>> 5ef6adb9
 }
 
 static void subghz_scene_receiver_config_set_raw_threshold_rssi(VariableItem* item) {
@@ -386,8 +361,6 @@
 
 static void subghz_scene_receiver_config_set_niceflors(VariableItem* item) {
     subghz_scene_receiver_config_set_ignore_filter(item, SubGhzProtocolFlag_NiceFlorS);
-<<<<<<< HEAD
-=======
 }
 
 static void subghz_scene_receiver_config_set_delete_old_signals(VariableItem* item) {
@@ -397,7 +370,6 @@
     variable_item_set_current_value_text(item, combobox_text[index]);
 
     subghz->last_settings->delete_old_signals = index == 1;
->>>>>>> 5ef6adb9
 }
 
 static void subghz_scene_receiver_config_var_list_enter_callback(void* context, uint32_t index) {
@@ -424,23 +396,16 @@
 
         subghz->last_settings->frequency = preset.frequency;
         subghz->last_settings->preset_index = preset_index;
-<<<<<<< HEAD
         subghz->last_settings->RepeaterState = SubGhzRepeaterOff;
         subghz_txrx_repeater_set_state(&subghz->repeater, SubGhzRepeaterOff);
         subghz->BINRawStateChanged = false;
-=======
-
->>>>>>> 5ef6adb9
         subghz_threshold_rssi_set(subghz->threshold_rssi, raw_threshold_rssi_value[default_index]);
         subghz->filter = bin_raw_value[0];
         subghz->ignore_filter = 0x00;
         subghz_txrx_receiver_set_filter(subghz->txrx, subghz->filter);
         subghz->last_settings->ignore_filter = subghz->ignore_filter;
         subghz->last_settings->filter = subghz->filter;
-<<<<<<< HEAD
-=======
         subghz->last_settings->delete_old_signals = false;
->>>>>>> 5ef6adb9
 
         subghz_txrx_speaker_set_state(subghz->txrx, speaker_value[default_index]);
 
@@ -504,7 +469,6 @@
     variable_item_set_current_value_text(
         item, subghz_setting_get_preset_name(setting, value_index));
 
-<<<<<<< HEAD
     if(!raw_send_only) {
         // Hopping
         item = variable_item_list_add(
@@ -523,34 +487,11 @@
         item = variable_item_list_add(
             subghz->variable_item_list,
             "RAW Receive",
-=======
-    if(scene_manager_get_scene_state(subghz->scene_manager, SubGhzSceneReadRAW) !=
-       SubGhzCustomEventManagerSet) {
-        // Hopping
-        item = variable_item_list_add(
-            subghz->variable_item_list,
-            "Hopping",
-            COMBO_BOX_COUNT,
-            subghz_scene_receiver_config_set_hopping_running,
-            subghz);
-        value_index = subghz_scene_receiver_config_hopper_value_index(subghz);
-
-        variable_item_set_current_value_index(item, value_index);
-        variable_item_set_current_value_text(item, combobox_text[value_index]);
-    }
-
-    if(scene_manager_get_scene_state(subghz->scene_manager, SubGhzSceneReadRAW) !=
-       SubGhzCustomEventManagerSet) {
-        item = variable_item_list_add(
-            subghz->variable_item_list,
-            "Bin RAW",
->>>>>>> 5ef6adb9
             COMBO_BOX_COUNT,
             subghz_scene_receiver_config_set_bin_raw,
             subghz);
 
         value_index = value_index_uint32(subghz->filter, bin_raw_value, COMBO_BOX_COUNT);
-<<<<<<< HEAD
         variable_item_set_current_value_index(item, value_index);
         variable_item_set_current_value_text(item, combobox_text[value_index]);
         subghz->BIN_Raw_menu = item;
@@ -579,86 +520,6 @@
              (SubGhzProtocolFlag_Decodable | SubGhzProtocolFlag_BinRAW));
     }
 
-=======
-        variable_item_set_current_value_index(item, value_index);
-        variable_item_set_current_value_text(item, combobox_text[value_index]);
-    }
-
-    if(scene_manager_get_scene_state(subghz->scene_manager, SubGhzSceneReadRAW) !=
-       SubGhzCustomEventManagerSet) {
-        item = variable_item_list_add(
-            subghz->variable_item_list,
-            "Ignore Starline",
-            COMBO_BOX_COUNT,
-            subghz_scene_receiver_config_set_starline,
-            subghz);
-
-        value_index = subghz_scene_receiver_config_ignore_filter_get_index(
-            subghz->ignore_filter, SubGhzProtocolFlag_StarLine);
-        variable_item_set_current_value_index(item, value_index);
-        variable_item_set_current_value_text(item, combobox_text[value_index]);
-
-        item = variable_item_list_add(
-            subghz->variable_item_list,
-            "Ignore Cars",
-            COMBO_BOX_COUNT,
-            subghz_scene_receiver_config_set_auto_alarms,
-            subghz);
-
-        value_index = subghz_scene_receiver_config_ignore_filter_get_index(
-            subghz->ignore_filter, SubGhzProtocolFlag_AutoAlarms);
-        variable_item_set_current_value_index(item, value_index);
-        variable_item_set_current_value_text(item, combobox_text[value_index]);
-
-        item = variable_item_list_add(
-            subghz->variable_item_list,
-            "Ignore Magellan",
-            COMBO_BOX_COUNT,
-            subghz_scene_receiver_config_set_magellan,
-            subghz);
-
-        value_index = subghz_scene_receiver_config_ignore_filter_get_index(
-            subghz->ignore_filter, SubGhzProtocolFlag_Magellan);
-        variable_item_set_current_value_index(item, value_index);
-        variable_item_set_current_value_text(item, combobox_text[value_index]);
-
-        item = variable_item_list_add(
-            subghz->variable_item_list,
-            "Ignore Princeton",
-            COMBO_BOX_COUNT,
-            subghz_scene_receiver_config_set_princeton,
-            subghz);
-
-        value_index = subghz_scene_receiver_config_ignore_filter_get_index(
-            subghz->ignore_filter, SubGhzProtocolFlag_Princeton);
-        variable_item_set_current_value_index(item, value_index);
-        variable_item_set_current_value_text(item, combobox_text[value_index]);
-
-        item = variable_item_list_add(
-            subghz->variable_item_list,
-            "Ignore Nice Flor-S / Nice One",
-            COMBO_BOX_COUNT,
-            subghz_scene_receiver_config_set_niceflors,
-            subghz);
-
-        value_index = subghz_scene_receiver_config_ignore_filter_get_index(
-            subghz->ignore_filter, SubGhzProtocolFlag_NiceFlorS);
-        variable_item_set_current_value_index(item, value_index);
-        variable_item_set_current_value_text(item, combobox_text[value_index]);
-
-        item = variable_item_list_add(
-            subghz->variable_item_list,
-            "Delete old signals when memory is full",
-            COMBO_BOX_COUNT,
-            subghz_scene_receiver_config_set_delete_old_signals,
-            subghz);
-
-        value_index = subghz->last_settings->delete_old_signals;
-        variable_item_set_current_value_index(item, value_index);
-        variable_item_set_current_value_text(item, combobox_text[value_index]);
-    }
-
->>>>>>> 5ef6adb9
     // Enable speaker, will send all incoming noises and signals to speaker so you can listen how your remote sounds like :)
     item = variable_item_list_add(
         subghz->variable_item_list,
@@ -668,7 +529,6 @@
         subghz);
     value_index = value_index_uint32(
         subghz_txrx_speaker_get_state(subghz->txrx), speaker_value, COMBO_BOX_COUNT);
-<<<<<<< HEAD
     variable_item_set_current_value_index(item, value_index);
     variable_item_set_current_value_text(item, combobox_text[value_index]);
 
@@ -751,33 +611,29 @@
             subghz->ignore_filter, SubGhzProtocolFlag_NiceFlorS);
         variable_item_set_current_value_index(item, value_index);
         variable_item_set_current_value_text(item, combobox_text[value_index]);
+
+        item = variable_item_list_add(
+            subghz->variable_item_list,
+            "Delete old signals when memory is full",
+            COMBO_BOX_COUNT,
+            subghz_scene_receiver_config_set_delete_old_signals,
+            subghz);
+
+        value_index = subghz->last_settings->delete_old_signals;
+        variable_item_set_current_value_index(item, value_index);
+        variable_item_set_current_value_text(item, combobox_text[value_index]);
     }
 
     if(!raw_send_only) {
         // Reset to default
         variable_item_list_add(subghz->variable_item_list, "Reset to default", 1, NULL, NULL);
 
-=======
-    variable_item_set_current_value_index(item, value_index);
-    variable_item_set_current_value_text(item, combobox_text[value_index]);
-
-    if(scene_manager_get_scene_state(subghz->scene_manager, SubGhzSceneReadRAW) !=
-       SubGhzCustomEventManagerSet) {
-        // Reset to default
-        variable_item_list_add(subghz->variable_item_list, "Reset to default", 1, NULL, NULL);
-
->>>>>>> 5ef6adb9
         variable_item_list_set_enter_callback(
             subghz->variable_item_list,
             subghz_scene_receiver_config_var_list_enter_callback,
             subghz);
     }
-<<<<<<< HEAD
     if(!raw_send_only) {
-=======
-    if(scene_manager_get_scene_state(subghz->scene_manager, SubGhzSceneReadRAW) !=
-       SubGhzCustomEventManagerSet) {
->>>>>>> 5ef6adb9
         // Lock keyboard
         variable_item_list_add(subghz->variable_item_list, "Lock Keyboard", 1, NULL, NULL);
         variable_item_list_set_enter_callback(
@@ -786,12 +642,7 @@
             subghz);
     }
 
-<<<<<<< HEAD
     if(raw_send_only) {
-=======
-    if(scene_manager_get_scene_state(subghz->scene_manager, SubGhzSceneReadRAW) ==
-       SubGhzCustomEventManagerSet) {
->>>>>>> 5ef6adb9
         item = variable_item_list_add(
             subghz->variable_item_list,
             "RSSI Threshold:",
