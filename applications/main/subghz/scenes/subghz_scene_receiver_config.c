--- conflicted
+++ resolved
@@ -440,14 +440,11 @@
         subghz_txrx_speaker_get_state(subghz->txrx), speaker_value, COMBO_BOX_COUNT);
     variable_item_set_current_value_index(item, value_index);
     variable_item_set_current_value_text(item, combobox_text[value_index]);
-<<<<<<< HEAD
-=======
 
     if(scene_manager_get_scene_state(subghz->scene_manager, SubGhzSceneReadRAW) !=
        SubGhzCustomEventManagerSet) {
         // Reset to default
         variable_item_list_add(subghz->variable_item_list, "Reset to default", 1, NULL, NULL);
->>>>>>> 1fec80a5
 
         variable_item_list_set_enter_callback(
             subghz->variable_item_list,
