--- conflicted
+++ resolved
@@ -86,12 +86,8 @@
             furi_string_get_cstr(modulation_str),
             furi_string_get_cstr(history_stat_str),
             subghz_txrx_hopper_get_state(subghz->txrx) != SubGhzHopperStateOFF,
-<<<<<<< HEAD
             READ_BIT(subghz->filter, SubGhzProtocolFlag_BinRAW) > 0,
             subghz->repeater);
-=======
-            READ_BIT(subghz->filter, SubGhzProtocolFlag_BinRAW) > 0);
->>>>>>> f4ffd29b
 
         furi_string_free(frequency_str);
         furi_string_free(modulation_str);
@@ -102,13 +98,8 @@
             "",
             "",
             subghz_txrx_hopper_get_state(subghz->txrx) != SubGhzHopperStateOFF,
-<<<<<<< HEAD
             READ_BIT(subghz->filter, SubGhzProtocolFlag_BinRAW) > 0,
             subghz->repeater);
-=======
-            READ_BIT(subghz->filter, SubGhzProtocolFlag_BinRAW) > 0);
-        subghz->state_notifications = SubGhzNotificationStateIDLE;
->>>>>>> f4ffd29b
     }
     furi_string_free(history_stat_str);
 
@@ -133,7 +124,6 @@
     void* context) {
     furi_assert(context);
     SubGhz* subghz = context;
-<<<<<<< HEAD
 
     SubGhzHistory* history = subghz->history;
     FuriString* item_name = furi_string_alloc();
@@ -195,38 +185,6 @@
                     subghz_rx_key_state_set(subghz, SubGhzRxKeyStateStart);
                 }
             }
-=======
-
-    // The check can be moved to /lib/subghz/receiver.c, but may result in false positives
-    if((decoder_base->protocol->flag & subghz->ignore_filter) == 0) {
-        SubGhzHistory* history = subghz->history;
-        FuriString* item_name = furi_string_alloc();
-        FuriString* item_time = furi_string_alloc();
-        uint16_t idx = subghz_history_get_item(history);
-
-        SubGhzRadioPreset preset = subghz_txrx_get_preset(subghz->txrx);
-        if(subghz->last_settings->delete_old_signals) {
-            if(subghz_history_get_last_index(subghz->history) >= 54) {
-                subghz->state_notifications = SubGhzNotificationStateRx;
-
-                subghz_view_receiver_disable_draw_callback(subghz->subghz_receiver);
-
-                subghz_history_delete_item(subghz->history, 0);
-                subghz_view_receiver_delete_item(subghz->subghz_receiver, 0);
-                subghz_view_receiver_enable_draw_callback(subghz->subghz_receiver);
-
-                subghz_scene_receiver_update_statusbar(subghz);
-                subghz->idx_menu_chosen =
-                    subghz_view_receiver_get_idx_menu(subghz->subghz_receiver);
-                idx--;
-            }
-        }
-        if(subghz_history_add_to_history(history, decoder_base, &preset)) {
-            furi_string_reset(item_name);
-            furi_string_reset(item_time);
-
-            subghz->state_notifications = SubGhzNotificationStateRxDone;
->>>>>>> f4ffd29b
 
             subghz_history_get_text_item_menu(history, item_name, idx);
             subghz_history_get_time_item_menu(history, item_time, idx);
@@ -234,7 +192,6 @@
                 subghz->subghz_receiver,
                 furi_string_get_cstr(item_name),
                 furi_string_get_cstr(item_time),
-<<<<<<< HEAD
                 subghz_history_get_type_protocol(history, idx),
                 subghz_history_get_repeats(history, idx));
 
@@ -278,22 +235,6 @@
     furi_string_free(item_name);
     furi_string_free(item_time);
     subghz_rx_key_state_set(subghz, SubGhzRxKeyStateAddKey);
-=======
-                subghz_history_get_type_protocol(history, idx));
-
-            subghz_scene_receiver_update_statusbar(subghz);
-            if(subghz_history_get_text_space_left(subghz->history, NULL)) {
-                notification_message(subghz->notifications, &sequence_error);
-            }
-        }
-        subghz_receiver_reset(receiver);
-        furi_string_free(item_name);
-        furi_string_free(item_time);
-        subghz_rx_key_state_set(subghz, SubGhzRxKeyStateAddKey);
-    } else {
-        FURI_LOG_D(TAG, "%s protocol ignored", decoder_base->protocol->name);
-    }
->>>>>>> f4ffd29b
 }
 
 void subghz_scene_receiver_on_enter(void* context) {
@@ -304,25 +245,13 @@
     FuriString* item_time = furi_string_alloc();
 
     if(subghz_rx_key_state_get(subghz) == SubGhzRxKeyStateIDLE) {
-<<<<<<< HEAD
-#if SUBGHZ_LAST_SETTING_SAVE_PRESET
         subghz_txrx_set_preset_internal(
             subghz->txrx, subghz->last_settings->frequency, subghz->last_settings->preset_index);
-#else
-        subghz_txrx_set_default_preset(subghz->txrx, subghz->last_settings->frequency);
-#endif
-=======
-        subghz_txrx_set_preset_internal(
-            subghz->txrx, subghz->last_settings->frequency, subghz->last_settings->preset_index);
->>>>>>> f4ffd29b
 
         subghz->filter = subghz->last_settings->filter;
         subghz_txrx_receiver_set_filter(subghz->txrx, subghz->filter);
         subghz->ignore_filter = subghz->last_settings->ignore_filter;
-<<<<<<< HEAD
         subghz_txrx_receiver_set_ignore_filter(subghz->txrx, subghz->ignore_filter);
-=======
->>>>>>> f4ffd29b
 
         subghz_history_reset(history);
         subghz_rx_key_state_set(subghz, SubGhzRxKeyStateStart);
@@ -342,12 +271,8 @@
             subghz->subghz_receiver,
             furi_string_get_cstr(item_name),
             furi_string_get_cstr(item_time),
-<<<<<<< HEAD
             subghz_history_get_type_protocol(history, i),
             subghz_history_get_repeats(history, i));
-=======
-            subghz_history_get_type_protocol(history, i));
->>>>>>> f4ffd29b
         subghz_rx_key_state_set(subghz, SubGhzRxKeyStateAddKey);
     }
     furi_string_free(item_name);
@@ -357,15 +282,10 @@
         subghz->subghz_receiver, subghz_scene_receiver_callback, subghz);
     subghz_txrx_set_rx_callback(subghz->txrx, subghz_scene_add_to_history_callback, subghz);
 
-<<<<<<< HEAD
     if(!subghz_history_full(subghz->history)) {
         subghz->state_notifications = SubGhzNotificationStateRx;
     } else {
         subghz->state_notifications = SubGhzNotificationStateIDLE;
-=======
-    if(!subghz_history_get_text_space_left(subghz->history, NULL)) {
-        subghz->state_notifications = SubGhzNotificationStateRx;
->>>>>>> f4ffd29b
     }
 
     // Check if hopping was enabled
@@ -374,7 +294,6 @@
     } else {
         subghz_txrx_hopper_set_state(subghz->txrx, SubGhzHopperStateOFF);
     }
-<<<<<<< HEAD
 
     // Check if Sound was enabled, and restart the Speaker.
     subghz_txrx_speaker_set_state(
@@ -401,8 +320,6 @@
     } else {
         subghz->repeater_bin_raw_was_off = false;
     }
-=======
->>>>>>> f4ffd29b
 
     subghz_txrx_rx_start(subghz->txrx);
     subghz_view_receiver_set_idx_menu(subghz->subghz_receiver, subghz->idx_menu_chosen);
