#include "../subghz_i.h"
#include <dolphin/dolphin.h>
#include <lib/subghz/protocols/bin_raw.h>

#define TAG "SubGhzSceneReceiver"

const NotificationSequence subghz_sequence_rx = {
    &message_green_255,

    &message_display_backlight_on,

    &message_vibro_on,
    &message_note_c6,
    &message_delay_50,
    &message_sound_off,
    &message_vibro_off,

    &message_delay_50,
    NULL,
};

const NotificationSequence subghz_sequence_rx_locked = {
    &message_green_255,

    &message_display_backlight_on,

    &message_vibro_on,
    &message_note_c6,
    &message_delay_50,
    &message_sound_off,
    &message_vibro_off,

    &message_delay_500,

    &message_display_backlight_off,
    NULL,
};

static void subghz_scene_receiver_update_statusbar(void* context) {
    SubGhz* subghz = context;
    FuriString* history_stat_str = furi_string_alloc();
    if(!subghz_history_get_text_space_left(subghz->history, history_stat_str)) {
        FuriString* frequency_str = furi_string_alloc();
        FuriString* modulation_str = furi_string_alloc();

#ifdef SUBGHZ_EXT_PRESET_NAME
        if(subghz_history_get_last_index(subghz->history) > 0) {
            subghz_txrx_get_frequency_and_modulation(
                subghz->txrx, frequency_str, modulation_str, false);
        } else {
            FuriString* temp_str = furi_string_alloc();

            subghz_txrx_get_frequency_and_modulation(subghz->txrx, frequency_str, temp_str, true);
            furi_string_printf(
                modulation_str,
                "%s        Mod: %s",
                (subghz_txrx_radio_device_get(subghz->txrx) == SubGhzRadioDeviceTypeInternal) ?
                    "Int" :
                    "Ext",
                furi_string_get_cstr(temp_str));
            furi_string_free(temp_str);
        }
#else
        subghz_txrx_get_frequency_and_modulation(
            subghz->txrx, frequency_str, modulation_str, false);
#endif

        subghz_view_receiver_add_data_statusbar(
            subghz->subghz_receiver,
            furi_string_get_cstr(frequency_str),
            furi_string_get_cstr(modulation_str),
            furi_string_get_cstr(history_stat_str),
            subghz_txrx_hopper_get_state(subghz->txrx) != SubGhzHopperStateOFF,
            READ_BIT(subghz->filter, SubGhzProtocolFlag_BinRAW) > 0);

        furi_string_free(frequency_str);
        furi_string_free(modulation_str);
    } else {
        subghz_view_receiver_add_data_statusbar(
            subghz->subghz_receiver,
            furi_string_get_cstr(history_stat_str),
            "",
            "",
            subghz_txrx_hopper_get_state(subghz->txrx) != SubGhzHopperStateOFF,
            READ_BIT(subghz->filter, SubGhzProtocolFlag_BinRAW) > 0);
        subghz->state_notifications = SubGhzNotificationStateIDLE;
    }
    furi_string_free(history_stat_str);

    subghz_view_receiver_set_radio_device_type(
        subghz->subghz_receiver, subghz_txrx_radio_device_get(subghz->txrx));
}

void subghz_scene_receiver_callback(SubGhzCustomEvent event, void* context) {
    furi_assert(context);
    SubGhz* subghz = context;
    view_dispatcher_send_custom_event(subghz->view_dispatcher, event);
}

static void subghz_scene_add_to_history_callback(
    SubGhzReceiver* receiver,
    SubGhzProtocolDecoderBase* decoder_base,
    void* context) {
    furi_assert(context);
    SubGhz* subghz = context;

    // The check can be moved to /lib/subghz/receiver.c, but may result in false positives
    if((decoder_base->protocol->flag & subghz->ignore_filter) == 0) {
        SubGhzHistory* history = subghz->history;
        FuriString* item_name = furi_string_alloc();
        FuriString* item_time = furi_string_alloc();
        uint16_t idx = subghz_history_get_item(history);

        SubGhzRadioPreset preset = subghz_txrx_get_preset(subghz->txrx);
        if(subghz_history_add_to_history(history, decoder_base, &preset)) {
            furi_string_reset(item_name);
            furi_string_reset(item_time);

            subghz->state_notifications = SubGhzNotificationStateRxDone;
<<<<<<< HEAD

            subghz_history_get_text_item_menu(history, item_name, idx);
            subghz_history_get_time_item_menu(history, item_time, idx);
            subghz_view_receiver_add_item_to_menu(
                subghz->subghz_receiver,
                furi_string_get_cstr(item_name),
                furi_string_get_cstr(item_time),
                subghz_history_get_type_protocol(history, idx));

=======

            subghz_history_get_text_item_menu(history, item_name, idx);
            subghz_history_get_time_item_menu(history, item_time, idx);
            subghz_view_receiver_add_item_to_menu(
                subghz->subghz_receiver,
                furi_string_get_cstr(item_name),
                furi_string_get_cstr(item_time),
                subghz_history_get_type_protocol(history, idx));

>>>>>>> 1653abe0
            subghz_scene_receiver_update_statusbar(subghz);
            if(subghz_history_get_text_space_left(subghz->history, NULL)) {
                notification_message(subghz->notifications, &sequence_error);
            }
        }
        subghz_receiver_reset(receiver);
        furi_string_free(item_name);
        furi_string_free(item_time);
        subghz_rx_key_state_set(subghz, SubGhzRxKeyStateAddKey);
    } else {
        FURI_LOG_I(TAG, "%s protocol ignored", decoder_base->protocol->name);
    }
}

void subghz_scene_receiver_on_enter(void* context) {
    SubGhz* subghz = context;
    SubGhzHistory* history = subghz->history;

    FuriString* item_name = furi_string_alloc();
    FuriString* item_time = furi_string_alloc();

    if(subghz_rx_key_state_get(subghz) == SubGhzRxKeyStateIDLE) {
<<<<<<< HEAD
#if SUBGHZ_LAST_SETTING_SAVE_PRESET
        subghz_txrx_set_preset_internal(
            subghz->txrx, subghz->last_settings->frequency, subghz->last_settings->preset_index);
#else
        subghz_txrx_set_default_preset(subghz->txrx, subghz->last_settings->frequency);
#endif

        subghz->filter = subghz->last_settings->filter;
        subghz_txrx_receiver_set_filter(subghz->txrx, subghz->filter);
        subghz->ignore_filter = subghz->last_settings->ignore_filter;

=======
        subghz_txrx_set_preset(subghz->txrx, "AM650", subghz->last_settings->frequency, NULL, 0);
>>>>>>> 1653abe0
        subghz_history_reset(history);
        subghz_rx_key_state_set(subghz, SubGhzRxKeyStateStart);
        subghz->idx_menu_chosen = 0;
    }

    subghz_view_receiver_set_lock(subghz->subghz_receiver, subghz_is_locked(subghz));
    subghz_view_receiver_set_mode(subghz->subghz_receiver, SubGhzViewReceiverModeLive);

    // Load history to receiver
    subghz_view_receiver_exit(subghz->subghz_receiver);
<<<<<<< HEAD
    for(uint16_t i = 0; i < subghz_history_get_item(history); i++) {
=======
    for(uint8_t i = 0; i < subghz_history_get_item(history); i++) {
>>>>>>> 1653abe0
        furi_string_reset(item_name);
        furi_string_reset(item_time);
        subghz_history_get_text_item_menu(history, item_name, i);
        subghz_history_get_time_item_menu(history, item_time, i);
        subghz_view_receiver_add_item_to_menu(
            subghz->subghz_receiver,
            furi_string_get_cstr(item_name),
            furi_string_get_cstr(item_time),
            subghz_history_get_type_protocol(history, i));
        subghz_rx_key_state_set(subghz, SubGhzRxKeyStateAddKey);
    }
    furi_string_free(item_name);
    furi_string_free(item_time);
<<<<<<< HEAD

=======
>>>>>>> 1653abe0
    subghz_view_receiver_set_callback(
        subghz->subghz_receiver, subghz_scene_receiver_callback, subghz);
    subghz_txrx_set_rx_callback(subghz->txrx, subghz_scene_add_to_history_callback, subghz);

    if(!subghz_history_get_text_space_left(subghz->history, NULL)) {
        subghz->state_notifications = SubGhzNotificationStateRx;
    }

    // Check if hopping was enabled
    if(subghz->last_settings->enable_hopping) {
        subghz_txrx_hopper_set_state(subghz->txrx, SubGhzHopperStateRunning);
    } else {
        subghz_txrx_hopper_set_state(subghz->txrx, SubGhzHopperStateOFF);
    }

<<<<<<< HEAD
=======
    if(!subghz_history_get_text_space_left(subghz->history, NULL)) {
        subghz->state_notifications = SubGhzNotificationStateRx;
    }
>>>>>>> 1653abe0
    subghz_txrx_rx_start(subghz->txrx);
    subghz_view_receiver_set_idx_menu(subghz->subghz_receiver, subghz->idx_menu_chosen);

    //to use a universal decoder, we are looking for a link to it
    furi_check(
        subghz_txrx_load_decoder_by_name_protocol(subghz->txrx, SUBGHZ_PROTOCOL_BIN_RAW_NAME));

    subghz_scene_receiver_update_statusbar(subghz);

    view_dispatcher_switch_to_view(subghz->view_dispatcher, SubGhzViewIdReceiver);
}

bool subghz_scene_receiver_on_event(void* context, SceneManagerEvent event) {
    SubGhz* subghz = context;
    bool consumed = false;
    if(event.type == SceneManagerEventTypeCustom) {
        // Save cursor position before going to any other dialog
        subghz->idx_menu_chosen = subghz_view_receiver_get_idx_menu(subghz->subghz_receiver);

        switch(event.event) {
        case SubGhzCustomEventViewReceiverBack:
            // Stop CC1101 Rx
            subghz->state_notifications = SubGhzNotificationStateIDLE;
            subghz_txrx_stop(subghz->txrx);
            subghz_txrx_hopper_set_state(subghz->txrx, SubGhzHopperStateOFF);
<<<<<<< HEAD
            subghz_txrx_set_rx_callback(subghz->txrx, NULL, subghz);
=======
            subghz_txrx_set_rx_calback(subghz->txrx, NULL, subghz);
>>>>>>> 1653abe0

            if(subghz_rx_key_state_get(subghz) == SubGhzRxKeyStateAddKey) {
                subghz_rx_key_state_set(subghz, SubGhzRxKeyStateExit);
                scene_manager_next_scene(subghz->scene_manager, SubGhzSceneNeedSaving);
            } else {
                subghz_rx_key_state_set(subghz, SubGhzRxKeyStateIDLE);
<<<<<<< HEAD
                subghz_txrx_set_default_preset(subghz->txrx, subghz->last_settings->frequency);
=======
                subghz_txrx_set_preset(
                    subghz->txrx, "AM650", subghz->last_settings->frequency, NULL, 0);
>>>>>>> 1653abe0
                scene_manager_search_and_switch_to_previous_scene(
                    subghz->scene_manager, SubGhzSceneStart);
            }
            consumed = true;
            break;
        case SubGhzCustomEventViewReceiverOK:
            // Show file info, scene: receiver_info
            scene_manager_next_scene(subghz->scene_manager, SubGhzSceneReceiverInfo);
            dolphin_deed(DolphinDeedSubGhzReceiverInfo);
            consumed = true;
            break;
        case SubGhzCustomEventViewReceiverDeleteItem:
            subghz->state_notifications = SubGhzNotificationStateRx;

            subghz_view_receiver_disable_draw_callback(subghz->subghz_receiver);

            subghz_history_delete_item(subghz->history, subghz->idx_menu_chosen);
            subghz_view_receiver_delete_element_callback(subghz->subghz_receiver);
            subghz_view_receiver_enable_draw_callback(subghz->subghz_receiver);

            subghz_scene_receiver_update_statusbar(subghz);
            subghz->idx_menu_chosen = subghz_view_receiver_get_idx_menu(subghz->subghz_receiver);
            if(subghz_history_get_last_index(subghz->history) == 0) {
                subghz_rx_key_state_set(subghz, SubGhzRxKeyStateStart);
            }
            consumed = true;
            break;
        case SubGhzCustomEventViewReceiverConfig:
            // Actually signals are received but SubGhzNotificationStateRx is not working inside Config Scene
            scene_manager_set_scene_state(
                subghz->scene_manager, SubGhzViewIdReceiver, SubGhzCustomEventManagerSet);
            scene_manager_next_scene(subghz->scene_manager, SubGhzSceneReceiverConfig);
            consumed = true;
            break;
        case SubGhzCustomEventViewReceiverOffDisplay:
            notification_message(subghz->notifications, &sequence_display_backlight_off);
            consumed = true;
            break;
        case SubGhzCustomEventViewReceiverUnlock:
            subghz_unlock(subghz);
            consumed = true;
            break;
        default:
            break;
        }
    } else if(event.type == SceneManagerEventTypeTick) {
        if(subghz_txrx_hopper_get_state(subghz->txrx) != SubGhzHopperStateOFF) {
            subghz_txrx_hopper_update(subghz->txrx);
            subghz_scene_receiver_update_statusbar(subghz);
        }

        SubGhzThresholdRssiData ret_rssi = subghz_threshold_get_rssi_data(
            subghz->threshold_rssi, subghz_txrx_radio_device_get_rssi(subghz->txrx));

        subghz_receiver_rssi(subghz->subghz_receiver, ret_rssi.rssi);
        subghz_protocol_decoder_bin_raw_data_input_rssi(
            (SubGhzProtocolDecoderBinRAW*)subghz_txrx_get_decoder(subghz->txrx), ret_rssi.rssi);

        switch(subghz->state_notifications) {
        case SubGhzNotificationStateRx:
            notification_message(subghz->notifications, &sequence_blink_cyan_10);
            break;
        case SubGhzNotificationStateRxDone:
            if(!subghz_is_locked(subghz)) {
                notification_message(subghz->notifications, &subghz_sequence_rx);
            } else {
                notification_message(subghz->notifications, &subghz_sequence_rx_locked);
            }
            subghz->state_notifications = SubGhzNotificationStateRx;
            break;
        default:
            break;
        }
    }
    return consumed;
}

void subghz_scene_receiver_on_exit(void* context) {
    UNUSED(context);
}<|MERGE_RESOLUTION|>--- conflicted
+++ resolved
@@ -117,7 +117,6 @@
             furi_string_reset(item_time);
 
             subghz->state_notifications = SubGhzNotificationStateRxDone;
-<<<<<<< HEAD
 
             subghz_history_get_text_item_menu(history, item_name, idx);
             subghz_history_get_time_item_menu(history, item_time, idx);
@@ -127,17 +126,6 @@
                 furi_string_get_cstr(item_time),
                 subghz_history_get_type_protocol(history, idx));
 
-=======
-
-            subghz_history_get_text_item_menu(history, item_name, idx);
-            subghz_history_get_time_item_menu(history, item_time, idx);
-            subghz_view_receiver_add_item_to_menu(
-                subghz->subghz_receiver,
-                furi_string_get_cstr(item_name),
-                furi_string_get_cstr(item_time),
-                subghz_history_get_type_protocol(history, idx));
-
->>>>>>> 1653abe0
             subghz_scene_receiver_update_statusbar(subghz);
             if(subghz_history_get_text_space_left(subghz->history, NULL)) {
                 notification_message(subghz->notifications, &sequence_error);
@@ -160,7 +148,6 @@
     FuriString* item_time = furi_string_alloc();
 
     if(subghz_rx_key_state_get(subghz) == SubGhzRxKeyStateIDLE) {
-<<<<<<< HEAD
 #if SUBGHZ_LAST_SETTING_SAVE_PRESET
         subghz_txrx_set_preset_internal(
             subghz->txrx, subghz->last_settings->frequency, subghz->last_settings->preset_index);
@@ -172,9 +159,6 @@
         subghz_txrx_receiver_set_filter(subghz->txrx, subghz->filter);
         subghz->ignore_filter = subghz->last_settings->ignore_filter;
 
-=======
-        subghz_txrx_set_preset(subghz->txrx, "AM650", subghz->last_settings->frequency, NULL, 0);
->>>>>>> 1653abe0
         subghz_history_reset(history);
         subghz_rx_key_state_set(subghz, SubGhzRxKeyStateStart);
         subghz->idx_menu_chosen = 0;
@@ -185,11 +169,7 @@
 
     // Load history to receiver
     subghz_view_receiver_exit(subghz->subghz_receiver);
-<<<<<<< HEAD
     for(uint16_t i = 0; i < subghz_history_get_item(history); i++) {
-=======
-    for(uint8_t i = 0; i < subghz_history_get_item(history); i++) {
->>>>>>> 1653abe0
         furi_string_reset(item_name);
         furi_string_reset(item_time);
         subghz_history_get_text_item_menu(history, item_name, i);
@@ -203,10 +183,6 @@
     }
     furi_string_free(item_name);
     furi_string_free(item_time);
-<<<<<<< HEAD
-
-=======
->>>>>>> 1653abe0
     subghz_view_receiver_set_callback(
         subghz->subghz_receiver, subghz_scene_receiver_callback, subghz);
     subghz_txrx_set_rx_callback(subghz->txrx, subghz_scene_add_to_history_callback, subghz);
@@ -222,12 +198,6 @@
         subghz_txrx_hopper_set_state(subghz->txrx, SubGhzHopperStateOFF);
     }
 
-<<<<<<< HEAD
-=======
-    if(!subghz_history_get_text_space_left(subghz->history, NULL)) {
-        subghz->state_notifications = SubGhzNotificationStateRx;
-    }
->>>>>>> 1653abe0
     subghz_txrx_rx_start(subghz->txrx);
     subghz_view_receiver_set_idx_menu(subghz->subghz_receiver, subghz->idx_menu_chosen);
 
@@ -253,23 +223,14 @@
             subghz->state_notifications = SubGhzNotificationStateIDLE;
             subghz_txrx_stop(subghz->txrx);
             subghz_txrx_hopper_set_state(subghz->txrx, SubGhzHopperStateOFF);
-<<<<<<< HEAD
             subghz_txrx_set_rx_callback(subghz->txrx, NULL, subghz);
-=======
-            subghz_txrx_set_rx_calback(subghz->txrx, NULL, subghz);
->>>>>>> 1653abe0
 
             if(subghz_rx_key_state_get(subghz) == SubGhzRxKeyStateAddKey) {
                 subghz_rx_key_state_set(subghz, SubGhzRxKeyStateExit);
                 scene_manager_next_scene(subghz->scene_manager, SubGhzSceneNeedSaving);
             } else {
                 subghz_rx_key_state_set(subghz, SubGhzRxKeyStateIDLE);
-<<<<<<< HEAD
                 subghz_txrx_set_default_preset(subghz->txrx, subghz->last_settings->frequency);
-=======
-                subghz_txrx_set_preset(
-                    subghz->txrx, "AM650", subghz->last_settings->frequency, NULL, 0);
->>>>>>> 1653abe0
                 scene_manager_search_and_switch_to_previous_scene(
                     subghz->scene_manager, SubGhzSceneStart);
             }
