#include "../subghz_i.h"
#include <dolphin/dolphin.h>
#include <lib/subghz/protocols/bin_raw.h>

#define TAG "SubGhzSceneReceiver"

const NotificationSequence subghz_sequence_rx = {
    &message_green_255,

    &message_display_backlight_on,

    &message_vibro_on,
    &message_note_c6,
    &message_delay_50,
    &message_sound_off,
    &message_vibro_off,

    &message_delay_50,
    NULL,
};

const NotificationSequence subghz_sequence_rx_locked = {
    &message_green_255,

    &message_display_backlight_on,

    &message_vibro_on,
    &message_note_c6,
    &message_delay_50,
    &message_sound_off,
    &message_vibro_off,

    &message_delay_500,

    &message_display_backlight_off,
    NULL,
};

static void subghz_scene_receiver_update_statusbar(void* context) {
    SubGhz* subghz = context;
    FuriString* history_stat_str = furi_string_alloc();
    if(!subghz_history_get_text_space_left(subghz->history, history_stat_str)) {
        FuriString* frequency_str = furi_string_alloc();
        FuriString* modulation_str = furi_string_alloc();

#ifdef SUBGHZ_EXT_PRESET_NAME
        if(subghz_history_get_last_index(subghz->history) > 0) {
            subghz_txrx_get_frequency_and_modulation(
                subghz->txrx, frequency_str, modulation_str, false);
        } else {
            FuriString* temp_str = furi_string_alloc();

            subghz_txrx_get_frequency_and_modulation(subghz->txrx, frequency_str, temp_str, true);
            furi_string_printf(
                modulation_str,
                "%s        Mod: %s",
                (subghz_txrx_radio_device_get(subghz->txrx) == SubGhzRadioDeviceTypeInternal) ?
                    "Int" :
                    "Ext",
                furi_string_get_cstr(temp_str));
            furi_string_free(temp_str);
        }
#else
        subghz_txrx_get_frequency_and_modulation(
            subghz->txrx, frequency_str, modulation_str, false);
#endif

        subghz_view_receiver_add_data_statusbar(
            subghz->subghz_receiver,
            furi_string_get_cstr(frequency_str),
            furi_string_get_cstr(modulation_str),
            furi_string_get_cstr(history_stat_str),
            subghz_txrx_hopper_get_state(subghz->txrx) != SubGhzHopperStateOFF,
            READ_BIT(subghz->filter, SubGhzProtocolFlag_BinRAW) > 0);

        furi_string_free(frequency_str);
        furi_string_free(modulation_str);
    } else {
        subghz_view_receiver_add_data_statusbar(
            subghz->subghz_receiver,
            furi_string_get_cstr(history_stat_str),
            "",
            "",
            subghz_txrx_hopper_get_state(subghz->txrx) != SubGhzHopperStateOFF,
            READ_BIT(subghz->filter, SubGhzProtocolFlag_BinRAW) > 0);
        subghz->state_notifications = SubGhzNotificationStateIDLE;
    }
    furi_string_free(history_stat_str);

    subghz_view_receiver_set_radio_device_type(
        subghz->subghz_receiver, subghz_txrx_radio_device_get(subghz->txrx));
}

void subghz_scene_receiver_callback(SubGhzCustomEvent event, void* context) {
    furi_assert(context);
    SubGhz* subghz = context;
    view_dispatcher_send_custom_event(subghz->view_dispatcher, event);
}

static void subghz_scene_add_to_history_callback(
    SubGhzReceiver* receiver,
    SubGhzProtocolDecoderBase* decoder_base,
    void* context) {
    furi_assert(context);
    SubGhz* subghz = context;

    // The check can be moved to /lib/subghz/receiver.c, but may result in false positives
    if((decoder_base->protocol->flag & subghz->ignore_filter) == 0) {
        SubGhzHistory* history = subghz->history;
        FuriString* item_name = furi_string_alloc();
        FuriString* item_time = furi_string_alloc();
        uint16_t idx = subghz_history_get_item(history);

        SubGhzRadioPreset preset = subghz_txrx_get_preset(subghz->txrx);
        if(subghz_history_add_to_history(history, decoder_base, &preset)) {
            furi_string_reset(item_name);
            furi_string_reset(item_time);

            subghz->state_notifications = SubGhzNotificationStateRxDone;

            subghz_history_get_text_item_menu(history, item_name, idx);
            subghz_history_get_time_item_menu(history, item_time, idx);
            subghz_view_receiver_add_item_to_menu(
                subghz->subghz_receiver,
                furi_string_get_cstr(item_name),
                furi_string_get_cstr(item_time),
                subghz_history_get_type_protocol(history, idx));

            subghz_scene_receiver_update_statusbar(subghz);
            if(subghz_history_get_text_space_left(subghz->history, NULL)) {
                notification_message(subghz->notifications, &sequence_error);
            }
        }
        subghz_receiver_reset(receiver);
        furi_string_free(item_name);
        furi_string_free(item_time);
        subghz_rx_key_state_set(subghz, SubGhzRxKeyStateAddKey);
    } else {
        FURI_LOG_I(TAG, "%s protocol ignored", decoder_base->protocol->name);
    }
}

void subghz_scene_receiver_on_enter(void* context) {
    SubGhz* subghz = context;
    SubGhzHistory* history = subghz->history;

    FuriString* item_name = furi_string_alloc();
    FuriString* item_time = furi_string_alloc();

    if(subghz_rx_key_state_get(subghz) == SubGhzRxKeyStateIDLE) {
#if SUBGHZ_LAST_SETTING_SAVE_PRESET
        subghz_txrx_set_preset_internal(
            subghz->txrx, subghz->last_settings->frequency, subghz->last_settings->preset_index);
#else
        subghz_txrx_set_default_preset(subghz->txrx, subghz->last_settings->frequency);
#endif

        subghz->filter = subghz->last_settings->filter;
        subghz_txrx_receiver_set_filter(subghz->txrx, subghz->filter);
        subghz->ignore_filter = subghz->last_settings->ignore_filter;

        subghz_history_reset(history);
        subghz_rx_key_state_set(subghz, SubGhzRxKeyStateStart);
        subghz->idx_menu_chosen = 0;
    }

    subghz_view_receiver_set_lock(subghz->subghz_receiver, subghz_is_locked(subghz));
    subghz_view_receiver_set_mode(subghz->subghz_receiver, SubGhzViewReceiverModeLive);

    // Load history to receiver
    subghz_view_receiver_exit(subghz->subghz_receiver);
    for(uint16_t i = 0; i < subghz_history_get_item(history); i++) {
        furi_string_reset(item_name);
        furi_string_reset(item_time);
        subghz_history_get_text_item_menu(history, item_name, i);
        subghz_history_get_time_item_menu(history, item_time, i);
        subghz_view_receiver_add_item_to_menu(
            subghz->subghz_receiver,
            furi_string_get_cstr(item_name),
            furi_string_get_cstr(item_time),
            subghz_history_get_type_protocol(history, i));
        subghz_rx_key_state_set(subghz, SubGhzRxKeyStateAddKey);
    }
<<<<<<< HEAD
    furi_string_free(item_name);
    furi_string_free(item_time);
=======
    furi_string_free(str_buff);
>>>>>>> aa1c1fd9

    subghz_view_receiver_set_callback(
        subghz->subghz_receiver, subghz_scene_receiver_callback, subghz);
    subghz_txrx_set_rx_callback(subghz->txrx, subghz_scene_add_to_history_callback, subghz);

    if(!subghz_history_get_text_space_left(subghz->history, NULL)) {
        subghz->state_notifications = SubGhzNotificationStateRx;
    }

    // Check if hopping was enabled
    if(subghz->last_settings->enable_hopping) {
        subghz_txrx_hopper_set_state(subghz->txrx, SubGhzHopperStateRunning);
    } else {
        subghz_txrx_hopper_set_state(subghz->txrx, SubGhzHopperStateOFF);
    }

    subghz_scene_receiver_update_statusbar(subghz);
    subghz_txrx_rx_start(subghz->txrx);
    subghz_view_receiver_set_idx_menu(subghz->subghz_receiver, subghz->idx_menu_chosen);

    //to use a universal decoder, we are looking for a link to it
    furi_check(
        subghz_txrx_load_decoder_by_name_protocol(subghz->txrx, SUBGHZ_PROTOCOL_BIN_RAW_NAME));

    subghz_scene_receiver_update_statusbar(subghz);

    view_dispatcher_switch_to_view(subghz->view_dispatcher, SubGhzViewIdReceiver);
}

bool subghz_scene_receiver_on_event(void* context, SceneManagerEvent event) {
    SubGhz* subghz = context;
    bool consumed = false;
    if(event.type == SceneManagerEventTypeCustom) {
        // Save cursor position before going to any other dialog
        subghz->idx_menu_chosen = subghz_view_receiver_get_idx_menu(subghz->subghz_receiver);

        switch(event.event) {
        case SubGhzCustomEventViewReceiverBack:
            // Stop CC1101 Rx
            subghz->state_notifications = SubGhzNotificationStateIDLE;
            subghz_txrx_stop(subghz->txrx);
            subghz_txrx_hopper_set_state(subghz->txrx, SubGhzHopperStateOFF);
            subghz_txrx_set_rx_callback(subghz->txrx, NULL, subghz);

            if(subghz_rx_key_state_get(subghz) == SubGhzRxKeyStateAddKey) {
                subghz_rx_key_state_set(subghz, SubGhzRxKeyStateExit);
                scene_manager_next_scene(subghz->scene_manager, SubGhzSceneNeedSaving);
            } else {
                subghz_rx_key_state_set(subghz, SubGhzRxKeyStateIDLE);
                subghz_txrx_set_default_preset(subghz->txrx, subghz->last_settings->frequency);
                scene_manager_search_and_switch_to_previous_scene(
                    subghz->scene_manager, SubGhzSceneStart);
            }
            consumed = true;
            break;
        case SubGhzCustomEventViewReceiverOK:
            // Show file info, scene: receiver_info
            scene_manager_next_scene(subghz->scene_manager, SubGhzSceneReceiverInfo);
            dolphin_deed(DolphinDeedSubGhzReceiverInfo);
            consumed = true;
            break;
        case SubGhzCustomEventViewReceiverDeleteItem:
            subghz->state_notifications = SubGhzNotificationStateRx;

            subghz_view_receiver_disable_draw_callback(subghz->subghz_receiver);

            subghz_history_delete_item(subghz->history, subghz->idx_menu_chosen);
            subghz_view_receiver_delete_element_callback(subghz->subghz_receiver);
            subghz_view_receiver_enable_draw_callback(subghz->subghz_receiver);

            subghz_scene_receiver_update_statusbar(subghz);
            subghz->idx_menu_chosen = subghz_view_receiver_get_idx_menu(subghz->subghz_receiver);
            if(subghz_history_get_last_index(subghz->history) == 0) {
                subghz_rx_key_state_set(subghz, SubGhzRxKeyStateStart);
            }
            consumed = true;
            break;
        case SubGhzCustomEventViewReceiverConfig:
            // Actually signals are received but SubGhzNotificationStateRx is not working inside Config Scene
            scene_manager_set_scene_state(
                subghz->scene_manager, SubGhzViewIdReceiver, SubGhzCustomEventManagerSet);
            scene_manager_next_scene(subghz->scene_manager, SubGhzSceneReceiverConfig);
            consumed = true;
            break;
        case SubGhzCustomEventViewReceiverOffDisplay:
            notification_message(subghz->notifications, &sequence_display_backlight_off);
            consumed = true;
            break;
        case SubGhzCustomEventViewReceiverUnlock:
            subghz_unlock(subghz);
            consumed = true;
            break;
        default:
            break;
        }
    } else if(event.type == SceneManagerEventTypeTick) {
        if(subghz_txrx_hopper_get_state(subghz->txrx) != SubGhzHopperStateOFF) {
            subghz_txrx_hopper_update(subghz->txrx);
            subghz_scene_receiver_update_statusbar(subghz);
        }

        SubGhzThresholdRssiData ret_rssi = subghz_threshold_get_rssi_data(
            subghz->threshold_rssi, subghz_txrx_radio_device_get_rssi(subghz->txrx));

        subghz_receiver_rssi(subghz->subghz_receiver, ret_rssi.rssi);
        subghz_protocol_decoder_bin_raw_data_input_rssi(
            (SubGhzProtocolDecoderBinRAW*)subghz_txrx_get_decoder(subghz->txrx), ret_rssi.rssi);

        switch(subghz->state_notifications) {
        case SubGhzNotificationStateRx:
            notification_message(subghz->notifications, &sequence_blink_cyan_10);
            break;
        case SubGhzNotificationStateRxDone:
            if(!subghz_is_locked(subghz)) {
                notification_message(subghz->notifications, &subghz_sequence_rx);
            } else {
                notification_message(subghz->notifications, &subghz_sequence_rx_locked);
            }
            subghz->state_notifications = SubGhzNotificationStateRx;
            break;
        default:
            break;
        }
    }
    return consumed;
}

void subghz_scene_receiver_on_exit(void* context) {
    UNUSED(context);
}<|MERGE_RESOLUTION|>--- conflicted
+++ resolved
@@ -181,12 +181,8 @@
             subghz_history_get_type_protocol(history, i));
         subghz_rx_key_state_set(subghz, SubGhzRxKeyStateAddKey);
     }
-<<<<<<< HEAD
     furi_string_free(item_name);
     furi_string_free(item_time);
-=======
-    furi_string_free(str_buff);
->>>>>>> aa1c1fd9
 
     subghz_view_receiver_set_callback(
         subghz->subghz_receiver, subghz_scene_receiver_callback, subghz);
@@ -203,7 +199,6 @@
         subghz_txrx_hopper_set_state(subghz->txrx, SubGhzHopperStateOFF);
     }
 
-    subghz_scene_receiver_update_statusbar(subghz);
     subghz_txrx_rx_start(subghz->txrx);
     subghz_view_receiver_set_idx_menu(subghz->subghz_receiver, subghz->idx_menu_chosen);
 
