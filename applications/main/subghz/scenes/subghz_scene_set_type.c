#include "../subghz_i.h"
#include "../helpers/subghz_txrx_create_protocol_key.h"
#include <lib/subghz/blocks/math.h>
#include <lib/subghz/protocols/protocol_items.h>

#define TAG "SubGhzSetType"

void subghz_scene_set_type_submenu_callback(void* context, uint32_t index) {
    SubGhz* subghz = context;
    view_dispatcher_send_custom_event(subghz->view_dispatcher, index);
}

static const char* submenu_names[SetTypeMAX] = {
    [SetTypeFaacSLH_Manual_868] = "FAAC SLH [Man.] 868MHz",
    [SetTypeFaacSLH_Manual_433] = "FAAC SLH [Man.] 433MHz",
    [SetTypeBFTClone] = "BFT [Manual] 433MHz",
    [SetTypeFaacSLH_868] = "FAAC SLH 868MHz",
    [SetTypeFaacSLH_433] = "FAAC SLH 433MHz",
    [SetTypeBFTMitto] = "BFT Mitto 433MHz",
    [SetTypeSomfyTelis] = "Somfy Telis 433MHz",
    [SetTypeANMotorsAT4] = "AN-Motors AT4 433MHz",
    [SetTypeAlutechAT4N] = "Alutech AT4N 433MHz",
    [SetTypeHCS101_433_92] = "KL: HCS101 433MHz",
    [SetTypeDoorHan_315_00] = "KL: DoorHan 315MHz",
    [SetTypeDoorHan_433_92] = "KL: DoorHan 433MHz",
    [SetTypeBeninca433] = "KL: Beninca 433MHz",
    [SetTypeBeninca868] = "KL: Beninca 868MHz",
    [SetTypeAllmatic433] = "KL: Allmatic 433MHz",
    [SetTypeAllmatic868] = "KL: Allmatic 868MHz",
    [SetTypeCenturion433] = "KL: Centurion 433MHz",
    [SetTypeSommer_FM_434] = "KL: Sommer 434MHz",
    [SetTypeSommer_FM_868] = "KL: Sommer 868MHz",
    [SetTypeStilmatic] = "KL: Stilmatic 433MHz",
    [SetTypeIronLogic] = "KL: IronLogic 433MHz",
    [SetTypeDeaMio433] = "KL: DEA Mio 433MHz",
    [SetTypeDTMNeo433] = "KL: DTM Neo 433MHz",
    [SetTypeGibidi433] = "KL: Gibidi 433MHz",
    [SetTypeGSN] = "KL: GSN 433MHz",
    [SetTypeAprimatic] = "KL: Aprimatic 433MHz",
    [SetTypeElmesElectronic] = "KL: Elmes (PL) 433MHz",
    [SetTypeNormstahl_433_92] = "KL: Normstahl 433MHz",
    [SetTypeJCM_433_92] = "KL: JCM Tech 433MHz",
    [SetTypeFAACRCXT_433_92] = "KL: FAAC RC,XT 433MHz",
    [SetTypeFAACRCXT_868] = "KL: FAAC RC,XT 868MHz",
    [SetTypeGeniusBravo433] = "KL: Genius Bravo 433MHz",
    [SetTypeNiceMHouse_433_92] = "KL: Nice Mhouse 433MHz",
    [SetTypeNiceSmilo_433_92] = "KL: Nice Smilo 433MHz",
    [SetTypeNiceFlorS_433_92] = "Nice FloR-S 433MHz",
    [SetTypeNiceOne_433_92] = "Nice One 433MHz",
    [SetTypeNiceFlo12bit] = "Nice Flo 12bit 433MHz",
    [SetTypeNiceFlo24bit] = "Nice Flo 24bit 433MHz",
    [SetTypeCAME12bit] = "CAME 12bit 433MHz",
    [SetTypeCAME24bit] = "CAME 24bit 433MHz",
    [SetTypeCAME12bit868] = "CAME 12bit 868MHz",
    [SetTypeCAME24bit868] = "CAME 24bit 868MHz",
    [SetTypeCAMETwee] = "CAME TWEE 433MHz",
    [SetTypeCameAtomo433] = "CAME Atomo 433MHz",
    [SetTypeCameAtomo868] = "CAME Atomo 868MHz",
    [SetTypeCAMESpace] = "KL: CAME Space 433MHz",
    [SetTypePricenton315] = "Princeton 315MHz",
    [SetTypePricenton433] = "Princeton 433MHz",
    [SetTypeBETT_433] = "BETT 433MHz",
    [SetTypeLinear_300_00] = "Linear 300MHz",
    // [SetTypeNeroSketch] = "Nero Sketch", // Deleted in OFW
    // [SetTypeNeroRadio] = "Nero Radio", // Deleted in OFW
    [SetTypeGateTX] = "Gate TX 433MHz",
    [SetTypeSecPlus_v1_315_00] = "Security+1.0 315MHz",
    [SetTypeSecPlus_v1_390_00] = "Security+1.0 390MHz",
    [SetTypeSecPlus_v1_433_00] = "Security+1.0 433MHz",
    [SetTypeSecPlus_v2_310_00] = "Security+2.0 310MHz",
    [SetTypeSecPlus_v2_315_00] = "Security+2.0 315MHz",
    [SetTypeSecPlus_v2_390_00] = "Security+2.0 390MHz",
    [SetTypeSecPlus_v2_433_00] = "Security+2.0 433MHz",
};

void subghz_scene_set_type_on_enter(void* context) {
    SubGhz* subghz = context;

    for(SetType i = 0; i < SetTypeMAX; i++) {
        submenu_add_item(
            subghz->submenu, submenu_names[i], i, subghz_scene_set_type_submenu_callback, subghz);
    }

    submenu_set_selected_item(
        subghz->submenu, scene_manager_get_scene_state(subghz->scene_manager, SubGhzSceneSetType));

    view_dispatcher_switch_to_view(subghz->view_dispatcher, SubGhzViewIdMenu);
}

typedef enum {
    GenData,
    GenFaacSLH,
    GenKeeloq,
    GenCameAtomo,
    GenKeeloqBFT,
    GenAlutechAt4n,
    GenSomfyTelis,
    GenNiceFlorS,
    GenSecPlus1,
    GenSecPlus2,
} GenType;

typedef struct {
    GenType type;
    const char* mod;
    uint32_t freq;
    union {
        struct {
            const char* name;
            uint32_t key;
            uint8_t bits;
            uint16_t te;
        } data;
        struct {
            uint32_t serial;
            uint8_t btn;
            uint8_t cnt;
            uint32_t seed;
            const char* manuf;
        } faac_slh;
        struct {
            uint32_t serial;
            uint8_t btn;
            uint8_t cnt;
            const char* manuf;
        } keeloq;
        struct {
            uint32_t serial;
            uint8_t cnt;
        } came_atomo;
        struct {
            uint32_t serial;
            uint8_t btn;
            uint8_t cnt;
            uint32_t seed;
            const char* manuf;
        } keeloq_bft;
        struct {
            uint32_t serial;
            uint8_t btn;
            uint8_t cnt;
        } alutech_at_4n;
        struct {
            uint32_t serial;
            uint8_t btn;
            uint8_t cnt;
        } somfy_telis;
        struct {
            uint32_t serial;
            uint8_t btn;
            uint8_t cnt;
            bool nice_one;
        } nice_flor_s;
        struct {
            uint32_t serial;
            uint8_t btn;
            uint32_t cnt;
        } sec_plus_2;
    };
} GenInfo;

bool subghz_scene_set_type_on_event(void* context, SceneManagerEvent event) {
    SubGhz* subghz = context;
    bool generated_protocol = false;

    if(event.type == SceneManagerEventTypeCustom) {
        if(event.event >= SetTypeMAX) {
            return false;
        }
        scene_manager_set_scene_state(subghz->scene_manager, SubGhzSceneSetType, event.event);

        if(event.event == SetTypeFaacSLH_Manual_868 || event.event == SetTypeFaacSLH_Manual_433 ||
           event.event == SetTypeBFTClone) {
            scene_manager_next_scene(subghz->scene_manager, SubGhzSceneSetFix);
            return true;
        }

        uint32_t key = (uint32_t)rand();
        GenInfo gen_info = {0};
        switch(event.event) {
        case SetTypePricenton433:
            gen_info = (GenInfo){
                .type = GenData,
                .mod = "AM650",
                .freq = 433920000,
                .data.name = SUBGHZ_PROTOCOL_PRINCETON_NAME,
                .data.key = (key & 0x00FFFFF0) | 0x4, // btn 0x1, 0x2, 0x4, 0x8
                .data.bits = 24,
                .data.te = 400};
            break;
        case SetTypePricenton315:
            gen_info = (GenInfo){
                .type = GenData,
                .mod = "AM650",
                .freq = 315000000,
                .data.name = SUBGHZ_PROTOCOL_PRINCETON_NAME,
                .data.key = (key & 0x00FFFFF0) | 0x4, // btn 0x1, 0x2, 0x4, 0x8
                .data.bits = 24,
                .data.te = 400};
            break;
        case SetTypeNiceFlo12bit:
            gen_info = (GenInfo){
                .type = GenData,
                .mod = "AM650",
                .freq = 433920000,
                .data.name = SUBGHZ_PROTOCOL_NICE_FLO_NAME,
                .data.key = (key & 0x00000FF0) | 0x1, // btn 0x1, 0x2, 0x4
                .data.bits = 12,
                .data.te = 0};
            break;
        case SetTypeNiceFlo24bit:
            gen_info = (GenInfo){
                .type = GenData,
                .mod = "AM650",
                .freq = 433920000,
                .data.name = SUBGHZ_PROTOCOL_NICE_FLO_NAME,
                .data.key = (key & 0x00FFFFF0) | 0x4, // btn 0x1, 0x2, 0x4, 0x8
                .data.bits = 24,
                .data.te = 0};
            break;
        case SetTypeCAME12bit:
            gen_info = (GenInfo){
                .type = GenData,
                .mod = "AM650",
                .freq = 433920000,
                .data.name = SUBGHZ_PROTOCOL_CAME_NAME,
                .data.key = (key & 0x00000FF0) | 0x1, // btn 0x1, 0x2, 0x4
                .data.bits = 12,
                .data.te = 0};
            break;
        case SetTypeCAME24bit:
            gen_info = (GenInfo){
                .type = GenData,
                .mod = "AM650",
                .freq = 433920000,
                .data.name = SUBGHZ_PROTOCOL_CAME_NAME,
                .data.key = (key & 0x00FFFFF0) | 0x4, // btn 0x1, 0x2, 0x4, 0x8
                .data.bits = 24,
                .data.te = 0};
            break;
        case SetTypeCAME12bit868:
            gen_info = (GenInfo){
                .type = GenData,
                .mod = "AM650",
                .freq = 868350000,
                .data.name = SUBGHZ_PROTOCOL_CAME_NAME,
                .data.key = (key & 0x00000FF0) | 0x1, // btn 0x1, 0x2, 0x4
                .data.bits = 12,
                .data.te = 0};
            break;
        case SetTypeCAME24bit868:
            gen_info = (GenInfo){
                .type = GenData,
                .mod = "AM650",
                .freq = 868350000,
                .data.name = SUBGHZ_PROTOCOL_CAME_NAME,
                .data.key = (key & 0x00FFFFF0) | 0x4, // btn 0x1, 0x2, 0x4, 0x8
                .data.bits = 24,
                .data.te = 0};
            break;
        case SetTypeLinear_300_00:
            gen_info = (GenInfo){
                .type = GenData,
                .mod = "AM650",
                .freq = 300000000,
                .data.name = SUBGHZ_PROTOCOL_LINEAR_NAME,
                .data.key = (key & 0x3FF),
                .data.bits = 10,
                .data.te = 0};
            break;
        case SetTypeBETT_433:
            gen_info = (GenInfo){
                .type = GenData,
                .mod = "AM650",
                .freq = 433920000,
                .data.name = SUBGHZ_PROTOCOL_BETT_NAME,
                .data.key = (key & 0x0000FFF0),
                .data.bits = 18,
                .data.te = 0};
            break;
        case SetTypeCAMETwee:
            gen_info = (GenInfo){
                .type = GenData,
                .mod = "AM650",
                .freq = 433920000,
                .data.name = SUBGHZ_PROTOCOL_CAME_TWEE_NAME,
                .data.key = 0x003FFF7200000000 | ((key & 0x0FFFFFF0) ^ 0xE0E0E0EE), // ????
                .data.bits = 54,
                .data.te = 0};
            break;
        case SetTypeGateTX:
            gen_info = (GenInfo){
                .type = GenData,
                .mod = "AM650",
                .freq = 433920000,
                .data.name = SUBGHZ_PROTOCOL_GATE_TX_NAME, // btn 0xF, 0xC, 0xA, 0x6 (?)
                .data.key = subghz_protocol_blocks_reverse_key((key & 0x00F0FF00) | 0xF0040, 24),
                .data.bits = 24,
                .data.te = 0};
            break;
        case SetTypeFaacSLH_433:
            gen_info = (GenInfo){
                .type = GenFaacSLH,
                .mod = "AM650",
                .freq = 433920000,
                .faac_slh.serial = ((key & 0x00FFFFF0) | 0xA0000006) >> 4,
                .faac_slh.btn = 0x06,
                .faac_slh.cnt = 0x02,
                .faac_slh.seed = key,
                .faac_slh.manuf = "FAAC_SLH"};
            break;
        case SetTypeFaacSLH_868:
            gen_info = (GenInfo){
                .type = GenFaacSLH,
                .mod = "AM650",
                .freq = 868350000,
                .faac_slh.serial = ((key & 0x00FFFFF0) | 0xA0000006) >> 4,
                .faac_slh.btn = 0x06,
                .faac_slh.cnt = 0x02,
                .faac_slh.seed = key,
                .faac_slh.manuf = "FAAC_SLH"};
            break;
        case SetTypeBeninca433:
            gen_info = (GenInfo){
                .type = GenKeeloq,
                .mod = "AM650",
                .freq = 433920000,
                .keeloq.serial = (key & 0x000FFF00) | 0x00800080,
                .keeloq.btn = 0x01,
                .keeloq.cnt = 0x05,
                .keeloq.manuf = "Beninca"};
            break;
        case SetTypeBeninca868:
            gen_info = (GenInfo){
                .type = GenKeeloq,
                .mod = "AM650",
                .freq = 868350000,
                .keeloq.serial = (key & 0x000FFF00) | 0x00800080,
                .keeloq.btn = 0x01,
                .keeloq.cnt = 0x05,
                .keeloq.manuf = "Beninca"};
            break;
        case SetTypeAllmatic433:
            gen_info = (GenInfo){
                .type = GenKeeloq,
                .mod = "AM650",
                .freq = 433920000,
                .keeloq.serial = (key & 0x00FFFF00) | 0x01000011,
                .keeloq.btn = 0x0C,
                .keeloq.cnt = 0x05,
                .keeloq.manuf = "Beninca"};
            break;
        case SetTypeAllmatic868:
            gen_info = (GenInfo){
                .type = GenKeeloq,
                .mod = "AM650",
                .freq = 868350000,
                .keeloq.serial = (key & 0x00FFFF00) | 0x01000011,
                .keeloq.btn = 0x0C,
                .keeloq.cnt = 0x05,
                .keeloq.manuf = "Beninca"};
            break;
        case SetTypeCenturion433:
            gen_info = (GenInfo){
                .type = GenKeeloq,
                .mod = "AM650",
                .freq = 433920000,
                .keeloq.serial = (key & 0x0000FFFF),
                .keeloq.btn = 0x02,
                .keeloq.cnt = 0x03,
                .keeloq.manuf = "Centurion"};
            break;
        case SetTypeElmesElectronic:
            gen_info = (GenInfo){
                .type = GenKeeloq,
                .mod = "AM650",
                .freq = 433920000,
                .keeloq.serial = (key & 0x00FFFFFF) | 0x02000000,
                .keeloq.btn = 0x02,
                .keeloq.cnt = 0x03,
                .keeloq.manuf = "Elmes_Poland"};
            break;
        case SetTypeANMotorsAT4:
            gen_info = (GenInfo){
                .type = GenKeeloq,
                .mod = "AM650",
                .freq = 433920000,
                .keeloq.serial = (key & 0x000FFFFF) | 0x04700000,
                .keeloq.btn = 0x02,
                .keeloq.cnt = 0x21,
                .keeloq.manuf = "AN-Motors"};
            break;
        case SetTypeAprimatic:
            gen_info = (GenInfo){
                .type = GenKeeloq,
                .mod = "AM650",
                .freq = 433920000,
                .keeloq.serial = (key & 0x000FFFFF) | 0x00600000,
                .keeloq.btn = 0x04,
                .keeloq.cnt = 0x03,
                .keeloq.manuf = "Aprimatic"};
            break;
        case SetTypeGibidi433:
            gen_info = (GenInfo){
                .type = GenKeeloq,
                .mod = "AM650",
                .freq = 433920000,
                .keeloq.serial = key & 0x00FFFFFF,
                .keeloq.btn = 0x02,
                .keeloq.cnt = 0x03,
                .keeloq.manuf = "Gibidi"};
            break;
        case SetTypeGSN:
            gen_info = (GenInfo){
                .type = GenKeeloq,
                .mod = "AM650",
                .freq = 433920000,
                .keeloq.serial = key & 0x0FFFFFFF,
                .keeloq.btn = 0x02,
                .keeloq.cnt = 0x03,
                .keeloq.manuf = "GSN"};
            break;
        case SetTypeIronLogic:
            gen_info = (GenInfo){
                .type = GenKeeloq,
                .mod = "AM650",
                .freq = 433920000,
                .keeloq.serial = key & 0x00FFFFF0,
                .keeloq.btn = 0x04,
                .keeloq.cnt = 0x05,
                .keeloq.manuf = "IronLogic"};
            break;
        case SetTypeStilmatic:
            gen_info = (GenInfo){
                .type = GenKeeloq,
                .mod = "AM650",
                .freq = 433920000,
                .keeloq.serial = key & 0x0FFFFFFF,
                .keeloq.btn = 0x01,
                .keeloq.cnt = 0x03,
                .keeloq.manuf = "Stilmatic"};
            break;
        case SetTypeSommer_FM_434:
            gen_info = (GenInfo){
                .type = GenKeeloq,
                .mod = "FM476",
                .freq = 434420000,
<<<<<<< HEAD
                .keeloq.serial = key & 0x0FFFFFFF,
                .keeloq.btn = 0x04,
=======
                .keeloq.serial = (key & 0x0000FFFF) | 0x07150000,
                .keeloq.btn = 0x02,
>>>>>>> f4ffd29b
                .keeloq.cnt = 0x03,
                .keeloq.manuf = "Sommer(fsk476)"};
            break;
        case SetTypeSommer_FM_868:
            gen_info = (GenInfo){
                .type = GenKeeloq,
                .mod = "FM476",
                .freq = 868800000,
<<<<<<< HEAD
                .keeloq.serial = key & 0x0FFFFFFF,
                .keeloq.btn = 0x04,
=======
                .keeloq.serial = (key & 0x0000FFFF) | 0x07150000,
                .keeloq.btn = 0x02,
>>>>>>> f4ffd29b
                .keeloq.cnt = 0x03,
                .keeloq.manuf = "Sommer(fsk476)"};
            break;
        case SetTypeDTMNeo433:
            gen_info = (GenInfo){
                .type = GenKeeloq,
                .mod = "AM650",
                .freq = 433920000,
                .keeloq.serial = key & 0x000FFFFF,
                .keeloq.btn = 0x02,
                .keeloq.cnt = 0x05,
                .keeloq.manuf = "DTM_Neo"};
            break;
        case SetTypeCAMESpace:
            gen_info = (GenInfo){
                .type = GenKeeloq,
                .mod = "AM650",
                .freq = 433920000,
                .keeloq.serial = key & 0x00FFFFFF,
                .keeloq.btn = 0x02,
                .keeloq.cnt = 0x03,
                .keeloq.manuf = "Came_Space"};
            break;
        case SetTypeCameAtomo433:
            gen_info = (GenInfo){
                .type = GenCameAtomo,
                .mod = "AM650",
                .freq = 433920000,
                .keeloq.serial = (key & 0x0FFFFFFF) | 0x10000000,
                .keeloq.cnt = 0x03};
            break;
        case SetTypeCameAtomo868:
            gen_info = (GenInfo){
                .type = GenCameAtomo,
                .mod = "AM650",
                .freq = 868350000,
                .keeloq.serial = (key & 0x0FFFFFFF) | 0x10000000,
                .keeloq.cnt = 0x03};
            break;
        case SetTypeBFTMitto:
            gen_info = (GenInfo){
                .type = GenKeeloqBFT,
                .mod = "AM650",
                .freq = 433920000,
                .keeloq_bft.serial = key & 0x000FFFFF,
                .keeloq_bft.btn = 0x02,
                .keeloq_bft.cnt = 0x02,
                .keeloq_bft.seed = key & 0x000FFFFF,
                .keeloq_bft.manuf = "BFT"};
            break;
        case SetTypeAlutechAT4N:
            gen_info = (GenInfo){
                .type = GenAlutechAt4n,
                .mod = "AM650",
                .freq = 433920000,
                .alutech_at_4n.serial = (key & 0x000FFFFF) | 0x00100000,
                .alutech_at_4n.btn = 0x44,
                .alutech_at_4n.cnt = 0x03};
            break;
        case SetTypeSomfyTelis:
            gen_info = (GenInfo){
                .type = GenSomfyTelis,
                .mod = "AM650",
                .freq = 433420000,
                .somfy_telis.serial = key & 0x00FFFFFF,
                .somfy_telis.btn = 0x02,
                .somfy_telis.cnt = 0x03};
            break;
        case SetTypeDoorHan_433_92:
            gen_info = (GenInfo){
                .type = GenKeeloq,
                .mod = "AM650",
                .freq = 433920000,
                .keeloq.serial = key & 0x0FFFFFFF,
                .keeloq.btn = 0x02,
                .keeloq.cnt = 0x03,
                .keeloq.manuf = "DoorHan"};
            break;
        case SetTypeDoorHan_315_00:
            gen_info = (GenInfo){
                .type = GenKeeloq,
                .mod = "AM650",
                .freq = 315000000,
                .keeloq.serial = key & 0x0FFFFFFF,
                .keeloq.btn = 0x02,
                .keeloq.cnt = 0x03,
                .keeloq.manuf = "DoorHan"};
            break;
        case SetTypeNiceFlorS_433_92:
            gen_info = (GenInfo){
                .type = GenNiceFlorS,
                .mod = "AM650",
                .freq = 433920000,
                .nice_flor_s.serial = key & 0x0FFFFFFF,
                .nice_flor_s.btn = 0x01,
                .nice_flor_s.cnt = 0x03,
                .nice_flor_s.nice_one = false};
            break;
        case SetTypeNiceOne_433_92:
            gen_info = (GenInfo){
                .type = GenNiceFlorS,
                .mod = "AM650",
                .freq = 433920000,
                .nice_flor_s.serial = key & 0x0FFFFFFF,
                .nice_flor_s.btn = 0x01,
                .nice_flor_s.cnt = 0x03,
                .nice_flor_s.nice_one = true};
            break;
        case SetTypeNiceSmilo_433_92:
            gen_info = (GenInfo){
                .type = GenKeeloq,
                .mod = "AM650",
                .freq = 433920000,
                .keeloq.serial = key & 0x00FFFFFF,
                .keeloq.btn = 0x02,
                .keeloq.cnt = 0x03,
                .keeloq.manuf = "NICE_Smilo"};
            break;
        case SetTypeNiceMHouse_433_92:
            gen_info = (GenInfo){
                .type = GenKeeloq,
                .mod = "AM650",
                .freq = 433920000,
                .keeloq.serial = key & 0x00FFFFFF,
                .keeloq.btn = 0x02,
                .keeloq.cnt = 0x03,
                .keeloq.manuf = "NICE_MHOUSE"};
            break;
        case SetTypeDeaMio433:
            gen_info = (GenInfo){
                .type = GenKeeloq,
                .mod = "AM650",
                .freq = 433920000,
                .keeloq.serial = (key & 0x0FFFF000) | 0x00000869,
                .keeloq.btn = 0x02,
                .keeloq.cnt = 0x03,
                .keeloq.manuf = "Dea_Mio"};
            break;
        case SetTypeGeniusBravo433:
            gen_info = (GenInfo){
                .type = GenKeeloq,
                .mod = "AM650",
                .freq = 433920000,
                .keeloq.serial = key & 0x00FFFFFF,
                .keeloq.btn = 0x06,
                .keeloq.cnt = 0x03,
                .keeloq.manuf = "Genius_Bravo"};
            break;
        case SetTypeJCM_433_92:
            gen_info = (GenInfo){
                .type = GenKeeloq,
                .mod = "AM650",
                .freq = 433920000,
                .keeloq.serial = key & 0x00FFFFFF,
                .keeloq.btn = 0x02,
                .keeloq.cnt = 0x03,
                .keeloq.manuf = "JCM_Tech"};
            break;
        case SetTypeFAACRCXT_433_92:
            gen_info = (GenInfo){
                .type = GenKeeloq,
                .mod = "AM650",
                .freq = 433920000,
                .keeloq.serial = (key & 0x0000FFFF) | 0x00100000,
                .keeloq.btn = 0x02,
                .keeloq.cnt = 0x03,
                .keeloq.manuf = "FAAC_RC,XT"};
            break;
        case SetTypeFAACRCXT_868:
            gen_info = (GenInfo){
                .type = GenKeeloq,
                .mod = "AM650",
                .freq = 868350000,
                .keeloq.serial = (key & 0x0000FFFF) | 0x00100000,
                .keeloq.btn = 0x02,
                .keeloq.cnt = 0x03,
                .keeloq.manuf = "FAAC_RC,XT"};
            break;
        case SetTypeNormstahl_433_92:
            gen_info = (GenInfo){
                .type = GenKeeloq,
                .mod = "AM650",
                .freq = 433920000,
                .keeloq.serial = key & 0x00FFFFFF,
                .keeloq.btn = 0x02,
                .keeloq.cnt = 0x03,
                .keeloq.manuf = "Normstahl"};
            break;
        case SetTypeHCS101_433_92:
            gen_info = (GenInfo){
                .type = GenKeeloq,
                .mod = "AM650",
                .freq = 433920000,
                .keeloq.serial = key & 0x000FFFFF,
                .keeloq.btn = 0x02,
                .keeloq.cnt = 0x03,
                .keeloq.manuf = "HCS101"};
            break;
        case SetTypeSecPlus_v1_315_00:
            gen_info = (GenInfo){.type = GenSecPlus1, .mod = "AM650", .freq = 315000000};
            break;
        case SetTypeSecPlus_v1_390_00:
            gen_info = (GenInfo){.type = GenSecPlus1, .mod = "AM650", .freq = 390000000};
            break;
        case SetTypeSecPlus_v1_433_00:
            gen_info = (GenInfo){.type = GenSecPlus1, .mod = "AM650", .freq = 433920000};
            break;
        case SetTypeSecPlus_v2_310_00:
            gen_info = (GenInfo){
                .type = GenSecPlus2,
                .mod = "AM650",
                .freq = 310000000,
                .sec_plus_2.serial = (key & 0x7FFFF3FC), // 850LM pairing
                .sec_plus_2.btn = 0x68,
                .sec_plus_2.cnt = 0xE500000};
            break;
        case SetTypeSecPlus_v2_315_00:
            gen_info = (GenInfo){
                .type = GenSecPlus2,
                .mod = "AM650",
                .freq = 315000000,
                .sec_plus_2.serial = (key & 0x7FFFF3FC), // 850LM pairing
                .sec_plus_2.btn = 0x68,
                .sec_plus_2.cnt = 0xE500000};
            break;
        case SetTypeSecPlus_v2_390_00:
            gen_info = (GenInfo){
                .type = GenSecPlus2,
                .mod = "AM650",
                .freq = 390000000,
                .sec_plus_2.serial = (key & 0x7FFFF3FC), // 850LM pairing
                .sec_plus_2.btn = 0x68,
                .sec_plus_2.cnt = 0xE500000};
            break;
        case SetTypeSecPlus_v2_433_00:
            gen_info = (GenInfo){
                .type = GenSecPlus2,
                .mod = "AM650",
                .freq = 433920000,
                .sec_plus_2.serial = (key & 0x7FFFF3FC), // 850LM pairing
                .sec_plus_2.btn = 0x68,
                .sec_plus_2.cnt = 0xE500000};
            break;
        default:
            furi_crash("Not implemented");
            break;
        }

        switch(gen_info.type) {
        case GenData:
            if(gen_info.data.te) {
                generated_protocol = subghz_txrx_gen_data_protocol_and_te(
                    subghz->txrx,
                    gen_info.mod,
                    gen_info.freq,
                    gen_info.data.name,
                    gen_info.data.key,
                    gen_info.data.bits,
                    gen_info.data.te);
            } else {
                generated_protocol = subghz_txrx_gen_data_protocol(
                    subghz->txrx,
                    gen_info.mod,
                    gen_info.freq,
                    gen_info.data.name,
                    gen_info.data.key,
                    gen_info.data.bits);
            }
            break;
        case GenFaacSLH:
            generated_protocol = subghz_txrx_gen_faac_slh_protocol(
                subghz->txrx,
                gen_info.mod,
                gen_info.freq,
                gen_info.faac_slh.serial,
                gen_info.faac_slh.btn,
                gen_info.faac_slh.cnt,
                gen_info.faac_slh.seed,
                gen_info.faac_slh.manuf);
            break;
        case GenKeeloq:
            generated_protocol = subghz_txrx_gen_keeloq_protocol(
                subghz->txrx,
                gen_info.mod,
                gen_info.freq,
                gen_info.keeloq.serial,
                gen_info.keeloq.btn,
                gen_info.keeloq.cnt,
                gen_info.keeloq.manuf);
            break;
        case GenCameAtomo:
            generated_protocol = subghz_txrx_gen_came_atomo_protocol(
                subghz->txrx,
                gen_info.mod,
                gen_info.freq,
                gen_info.came_atomo.serial,
                gen_info.came_atomo.cnt);
            break;
        case GenKeeloqBFT:
            generated_protocol = subghz_txrx_gen_keeloq_bft_protocol(
                subghz->txrx,
                gen_info.mod,
                gen_info.freq,
                gen_info.keeloq_bft.serial,
                gen_info.keeloq_bft.btn,
                gen_info.keeloq_bft.cnt,
                gen_info.keeloq_bft.seed,
                gen_info.keeloq_bft.manuf);
            break;
        case GenAlutechAt4n:
            generated_protocol = subghz_txrx_gen_alutech_at_4n_protocol(
                subghz->txrx,
                gen_info.mod,
                gen_info.freq,
                gen_info.alutech_at_4n.serial,
                gen_info.alutech_at_4n.btn,
                gen_info.alutech_at_4n.cnt);
            break;
        case GenSomfyTelis:
            generated_protocol = subghz_txrx_gen_somfy_telis_protocol(
                subghz->txrx,
                gen_info.mod,
                gen_info.freq,
                gen_info.somfy_telis.serial,
                gen_info.somfy_telis.btn,
                gen_info.somfy_telis.cnt);
            break;
        case GenNiceFlorS:
            generated_protocol = subghz_txrx_gen_nice_flor_s_protocol(
                subghz->txrx,
                gen_info.mod,
                gen_info.freq,
                gen_info.nice_flor_s.serial,
                gen_info.nice_flor_s.btn,
                gen_info.nice_flor_s.cnt,
                gen_info.nice_flor_s.nice_one);
            break;
        case GenSecPlus1:
            generated_protocol =
                subghz_txrx_gen_secplus_v1_protocol(subghz->txrx, gen_info.mod, gen_info.freq);
            break;
        case GenSecPlus2:
            generated_protocol = subghz_txrx_gen_secplus_v2_protocol(
                subghz->txrx,
                gen_info.mod,
                gen_info.freq,
                gen_info.sec_plus_2.serial,
                gen_info.sec_plus_2.btn,
                gen_info.sec_plus_2.cnt);
            break;
        default:
            furi_crash("Not implemented");
            break;
        }

        if(generated_protocol) {
            subghz_file_name_clear(subghz);
            scene_manager_next_scene(subghz->scene_manager, SubGhzSceneSaveName);
        } else {
            furi_string_set(
                subghz->error_str, "Function requires\nan SD card with\nfresh databases.");
            scene_manager_next_scene(subghz->scene_manager, SubGhzSceneShowError);
        }
    }

    return generated_protocol;
}

void subghz_scene_set_type_on_exit(void* context) {
    SubGhz* subghz = context;
    submenu_reset(subghz->submenu);
}<|MERGE_RESOLUTION|>--- conflicted
+++ resolved
@@ -445,13 +445,8 @@
                 .type = GenKeeloq,
                 .mod = "FM476",
                 .freq = 434420000,
-<<<<<<< HEAD
-                .keeloq.serial = key & 0x0FFFFFFF,
-                .keeloq.btn = 0x04,
-=======
                 .keeloq.serial = (key & 0x0000FFFF) | 0x07150000,
                 .keeloq.btn = 0x02,
->>>>>>> f4ffd29b
                 .keeloq.cnt = 0x03,
                 .keeloq.manuf = "Sommer(fsk476)"};
             break;
@@ -460,13 +455,8 @@
                 .type = GenKeeloq,
                 .mod = "FM476",
                 .freq = 868800000,
-<<<<<<< HEAD
-                .keeloq.serial = key & 0x0FFFFFFF,
-                .keeloq.btn = 0x04,
-=======
                 .keeloq.serial = (key & 0x0000FFFF) | 0x07150000,
                 .keeloq.btn = 0x02,
->>>>>>> f4ffd29b
                 .keeloq.cnt = 0x03,
                 .keeloq.manuf = "Sommer(fsk476)"};
             break;
