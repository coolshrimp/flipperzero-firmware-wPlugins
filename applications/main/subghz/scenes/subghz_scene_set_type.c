#include "../subghz_i.h"
#include "../helpers/subghz_txrx_create_protocol_key.h"
#include <lib/subghz/blocks/math.h>
#include <lib/subghz/protocols/protocol_items.h>

#define TAG "SubGhzSetType"

void subghz_scene_set_type_submenu_callback(void* context, uint32_t index) {
    SubGhz* subghz = context;
    view_dispatcher_send_custom_event(subghz->view_dispatcher, index);
}

static const char* submenu_names[SetTypeMAX] = {
    [SetTypeFaacSLH_Manual_868] = "FAAC SLH [Man.] 868MHz",
    [SetTypeFaacSLH_Manual_433] = "FAAC SLH [Man.] 433MHz",
    [SetTypeBFTClone] = "BFT [Manual] 433MHz",
    [SetTypeFaacSLH_868] = "FAAC SLH 868MHz",
    [SetTypeFaacSLH_433] = "FAAC SLH 433MHz",
    [SetTypeBFTMitto] = "BFT Mitto 433MHz",
    [SetTypeSomfyTelis] = "Somfy Telis 433MHz",
    [SetTypeANMotorsAT4] = "AN-Motors AT4 433MHz",
    [SetTypeAlutechAT4N] = "Alutech AT4N 433MHz",
    [SetTypeHCS101_433_92] = "KL: HCS101 433MHz",
    [SetTypeDoorHan_315_00] = "KL: DoorHan 315MHz",
    [SetTypeDoorHan_433_92] = "KL: DoorHan 433MHz",
    [SetTypeBeninca433] = "KL: Beninca 433MHz",
    [SetTypeBeninca868] = "KL: Beninca 868MHz",
    [SetTypeAllmatic433] = "KL: Allmatic 433MHz",
    [SetTypeAllmatic868] = "KL: Allmatic 868MHz",
    [SetTypeCenturion433] = "KL: Centurion 433MHz",
    [SetTypeSommer_FM_434] = "KL: Sommer 434MHz",
    [SetTypeSommer_FM_868] = "KL: Sommer 868MHz",
<<<<<<< HEAD
=======
    [SetTypeSommer_FM238_434] = "KL: Sommer fm2 434Mhz",
    [SetTypeSommer_FM238_868] = "KL: Sommer fm2 868Mhz",
>>>>>>> b11f18c5
    [SetTypeStilmatic] = "KL: Stilmatic 433MHz",
    [SetTypeIronLogic] = "KL: IronLogic 433MHz",
    [SetTypeDeaMio433] = "KL: DEA Mio 433MHz",
    [SetTypeDTMNeo433] = "KL: DTM Neo 433MHz",
    [SetTypeGibidi433] = "KL: Gibidi 433MHz",
    [SetTypeGSN] = "KL: GSN 433MHz",
    [SetTypeAprimatic] = "KL: Aprimatic 433MHz",
    [SetTypeElmesElectronic] = "KL: Elmes (PL) 433MHz",
    [SetTypeNormstahl_433_92] = "KL: Normstahl 433MHz",
    [SetTypeJCM_433_92] = "KL: JCM Tech 433MHz",
<<<<<<< HEAD
    [SetTypeFAACRCXT_433_92] = "KL: FAAC RC,XT 433MHz",
    [SetTypeFAACRCXT_868] = "KL: FAAC RC,XT 868MHz",
    [SetTypeGeniusBravo433] = "KL: Genius Bravo 433MHz",
    [SetTypeNiceMHouse_433_92] = "KL: Nice Mhouse 433MHz",
=======
    [SetTypeNovoferm_433_92] = "KL: Novoferm 433MHz",
    [SetTypeHormannEcoStar_433_92] = "KL: Hor. EcoStar 433MHz",
    [SetTypeFAACRCXT_433_92] = "KL: FAAC RC,XT 433MHz",
    [SetTypeFAACRCXT_868] = "KL: FAAC RC,XT 868MHz",
    [SetTypeGeniusBravo433] = "KL: Genius Bravo 433MHz",
    [SetTypeNiceMHouse_433_92] = "KL: Mhouse 433MHz",
>>>>>>> b11f18c5
    [SetTypeNiceSmilo_433_92] = "KL: Nice Smilo 433MHz",
    [SetTypeNiceFlorS_433_92] = "Nice FloR-S 433MHz",
    [SetTypeNiceOne_433_92] = "Nice One 433MHz",
    [SetTypeNiceFlo12bit] = "Nice Flo 12bit 433MHz",
    [SetTypeNiceFlo24bit] = "Nice Flo 24bit 433MHz",
    [SetTypeCAME12bit] = "CAME 12bit 433MHz",
    [SetTypeCAME24bit] = "CAME 24bit 433MHz",
    [SetTypeCAME12bit868] = "CAME 12bit 868MHz",
    [SetTypeCAME24bit868] = "CAME 24bit 868MHz",
    [SetTypeCAMETwee] = "CAME TWEE 433MHz",
    [SetTypeCameAtomo433] = "CAME Atomo 433MHz",
    [SetTypeCameAtomo868] = "CAME Atomo 868MHz",
    [SetTypeCAMESpace] = "KL: CAME Space 433MHz",
    [SetTypePricenton315] = "Princeton 315MHz",
    [SetTypePricenton433] = "Princeton 433MHz",
    [SetTypeBETT_433] = "BETT 433MHz",
    [SetTypeLinear_300_00] = "Linear 300MHz",
    // [SetTypeNeroSketch] = "Nero Sketch", // Deleted in OFW
    // [SetTypeNeroRadio] = "Nero Radio", // Deleted in OFW
    [SetTypeGateTX] = "Gate TX 433MHz",
    [SetTypeSecPlus_v1_315_00] = "Security+1.0 315MHz",
    [SetTypeSecPlus_v1_390_00] = "Security+1.0 390MHz",
    [SetTypeSecPlus_v1_433_00] = "Security+1.0 433MHz",
    [SetTypeSecPlus_v2_310_00] = "Security+2.0 310MHz",
    [SetTypeSecPlus_v2_315_00] = "Security+2.0 315MHz",
    [SetTypeSecPlus_v2_390_00] = "Security+2.0 390MHz",
    [SetTypeSecPlus_v2_433_00] = "Security+2.0 433MHz",
};

void subghz_scene_set_type_on_enter(void* context) {
    SubGhz* subghz = context;

    for(SetType i = 0; i < SetTypeMAX; i++) {
        submenu_add_item(
            subghz->submenu, submenu_names[i], i, subghz_scene_set_type_submenu_callback, subghz);
    }

    submenu_set_selected_item(
        subghz->submenu, scene_manager_get_scene_state(subghz->scene_manager, SubGhzSceneSetType));

    view_dispatcher_switch_to_view(subghz->view_dispatcher, SubGhzViewIdMenu);
}

typedef enum {
    GenData,
    GenFaacSLH,
    GenKeeloq,
    GenCameAtomo,
    GenKeeloqBFT,
    GenAlutechAt4n,
    GenSomfyTelis,
    GenNiceFlorS,
    GenSecPlus1,
    GenSecPlus2,
} GenType;

typedef struct {
    GenType type;
    const char* mod;
    uint32_t freq;
    union {
        struct {
            const char* name;
            uint32_t key;
            uint8_t bits;
            uint16_t te;
        } data;
        struct {
            uint32_t serial;
            uint8_t btn;
            uint8_t cnt;
            uint32_t seed;
            const char* manuf;
        } faac_slh;
        struct {
            uint32_t serial;
            uint8_t btn;
            uint8_t cnt;
            const char* manuf;
        } keeloq;
        struct {
            uint32_t serial;
            uint8_t cnt;
        } came_atomo;
        struct {
            uint32_t serial;
            uint8_t btn;
            uint8_t cnt;
            uint32_t seed;
            const char* manuf;
        } keeloq_bft;
        struct {
            uint32_t serial;
            uint8_t btn;
            uint8_t cnt;
        } alutech_at_4n;
        struct {
            uint32_t serial;
            uint8_t btn;
            uint8_t cnt;
        } somfy_telis;
        struct {
            uint32_t serial;
            uint8_t btn;
            uint8_t cnt;
            bool nice_one;
        } nice_flor_s;
        struct {
            uint32_t serial;
            uint8_t btn;
            uint32_t cnt;
        } sec_plus_2;
    };
} GenInfo;

bool subghz_scene_set_type_on_event(void* context, SceneManagerEvent event) {
    SubGhz* subghz = context;
    bool generated_protocol = false;

    if(event.type == SceneManagerEventTypeCustom) {
        if(event.event >= SetTypeMAX) {
            return false;
        }
        scene_manager_set_scene_state(subghz->scene_manager, SubGhzSceneSetType, event.event);

        if(event.event == SetTypeFaacSLH_Manual_868 || event.event == SetTypeFaacSLH_Manual_433 ||
           event.event == SetTypeBFTClone) {
            scene_manager_next_scene(subghz->scene_manager, SubGhzSceneSetFix);
            return true;
        }

        uint32_t key = (uint32_t)rand();
        GenInfo gen_info = {0};
        switch(event.event) {
        case SetTypePricenton433:
            gen_info = (GenInfo){
                .type = GenData,
                .mod = "AM650",
                .freq = 433920000,
                .data.name = SUBGHZ_PROTOCOL_PRINCETON_NAME,
                .data.key = (key & 0x00FFFFF0) | 0x4, // btn 0x1, 0x2, 0x4, 0x8
                .data.bits = 24,
                .data.te = 400};
            break;
        case SetTypePricenton315:
            gen_info = (GenInfo){
                .type = GenData,
                .mod = "AM650",
                .freq = 315000000,
                .data.name = SUBGHZ_PROTOCOL_PRINCETON_NAME,
                .data.key = (key & 0x00FFFFF0) | 0x4, // btn 0x1, 0x2, 0x4, 0x8
                .data.bits = 24,
                .data.te = 400};
            break;
        case SetTypeNiceFlo12bit:
            gen_info = (GenInfo){
                .type = GenData,
                .mod = "AM650",
                .freq = 433920000,
                .data.name = SUBGHZ_PROTOCOL_NICE_FLO_NAME,
                .data.key = (key & 0x00000FF0) | 0x1, // btn 0x1, 0x2, 0x4
                .data.bits = 12,
                .data.te = 0};
            break;
        case SetTypeNiceFlo24bit:
            gen_info = (GenInfo){
                .type = GenData,
                .mod = "AM650",
                .freq = 433920000,
                .data.name = SUBGHZ_PROTOCOL_NICE_FLO_NAME,
                .data.key = (key & 0x00FFFFF0) | 0x4, // btn 0x1, 0x2, 0x4, 0x8
                .data.bits = 24,
                .data.te = 0};
            break;
        case SetTypeCAME12bit:
            gen_info = (GenInfo){
                .type = GenData,
                .mod = "AM650",
                .freq = 433920000,
                .data.name = SUBGHZ_PROTOCOL_CAME_NAME,
                .data.key = (key & 0x00000FF0) | 0x1, // btn 0x1, 0x2, 0x4
                .data.bits = 12,
                .data.te = 0};
            break;
        case SetTypeCAME24bit:
            gen_info = (GenInfo){
                .type = GenData,
                .mod = "AM650",
                .freq = 433920000,
                .data.name = SUBGHZ_PROTOCOL_CAME_NAME,
                .data.key = (key & 0x00FFFFF0) | 0x4, // btn 0x1, 0x2, 0x4, 0x8
                .data.bits = 24,
                .data.te = 0};
            break;
        case SetTypeCAME12bit868:
            gen_info = (GenInfo){
                .type = GenData,
                .mod = "AM650",
                .freq = 868350000,
                .data.name = SUBGHZ_PROTOCOL_CAME_NAME,
                .data.key = (key & 0x00000FF0) | 0x1, // btn 0x1, 0x2, 0x4
                .data.bits = 12,
                .data.te = 0};
            break;
        case SetTypeCAME24bit868:
            gen_info = (GenInfo){
                .type = GenData,
                .mod = "AM650",
                .freq = 868350000,
                .data.name = SUBGHZ_PROTOCOL_CAME_NAME,
                .data.key = (key & 0x00FFFFF0) | 0x4, // btn 0x1, 0x2, 0x4, 0x8
                .data.bits = 24,
                .data.te = 0};
            break;
        case SetTypeLinear_300_00:
            gen_info = (GenInfo){
                .type = GenData,
                .mod = "AM650",
                .freq = 300000000,
                .data.name = SUBGHZ_PROTOCOL_LINEAR_NAME,
                .data.key = (key & 0x3FF),
                .data.bits = 10,
                .data.te = 0};
            break;
        case SetTypeBETT_433:
            gen_info = (GenInfo){
                .type = GenData,
                .mod = "AM650",
                .freq = 433920000,
                .data.name = SUBGHZ_PROTOCOL_BETT_NAME,
                .data.key = (key & 0x0000FFF0),
                .data.bits = 18,
                .data.te = 0};
            break;
        case SetTypeCAMETwee:
            gen_info = (GenInfo){
                .type = GenData,
                .mod = "AM650",
                .freq = 433920000,
                .data.name = SUBGHZ_PROTOCOL_CAME_TWEE_NAME,
                .data.key = 0x003FFF7200000000 | ((key & 0x0FFFFFF0) ^ 0xE0E0E0EE), // ????
                .data.bits = 54,
                .data.te = 0};
            break;
        case SetTypeGateTX:
            gen_info = (GenInfo){
                .type = GenData,
                .mod = "AM650",
                .freq = 433920000,
                .data.name = SUBGHZ_PROTOCOL_GATE_TX_NAME, // btn 0xF, 0xC, 0xA, 0x6 (?)
                .data.key = subghz_protocol_blocks_reverse_key((key & 0x00F0FF00) | 0xF0040, 24),
                .data.bits = 24,
                .data.te = 0};
            break;
        case SetTypeFaacSLH_433:
            gen_info = (GenInfo){
                .type = GenFaacSLH,
                .mod = "AM650",
                .freq = 433920000,
                .faac_slh.serial = ((key & 0x00FFFFF0) | 0xA0000006) >> 4,
                .faac_slh.btn = 0x06,
                .faac_slh.cnt = 0x02,
                .faac_slh.seed = key,
                .faac_slh.manuf = "FAAC_SLH"};
            break;
        case SetTypeFaacSLH_868:
            gen_info = (GenInfo){
                .type = GenFaacSLH,
                .mod = "AM650",
                .freq = 868350000,
                .faac_slh.serial = ((key & 0x00FFFFF0) | 0xA0000006) >> 4,
                .faac_slh.btn = 0x06,
                .faac_slh.cnt = 0x02,
                .faac_slh.seed = key,
                .faac_slh.manuf = "FAAC_SLH"};
            break;
        case SetTypeBeninca433:
            gen_info = (GenInfo){
                .type = GenKeeloq,
                .mod = "AM650",
                .freq = 433920000,
                .keeloq.serial = (key & 0x000FFF00) | 0x00800080,
                .keeloq.btn = 0x01,
                .keeloq.cnt = 0x05,
                .keeloq.manuf = "Beninca"};
            break;
        case SetTypeBeninca868:
            gen_info = (GenInfo){
                .type = GenKeeloq,
                .mod = "AM650",
                .freq = 868350000,
                .keeloq.serial = (key & 0x000FFF00) | 0x00800080,
                .keeloq.btn = 0x01,
                .keeloq.cnt = 0x05,
                .keeloq.manuf = "Beninca"};
            break;
        case SetTypeAllmatic433:
            gen_info = (GenInfo){
                .type = GenKeeloq,
                .mod = "AM650",
                .freq = 433920000,
                .keeloq.serial = (key & 0x00FFFF00) | 0x01000011,
                .keeloq.btn = 0x0C,
                .keeloq.cnt = 0x05,
                .keeloq.manuf = "Beninca"};
            break;
        case SetTypeAllmatic868:
            gen_info = (GenInfo){
                .type = GenKeeloq,
                .mod = "AM650",
                .freq = 868350000,
                .keeloq.serial = (key & 0x00FFFF00) | 0x01000011,
                .keeloq.btn = 0x0C,
                .keeloq.cnt = 0x05,
                .keeloq.manuf = "Beninca"};
            break;
        case SetTypeCenturion433:
            gen_info = (GenInfo){
                .type = GenKeeloq,
                .mod = "AM650",
                .freq = 433920000,
                .keeloq.serial = (key & 0x0000FFFF),
                .keeloq.btn = 0x02,
                .keeloq.cnt = 0x03,
                .keeloq.manuf = "Centurion"};
            break;
        case SetTypeElmesElectronic:
            gen_info = (GenInfo){
                .type = GenKeeloq,
                .mod = "AM650",
                .freq = 433920000,
                .keeloq.serial = (key & 0x00FFFFFF) | 0x02000000,
                .keeloq.btn = 0x02,
                .keeloq.cnt = 0x03,
                .keeloq.manuf = "Elmes_Poland"};
            break;
        case SetTypeANMotorsAT4:
            gen_info = (GenInfo){
                .type = GenKeeloq,
                .mod = "AM650",
                .freq = 433920000,
                .keeloq.serial = (key & 0x000FFFFF) | 0x04700000,
                .keeloq.btn = 0x02,
                .keeloq.cnt = 0x21,
                .keeloq.manuf = "AN-Motors"};
            break;
        case SetTypeAprimatic:
            gen_info = (GenInfo){
                .type = GenKeeloq,
                .mod = "AM650",
                .freq = 433920000,
                .keeloq.serial = (key & 0x000FFFFF) | 0x00600000,
<<<<<<< HEAD
                .keeloq.btn = 0x04,
=======
                .keeloq.btn = 0x08,
>>>>>>> b11f18c5
                .keeloq.cnt = 0x03,
                .keeloq.manuf = "Aprimatic"};
            break;
        case SetTypeGibidi433:
            gen_info = (GenInfo){
                .type = GenKeeloq,
                .mod = "AM650",
                .freq = 433920000,
                .keeloq.serial = key & 0x00FFFFFF,
                .keeloq.btn = 0x02,
                .keeloq.cnt = 0x03,
                .keeloq.manuf = "Gibidi"};
            break;
        case SetTypeGSN:
            gen_info = (GenInfo){
                .type = GenKeeloq,
                .mod = "AM650",
                .freq = 433920000,
                .keeloq.serial = key & 0x0FFFFFFF,
                .keeloq.btn = 0x02,
                .keeloq.cnt = 0x03,
                .keeloq.manuf = "GSN"};
            break;
        case SetTypeIronLogic:
            gen_info = (GenInfo){
                .type = GenKeeloq,
                .mod = "AM650",
                .freq = 433920000,
                .keeloq.serial = key & 0x00FFFFF0,
                .keeloq.btn = 0x04,
                .keeloq.cnt = 0x05,
                .keeloq.manuf = "IronLogic"};
            break;
        case SetTypeStilmatic:
            gen_info = (GenInfo){
                .type = GenKeeloq,
                .mod = "AM650",
                .freq = 433920000,
                .keeloq.serial = key & 0x0FFFFFFF,
                .keeloq.btn = 0x01,
                .keeloq.cnt = 0x03,
                .keeloq.manuf = "Stilmatic"};
            break;
        case SetTypeSommer_FM_434:
            gen_info = (GenInfo){
                .type = GenKeeloq,
                .mod = "FM476",
                .freq = 434420000,
<<<<<<< HEAD
                .keeloq.serial = (key & 0x0000FFFF) | 0x07150000,
=======
                .keeloq.serial = (key & 0x0000FFFF) | 0x01700000,
>>>>>>> b11f18c5
                .keeloq.btn = 0x02,
                .keeloq.cnt = 0x03,
                .keeloq.manuf = "Sommer(fsk476)"};
            break;
        case SetTypeSommer_FM_868:
            gen_info = (GenInfo){
                .type = GenKeeloq,
                .mod = "FM476",
                .freq = 868800000,
<<<<<<< HEAD
                .keeloq.serial = (key & 0x0000FFFF) | 0x07150000,
=======
                .keeloq.serial = (key & 0x0000FFFF) | 0x01700000,
                .keeloq.btn = 0x02,
                .keeloq.cnt = 0x03,
                .keeloq.manuf = "Sommer(fsk476)"};
            break;
        case SetTypeSommer_FM238_434:
            gen_info = (GenInfo){
                .type = GenKeeloq,
                .mod = "FM238",
                .freq = 434420000,
                .keeloq.serial = key & 0x0000FFFF,
                .keeloq.btn = 0x02,
                .keeloq.cnt = 0x03,
                .keeloq.manuf = "Sommer(fsk476)"};
            break;
        case SetTypeSommer_FM238_868:
            gen_info = (GenInfo){
                .type = GenKeeloq,
                .mod = "FM238",
                .freq = 868800000,
                .keeloq.serial = key & 0x0000FFFF,
>>>>>>> b11f18c5
                .keeloq.btn = 0x02,
                .keeloq.cnt = 0x03,
                .keeloq.manuf = "Sommer(fsk476)"};
            break;
        case SetTypeDTMNeo433:
            gen_info = (GenInfo){
                .type = GenKeeloq,
                .mod = "AM650",
                .freq = 433920000,
                .keeloq.serial = key & 0x000FFFFF,
                .keeloq.btn = 0x02,
                .keeloq.cnt = 0x05,
                .keeloq.manuf = "DTM_Neo"};
            break;
        case SetTypeCAMESpace:
            gen_info = (GenInfo){
                .type = GenKeeloq,
                .mod = "AM650",
                .freq = 433920000,
                .keeloq.serial = key & 0x00FFFFFF,
<<<<<<< HEAD
                .keeloq.btn = 0x02,
=======
                .keeloq.btn = 0x04,
>>>>>>> b11f18c5
                .keeloq.cnt = 0x03,
                .keeloq.manuf = "Came_Space"};
            break;
        case SetTypeCameAtomo433:
            gen_info = (GenInfo){
                .type = GenCameAtomo,
                .mod = "AM650",
                .freq = 433920000,
                .keeloq.serial = (key & 0x0FFFFFFF) | 0x10000000,
                .keeloq.cnt = 0x03};
            break;
        case SetTypeCameAtomo868:
            gen_info = (GenInfo){
                .type = GenCameAtomo,
                .mod = "AM650",
                .freq = 868350000,
                .keeloq.serial = (key & 0x0FFFFFFF) | 0x10000000,
                .keeloq.cnt = 0x03};
            break;
        case SetTypeBFTMitto:
            gen_info = (GenInfo){
                .type = GenKeeloqBFT,
                .mod = "AM650",
                .freq = 433920000,
                .keeloq_bft.serial = key & 0x000FFFFF,
                .keeloq_bft.btn = 0x02,
                .keeloq_bft.cnt = 0x02,
                .keeloq_bft.seed = key & 0x000FFFFF,
                .keeloq_bft.manuf = "BFT"};
            break;
        case SetTypeAlutechAT4N:
            gen_info = (GenInfo){
                .type = GenAlutechAt4n,
                .mod = "AM650",
                .freq = 433920000,
                .alutech_at_4n.serial = (key & 0x000FFFFF) | 0x00100000,
                .alutech_at_4n.btn = 0x44,
                .alutech_at_4n.cnt = 0x03};
            break;
        case SetTypeSomfyTelis:
            gen_info = (GenInfo){
                .type = GenSomfyTelis,
                .mod = "AM650",
                .freq = 433420000,
                .somfy_telis.serial = key & 0x00FFFFFF,
                .somfy_telis.btn = 0x02,
                .somfy_telis.cnt = 0x03};
            break;
        case SetTypeDoorHan_433_92:
            gen_info = (GenInfo){
                .type = GenKeeloq,
                .mod = "AM650",
                .freq = 433920000,
                .keeloq.serial = key & 0x0FFFFFFF,
                .keeloq.btn = 0x02,
                .keeloq.cnt = 0x03,
                .keeloq.manuf = "DoorHan"};
            break;
        case SetTypeDoorHan_315_00:
            gen_info = (GenInfo){
                .type = GenKeeloq,
                .mod = "AM650",
                .freq = 315000000,
                .keeloq.serial = key & 0x0FFFFFFF,
                .keeloq.btn = 0x02,
                .keeloq.cnt = 0x03,
                .keeloq.manuf = "DoorHan"};
            break;
        case SetTypeNiceFlorS_433_92:
            gen_info = (GenInfo){
                .type = GenNiceFlorS,
                .mod = "AM650",
                .freq = 433920000,
                .nice_flor_s.serial = key & 0x0FFFFFFF,
                .nice_flor_s.btn = 0x01,
                .nice_flor_s.cnt = 0x03,
                .nice_flor_s.nice_one = false};
            break;
        case SetTypeNiceOne_433_92:
            gen_info = (GenInfo){
                .type = GenNiceFlorS,
                .mod = "AM650",
                .freq = 433920000,
                .nice_flor_s.serial = key & 0x0FFFFFFF,
                .nice_flor_s.btn = 0x01,
                .nice_flor_s.cnt = 0x03,
                .nice_flor_s.nice_one = true};
            break;
        case SetTypeNiceSmilo_433_92:
            gen_info = (GenInfo){
                .type = GenKeeloq,
                .mod = "AM650",
                .freq = 433920000,
                .keeloq.serial = key & 0x00FFFFFF,
                .keeloq.btn = 0x02,
                .keeloq.cnt = 0x03,
                .keeloq.manuf = "NICE_Smilo"};
            break;
        case SetTypeNiceMHouse_433_92:
            gen_info = (GenInfo){
                .type = GenKeeloq,
                .mod = "AM650",
                .freq = 433920000,
                .keeloq.serial = key & 0x00FFFFFF,
<<<<<<< HEAD
                .keeloq.btn = 0x02,
=======
                .keeloq.btn = 0x09,
>>>>>>> b11f18c5
                .keeloq.cnt = 0x03,
                .keeloq.manuf = "NICE_MHOUSE"};
            break;
        case SetTypeDeaMio433:
            gen_info = (GenInfo){
                .type = GenKeeloq,
                .mod = "AM650",
                .freq = 433920000,
                .keeloq.serial = (key & 0x0FFFF000) | 0x00000869,
                .keeloq.btn = 0x02,
                .keeloq.cnt = 0x03,
                .keeloq.manuf = "Dea_Mio"};
            break;
        case SetTypeGeniusBravo433:
            gen_info = (GenInfo){
                .type = GenKeeloq,
                .mod = "AM650",
                .freq = 433920000,
                .keeloq.serial = key & 0x00FFFFFF,
                .keeloq.btn = 0x06,
                .keeloq.cnt = 0x03,
                .keeloq.manuf = "Genius_Bravo"};
            break;
        case SetTypeJCM_433_92:
            gen_info = (GenInfo){
                .type = GenKeeloq,
                .mod = "AM650",
                .freq = 433920000,
                .keeloq.serial = key & 0x00FFFFFF,
                .keeloq.btn = 0x02,
                .keeloq.cnt = 0x03,
                .keeloq.manuf = "JCM_Tech"};
            break;
<<<<<<< HEAD
=======
        case SetTypeNovoferm_433_92:
            gen_info = (GenInfo){
                .type = GenKeeloq,
                .mod = "AM650",
                .freq = 433920000,
                .keeloq.serial = (key & 0x0000FFFF) | 0x018F0000,
                .keeloq.btn = 0x01,
                .keeloq.cnt = 0x03,
                .keeloq.manuf = "Novoferm"};
            break;
        case SetTypeHormannEcoStar_433_92:
            gen_info = (GenInfo){
                .type = GenKeeloq,
                .mod = "AM650",
                .freq = 433920000,
                .keeloq.serial = (key & 0x000FFFFF) | 0x02200000,
                .keeloq.btn = 0x04,
                .keeloq.cnt = 0x03,
                .keeloq.manuf = "EcoStar"};
            break;
>>>>>>> b11f18c5
        case SetTypeFAACRCXT_433_92:
            gen_info = (GenInfo){
                .type = GenKeeloq,
                .mod = "AM650",
                .freq = 433920000,
                .keeloq.serial = (key & 0x0000FFFF) | 0x00100000,
                .keeloq.btn = 0x02,
                .keeloq.cnt = 0x03,
                .keeloq.manuf = "FAAC_RC,XT"};
            break;
        case SetTypeFAACRCXT_868:
            gen_info = (GenInfo){
                .type = GenKeeloq,
                .mod = "AM650",
                .freq = 868350000,
                .keeloq.serial = (key & 0x0000FFFF) | 0x00100000,
                .keeloq.btn = 0x02,
                .keeloq.cnt = 0x03,
                .keeloq.manuf = "FAAC_RC,XT"};
            break;
        case SetTypeNormstahl_433_92:
            gen_info = (GenInfo){
                .type = GenKeeloq,
                .mod = "AM650",
                .freq = 433920000,
<<<<<<< HEAD
                .keeloq.serial = key & 0x00FFFFFF,
                .keeloq.btn = 0x02,
=======
                .keeloq.serial = key & 0x0000FFFF,
                .keeloq.btn = 0x04,
>>>>>>> b11f18c5
                .keeloq.cnt = 0x03,
                .keeloq.manuf = "Normstahl"};
            break;
        case SetTypeHCS101_433_92:
            gen_info = (GenInfo){
                .type = GenKeeloq,
                .mod = "AM650",
                .freq = 433920000,
                .keeloq.serial = key & 0x000FFFFF,
                .keeloq.btn = 0x02,
                .keeloq.cnt = 0x03,
                .keeloq.manuf = "HCS101"};
            break;
        case SetTypeSecPlus_v1_315_00:
            gen_info = (GenInfo){.type = GenSecPlus1, .mod = "AM650", .freq = 315000000};
            break;
        case SetTypeSecPlus_v1_390_00:
            gen_info = (GenInfo){.type = GenSecPlus1, .mod = "AM650", .freq = 390000000};
            break;
        case SetTypeSecPlus_v1_433_00:
            gen_info = (GenInfo){.type = GenSecPlus1, .mod = "AM650", .freq = 433920000};
            break;
        case SetTypeSecPlus_v2_310_00:
            gen_info = (GenInfo){
                .type = GenSecPlus2,
                .mod = "AM650",
                .freq = 310000000,
                .sec_plus_2.serial = (key & 0x7FFFF3FC), // 850LM pairing
                .sec_plus_2.btn = 0x68,
                .sec_plus_2.cnt = 0xE500000};
            break;
        case SetTypeSecPlus_v2_315_00:
            gen_info = (GenInfo){
                .type = GenSecPlus2,
                .mod = "AM650",
                .freq = 315000000,
                .sec_plus_2.serial = (key & 0x7FFFF3FC), // 850LM pairing
                .sec_plus_2.btn = 0x68,
                .sec_plus_2.cnt = 0xE500000};
            break;
        case SetTypeSecPlus_v2_390_00:
            gen_info = (GenInfo){
                .type = GenSecPlus2,
                .mod = "AM650",
                .freq = 390000000,
                .sec_plus_2.serial = (key & 0x7FFFF3FC), // 850LM pairing
                .sec_plus_2.btn = 0x68,
                .sec_plus_2.cnt = 0xE500000};
            break;
        case SetTypeSecPlus_v2_433_00:
            gen_info = (GenInfo){
                .type = GenSecPlus2,
                .mod = "AM650",
                .freq = 433920000,
                .sec_plus_2.serial = (key & 0x7FFFF3FC), // 850LM pairing
                .sec_plus_2.btn = 0x68,
                .sec_plus_2.cnt = 0xE500000};
            break;
        default:
            furi_crash("Not implemented");
            break;
        }

        switch(gen_info.type) {
        case GenData:
            if(gen_info.data.te) {
                generated_protocol = subghz_txrx_gen_data_protocol_and_te(
                    subghz->txrx,
                    gen_info.mod,
                    gen_info.freq,
                    gen_info.data.name,
                    gen_info.data.key,
                    gen_info.data.bits,
                    gen_info.data.te);
            } else {
                generated_protocol = subghz_txrx_gen_data_protocol(
                    subghz->txrx,
                    gen_info.mod,
                    gen_info.freq,
                    gen_info.data.name,
                    gen_info.data.key,
                    gen_info.data.bits);
            }
            break;
        case GenFaacSLH:
            generated_protocol = subghz_txrx_gen_faac_slh_protocol(
                subghz->txrx,
                gen_info.mod,
                gen_info.freq,
                gen_info.faac_slh.serial,
                gen_info.faac_slh.btn,
                gen_info.faac_slh.cnt,
                gen_info.faac_slh.seed,
                gen_info.faac_slh.manuf);
            break;
        case GenKeeloq:
            generated_protocol = subghz_txrx_gen_keeloq_protocol(
                subghz->txrx,
                gen_info.mod,
                gen_info.freq,
                gen_info.keeloq.serial,
                gen_info.keeloq.btn,
                gen_info.keeloq.cnt,
                gen_info.keeloq.manuf);
            break;
        case GenCameAtomo:
            generated_protocol = subghz_txrx_gen_came_atomo_protocol(
                subghz->txrx,
                gen_info.mod,
                gen_info.freq,
                gen_info.came_atomo.serial,
                gen_info.came_atomo.cnt);
            break;
        case GenKeeloqBFT:
            generated_protocol = subghz_txrx_gen_keeloq_bft_protocol(
                subghz->txrx,
                gen_info.mod,
                gen_info.freq,
                gen_info.keeloq_bft.serial,
                gen_info.keeloq_bft.btn,
                gen_info.keeloq_bft.cnt,
                gen_info.keeloq_bft.seed,
                gen_info.keeloq_bft.manuf);
            break;
        case GenAlutechAt4n:
            generated_protocol = subghz_txrx_gen_alutech_at_4n_protocol(
                subghz->txrx,
                gen_info.mod,
                gen_info.freq,
                gen_info.alutech_at_4n.serial,
                gen_info.alutech_at_4n.btn,
                gen_info.alutech_at_4n.cnt);
            break;
        case GenSomfyTelis:
            generated_protocol = subghz_txrx_gen_somfy_telis_protocol(
                subghz->txrx,
                gen_info.mod,
                gen_info.freq,
                gen_info.somfy_telis.serial,
                gen_info.somfy_telis.btn,
                gen_info.somfy_telis.cnt);
            break;
        case GenNiceFlorS:
            generated_protocol = subghz_txrx_gen_nice_flor_s_protocol(
                subghz->txrx,
                gen_info.mod,
                gen_info.freq,
                gen_info.nice_flor_s.serial,
                gen_info.nice_flor_s.btn,
                gen_info.nice_flor_s.cnt,
                gen_info.nice_flor_s.nice_one);
<<<<<<< HEAD
            break;
        case GenSecPlus1:
            generated_protocol =
                subghz_txrx_gen_secplus_v1_protocol(subghz->txrx, gen_info.mod, gen_info.freq);
            break;
=======
            break;
        case GenSecPlus1:
            generated_protocol =
                subghz_txrx_gen_secplus_v1_protocol(subghz->txrx, gen_info.mod, gen_info.freq);
            break;
>>>>>>> b11f18c5
        case GenSecPlus2:
            generated_protocol = subghz_txrx_gen_secplus_v2_protocol(
                subghz->txrx,
                gen_info.mod,
                gen_info.freq,
                gen_info.sec_plus_2.serial,
                gen_info.sec_plus_2.btn,
                gen_info.sec_plus_2.cnt);
            break;
        default:
            furi_crash("Not implemented");
            break;
        }

        if(generated_protocol) {
            subghz_file_name_clear(subghz);
            scene_manager_next_scene(subghz->scene_manager, SubGhzSceneSaveName);
        } else {
            furi_string_set(
                subghz->error_str, "Function requires\nan SD card with\nfresh databases.");
            scene_manager_next_scene(subghz->scene_manager, SubGhzSceneShowError);
        }
    }

    return generated_protocol;
}

void subghz_scene_set_type_on_exit(void* context) {
    SubGhz* subghz = context;
    submenu_reset(subghz->submenu);
}<|MERGE_RESOLUTION|>--- conflicted
+++ resolved
@@ -30,11 +30,8 @@
     [SetTypeCenturion433] = "KL: Centurion 433MHz",
     [SetTypeSommer_FM_434] = "KL: Sommer 434MHz",
     [SetTypeSommer_FM_868] = "KL: Sommer 868MHz",
-<<<<<<< HEAD
-=======
     [SetTypeSommer_FM238_434] = "KL: Sommer fm2 434Mhz",
     [SetTypeSommer_FM238_868] = "KL: Sommer fm2 868Mhz",
->>>>>>> b11f18c5
     [SetTypeStilmatic] = "KL: Stilmatic 433MHz",
     [SetTypeIronLogic] = "KL: IronLogic 433MHz",
     [SetTypeDeaMio433] = "KL: DEA Mio 433MHz",
@@ -45,19 +42,12 @@
     [SetTypeElmesElectronic] = "KL: Elmes (PL) 433MHz",
     [SetTypeNormstahl_433_92] = "KL: Normstahl 433MHz",
     [SetTypeJCM_433_92] = "KL: JCM Tech 433MHz",
-<<<<<<< HEAD
-    [SetTypeFAACRCXT_433_92] = "KL: FAAC RC,XT 433MHz",
-    [SetTypeFAACRCXT_868] = "KL: FAAC RC,XT 868MHz",
-    [SetTypeGeniusBravo433] = "KL: Genius Bravo 433MHz",
-    [SetTypeNiceMHouse_433_92] = "KL: Nice Mhouse 433MHz",
-=======
     [SetTypeNovoferm_433_92] = "KL: Novoferm 433MHz",
     [SetTypeHormannEcoStar_433_92] = "KL: Hor. EcoStar 433MHz",
     [SetTypeFAACRCXT_433_92] = "KL: FAAC RC,XT 433MHz",
     [SetTypeFAACRCXT_868] = "KL: FAAC RC,XT 868MHz",
     [SetTypeGeniusBravo433] = "KL: Genius Bravo 433MHz",
     [SetTypeNiceMHouse_433_92] = "KL: Mhouse 433MHz",
->>>>>>> b11f18c5
     [SetTypeNiceSmilo_433_92] = "KL: Nice Smilo 433MHz",
     [SetTypeNiceFlorS_433_92] = "Nice FloR-S 433MHz",
     [SetTypeNiceOne_433_92] = "Nice One 433MHz",
@@ -410,11 +400,7 @@
                 .mod = "AM650",
                 .freq = 433920000,
                 .keeloq.serial = (key & 0x000FFFFF) | 0x00600000,
-<<<<<<< HEAD
-                .keeloq.btn = 0x04,
-=======
                 .keeloq.btn = 0x08,
->>>>>>> b11f18c5
                 .keeloq.cnt = 0x03,
                 .keeloq.manuf = "Aprimatic"};
             break;
@@ -463,11 +449,7 @@
                 .type = GenKeeloq,
                 .mod = "FM476",
                 .freq = 434420000,
-<<<<<<< HEAD
-                .keeloq.serial = (key & 0x0000FFFF) | 0x07150000,
-=======
                 .keeloq.serial = (key & 0x0000FFFF) | 0x01700000,
->>>>>>> b11f18c5
                 .keeloq.btn = 0x02,
                 .keeloq.cnt = 0x03,
                 .keeloq.manuf = "Sommer(fsk476)"};
@@ -477,9 +459,6 @@
                 .type = GenKeeloq,
                 .mod = "FM476",
                 .freq = 868800000,
-<<<<<<< HEAD
-                .keeloq.serial = (key & 0x0000FFFF) | 0x07150000,
-=======
                 .keeloq.serial = (key & 0x0000FFFF) | 0x01700000,
                 .keeloq.btn = 0x02,
                 .keeloq.cnt = 0x03,
@@ -501,7 +480,6 @@
                 .mod = "FM238",
                 .freq = 868800000,
                 .keeloq.serial = key & 0x0000FFFF,
->>>>>>> b11f18c5
                 .keeloq.btn = 0x02,
                 .keeloq.cnt = 0x03,
                 .keeloq.manuf = "Sommer(fsk476)"};
@@ -522,11 +500,7 @@
                 .mod = "AM650",
                 .freq = 433920000,
                 .keeloq.serial = key & 0x00FFFFFF,
-<<<<<<< HEAD
-                .keeloq.btn = 0x02,
-=======
                 .keeloq.btn = 0x04,
->>>>>>> b11f18c5
                 .keeloq.cnt = 0x03,
                 .keeloq.manuf = "Came_Space"};
             break;
@@ -631,11 +605,7 @@
                 .mod = "AM650",
                 .freq = 433920000,
                 .keeloq.serial = key & 0x00FFFFFF,
-<<<<<<< HEAD
-                .keeloq.btn = 0x02,
-=======
                 .keeloq.btn = 0x09,
->>>>>>> b11f18c5
                 .keeloq.cnt = 0x03,
                 .keeloq.manuf = "NICE_MHOUSE"};
             break;
@@ -669,8 +639,6 @@
                 .keeloq.cnt = 0x03,
                 .keeloq.manuf = "JCM_Tech"};
             break;
-<<<<<<< HEAD
-=======
         case SetTypeNovoferm_433_92:
             gen_info = (GenInfo){
                 .type = GenKeeloq,
@@ -691,7 +659,6 @@
                 .keeloq.cnt = 0x03,
                 .keeloq.manuf = "EcoStar"};
             break;
->>>>>>> b11f18c5
         case SetTypeFAACRCXT_433_92:
             gen_info = (GenInfo){
                 .type = GenKeeloq,
@@ -717,13 +684,8 @@
                 .type = GenKeeloq,
                 .mod = "AM650",
                 .freq = 433920000,
-<<<<<<< HEAD
-                .keeloq.serial = key & 0x00FFFFFF,
-                .keeloq.btn = 0x02,
-=======
                 .keeloq.serial = key & 0x0000FFFF,
                 .keeloq.btn = 0x04,
->>>>>>> b11f18c5
                 .keeloq.cnt = 0x03,
                 .keeloq.manuf = "Normstahl"};
             break;
@@ -875,19 +837,11 @@
                 gen_info.nice_flor_s.btn,
                 gen_info.nice_flor_s.cnt,
                 gen_info.nice_flor_s.nice_one);
-<<<<<<< HEAD
             break;
         case GenSecPlus1:
             generated_protocol =
                 subghz_txrx_gen_secplus_v1_protocol(subghz->txrx, gen_info.mod, gen_info.freq);
             break;
-=======
-            break;
-        case GenSecPlus1:
-            generated_protocol =
-                subghz_txrx_gen_secplus_v1_protocol(subghz->txrx, gen_info.mod, gen_info.freq);
-            break;
->>>>>>> b11f18c5
         case GenSecPlus2:
             generated_protocol = subghz_txrx_gen_secplus_v2_protocol(
                 subghz->txrx,
