#include "../subghz_i.h"
#include <dolphin/dolphin.h>

#include <lib/subghz/protocols/raw.h>

enum SubmenuIndex {
    SubmenuIndexRead = 10,
    SubmenuIndexSaved,
    SubmenuIndexAddManually,
    SubmenuIndexFrequencyAnalyzer,
    SubmenuIndexReadRAW,
    SubmenuIndexExtSettings,
};

void subghz_scene_start_submenu_callback(void* context, uint32_t index) {
    SubGhz* subghz = context;
    view_dispatcher_send_custom_event(subghz->view_dispatcher, index);
}

void subghz_scene_start_on_enter(void* context) {
    SubGhz* subghz = context;
    if(subghz->state_notifications == SubGhzNotificationStateStarting) {
        subghz->state_notifications = SubGhzNotificationStateIDLE;
    }

    submenu_add_item(
        subghz->submenu, "Read", SubmenuIndexRead, subghz_scene_start_submenu_callback, subghz);
    submenu_add_item(
        subghz->submenu,
        "Read RAW",
        SubmenuIndexReadRAW,
        subghz_scene_start_submenu_callback,
        subghz);
    submenu_add_item(
        subghz->submenu, "Saved", SubmenuIndexSaved, subghz_scene_start_submenu_callback, subghz);
    submenu_add_item(
        subghz->submenu,
        "Add Manually",
        SubmenuIndexAddManually,
        subghz_scene_start_submenu_callback,
        subghz);
    submenu_add_item(
        subghz->submenu,
        "Frequency Analyzer",
        SubmenuIndexFrequencyAnalyzer,
        subghz_scene_start_submenu_callback,
        subghz);
    submenu_add_item(
        subghz->submenu,
        "Radio Settings",
        SubmenuIndexExtSettings,
        subghz_scene_start_submenu_callback,
        subghz);
    submenu_set_selected_item(
        subghz->submenu, scene_manager_get_scene_state(subghz->scene_manager, SubGhzSceneStart));

    view_dispatcher_switch_to_view(subghz->view_dispatcher, SubGhzViewIdMenu);
}

bool subghz_scene_start_on_event(void* context, SceneManagerEvent event) {
    SubGhz* subghz = context;
    if(event.type == SceneManagerEventTypeBack) {
        //exit app
        scene_manager_stop(subghz->scene_manager);
        view_dispatcher_stop(subghz->view_dispatcher);
        return true;
    } else if(event.type == SceneManagerEventTypeCustom) {
        if(event.event == SubmenuIndexExtSettings) {
            scene_manager_set_scene_state(
                subghz->scene_manager, SubGhzSceneStart, SubmenuIndexExtSettings);
            scene_manager_next_scene(subghz->scene_manager, SubGhzSceneExtModuleSettings);
            return true;
        } else if(event.event == SubmenuIndexAddManually) {
            scene_manager_set_scene_state(
                subghz->scene_manager, SubGhzSceneStart, SubmenuIndexAddManually);
            scene_manager_next_scene(subghz->scene_manager, SubGhzSceneSetType);
            return true;
<<<<<<< HEAD
        } else {
            furi_hal_subghz_enable_ext_power();

            if(!furi_hal_subghz_check_radio()) {
                furi_hal_subghz_select_radio_type(SubGhzRadioInternal);
                furi_hal_subghz_init_radio_type(SubGhzRadioInternal);
                subghz->last_settings->external_module_enabled = false;
                furi_string_set(subghz->error_str, "Please connect\nexternal radio");
                scene_manager_next_scene(subghz->scene_manager, SubGhzSceneShowErrorSub);
                return true;
            } else if(event.event == SubmenuIndexReadRAW) {
                scene_manager_set_scene_state(
                    subghz->scene_manager, SubGhzSceneStart, SubmenuIndexReadRAW);
                subghz_rx_key_state_set(subghz, SubGhzRxKeyStateIDLE);
                scene_manager_next_scene(subghz->scene_manager, SubGhzSceneReadRAW);
                return true;
            } else if(event.event == SubmenuIndexRead) {
                scene_manager_set_scene_state(
                    subghz->scene_manager, SubGhzSceneStart, SubmenuIndexRead);
                scene_manager_next_scene(subghz->scene_manager, SubGhzSceneReceiver);
                return true;
            } else if(event.event == SubmenuIndexSaved) {
                scene_manager_set_scene_state(
                    subghz->scene_manager, SubGhzSceneStart, SubmenuIndexSaved);
                scene_manager_next_scene(subghz->scene_manager, SubGhzSceneSaved);
                return true;
            } else if(event.event == SubmenuIndexFrequencyAnalyzer) {
                scene_manager_set_scene_state(
                    subghz->scene_manager, SubGhzSceneStart, SubmenuIndexFrequencyAnalyzer);
                scene_manager_next_scene(subghz->scene_manager, SubGhzSceneFrequencyAnalyzer);
                dolphin_deed(DolphinDeedSubGhzFrequencyAnalyzer);
                return true;
            } else if(event.event == SubmenuIndexTest) {
                scene_manager_set_scene_state(
                    subghz->scene_manager, SubGhzSceneStart, SubmenuIndexTest);
                scene_manager_next_scene(subghz->scene_manager, SubGhzSceneTest);
                return true;
            }
=======
        } else if(event.event == SubmenuIndexFrequencyAnalyzer) {
            scene_manager_set_scene_state(
                subghz->scene_manager, SubGhzSceneStart, SubmenuIndexFrequencyAnalyzer);
            scene_manager_next_scene(subghz->scene_manager, SubGhzSceneFrequencyAnalyzer);
            dolphin_deed(DolphinDeedSubGhzFrequencyAnalyzer);
            return true;
        } else if(event.event == SubmenuIndexShowRegionInfo) {
            scene_manager_set_scene_state(
                subghz->scene_manager, SubGhzSceneStart, SubmenuIndexShowRegionInfo);
            scene_manager_next_scene(subghz->scene_manager, SubGhzSceneRegionInfo);
            return true;
        } else if(event.event == SubmenuIndexRadioSetting) {
            scene_manager_set_scene_state(
                subghz->scene_manager, SubGhzSceneStart, SubmenuIndexRadioSetting);
            scene_manager_next_scene(subghz->scene_manager, SubGhzSceneRadioSettings);
            return true;
>>>>>>> cef59887
        }
    }
    return false;
}

void subghz_scene_start_on_exit(void* context) {
    SubGhz* subghz = context;
    submenu_reset(subghz->submenu);
}<|MERGE_RESOLUTION|>--- conflicted
+++ resolved
@@ -75,7 +75,6 @@
                 subghz->scene_manager, SubGhzSceneStart, SubmenuIndexAddManually);
             scene_manager_next_scene(subghz->scene_manager, SubGhzSceneSetType);
             return true;
-<<<<<<< HEAD
         } else {
             furi_hal_subghz_enable_ext_power();
 
@@ -114,24 +113,6 @@
                 scene_manager_next_scene(subghz->scene_manager, SubGhzSceneTest);
                 return true;
             }
-=======
-        } else if(event.event == SubmenuIndexFrequencyAnalyzer) {
-            scene_manager_set_scene_state(
-                subghz->scene_manager, SubGhzSceneStart, SubmenuIndexFrequencyAnalyzer);
-            scene_manager_next_scene(subghz->scene_manager, SubGhzSceneFrequencyAnalyzer);
-            dolphin_deed(DolphinDeedSubGhzFrequencyAnalyzer);
-            return true;
-        } else if(event.event == SubmenuIndexShowRegionInfo) {
-            scene_manager_set_scene_state(
-                subghz->scene_manager, SubGhzSceneStart, SubmenuIndexShowRegionInfo);
-            scene_manager_next_scene(subghz->scene_manager, SubGhzSceneRegionInfo);
-            return true;
-        } else if(event.event == SubmenuIndexRadioSetting) {
-            scene_manager_set_scene_state(
-                subghz->scene_manager, SubGhzSceneStart, SubmenuIndexRadioSetting);
-            scene_manager_next_scene(subghz->scene_manager, SubGhzSceneRadioSettings);
-            return true;
->>>>>>> cef59887
         }
     }
     return false;
