#include "../subghz_i.h"
#include "subghz/types.h"
#include "../helpers/subghz_custom_event.h"
#include <lib/subghz/protocols/raw.h>
#include <gui/modules/validators.h>
#include <dolphin/dolphin.h>
#include <toolbox/name_generator.h>

void subghz_scene_save_name_text_input_callback(void* context) {
    furi_assert(context);
    SubGhz* subghz = context;
    view_dispatcher_send_custom_event(subghz->view_dispatcher, SubGhzCustomEventSceneSaveName);
}

void subghz_scene_save_name_on_enter(void* context) {
    SubGhz* subghz = context;

    // Setup view
    TextInput* text_input = subghz->text_input;
    bool dev_name_empty = false;

    FuriString* file_name = furi_string_alloc();
    FuriString* dir_name = furi_string_alloc();

    char file_name_buf[SUBGHZ_MAX_LEN_NAME] = {0};
    DateTime* datetime = subghz->save_datetime_set ? &subghz->save_datetime : NULL;
    subghz->save_datetime_set = false;
    if(!subghz_path_is_file(subghz->file_path)) {
        SubGhzProtocolDecoderBase* decoder_result = subghz_txrx_get_decoder(subghz->txrx);
<<<<<<< HEAD
        if(subghz->last_settings->protocol_file_names && decoder_result != NULL &&
           strlen(decoder_result->protocol->name) != 0 &&
           !scene_manager_has_previous_scene(subghz->scene_manager, SubGhzSceneSetType)) {
            name_generator_make_auto_datetime(
                file_name_buf, SUBGHZ_MAX_LEN_NAME, decoder_result->protocol->name, datetime);
        } else {
            name_generator_make_auto_datetime(
                file_name_buf, SUBGHZ_MAX_LEN_NAME, SUBGHZ_APP_FILENAME_PREFIX, datetime);
=======

        bool skip_dec_is_present = false;
        if(decoder_result != 0x0) {
            if(decoder_result != NULL) {
                if(strlen(decoder_result->protocol->name) != 0 &&
                   subghz->last_settings->protocol_file_names) {
                    if(!scene_manager_has_previous_scene(
                           subghz->scene_manager, SubGhzSceneSetType)) {
                        name_generator_make_auto_datetime(
                            file_name_buf,
                            SUBGHZ_MAX_LEN_NAME,
                            decoder_result->protocol->name,
                            datetime);
                        skip_dec_is_present = true;
                    }
                }
            }
        }
        if(!skip_dec_is_present) {
            name_generator_make_auto_datetime(file_name_buf, SUBGHZ_MAX_LEN_NAME, NULL, datetime);
>>>>>>> f4ffd29b
        }
        furi_string_set(file_name, file_name_buf);
        furi_string_set(subghz->file_path, SUBGHZ_APP_FOLDER);
        //highlighting the entire filename by default
        dev_name_empty = true;
    } else {
        furi_string_reset(subghz->file_path_tmp);
        furi_string_set(subghz->file_path_tmp, subghz->file_path);
        path_extract_dirname(furi_string_get_cstr(subghz->file_path), dir_name);
        path_extract_filename(subghz->file_path, file_name, true);
        if(scene_manager_get_scene_state(subghz->scene_manager, SubGhzSceneReadRAW) !=
           SubGhzCustomEventManagerNoSet) {
            if(scene_manager_get_scene_state(subghz->scene_manager, SubGhzSceneReadRAW) ==
               SubGhzCustomEventManagerSetRAW) {
                dev_name_empty = true;
<<<<<<< HEAD
                if(subghz->last_settings->protocol_file_names) {
                    name_generator_make_auto_datetime(
                        file_name_buf, SUBGHZ_MAX_LEN_NAME, "RAW", datetime);
                } else {
                    name_generator_make_auto_datetime(
                        file_name_buf, SUBGHZ_MAX_LEN_NAME, SUBGHZ_APP_FILENAME_PREFIX, datetime);
                }
=======
                name_generator_make_auto_datetime(
                    file_name_buf, SUBGHZ_MAX_LEN_NAME, "RAW", datetime);
>>>>>>> f4ffd29b
                furi_string_set(file_name, file_name_buf);
            }
        }
        furi_string_set(subghz->file_path, dir_name);
    }

    strncpy(subghz->file_name_tmp, furi_string_get_cstr(file_name), SUBGHZ_MAX_LEN_NAME);
    text_input_set_header_text(text_input, "Name signal");
    text_input_set_result_callback(
        text_input,
        subghz_scene_save_name_text_input_callback,
        subghz,
        subghz->file_name_tmp,
        SUBGHZ_MAX_LEN_NAME,
        dev_name_empty);

    ValidatorIsFile* validator_is_file = validator_is_file_alloc_init(
        furi_string_get_cstr(subghz->file_path), SUBGHZ_APP_FILENAME_EXTENSION, "");
    text_input_set_validator(text_input, validator_is_file_callback, validator_is_file);

    furi_string_free(file_name);
    furi_string_free(dir_name);

    view_dispatcher_switch_to_view(subghz->view_dispatcher, SubGhzViewIdTextInput);
}

bool subghz_scene_save_name_on_event(void* context, SceneManagerEvent event) {
    SubGhz* subghz = context;
    if(event.type == SceneManagerEventTypeBack) {
        if(!(strcmp(subghz->file_name_tmp, "") == 0) ||
           scene_manager_get_scene_state(subghz->scene_manager, SubGhzSceneReadRAW) !=
               SubGhzCustomEventManagerNoSet) {
            if(!scene_manager_has_previous_scene(subghz->scene_manager, SubGhzSceneDecodeRAW)) {
                furi_string_set(subghz->file_path, subghz->file_path_tmp);
            }
        }
        if(scene_manager_has_previous_scene(subghz->scene_manager, SubGhzSceneSetSeed)) {
            scene_manager_search_and_switch_to_previous_scene(
                subghz->scene_manager, SubGhzSceneSetType);
        } else {
            scene_manager_previous_scene(subghz->scene_manager);
        }
        // Set file path to default
        furi_string_set(subghz->file_path, SUBGHZ_APP_FOLDER);

        return true;
    } else if(event.type == SceneManagerEventTypeCustom) {
        if(event.event == SubGhzCustomEventSceneSaveName) {
            if(strcmp(subghz->file_name_tmp, "") != 0) {
                furi_string_cat_printf(
                    subghz->file_path,
                    "/%s%s",
                    subghz->file_name_tmp,
                    SUBGHZ_APP_FILENAME_EXTENSION);
                if(subghz_path_is_file(subghz->file_path_tmp)) {
                    if(!subghz_rename_file(subghz)) {
                        return false;
                    }
                } else {
                    if(scene_manager_get_scene_state(subghz->scene_manager, SubGhzSceneSetType) !=
                       SubGhzCustomEventManagerNoSet) {
                        subghz_save_protocol_to_file(
                            subghz,
                            subghz_txrx_get_fff_data(subghz->txrx),
                            furi_string_get_cstr(subghz->file_path));
                        scene_manager_set_scene_state(
                            subghz->scene_manager,
                            SubGhzSceneSetType,
                            SubGhzCustomEventManagerNoSet);
                    } else {
                        subghz_save_protocol_to_file(
                            subghz,
                            subghz_history_get_raw_data(subghz->history, subghz->idx_menu_chosen),
                            furi_string_get_cstr(subghz->file_path));
                    }
                }

                if(scene_manager_get_scene_state(subghz->scene_manager, SubGhzSceneReadRAW) !=
                   SubGhzCustomEventManagerNoSet) {
                    subghz_protocol_raw_gen_fff_data(
                        subghz_txrx_get_fff_data(subghz->txrx),
                        furi_string_get_cstr(subghz->file_path),
                        subghz_txrx_radio_device_get_name(subghz->txrx));
                    scene_manager_set_scene_state(
                        subghz->scene_manager, SubGhzSceneReadRAW, SubGhzCustomEventManagerNoSet);
                } else {
                    subghz_file_name_clear(subghz);
                }

                scene_manager_next_scene(subghz->scene_manager, SubGhzSceneSaveSuccess);
                if(scene_manager_has_previous_scene(subghz->scene_manager, SubGhzSceneSavedMenu)) {
                    // Nothing, do not count editing as saving
                } else if(scene_manager_has_previous_scene(
                              subghz->scene_manager, SubGhzSceneMoreRAW)) {
                    // Ditto, for RAW signals
                } else if(scene_manager_has_previous_scene(
                              subghz->scene_manager, SubGhzSceneSetType)) {
                    dolphin_deed(DolphinDeedSubGhzAddManually);
                } else {
                    dolphin_deed(DolphinDeedSubGhzSave);
                }
                return true;
            } else {
                furi_string_set(subghz->error_str, "No name file");
                scene_manager_next_scene(subghz->scene_manager, SubGhzSceneShowErrorSub);
                return true;
            }
        }
    }
    return false;
}

void subghz_scene_save_name_on_exit(void* context) {
    SubGhz* subghz = context;

    // Clear validator
    void* validator_context = text_input_get_validator_callback_context(subghz->text_input);
    text_input_set_validator(subghz->text_input, NULL, NULL);
    validator_is_file_free(validator_context);

    // Clear view
    text_input_reset(subghz->text_input);
}<|MERGE_RESOLUTION|>--- conflicted
+++ resolved
@@ -27,16 +27,6 @@
     subghz->save_datetime_set = false;
     if(!subghz_path_is_file(subghz->file_path)) {
         SubGhzProtocolDecoderBase* decoder_result = subghz_txrx_get_decoder(subghz->txrx);
-<<<<<<< HEAD
-        if(subghz->last_settings->protocol_file_names && decoder_result != NULL &&
-           strlen(decoder_result->protocol->name) != 0 &&
-           !scene_manager_has_previous_scene(subghz->scene_manager, SubGhzSceneSetType)) {
-            name_generator_make_auto_datetime(
-                file_name_buf, SUBGHZ_MAX_LEN_NAME, decoder_result->protocol->name, datetime);
-        } else {
-            name_generator_make_auto_datetime(
-                file_name_buf, SUBGHZ_MAX_LEN_NAME, SUBGHZ_APP_FILENAME_PREFIX, datetime);
-=======
 
         bool skip_dec_is_present = false;
         if(decoder_result != 0x0) {
@@ -57,7 +47,6 @@
         }
         if(!skip_dec_is_present) {
             name_generator_make_auto_datetime(file_name_buf, SUBGHZ_MAX_LEN_NAME, NULL, datetime);
->>>>>>> f4ffd29b
         }
         furi_string_set(file_name, file_name_buf);
         furi_string_set(subghz->file_path, SUBGHZ_APP_FOLDER);
@@ -73,7 +62,6 @@
             if(scene_manager_get_scene_state(subghz->scene_manager, SubGhzSceneReadRAW) ==
                SubGhzCustomEventManagerSetRAW) {
                 dev_name_empty = true;
-<<<<<<< HEAD
                 if(subghz->last_settings->protocol_file_names) {
                     name_generator_make_auto_datetime(
                         file_name_buf, SUBGHZ_MAX_LEN_NAME, "RAW", datetime);
@@ -81,10 +69,6 @@
                     name_generator_make_auto_datetime(
                         file_name_buf, SUBGHZ_MAX_LEN_NAME, SUBGHZ_APP_FILENAME_PREFIX, datetime);
                 }
-=======
-                name_generator_make_auto_datetime(
-                    file_name_buf, SUBGHZ_MAX_LEN_NAME, "RAW", datetime);
->>>>>>> f4ffd29b
                 furi_string_set(file_name, file_name_buf);
             }
         }
