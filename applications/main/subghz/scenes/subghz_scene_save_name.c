--- conflicted
+++ resolved
@@ -56,7 +56,6 @@
 
     if(!subghz_path_is_file(subghz->file_path)) {
         char file_name_buf[SUBGHZ_MAX_LEN_NAME] = {0};
-<<<<<<< HEAD
         if(subghz->last_settings->timestamp_file_names) {
             SubGhzProtocolDecoderBase* decoder_result = subghz_txrx_get_decoder(subghz->txrx);
             if(decoder_result != 0x0) {
@@ -80,15 +79,9 @@
                 subghz_scene_save_name_get_timefilename(file_name, "S", true);
             }
         } else {
-            set_random_name(file_name_buf, SUBGHZ_MAX_LEN_NAME);
-            furi_string_set(file_name, file_name_buf);
-        }
-=======
-
         name_generator_make_auto(file_name_buf, SUBGHZ_MAX_LEN_NAME, SUBGHZ_APP_FILENAME_PREFIX);
-
         furi_string_set(file_name, file_name_buf);
->>>>>>> 52b59662
+        }
         furi_string_set(subghz->file_path, SUBGHZ_APP_FOLDER);
         //highlighting the entire filename by default
         dev_name_empty = true;
