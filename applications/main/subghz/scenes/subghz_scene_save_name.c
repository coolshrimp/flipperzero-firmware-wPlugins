#include "../subghz_i.h"
#include "subghz/types.h"
#include <lib/toolbox/random_name.h>
#include "../helpers/subghz_custom_event.h"
#include <lib/subghz/protocols/raw.h>
#include <gui/modules/validators.h>
#include <dolphin/dolphin.h>

#define MAX_TEXT_INPUT_LEN 23

void subghz_scene_save_name_text_input_callback(void* context) {
    furi_assert(context);
    SubGhz* subghz = context;
    view_dispatcher_send_custom_event(subghz->view_dispatcher, SubGhzCustomEventSceneSaveName);
}

void subghz_scene_save_name_get_timefilename(
    FuriString* name,
    const char* proto_name,
    bool fulldate) {
    FuriHalRtcDateTime datetime = {0};
    furi_hal_rtc_get_datetime(&datetime);
    if(fulldate) {
        furi_string_printf(
            name,
            "%s_%.4d%.2d%.2d-%.2d%.2d%.2d",
            proto_name,
            datetime.year,
            datetime.month,
            datetime.day,
            datetime.hour,
            datetime.minute,
            datetime.second);
    } else {
        furi_string_printf(
            name,
            "%s_%.2d%.2d-%.2d%.2d%.2d",
            proto_name,
            datetime.month,
            datetime.day,
            datetime.hour,
            datetime.minute,
            datetime.second);
    }
}

void subghz_scene_save_name_on_enter(void* context) {
    SubGhz* subghz = context;

    // Setup view
    TextInput* text_input = subghz->text_input;
    bool dev_name_empty = false;

    FuriString* file_name = furi_string_alloc();
    FuriString* dir_name = furi_string_alloc();

    if(!subghz_path_is_file(subghz->file_path)) {
        char file_name_buf[SUBGHZ_MAX_LEN_NAME] = {0};
<<<<<<< HEAD
        if(furi_hal_subghz_get_timestamp_file_names()) {
=======
        if(subghz->last_settings->timestamp_file_names) {
>>>>>>> 8bb30920
            SubGhzProtocolDecoderBase* decoder_result = subghz_txrx_get_decoder(subghz->txrx);
            if(decoder_result != 0x0) {
                if(decoder_result != NULL) {
                    if(strlen(decoder_result->protocol->name) != 0) {
                        if(scene_manager_has_previous_scene(
                               subghz->scene_manager, SubGhzSceneSetType)) {
                            subghz_scene_save_name_get_timefilename(file_name, "S", true);
                        } else {
                            subghz_scene_save_name_get_timefilename(
                                file_name, decoder_result->protocol->name, false);
                        }

                    } else {
                        subghz_scene_save_name_get_timefilename(file_name, "S", true);
                    }
                } else {
                    subghz_scene_save_name_get_timefilename(file_name, "S", true);
                }
            } else {
                subghz_scene_save_name_get_timefilename(file_name, "S", true);
            }
        } else {
            set_random_name(file_name_buf, SUBGHZ_MAX_LEN_NAME);
            furi_string_set(file_name, file_name_buf);
        }
        furi_string_set(subghz->file_path, SUBGHZ_APP_FOLDER);
        //highlighting the entire filename by default
        dev_name_empty = true;
    } else {
        furi_string_reset(subghz->file_path_tmp);
        furi_string_set(subghz->file_path_tmp, subghz->file_path);
        path_extract_dirname(furi_string_get_cstr(subghz->file_path), dir_name);
        path_extract_filename(subghz->file_path, file_name, true);
        if(scene_manager_get_scene_state(subghz->scene_manager, SubGhzSceneReadRAW) !=
           SubGhzCustomEventManagerNoSet) {
            if(scene_manager_get_scene_state(subghz->scene_manager, SubGhzSceneReadRAW) ==
               SubGhzCustomEventManagerSetRAW) {
                dev_name_empty = true;
                subghz_scene_save_name_get_timefilename(file_name, "RAW", true);
            }
        }
        furi_string_set(subghz->file_path, dir_name);
    }

    strncpy(subghz->file_name_tmp, furi_string_get_cstr(file_name), SUBGHZ_MAX_LEN_NAME);
    text_input_set_header_text(text_input, "Name signal");
    text_input_set_result_callback(
        text_input,
        subghz_scene_save_name_text_input_callback,
        subghz,
        subghz->file_name_tmp,
        MAX_TEXT_INPUT_LEN,
        dev_name_empty);

    ValidatorIsFile* validator_is_file = validator_is_file_alloc_init(
        furi_string_get_cstr(subghz->file_path), SUBGHZ_APP_EXTENSION, "");
    text_input_set_validator(text_input, validator_is_file_callback, validator_is_file);

    furi_string_free(file_name);
    furi_string_free(dir_name);

    view_dispatcher_switch_to_view(subghz->view_dispatcher, SubGhzViewIdTextInput);
}

bool subghz_scene_save_name_on_event(void* context, SceneManagerEvent event) {
    SubGhz* subghz = context;
    if(event.type == SceneManagerEventTypeBack) {
        if(!(strcmp(subghz->file_name_tmp, "") == 0) ||
           scene_manager_get_scene_state(subghz->scene_manager, SubGhzSceneReadRAW) !=
               SubGhzCustomEventManagerNoSet) {
            if(!scene_manager_has_previous_scene(subghz->scene_manager, SubGhzSceneDecodeRAW)) {
                furi_string_set(subghz->file_path, subghz->file_path_tmp);
            }
        }
        scene_manager_previous_scene(subghz->scene_manager);
        return true;
    } else if(event.type == SceneManagerEventTypeCustom) {
        if(event.event == SubGhzCustomEventSceneSaveName) {
            if(strcmp(subghz->file_name_tmp, "") != 0) {
                furi_string_cat_printf(
                    subghz->file_path, "/%s%s", subghz->file_name_tmp, SUBGHZ_APP_EXTENSION);
                if(subghz_path_is_file(subghz->file_path_tmp)) {
                    if(!subghz_rename_file(subghz)) {
                        return false;
                    }
                } else {
                    if(scene_manager_get_scene_state(subghz->scene_manager, SubGhzSceneSetType) !=
                       SubGhzCustomEventManagerNoSet) {
                        subghz_save_protocol_to_file(
                            subghz,
                            subghz_txrx_get_fff_data(subghz->txrx),
                            furi_string_get_cstr(subghz->file_path));
                        scene_manager_set_scene_state(
                            subghz->scene_manager,
                            SubGhzSceneSetType,
                            SubGhzCustomEventManagerNoSet);
                    } else {
                        subghz_save_protocol_to_file(
                            subghz,
                            subghz_history_get_raw_data(subghz->history, subghz->idx_menu_chosen),
                            furi_string_get_cstr(subghz->file_path));
                    }
                }

                if(scene_manager_get_scene_state(subghz->scene_manager, SubGhzSceneReadRAW) !=
                   SubGhzCustomEventManagerNoSet) {
                    subghz_protocol_raw_gen_fff_data(
                        subghz_txrx_get_fff_data(subghz->txrx),
                        furi_string_get_cstr(subghz->file_path));
                    scene_manager_set_scene_state(
                        subghz->scene_manager, SubGhzSceneReadRAW, SubGhzCustomEventManagerNoSet);
                } else {
                    subghz_file_name_clear(subghz);
                }

                scene_manager_next_scene(subghz->scene_manager, SubGhzSceneSaveSuccess);
                if(scene_manager_has_previous_scene(subghz->scene_manager, SubGhzSceneSavedMenu)) {
                    // Nothing, do not count editing as saving
                } else if(scene_manager_has_previous_scene(
                              subghz->scene_manager, SubGhzSceneMoreRAW)) {
                    // Ditto, for RAW signals
                } else if(scene_manager_has_previous_scene(
                              subghz->scene_manager, SubGhzSceneSetType)) {
                    dolphin_deed(DolphinDeedSubGhzAddManually);
                } else {
                    dolphin_deed(DolphinDeedSubGhzSave);
                }
                return true;
            } else {
                furi_string_set(subghz->error_str, "No name file");
                scene_manager_next_scene(subghz->scene_manager, SubGhzSceneShowErrorSub);
                return true;
            }
        }
    }
    return false;
}

void subghz_scene_save_name_on_exit(void* context) {
    SubGhz* subghz = context;

    // Clear validator
    void* validator_context = text_input_get_validator_callback_context(subghz->text_input);
    text_input_set_validator(subghz->text_input, NULL, NULL);
    validator_is_file_free(validator_context);

    // Clear view
    text_input_reset(subghz->text_input);
}<|MERGE_RESOLUTION|>--- conflicted
+++ resolved
@@ -56,11 +56,7 @@
 
     if(!subghz_path_is_file(subghz->file_path)) {
         char file_name_buf[SUBGHZ_MAX_LEN_NAME] = {0};
-<<<<<<< HEAD
-        if(furi_hal_subghz_get_timestamp_file_names()) {
-=======
         if(subghz->last_settings->timestamp_file_names) {
->>>>>>> 8bb30920
             SubGhzProtocolDecoderBase* decoder_result = subghz_txrx_get_decoder(subghz->txrx);
             if(decoder_result != 0x0) {
                 if(decoder_result != NULL) {
