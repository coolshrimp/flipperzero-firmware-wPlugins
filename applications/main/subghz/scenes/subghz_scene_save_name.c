--- conflicted
+++ resolved
@@ -79,12 +79,8 @@
                 subghz_scene_save_name_get_timefilename(file_name, "S", true);
             }
         } else {
-<<<<<<< HEAD
-            set_random_name(file_name_buf, SUBGHZ_MAX_LEN_NAME);
-=======
             name_generator_make_auto(
                 file_name_buf, SUBGHZ_MAX_LEN_NAME, SUBGHZ_APP_FILENAME_PREFIX);
->>>>>>> 1653abe0
             furi_string_set(file_name, file_name_buf);
         }
         furi_string_set(subghz->file_path, SUBGHZ_APP_FOLDER);
@@ -135,15 +131,12 @@
             if(!scene_manager_has_previous_scene(subghz->scene_manager, SubGhzSceneDecodeRAW)) {
                 furi_string_set(subghz->file_path, subghz->file_path_tmp);
             }
-<<<<<<< HEAD
-=======
         }
         if(scene_manager_has_previous_scene(subghz->scene_manager, SubGhzSceneSetSeed)) {
             scene_manager_search_and_switch_to_previous_scene(
                 subghz->scene_manager, SubGhzSceneSetType);
         } else {
             scene_manager_previous_scene(subghz->scene_manager);
->>>>>>> 1653abe0
         }
         return true;
     } else if(event.type == SceneManagerEventTypeCustom) {
