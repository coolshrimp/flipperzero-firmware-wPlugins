--- conflicted
+++ resolved
@@ -82,13 +82,10 @@
                 // Calling restore!
                 subghz_tx_start(subghz, subghz_txrx_get_fff_data(subghz->txrx));
                 subghz_txrx_stop(subghz->txrx);
-<<<<<<< HEAD
-=======
                 // Calling restore 2nd time special for FAAC SLH!
                 // TODO: Find better way to restore after custom button is used!!!
                 subghz_tx_start(subghz, subghz_txrx_get_fff_data(subghz->txrx));
                 subghz_txrx_stop(subghz->txrx);
->>>>>>> 1653abe0
                 furi_hal_subghz_set_rolling_counter_mult(tmp_counter);
             }
             return true;
