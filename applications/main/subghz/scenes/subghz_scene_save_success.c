--- conflicted
+++ resolved
@@ -50,11 +50,8 @@
                 subghz_file_encoder_worker_free(subghz->decode_raw_file_worker_encoder);
 
                 subghz->state_notifications = SubGhzNotificationStateIDLE;
-<<<<<<< HEAD
-=======
                 subghz_rx_key_state_set(subghz, SubGhzRxKeyStateIDLE);
 
->>>>>>> b11f18c5
                 scene_manager_set_scene_state(
                     subghz->scene_manager, SubGhzSceneReadRAW, SubGhzCustomEventManagerNoSet);
                 if(!scene_manager_search_and_switch_to_previous_scene(
