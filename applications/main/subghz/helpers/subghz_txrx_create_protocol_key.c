#include "subghz_txrx_i.h"
#include "subghz_txrx_create_protocol_key.h"
#include <lib/subghz/transmitter.h>
#include <lib/subghz/protocols/protocol_items.h>
#include <lib/subghz/protocols/keeloq.h>
#include <lib/subghz/protocols/secplus_v1.h>
#include <lib/subghz/protocols/secplus_v2.h>
#include <lib/subghz/protocols/nice_flor_s.h>

#include <flipper_format/flipper_format_i.h>
#include <lib/toolbox/stream/stream.h>
#include <lib/subghz/protocols/raw.h>

#define TAG "SubGhzCreateProtocolKey"

bool subghz_txrx_gen_data_protocol(
    void* context,
    const char* preset_name,
    uint32_t frequency,
    const char* protocol_name,
    uint64_t key,
    uint32_t bit) {
    furi_assert(context);
    SubGhzTxRx* instance = context;

    bool res = false;

    subghz_txrx_set_preset(instance, preset_name, frequency, NULL, 0);
    instance->decoder_result =
        subghz_receiver_search_decoder_base_by_name(instance->receiver, protocol_name);

    if(instance->decoder_result == NULL) {
        //TODO FL-3502: Error
        // furi_string_set(error_str, "Protocol not\nfound!");
        // scene_manager_next_scene(scene_manager, SubGhzSceneShowErrorSub);
        FURI_LOG_E(TAG, "Protocol not found!");
        return false;
    }

    do {
        Stream* fff_data_stream = flipper_format_get_raw_stream(instance->fff_data);
        stream_clean(fff_data_stream);
        if(subghz_protocol_decoder_base_serialize(
               instance->decoder_result, instance->fff_data, instance->preset) !=
           SubGhzProtocolStatusOk) {
            FURI_LOG_E(TAG, "Unable to serialize");
            break;
        }
        if(!flipper_format_update_uint32(instance->fff_data, "Bit", &bit, 1)) {
            FURI_LOG_E(TAG, "Unable to update Bit");
            break;
        }

        uint8_t key_data[sizeof(uint64_t)] = {0};
        for(size_t i = 0; i < sizeof(uint64_t); i++) {
            key_data[sizeof(uint64_t) - i - 1] = (key >> (i * 8)) & 0xFF;
        }
        if(!flipper_format_update_hex(instance->fff_data, "Key", key_data, sizeof(uint64_t))) {
            FURI_LOG_E(TAG, "Unable to update Key");
            break;
        }
        res = true;
    } while(false);
    return res;
}

bool subghz_txrx_gen_data_protocol_and_te(
    SubGhzTxRx* instance,
    const char* preset_name,
    uint32_t frequency,
    const char* protocol_name,
    uint64_t key,
    uint32_t bit,
    uint32_t te) {
    furi_assert(instance);
    bool ret = false;
    if(subghz_txrx_gen_data_protocol(instance, preset_name, frequency, protocol_name, key, bit)) {
        if(!flipper_format_update_uint32(instance->fff_data, "TE", (uint32_t*)&te, 1)) {
            FURI_LOG_E(TAG, "Unable to update Te");
        } else {
            ret = true;
        }
    }
    return ret;
}

bool subghz_txrx_gen_keeloq_protocol( //TODO lead to a general appearance
    SubGhzTxRx* instance,
    const char* preset_name,
    uint32_t frequency,
    uint32_t serial,
    uint8_t btn,
    uint16_t cnt,
    const char* manufacture_name) {
    furi_assert(instance);

    bool res = false;

    instance->transmitter =
        subghz_transmitter_alloc_init(instance->environment, SUBGHZ_PROTOCOL_KEELOQ_NAME);
    subghz_txrx_set_preset(instance, preset_name, frequency, NULL, 0);

    if(instance->transmitter &&
       subghz_protocol_keeloq_create_data(
           subghz_transmitter_get_protocol_instance(instance->transmitter),
           instance->fff_data,
           serial,
           btn,
           cnt,
           manufacture_name,
           instance->preset)) {
        flipper_format_write_string_cstr(instance->fff_data, "Manufacture", manufacture_name);
        res = true;
    }
    subghz_transmitter_free(instance->transmitter);
    return res;
}

bool subghz_txrx_gen_keeloq_bft_protocol(
    void* context,
    const char* preset_name,
    uint32_t frequency,
    uint32_t serial,
    uint8_t btn,
    uint16_t cnt,
    uint32_t seed,
    const char* manufacture_name) {
    SubGhzTxRx* txrx = context;

    bool res = false;

    txrx->transmitter =
        subghz_transmitter_alloc_init(txrx->environment, SUBGHZ_PROTOCOL_KEELOQ_NAME);
    subghz_txrx_set_preset(txrx, preset_name, frequency, NULL, 0);

    if(txrx->transmitter && subghz_protocol_keeloq_bft_create_data(
                                subghz_transmitter_get_protocol_instance(txrx->transmitter),
                                txrx->fff_data,
                                serial,
                                btn,
                                cnt,
                                seed,
                                manufacture_name,
                                txrx->preset)) {
        res = true;
    }

    if(res) {
        uint8_t seed_data[sizeof(uint32_t)] = {0};
        for(size_t i = 0; i < sizeof(uint32_t); i++) {
            seed_data[sizeof(uint32_t) - i - 1] = (seed >> i * 8) & 0xFF;
        }

        flipper_format_write_hex(txrx->fff_data, "Seed", seed_data, sizeof(uint32_t));

        flipper_format_write_string_cstr(txrx->fff_data, "Manufacture", "BFT");
    }

    subghz_transmitter_free(txrx->transmitter);

    return res;
}

bool subghz_txrx_gen_nice_flor_s_protocol(
    void* context,
    const char* preset_name,
    uint32_t frequency,
    uint32_t serial,
    uint8_t btn,
    uint16_t cnt,
    bool nice_one) {
    SubGhzTxRx* txrx = context;

    bool res = false;

    txrx->transmitter =
        subghz_transmitter_alloc_init(txrx->environment, SUBGHZ_PROTOCOL_NICE_FLOR_S_NAME);
    subghz_txrx_set_preset(txrx, preset_name, frequency, NULL, 0);

    if(txrx->transmitter && subghz_protocol_nice_flor_s_create_data(
                                subghz_transmitter_get_protocol_instance(txrx->transmitter),
                                txrx->fff_data,
                                serial,
                                btn,
                                cnt,
                                txrx->preset,
                                nice_one)) {
        res = true;
    }

    subghz_transmitter_free(txrx->transmitter);

    return res;
}

bool subghz_txrx_gen_faac_slh_protocol(
    void* context,
    const char* preset_name,
    uint32_t frequency,
    uint32_t serial,
    uint8_t btn,
    uint32_t cnt,
    uint32_t seed,
    const char* manufacture_name) {
    SubGhzTxRx* txrx = context;

    bool res = false;

    txrx->transmitter =
        subghz_transmitter_alloc_init(txrx->environment, SUBGHZ_PROTOCOL_FAAC_SLH_NAME);
    subghz_txrx_set_preset(txrx, preset_name, frequency, NULL, 0);

    if(txrx->transmitter && subghz_protocol_faac_slh_create_data(
                                subghz_transmitter_get_protocol_instance(txrx->transmitter),
                                txrx->fff_data,
                                serial,
                                btn,
                                cnt,
                                seed,
                                manufacture_name,
                                txrx->preset)) {
        res = true;
    }

    if(res) {
        uint8_t seed_data[sizeof(uint32_t)] = {0};
        for(size_t i = 0; i < sizeof(uint32_t); i++) {
            seed_data[sizeof(uint32_t) - i - 1] = (seed >> i * 8) & 0xFF;
        }

<<<<<<< HEAD
        flipper_format_write_hex(txrx->fff_data, "Seed", seed_data, sizeof(uint32_t));
        flipper_format_write_string_cstr(txrx->fff_data, "Valid", "1\r\n");
        FURI_LOG_I(TAG, "Flag write to SD is OK");
=======
        bool tmp_allow_zero_seed = true;
        flipper_format_write_hex(txrx->fff_data, "Seed", seed_data, sizeof(uint32_t));
        flipper_format_write_bool(txrx->fff_data, "AllowZeroSeed", &tmp_allow_zero_seed, 1);
>>>>>>> 1653abe0
    }

    subghz_transmitter_free(txrx->transmitter);

    return res;
}

bool subghz_txrx_gen_alutech_at_4n_protocol(
    void* context,
    const char* preset_name,
    uint32_t frequency,
    uint32_t serial,
    uint8_t btn,
    uint16_t cnt) {
    SubGhzTxRx* txrx = context;

    bool res = false;

    txrx->transmitter =
        subghz_transmitter_alloc_init(txrx->environment, SUBGHZ_PROTOCOL_ALUTECH_AT_4N_NAME);
    subghz_txrx_set_preset(txrx, preset_name, frequency, NULL, 0);

    if(txrx->transmitter && subghz_protocol_alutech_at_4n_create_data(
                                subghz_transmitter_get_protocol_instance(txrx->transmitter),
                                txrx->fff_data,
                                serial,
                                btn,
                                cnt,
                                txrx->preset)) {
        res = true;
    }

    subghz_transmitter_free(txrx->transmitter);

    return res;
}

bool subghz_txrx_gen_came_atomo_protocol(
    void* context,
    const char* preset_name,
    uint32_t frequency,
    uint32_t serial,
    uint16_t cnt) {
    SubGhzTxRx* txrx = context;

    bool res = false;

    txrx->transmitter =
        subghz_transmitter_alloc_init(txrx->environment, SUBGHZ_PROTOCOL_CAME_ATOMO_NAME);
    subghz_txrx_set_preset(txrx, preset_name, frequency, NULL, 0);

    if(txrx->transmitter && subghz_protocol_came_atomo_create_data(
                                subghz_transmitter_get_protocol_instance(txrx->transmitter),
                                txrx->fff_data,
                                serial,
                                cnt,
                                txrx->preset)) {
        res = true;
    }

    subghz_transmitter_free(txrx->transmitter);

    return res;
}

bool subghz_txrx_gen_somfy_telis_protocol(
    void* context,
    const char* preset_name,
    uint32_t frequency,
    uint32_t serial,
    uint8_t btn,
    uint16_t cnt) {
    SubGhzTxRx* txrx = context;

    bool res = false;

    txrx->transmitter =
        subghz_transmitter_alloc_init(txrx->environment, SUBGHZ_PROTOCOL_SOMFY_TELIS_NAME);
    subghz_txrx_set_preset(txrx, preset_name, frequency, NULL, 0);

    if(txrx->transmitter && subghz_protocol_somfy_telis_create_data(
                                subghz_transmitter_get_protocol_instance(txrx->transmitter),
                                txrx->fff_data,
                                serial,
                                btn,
                                cnt,
                                txrx->preset)) {
        res = true;
    }

    subghz_transmitter_free(txrx->transmitter);

    return res;
}

bool subghz_txrx_gen_secplus_v2_protocol(
    SubGhzTxRx* instance,
    const char* name_preset,
    uint32_t frequency,
    uint32_t serial,
    uint8_t btn,
    uint32_t cnt) {
    furi_assert(instance);

    bool ret = false;
    instance->transmitter =
        subghz_transmitter_alloc_init(instance->environment, SUBGHZ_PROTOCOL_SECPLUS_V2_NAME);
    subghz_txrx_set_preset(instance, name_preset, frequency, NULL, 0);
    if(instance->transmitter) {
        subghz_protocol_secplus_v2_create_data(
            subghz_transmitter_get_protocol_instance(instance->transmitter),
            instance->fff_data,
            serial,
            btn,
            cnt,
            instance->preset);
        ret = true;
    }
    return ret;
}

bool subghz_txrx_gen_secplus_v1_protocol(
    SubGhzTxRx* instance,
    const char* name_preset,
    uint32_t frequency) {
    furi_assert(instance);

    bool ret = false;
    uint32_t serial = (uint32_t)rand();
    while(!subghz_protocol_secplus_v1_check_fixed(serial)) {
        serial = (uint32_t)rand();
    }
    if(subghz_txrx_gen_data_protocol(
           instance,
           name_preset,
           frequency,
           SUBGHZ_PROTOCOL_SECPLUS_V1_NAME,
           (uint64_t)serial << 32 | 0xE6000000,
           42)) {
        ret = true;
    }
    return ret;
}<|MERGE_RESOLUTION|>--- conflicted
+++ resolved
@@ -228,15 +228,9 @@
             seed_data[sizeof(uint32_t) - i - 1] = (seed >> i * 8) & 0xFF;
         }
 
-<<<<<<< HEAD
-        flipper_format_write_hex(txrx->fff_data, "Seed", seed_data, sizeof(uint32_t));
-        flipper_format_write_string_cstr(txrx->fff_data, "Valid", "1\r\n");
-        FURI_LOG_I(TAG, "Flag write to SD is OK");
-=======
         bool tmp_allow_zero_seed = true;
         flipper_format_write_hex(txrx->fff_data, "Seed", seed_data, sizeof(uint32_t));
         flipper_format_write_bool(txrx->fff_data, "AllowZeroSeed", &tmp_allow_zero_seed, 1);
->>>>>>> 1653abe0
     }
 
     subghz_transmitter_free(txrx->transmitter);
