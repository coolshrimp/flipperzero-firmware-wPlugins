#include "subghz_frequency_analyzer_worker.h"
#include <lib/drivers/cc1101.h>

#include <furi.h>
#include <float_tools.h>

#define TAG "SubghzFrequencyAnalyzerWorker"

#define SUBGHZ_FREQUENCY_ANALYZER_THRESHOLD -97.0f

static const uint8_t subghz_preset_ook_58khz[][2] = {
    {CC1101_MDMCFG4, 0b11110111}, // Rx BW filter is 58.035714kHz
    /* End  */
    {0, 0},
};

static const uint8_t subghz_preset_ook_650khz[][2] = {
    {CC1101_MDMCFG4, 0b00010111}, // Rx BW filter is 650.000kHz
    /* End  */
    {0, 0},
};

struct SubGhzFrequencyAnalyzerWorker {
    FuriThread* thread;

    volatile bool worker_running;
    uint8_t sample_hold_counter;
    FrequencyRSSI frequency_rssi_buf;
    SubGhzSetting* setting;

    const SubGhzDevice* radio_device;
    FuriHalSpiBusHandle* spi_bus;
    bool ext_radio;

    float filVal;
    float trigger_level;

    SubGhzFrequencyAnalyzerWorkerPairCallback pair_callback;
    void* context;
};

static void subghz_frequency_analyzer_worker_load_registers(
    FuriHalSpiBusHandle* spi_bus,
    const uint8_t data[][2]) {
    furi_hal_spi_acquire(spi_bus);
    size_t i = 0;
    while(data[i][0]) {
        cc1101_write_reg(spi_bus, data[i][0], data[i][1]);
        i++;
    }
    furi_hal_spi_release(spi_bus);
}

// running average with adaptive coefficient
static uint32_t subghz_frequency_analyzer_worker_expRunningAverageAdaptive(
    SubGhzFrequencyAnalyzerWorker* instance,
    uint32_t newVal) {
    float k;
    float newValFloat = newVal;
    // the sharpness of the filter depends on the absolute value of the difference
    if(fabs(newValFloat - instance->filVal) > 500000)
        k = 0.9;
    else
        k = 0.03;

    instance->filVal += (newValFloat - instance->filVal) * k;
    return (uint32_t)instance->filVal;
}

/** Worker thread
 * 
 * @param context 
 * @return exit code 
 */
static int32_t subghz_frequency_analyzer_worker_thread(void* context) {
    SubGhzFrequencyAnalyzerWorker* instance = context;

    FrequencyRSSI frequency_rssi = {
        .frequency_coarse = 0, .rssi_coarse = 0, .frequency_fine = 0, .rssi_fine = 0};
    float rssi = 0;
    uint32_t frequency = 0;
    float rssi_temp = 0;
    uint32_t frequency_temp = 0;
<<<<<<< HEAD

    FuriHalSpiBusHandle* spi_bus = instance->spi_bus;
    const SubGhzDevice* radio_device = instance->radio_device;
=======
>>>>>>> d73d0077

    //Start CC1101
    // furi_hal_subghz_reset();
    subghz_devices_reset(radio_device);

    furi_hal_spi_acquire(spi_bus);
    cc1101_flush_rx(spi_bus);
    cc1101_flush_tx(spi_bus);

    // TODO probably can be used device.load_preset(FuriHalSubGhzPresetCustom, ...) for external cc1101
    cc1101_write_reg(spi_bus, CC1101_IOCFG0, CC1101IocfgHW);
    cc1101_write_reg(spi_bus, CC1101_MDMCFG3,
                     0b01111111); // symbol rate
    cc1101_write_reg(
        spi_bus,
        CC1101_AGCCTRL2,
        0b00000111); // 00 - DVGA all; 000 - MAX LNA+LNA2; 111 - MAGN_TARGET 42 dB
    cc1101_write_reg(
        spi_bus,
        CC1101_AGCCTRL1,
        0b00001000); // 0; 0 - LNA 2 gain is decreased to minimum before decreasing LNA gain; 00 - Relative carrier sense threshold disabled; 1000 - Absolute carrier sense threshold disabled
    cc1101_write_reg(
        spi_bus,
        CC1101_AGCCTRL0,
        0b00110000); // 00 - No hysteresis, medium asymmetric dead zone, medium gain ; 11 - 64 samples agc; 00 - Normal AGC, 00 - 4dB boundary

    furi_hal_spi_release(spi_bus);

    furi_hal_subghz_set_path(FuriHalSubGhzPathIsolate);

    while(instance->worker_running) {
        furi_delay_ms(10);

        float rssi_min = 26.0f;
        float rssi_avg = 0;
        size_t rssi_avg_samples = 0;

        frequency_rssi.rssi_coarse = -127.0f;
        frequency_rssi.rssi_fine = -127.0f;
        // furi_hal_subghz_idle();
        subghz_devices_idle(radio_device);
        subghz_frequency_analyzer_worker_load_registers(spi_bus, subghz_preset_ook_650khz);

        // First stage: coarse scan
        for(size_t i = 0; i < subghz_setting_get_frequency_count(instance->setting); i++) {
<<<<<<< HEAD
            uint32_t current_frequency = subghz_setting_get_frequency(instance->setting, i);
            // if(furi_hal_subghz_is_frequency_valid(current_frequency) &&
            if(subghz_devices_is_frequency_valid(radio_device, current_frequency) &&
               (current_frequency != 467750000) && (current_frequency != 464000000) &&
               !((instance->ext_radio) &&
                 ((current_frequency == 390000000) || (current_frequency == 312000000) ||
                  (current_frequency == 312100000) || (current_frequency == 312200000) ||
                  (current_frequency == 440175000)))) {
                furi_hal_spi_acquire(spi_bus);
                cc1101_switch_to_idle(spi_bus);
                frequency = cc1101_set_frequency(spi_bus, current_frequency);

                cc1101_calibrate(spi_bus);

                furi_check(cc1101_wait_status_state(spi_bus, CC1101StateIDLE, 10000));

                cc1101_switch_to_rx(spi_bus);
                furi_hal_spi_release(spi_bus);
=======
            if(furi_hal_subghz_is_frequency_valid(
                   subghz_setting_get_frequency(instance->setting, i))) {
                furi_hal_spi_acquire(&furi_hal_spi_bus_handle_subghz);
                cc1101_switch_to_idle(&furi_hal_spi_bus_handle_subghz);
                frequency = cc1101_set_frequency(
                    &furi_hal_spi_bus_handle_subghz,
                    subghz_setting_get_frequency(instance->setting, i));

                cc1101_calibrate(&furi_hal_spi_bus_handle_subghz);

                furi_check(cc1101_wait_status_state(
                    &furi_hal_spi_bus_handle_subghz, CC1101StateIDLE, 10000));

                cc1101_switch_to_rx(&furi_hal_spi_bus_handle_subghz);
                furi_hal_spi_release(&furi_hal_spi_bus_handle_subghz);
>>>>>>> d73d0077

                furi_delay_ms(2);

                // rssi = furi_hal_subghz_get_rssi();
                rssi = subghz_devices_get_rssi(radio_device);

                rssi_avg += rssi;
                rssi_avg_samples++;

                if(rssi < rssi_min) rssi_min = rssi;

                if(frequency_rssi.rssi_coarse < rssi) {
                    frequency_rssi.rssi_coarse = rssi;
                    frequency_rssi.frequency_coarse = frequency;
                }
            }
        }

        FURI_LOG_T(
            TAG,
            "RSSI: avg %f, max %f at %lu, min %f",
            (double)(rssi_avg / rssi_avg_samples),
            (double)frequency_rssi.rssi_coarse,
            frequency_rssi.frequency_coarse,
            (double)rssi_min);

        // Second stage: fine scan
        if(frequency_rssi.rssi_coarse > instance->trigger_level) {
            // furi_hal_subghz_idle();
            subghz_devices_idle(radio_device);
            subghz_frequency_analyzer_worker_load_registers(spi_bus, subghz_preset_ook_58khz);
            //for example -0.3 ... 433.92 ... +0.3 step 20KHz
            for(uint32_t i = frequency_rssi.frequency_coarse - 300000;
                i < frequency_rssi.frequency_coarse + 300000;
                i += 20000) {
                // if(furi_hal_subghz_is_frequency_valid(i)) {
                if(subghz_devices_is_frequency_valid(radio_device, i)) {
                    furi_hal_spi_acquire(spi_bus);
                    cc1101_switch_to_idle(spi_bus);
                    frequency = cc1101_set_frequency(spi_bus, i);

                    cc1101_calibrate(spi_bus);

<<<<<<< HEAD
                    furi_check(cc1101_wait_status_state(spi_bus, CC1101StateIDLE, 10000));
=======
                    cc1101_calibrate(&furi_hal_spi_bus_handle_subghz);

                    furi_check(cc1101_wait_status_state(
                        &furi_hal_spi_bus_handle_subghz, CC1101StateIDLE, 10000));
>>>>>>> d73d0077

                    cc1101_switch_to_rx(spi_bus);
                    furi_hal_spi_release(spi_bus);

                    furi_delay_ms(2);

                    // rssi = furi_hal_subghz_get_rssi();
                    rssi = subghz_devices_get_rssi(radio_device);

                    FURI_LOG_T(TAG, "#:%lu:%f", frequency, (double)rssi);

                    if(frequency_rssi.rssi_fine < rssi) {
                        frequency_rssi.rssi_fine = rssi;
                        frequency_rssi.frequency_fine = frequency;
                    }
                }
            }
        }

        // Deliver results fine
        if(frequency_rssi.rssi_fine > instance->trigger_level) {
            FURI_LOG_D(
                TAG, "=:%lu:%f", frequency_rssi.frequency_fine, (double)frequency_rssi.rssi_fine);

            instance->sample_hold_counter = 20;
            rssi_temp = frequency_rssi.rssi_fine;
            frequency_temp = frequency_rssi.frequency_fine;

            if(!float_is_equal(instance->filVal, 0.f)) {
                frequency_rssi.frequency_fine =
                    subghz_frequency_analyzer_worker_expRunningAverageAdaptive(
                        instance, frequency_rssi.frequency_fine);
            }
            // Deliver callback
            if(instance->pair_callback) {
                instance->pair_callback(
                    instance->context,
                    frequency_rssi.frequency_fine,
                    frequency_rssi.rssi_fine,
                    true);
            }
        } else if( // Deliver results coarse
            (frequency_rssi.rssi_coarse > instance->trigger_level) &&
            (instance->sample_hold_counter < 10)) {
            FURI_LOG_D(
                TAG,
                "~:%lu:%f",
                frequency_rssi.frequency_coarse,
                (double)frequency_rssi.rssi_coarse);

            instance->sample_hold_counter = 20;
            rssi_temp = frequency_rssi.rssi_coarse;
            frequency_temp = frequency_rssi.frequency_coarse;
            if(!float_is_equal(instance->filVal, 0.f)) {
                frequency_rssi.frequency_coarse =
                    subghz_frequency_analyzer_worker_expRunningAverageAdaptive(
                        instance, frequency_rssi.frequency_coarse);
            }
            // Deliver callback
            if(instance->pair_callback) {
                instance->pair_callback(
                    instance->context,
                    frequency_rssi.frequency_coarse,
                    frequency_rssi.rssi_coarse,
                    true);
            }
        } else {
            if(instance->sample_hold_counter > 0) {
                instance->sample_hold_counter--;
                if(instance->sample_hold_counter == 18) {
                    if(instance->pair_callback) {
                        instance->pair_callback(
                            instance->context, frequency_temp, rssi_temp, false);
                    }
                }
            } else {
                instance->filVal = 0;
                if(instance->pair_callback)
                    instance->pair_callback(instance->context, 0, 0, false);
            }
        }
    }

    //Stop CC1101
    // furi_hal_subghz_idle();
    // furi_hal_subghz_sleep();
    subghz_devices_idle(radio_device);
    subghz_devices_sleep(radio_device);

    return 0;
}

SubGhzFrequencyAnalyzerWorker* subghz_frequency_analyzer_worker_alloc(void* context) {
    furi_assert(context);
    SubGhzFrequencyAnalyzerWorker* instance = malloc(sizeof(SubGhzFrequencyAnalyzerWorker));

    instance->thread = furi_thread_alloc();
    furi_thread_set_name(instance->thread, "SubGhzFAWorker");
    furi_thread_set_stack_size(instance->thread, 2048);
    furi_thread_set_context(instance->thread, instance);
    furi_thread_set_callback(instance->thread, subghz_frequency_analyzer_worker_thread);

    SubGhz* subghz = context;
    instance->setting = subghz_txrx_get_setting(subghz->txrx);
    instance->trigger_level = subghz->last_settings->frequency_analyzer_trigger;
    //instance->trigger_level = SUBGHZ_FREQUENCY_ANALYZER_THRESHOLD;
    return instance;
}

void subghz_frequency_analyzer_worker_free(SubGhzFrequencyAnalyzerWorker* instance) {
    furi_assert(instance);

    furi_thread_free(instance->thread);
    free(instance);
}

void subghz_frequency_analyzer_worker_set_pair_callback(
    SubGhzFrequencyAnalyzerWorker* instance,
    SubGhzFrequencyAnalyzerWorkerPairCallback callback,
    void* context) {
    furi_assert(instance);
    furi_assert(context);
    instance->pair_callback = callback;
    instance->context = context;
}

void subghz_frequency_analyzer_worker_start(
    SubGhzFrequencyAnalyzerWorker* instance,
    SubGhzTxRx* txrx) {
    furi_assert(instance);
    furi_assert(!instance->worker_running);

    SubGhzRadioDeviceType radio_type = subghz_txrx_radio_device_get(txrx);

    if(radio_type == SubGhzRadioDeviceTypeExternalCC1101) {
        instance->spi_bus = &furi_hal_spi_bus_handle_external;
        instance->ext_radio = true;
    } else if(radio_type == SubGhzRadioDeviceTypeInternal) {
        instance->spi_bus = &furi_hal_spi_bus_handle_subghz;
        instance->ext_radio = false;
    } else {
        furi_crash("Unsuported external module");
    }

    instance->radio_device = subghz_devices_get_by_name(subghz_txrx_radio_device_get_name(txrx));

    instance->worker_running = true;

    furi_thread_start(instance->thread);
}

void subghz_frequency_analyzer_worker_stop(SubGhzFrequencyAnalyzerWorker* instance) {
    furi_assert(instance);
    furi_assert(instance->worker_running);

    instance->worker_running = false;

    furi_thread_join(instance->thread);
}

bool subghz_frequency_analyzer_worker_is_running(SubGhzFrequencyAnalyzerWorker* instance) {
    furi_assert(instance);
    return instance->worker_running;
}

void subghz_frequency_analyzer_worker_set_trigger_level(
    SubGhzFrequencyAnalyzerWorker* instance,
    float value) {
    instance->trigger_level = value;
}

float subghz_frequency_analyzer_worker_get_trigger_level(SubGhzFrequencyAnalyzerWorker* instance) {
    return instance->trigger_level;
}<|MERGE_RESOLUTION|>--- conflicted
+++ resolved
@@ -81,12 +81,9 @@
     uint32_t frequency = 0;
     float rssi_temp = 0;
     uint32_t frequency_temp = 0;
-<<<<<<< HEAD
 
     FuriHalSpiBusHandle* spi_bus = instance->spi_bus;
     const SubGhzDevice* radio_device = instance->radio_device;
-=======
->>>>>>> d73d0077
 
     //Start CC1101
     // furi_hal_subghz_reset();
@@ -132,7 +129,6 @@
 
         // First stage: coarse scan
         for(size_t i = 0; i < subghz_setting_get_frequency_count(instance->setting); i++) {
-<<<<<<< HEAD
             uint32_t current_frequency = subghz_setting_get_frequency(instance->setting, i);
             // if(furi_hal_subghz_is_frequency_valid(current_frequency) &&
             if(subghz_devices_is_frequency_valid(radio_device, current_frequency) &&
@@ -151,23 +147,6 @@
 
                 cc1101_switch_to_rx(spi_bus);
                 furi_hal_spi_release(spi_bus);
-=======
-            if(furi_hal_subghz_is_frequency_valid(
-                   subghz_setting_get_frequency(instance->setting, i))) {
-                furi_hal_spi_acquire(&furi_hal_spi_bus_handle_subghz);
-                cc1101_switch_to_idle(&furi_hal_spi_bus_handle_subghz);
-                frequency = cc1101_set_frequency(
-                    &furi_hal_spi_bus_handle_subghz,
-                    subghz_setting_get_frequency(instance->setting, i));
-
-                cc1101_calibrate(&furi_hal_spi_bus_handle_subghz);
-
-                furi_check(cc1101_wait_status_state(
-                    &furi_hal_spi_bus_handle_subghz, CC1101StateIDLE, 10000));
-
-                cc1101_switch_to_rx(&furi_hal_spi_bus_handle_subghz);
-                furi_hal_spi_release(&furi_hal_spi_bus_handle_subghz);
->>>>>>> d73d0077
 
                 furi_delay_ms(2);
 
@@ -211,14 +190,7 @@
 
                     cc1101_calibrate(spi_bus);
 
-<<<<<<< HEAD
                     furi_check(cc1101_wait_status_state(spi_bus, CC1101StateIDLE, 10000));
-=======
-                    cc1101_calibrate(&furi_hal_spi_bus_handle_subghz);
-
-                    furi_check(cc1101_wait_status_state(
-                        &furi_hal_spi_bus_handle_subghz, CC1101StateIDLE, 10000));
->>>>>>> d73d0077
 
                     cc1101_switch_to_rx(spi_bus);
                     furi_hal_spi_release(spi_bus);
