--- conflicted
+++ resolved
@@ -334,10 +334,6 @@
     }
     subghz_txrx_idle(instance);
     subghz_txrx_speaker_off(instance);
-<<<<<<< HEAD
-    //Todo: Show message
-=======
->>>>>>> dfd52337
 }
 
 FlipperFormat* subghz_txrx_get_fff_data(SubGhzTxRx* instance) {
