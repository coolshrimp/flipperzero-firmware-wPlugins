--- conflicted
+++ resolved
@@ -5,13 +5,7 @@
 #include <lib/subghz/devices/cc1101_int/cc1101_int_interconnect.h>
 #include <lib/subghz/blocks/custom_btn.h>
 
-<<<<<<< HEAD
 #define TAG "SubGhzTxRx"
-=======
-#include <lib/subghz/blocks/custom_btn.h>
-
-#define TAG "SubGhz"
->>>>>>> 1653abe0
 
 static void subghz_txrx_radio_device_power_on(SubGhzTxRx* instance) {
     UNUSED(instance);
@@ -668,18 +662,14 @@
     furi_assert(instance);
     subghz_environment_reset_keeloq(instance->environment);
 
-<<<<<<< HEAD
-=======
     faac_slh_reset_prog_mode();
 
->>>>>>> 1653abe0
     subghz_custom_btns_reset();
 }
 
 SubGhzReceiver* subghz_txrx_get_receiver(SubGhzTxRx* instance) {
     furi_assert(instance);
     return instance->receiver;
-<<<<<<< HEAD
 }
 
 void subghz_txrx_set_default_preset(SubGhzTxRx* instance, uint32_t frequency) {
@@ -708,6 +698,4 @@
         subghz_setting_get_preset_data_size(setting, index));
 
     return preset_name;
-=======
->>>>>>> 1653abe0
 }