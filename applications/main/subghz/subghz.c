--- conflicted
+++ resolved
@@ -58,7 +58,6 @@
     }
 }
 
-<<<<<<< HEAD
 static void subghz_load_custom_presets(SubGhzSetting* setting) {
     furi_assert(setting);
 
@@ -96,10 +95,7 @@
 #endif
 }
 
-SubGhz* subghz_alloc(bool alloc_for_tx_only) {
-=======
 SubGhz* subghz_alloc(void) {
->>>>>>> 0a48658a
     SubGhz* subghz = malloc(sizeof(SubGhz));
 
     subghz->file_path = furi_string_alloc();
