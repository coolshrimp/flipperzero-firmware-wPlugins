--- conflicted
+++ resolved
@@ -279,13 +279,8 @@
     subghz_environment_set_protocol_registry(
         subghz->txrx->environment, (void*)&subghz_protocol_registry);
     subghz->txrx->receiver = subghz_receiver_alloc_init(subghz->txrx->environment);
-<<<<<<< HEAD
-
-    subghz_receiver_set_filter(subghz->txrx->receiver, SubGhzProtocolFlag_Decodable);
-=======
     subghz->txrx->filter = SubGhzProtocolFlag_Decodable;
     subghz_receiver_set_filter(subghz->txrx->receiver, subghz->txrx->filter);
->>>>>>> 4265057e
 
     subghz_worker_set_overrun_callback(
         subghz->txrx->worker, (SubGhzWorkerOverrunCallback)subghz_receiver_reset);
@@ -309,12 +304,9 @@
         subghz->rpc_ctx = NULL;
     }
 
-<<<<<<< HEAD
+    subghz_speaker_off(subghz);
+
 #if FURI_DEBUG
-=======
-    subghz_speaker_off(subghz);
-
->>>>>>> 4265057e
     // Packet Test
     view_dispatcher_remove_view(subghz->view_dispatcher, SubGhzViewIdTestPacket);
     subghz_test_packet_free(subghz->subghz_test_packet);
