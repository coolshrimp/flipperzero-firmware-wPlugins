#include "transmitter.h"
#include "../subghz_i.h"

#include <input/input.h>
#include <gui/elements.h>

struct SubGhzViewTransmitter {
    View* view;
    SubGhzViewTransmitterCallback callback;
    void* context;
};

typedef struct {
    FuriString* frequency_str;
    FuriString* preset_str;
    FuriString* key_str;
    uint8_t show_button;
} SubGhzViewTransmitterModel;

void subghz_view_transmitter_set_callback(
    SubGhzViewTransmitter* subghz_transmitter,
    SubGhzViewTransmitterCallback callback,
    void* context) {
    furi_assert(subghz_transmitter);

    subghz_transmitter->callback = callback;
    subghz_transmitter->context = context;
}

void subghz_view_transmitter_add_data_to_show(
    SubGhzViewTransmitter* subghz_transmitter,
    const char* key_str,
    const char* frequency_str,
    const char* preset_str,
    uint8_t show_button) {
    furi_assert(subghz_transmitter);
    with_view_model(
        subghz_transmitter->view,
        SubGhzViewTransmitterModel * model,
        {
            furi_string_set(model->key_str, key_str);
            furi_string_set(model->frequency_str, frequency_str);
            furi_string_set(model->preset_str, preset_str);
            model->show_button = show_button;
        },
        true);
}

static void subghz_view_transmitter_button_right(Canvas* canvas, const char* str) {
    const uint8_t button_height = 12;
    const uint8_t vertical_offset = 3;
    const uint8_t horizontal_offset = 1;
    const uint8_t string_width = canvas_string_width(canvas, str);
    const Icon* icon = &I_ButtonCenter_7x7;
    const uint8_t icon_offset = 3;
    const uint8_t icon_width_with_offset = icon_get_width(icon) + icon_offset;
    const uint8_t button_width = string_width + horizontal_offset * 2 + icon_width_with_offset;

    const uint8_t x = (canvas_width(canvas) - button_width) / 2 + 40;
    const uint8_t y = canvas_height(canvas);

    canvas_draw_box(canvas, x, y - button_height, button_width, button_height);

    canvas_draw_line(canvas, x - 1, y, x - 1, y - button_height + 0);
    canvas_draw_line(canvas, x - 2, y, x - 2, y - button_height + 1);
    canvas_draw_line(canvas, x - 3, y, x - 3, y - button_height + 2);

    canvas_draw_line(canvas, x + button_width + 0, y, x + button_width + 0, y - button_height + 0);
    canvas_draw_line(canvas, x + button_width + 1, y, x + button_width + 1, y - button_height + 1);
    canvas_draw_line(canvas, x + button_width + 2, y, x + button_width + 2, y - button_height + 2);

    canvas_invert_color(canvas);
    canvas_draw_icon(
        canvas,
        x + horizontal_offset,
        y - button_height + vertical_offset - 1,
        &I_ButtonCenter_7x7);
    canvas_draw_str(
        canvas, x + horizontal_offset + icon_width_with_offset, y - vertical_offset, str);
    canvas_invert_color(canvas);
}

void subghz_view_transmitter_draw(Canvas* canvas, SubGhzViewTransmitterModel* model) {
    canvas_clear(canvas);
    canvas_set_color(canvas, ColorBlack);
    canvas_set_font(canvas, FontSecondary);
<<<<<<< HEAD
    elements_multiline_text(canvas, 0, 7, furi_string_get_cstr(model->key_str));
    canvas_draw_str(canvas, 78, 7, furi_string_get_cstr(model->frequency_str));
    canvas_draw_str(canvas, 113, 7, furi_string_get_cstr(model->preset_str));

    if(model->show_button) {
        canvas_draw_str(canvas, 58, 62, furi_hal_subghz_get_radio_type() ? "R: Ext" : "R: Int");
        subghz_view_transmitter_button_right(canvas, "Send");
    }
=======
    elements_multiline_text_aligned(
        canvas, 0, 0, AlignLeft, AlignTop, furi_string_get_cstr(model->key_str));
    canvas_draw_str(canvas, 78, 7, furi_string_get_cstr(model->frequency_str));
    canvas_draw_str(canvas, 113, 7, furi_string_get_cstr(model->preset_str));
    if(model->show_button) subghz_view_transmitter_button_right(canvas, "Send");
>>>>>>> 4265057e
}

bool subghz_view_transmitter_input(InputEvent* event, void* context) {
    furi_assert(context);
    SubGhzViewTransmitter* subghz_transmitter = context;
    bool can_be_sent = false;

    if(event->key == InputKeyBack && event->type == InputTypeShort) {
        with_view_model(
            subghz_transmitter->view,
            SubGhzViewTransmitterModel * model,
            {
                furi_string_reset(model->frequency_str);
                furi_string_reset(model->preset_str);
                furi_string_reset(model->key_str);
                model->show_button = 0;
            },
            false);
        return false;
    }

    with_view_model(
        subghz_transmitter->view,
        SubGhzViewTransmitterModel * model,
        {
            if(model->show_button) {
                can_be_sent = true;
            }
        },
        true);

    if(can_be_sent && event->key == InputKeyOk && event->type == InputTypePress) {
        subghz_transmitter->callback(
            SubGhzCustomEventViewTransmitterSendStart, subghz_transmitter->context);
        return true;
    } else if(can_be_sent && event->key == InputKeyOk && event->type == InputTypeRelease) {
        subghz_transmitter->callback(
            SubGhzCustomEventViewTransmitterSendStop, subghz_transmitter->context);
        return true;
    }

    return true;
}

void subghz_view_transmitter_enter(void* context) {
    furi_assert(context);
}

void subghz_view_transmitter_exit(void* context) {
    furi_assert(context);
}

SubGhzViewTransmitter* subghz_view_transmitter_alloc() {
    SubGhzViewTransmitter* subghz_transmitter = malloc(sizeof(SubGhzViewTransmitter));

    // View allocation and configuration
    subghz_transmitter->view = view_alloc();
    view_allocate_model(
        subghz_transmitter->view, ViewModelTypeLocking, sizeof(SubGhzViewTransmitterModel));
    view_set_context(subghz_transmitter->view, subghz_transmitter);
    view_set_draw_callback(
        subghz_transmitter->view, (ViewDrawCallback)subghz_view_transmitter_draw);
    view_set_input_callback(subghz_transmitter->view, subghz_view_transmitter_input);
    view_set_enter_callback(subghz_transmitter->view, subghz_view_transmitter_enter);
    view_set_exit_callback(subghz_transmitter->view, subghz_view_transmitter_exit);

    with_view_model(
        subghz_transmitter->view,
        SubGhzViewTransmitterModel * model,
        {
            model->frequency_str = furi_string_alloc();
            model->preset_str = furi_string_alloc();
            model->key_str = furi_string_alloc();
        },
        true);
    return subghz_transmitter;
}

void subghz_view_transmitter_free(SubGhzViewTransmitter* subghz_transmitter) {
    furi_assert(subghz_transmitter);

    with_view_model(
        subghz_transmitter->view,
        SubGhzViewTransmitterModel * model,
        {
            furi_string_free(model->frequency_str);
            furi_string_free(model->preset_str);
            furi_string_free(model->key_str);
        },
        true);
    view_free(subghz_transmitter->view);
    free(subghz_transmitter);
}

View* subghz_view_transmitter_get_view(SubGhzViewTransmitter* subghz_transmitter) {
    furi_assert(subghz_transmitter);
    return subghz_transmitter->view;
}<|MERGE_RESOLUTION|>--- conflicted
+++ resolved
@@ -84,8 +84,8 @@
     canvas_clear(canvas);
     canvas_set_color(canvas, ColorBlack);
     canvas_set_font(canvas, FontSecondary);
-<<<<<<< HEAD
-    elements_multiline_text(canvas, 0, 7, furi_string_get_cstr(model->key_str));
+    elements_multiline_text_aligned(
+        canvas, 0, 0, AlignLeft, AlignTop, furi_string_get_cstr(model->key_str));
     canvas_draw_str(canvas, 78, 7, furi_string_get_cstr(model->frequency_str));
     canvas_draw_str(canvas, 113, 7, furi_string_get_cstr(model->preset_str));
 
@@ -93,13 +93,6 @@
         canvas_draw_str(canvas, 58, 62, furi_hal_subghz_get_radio_type() ? "R: Ext" : "R: Int");
         subghz_view_transmitter_button_right(canvas, "Send");
     }
-=======
-    elements_multiline_text_aligned(
-        canvas, 0, 0, AlignLeft, AlignTop, furi_string_get_cstr(model->key_str));
-    canvas_draw_str(canvas, 78, 7, furi_string_get_cstr(model->frequency_str));
-    canvas_draw_str(canvas, 113, 7, furi_string_get_cstr(model->preset_str));
-    if(model->show_button) subghz_view_transmitter_button_right(canvas, "Send");
->>>>>>> 4265057e
 }
 
 bool subghz_view_transmitter_input(InputEvent* event, void* context) {
