#pragma once

#include <gui/view.h>
#include "../helpers/subghz_types.h"
#include "../helpers/subghz_custom_event.h"

typedef struct SubGhzReadRAW SubGhzReadRAW;

typedef void (*SubGhzReadRAWCallback)(SubGhzCustomEvent event, void* context);

typedef enum {
    SubGhzReadRAWStatusStart,
    SubGhzReadRAWStatusIDLE,
    SubGhzReadRAWStatusREC,
    SubGhzReadRAWStatusTX,
    SubGhzReadRAWStatusTXRepeat,

    SubGhzReadRAWStatusLoadKeyIDLE,
    SubGhzReadRAWStatusLoadKeyTX,
    SubGhzReadRAWStatusLoadKeyTXRepeat,
    SubGhzReadRAWStatusSaveKey,
} SubGhzReadRAWStatus;

void subghz_read_raw_set_callback(
    SubGhzReadRAW* subghz_read_raw,
    SubGhzReadRAWCallback callback,
    void* context);

<<<<<<< HEAD
SubGhzReadRAW* subghz_read_raw_alloc(bool raw_send_only);
=======
SubGhzReadRAW* subghz_read_raw_alloc(void);
>>>>>>> 0a48658a

void subghz_read_raw_free(SubGhzReadRAW* subghz_static);

void subghz_read_raw_add_data_statusbar(
    SubGhzReadRAW* instance,
    const char* frequency_str,
    const char* preset_str);

void subghz_read_raw_set_radio_device_type(
    SubGhzReadRAW* instance,
    SubGhzRadioDeviceType device_type);

void subghz_read_raw_update_sample_write(SubGhzReadRAW* instance, size_t sample);

void subghz_read_raw_stop_send(SubGhzReadRAW* instance);

void subghz_read_raw_update_sin(SubGhzReadRAW* instance);

void subghz_read_raw_add_data_rssi(SubGhzReadRAW* instance, float rssi, bool trace);

void subghz_read_raw_set_status(
    SubGhzReadRAW* instance,
    SubGhzReadRAWStatus status,
    const char* file_name,
    float raw_threshold_rssi);

View* subghz_read_raw_get_view(SubGhzReadRAW* subghz_static);<|MERGE_RESOLUTION|>--- conflicted
+++ resolved
@@ -26,11 +26,7 @@
     SubGhzReadRAWCallback callback,
     void* context);
 
-<<<<<<< HEAD
-SubGhzReadRAW* subghz_read_raw_alloc(bool raw_send_only);
-=======
 SubGhzReadRAW* subghz_read_raw_alloc(void);
->>>>>>> 0a48658a
 
 void subghz_read_raw_free(SubGhzReadRAW* subghz_static);
 
