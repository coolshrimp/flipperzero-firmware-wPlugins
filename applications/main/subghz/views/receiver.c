#include "receiver.h"
#include "../subghz_i.h"
#include <assets_icons.h>
#include <math.h>

#include <input/input.h>
#include <gui/elements.h>
#include <m-array.h>

#define FRAME_HEIGHT 12
#define MAX_LEN_PX 111
#define MENU_ITEMS 4u
#define UNLOCK_CNT 3

// #define SUBGHZ_RAW_THRESHOLD_MIN (-90.0f)

#define FLIP_TIMEOUT (500)

typedef struct {
    FuriString* item_str;
    FuriString* time;
    uint8_t type;
} SubGhzReceiverMenuItem;

ARRAY_DEF(SubGhzReceiverMenuItemArray, SubGhzReceiverMenuItem, M_POD_OPLIST)

#define M_OPL_SubGhzReceiverMenuItemArray_t() \
    ARRAY_OPLIST(SubGhzReceiverMenuItemArray, M_POD_OPLIST)

struct SubGhzReceiverHistory {
    SubGhzReceiverMenuItemArray_t data;
};

typedef struct SubGhzReceiverHistory SubGhzReceiverHistory;

static const Icon* ReceiverItemIcons[] = {
    [SubGhzProtocolTypeUnknown] = &I_Quest_7x8,
    [SubGhzProtocolTypeStatic] = &I_Static_9x7,
    [SubGhzProtocolTypeDynamic] = &I_Dynamic_9x7,
    [SubGhzProtocolTypeBinRAW] = &I_Raw_9x7,
};

typedef enum {
    SubGhzViewReceiverBarShowDefault,
    SubGhzViewReceiverBarShowLock,
    SubGhzViewReceiverBarShowToUnlockPress,
    SubGhzViewReceiverBarShowUnlock,
} SubGhzViewReceiverBarShow;

struct SubGhzViewReceiver {
    bool lock;
    uint8_t lock_count;
    FuriTimer* timer;
    View* view;
    SubGhzViewReceiverCallback callback;
    void* context;
    FuriTimer* flip_time_timer;
};

typedef struct {
    FuriString* frequency_str;
    FuriString* preset_str;
    FuriString* history_stat_str;
    FuriString* progress_str;
    bool hopping_enabled;
    bool bin_raw_enabled;
    bool repeater_enabled;
    SubGhzReceiverHistory* history;
    uint16_t idx;
    uint16_t list_offset;
    uint16_t history_item;
    SubGhzViewReceiverBarShow bar_show;
    SubGhzViewReceiverMode mode;
    uint8_t u_rssi;

    SubGhzRadioDeviceType device_type;

    bool show_time;

    bool nodraw;
} SubGhzViewReceiverModel;

void subghz_view_receiver_set_mode(
    SubGhzViewReceiver* subghz_receiver,
    SubGhzViewReceiverMode mode) {
    with_view_model(
        subghz_receiver->view, SubGhzViewReceiverModel * model, { model->mode = mode; }, true);
}

void subghz_receiver_rssi(SubGhzViewReceiver* instance, float rssi) {
    furi_assert(instance);
    with_view_model(
        instance->view,
        SubGhzViewReceiverModel * model,
        {
            if(rssi < SUBGHZ_RAW_THRESHOLD_MIN) {
                model->u_rssi = 0;
            } else {
                model->u_rssi = (uint8_t)(rssi - SUBGHZ_RAW_THRESHOLD_MIN);
            }
        },
        true);
}

void subghz_view_receiver_set_lock(SubGhzViewReceiver* subghz_receiver, bool lock) {
    furi_assert(subghz_receiver);
    subghz_receiver->lock_count = 0;
    if(lock == true) {
        subghz_receiver->lock = lock;
        with_view_model(
            subghz_receiver->view,
            SubGhzViewReceiverModel * model,
            { model->bar_show = SubGhzViewReceiverBarShowLock; },
            true);
<<<<<<< HEAD
        furi_timer_start(subghz_receiver->timer, pdMS_TO_TICKS(1000));
        subghz_view_receiver_timer_callback(subghz_receiver);
=======
        furi_timer_start(subghz_receiver->timer, 1000);
>>>>>>> 56ad7ece
    } else {
        with_view_model(
            subghz_receiver->view,
            SubGhzViewReceiverModel * model,
            { model->bar_show = SubGhzViewReceiverBarShowDefault; },
            true);
    }
}

void subghz_view_receiver_set_callback(
    SubGhzViewReceiver* subghz_receiver,
    SubGhzViewReceiverCallback callback,
    void* context) {
    furi_assert(subghz_receiver);
    furi_assert(callback);
    subghz_receiver->callback = callback;
    subghz_receiver->context = context;
}

static void subghz_view_receiver_update_offset(SubGhzViewReceiver* subghz_receiver) {
    furi_assert(subghz_receiver);

    with_view_model(
        subghz_receiver->view,
        SubGhzViewReceiverModel * model,
        {
            size_t history_item = model->history_item;
            uint16_t bounds = history_item > 3 ? 2 : history_item;

            if(history_item > 3 && model->idx >= (int16_t)(history_item - 1)) {
                model->list_offset = model->idx - 3;
            } else if(model->list_offset < model->idx - bounds) {
                model->list_offset =
                    CLAMP(model->list_offset + 1, (int16_t)(history_item - bounds), 0);
            } else if(model->list_offset > model->idx - bounds) {
                model->list_offset = CLAMP(model->idx - 1, (int16_t)(history_item - bounds), 0);
            }
        },
        true);
}

static void subghz_view_receiver_show_time_moment(void* context) {
    furi_assert(context);
    SubGhzViewReceiver* subghz_receiver = context;
    with_view_model(
        subghz_receiver->view, SubGhzViewReceiverModel * model, { model->show_time = true; }, true);
    furi_timer_start(subghz_receiver->flip_time_timer, FLIP_TIMEOUT);
}

static void subghz_view_receiver_flip_string_callback(void* context) {
    furi_assert(context);
    SubGhzViewReceiver* subghz_receiver = context;
    with_view_model(
        subghz_receiver->view,
        SubGhzViewReceiverModel * model,
        { model->show_time = false; },
        true);
}

void subghz_view_receiver_add_item_to_menu(
    SubGhzViewReceiver* subghz_receiver,
    const char* name,
    const char* time,
    uint8_t type) {
    furi_assert(subghz_receiver);
    with_view_model(
        subghz_receiver->view,
        SubGhzViewReceiverModel * model,
        {
            SubGhzReceiverMenuItem* item_menu =
                SubGhzReceiverMenuItemArray_push_raw(model->history->data);
            item_menu->time = furi_string_alloc_set(time);
            item_menu->item_str = furi_string_alloc_set(name);
            item_menu->type = type;
            if((model->idx == model->history_item - 1)) {
                model->history_item++;
                model->idx++;
                subghz_view_receiver_show_time_moment(subghz_receiver);
            } else {
                model->history_item++;
            }
        },
        true);
    subghz_view_receiver_update_offset(subghz_receiver);
}

void subghz_view_receiver_add_data_statusbar(
    SubGhzViewReceiver* subghz_receiver,
    const char* frequency_str,
    const char* preset_str,
    const char* history_stat_str,
    bool hopping_enabled,
    bool bin_raw_enabled,
    bool repeater_enabled) {
    furi_assert(subghz_receiver);
    with_view_model(
        subghz_receiver->view,
        SubGhzViewReceiverModel * model,
        {
            furi_string_set(model->frequency_str, frequency_str);
            furi_string_set(model->preset_str, preset_str);
            furi_string_set(model->history_stat_str, history_stat_str);
            model->hopping_enabled = hopping_enabled;
            model->bin_raw_enabled = bin_raw_enabled;
            model->repeater_enabled = repeater_enabled;
        },
        true);
}

void subghz_view_receiver_add_data_progress(
    SubGhzViewReceiver* subghz_receiver,
    const char* progress_str) {
    furi_assert(subghz_receiver);
    with_view_model(
        subghz_receiver->view,
        SubGhzViewReceiverModel * model,
        { furi_string_set(model->progress_str, progress_str); },
        true);
}

void subghz_view_receiver_set_radio_device_type(
    SubGhzViewReceiver* subghz_receiver,
    SubGhzRadioDeviceType device_type) {
    furi_assert(subghz_receiver);
    with_view_model(
        subghz_receiver->view,
        SubGhzViewReceiverModel * model,
        { model->device_type = device_type; },
        true);
}

static void subghz_view_receiver_draw_frame(Canvas* canvas, uint16_t idx, bool scrollbar) {
    canvas_set_color(canvas, ColorBlack);
    canvas_draw_box(canvas, 0, 0 + idx * FRAME_HEIGHT, scrollbar ? 122 : 127, FRAME_HEIGHT);

    canvas_set_color(canvas, ColorWhite);
    canvas_draw_dot(canvas, 0, 0 + idx * FRAME_HEIGHT);
    canvas_draw_dot(canvas, 1, 0 + idx * FRAME_HEIGHT);
    canvas_draw_dot(canvas, 0, (0 + idx * FRAME_HEIGHT) + 1);

    canvas_draw_dot(canvas, 0, (0 + idx * FRAME_HEIGHT) + 11);
    canvas_draw_dot(canvas, scrollbar ? 121 : 126, 0 + idx * FRAME_HEIGHT);
    canvas_draw_dot(canvas, scrollbar ? 121 : 126, (0 + idx * FRAME_HEIGHT) + 11);
}

static void subghz_view_rssi_draw(Canvas* canvas, SubGhzViewReceiverModel* model) {
    for(uint8_t i = 1; i < model->u_rssi; i++) {
        if(i % 5) {
            canvas_draw_dot(canvas, 46 + i, 50);
            canvas_draw_dot(canvas, 47 + i, 51);
            canvas_draw_dot(canvas, 46 + i, 52);
        }
    }
}

void subghz_view_receiver_draw(Canvas* canvas, SubGhzViewReceiverModel* model) {
    canvas_clear(canvas);
    canvas_set_color(canvas, ColorBlack);
    canvas_set_font(canvas, FontSecondary);

    if(model->mode == SubGhzViewReceiverModeLive) {
        elements_button_left(canvas, "Config");
        //canvas_draw_line(canvas, 46, 51, 125, 51);
    } else {
        canvas_draw_line(canvas, 2, 52, 125, 52);
        canvas_draw_str(canvas, 3, 62, furi_string_get_cstr(model->progress_str));
    }

    bool scrollbar = model->history_item > 4;
    FuriString* str_buff = furi_string_alloc();

    if(!model->nodraw) {
        SubGhzReceiverMenuItem* item_menu;

        for(size_t i = 0; i < MIN(model->history_item, MENU_ITEMS); ++i) {
            size_t idx = CLAMP((uint16_t)(i + model->list_offset), model->history_item, 0);
            item_menu = SubGhzReceiverMenuItemArray_get(model->history->data, idx);
            if(item_menu == NULL) {
                break;
            }
            if(item_menu->type == 0) {
                break;
            }
            furi_string_set(str_buff, item_menu->item_str);
            if(model->idx == idx) {
                subghz_view_receiver_draw_frame(canvas, i, scrollbar);
                if(model->show_time) {
                    // Show time of signal one moment
                    furi_string_set(str_buff, item_menu->time);
                }
            } else {
                canvas_set_color(canvas, ColorBlack);
            }
            elements_string_fit_width(canvas, str_buff, scrollbar ? MAX_LEN_PX - 7 : MAX_LEN_PX);
            canvas_draw_icon(canvas, 4, 2 + i * FRAME_HEIGHT, ReceiverItemIcons[item_menu->type]);
            canvas_draw_str(canvas, 15, 9 + i * FRAME_HEIGHT, furi_string_get_cstr(str_buff));
            furi_string_reset(str_buff);
        }
        if(scrollbar) {
            elements_scrollbar_pos(canvas, 128, 0, 49, model->idx, model->history_item);
        }
    }
    furi_string_free(str_buff);

    canvas_set_color(canvas, ColorBlack);

    if(model->history_item == 0) {
        if(model->mode == SubGhzViewReceiverModeLive) {
            canvas_draw_icon(
                canvas,
                0,
                0,
                (model->device_type == SubGhzRadioDeviceTypeInternal) ? &I_Scanning_123x52 :
                                                                        &I_Fishing_123x52);
            canvas_set_font(canvas, FontPrimary);
            if(model->repeater_enabled) {
                canvas_draw_str(canvas, 59, 46, "Repeater...");
            } else if(model->hopping_enabled) {
                canvas_draw_str(canvas, 59, 46, "Hopper scan...");
            } else {
                canvas_draw_str(canvas, 59, 46, "Fixed scan...");
            }

            //canvas_draw_line(canvas, 46, 51, 125, 51);
            canvas_set_font(canvas, FontSecondary);

            if(model->bin_raw_enabled) {
                const uint8_t vertical_offset = 17;
                const uint8_t horizontal_offset = 118;
                canvas_draw_icon(canvas, horizontal_offset, vertical_offset, &I_Cos_9x7);
            }
        } else {
            canvas_draw_icon(
                canvas,
                0,
                0,
                (model->device_type == SubGhzRadioDeviceTypeInternal) ? &I_Scanning_123x52 :
                                                                        &I_Fishing_123x52);
            canvas_set_font(canvas, FontPrimary);
            canvas_draw_str(canvas, 63, 46, "Decoding...");
            canvas_set_font(canvas, FontSecondary);
        }
    }

    if(model->mode == SubGhzViewReceiverModeLive) {
        subghz_view_rssi_draw(canvas, model);
    }
    switch(model->bar_show) {
    case SubGhzViewReceiverBarShowLock:
        canvas_draw_icon(canvas, 64, 55, &I_Lock_7x8);
        canvas_draw_str(canvas, 74, 62, "Locked");
        break;
    case SubGhzViewReceiverBarShowToUnlockPress:
        canvas_draw_str(canvas, 44, 62, furi_string_get_cstr(model->frequency_str));
#ifdef SUBGHZ_EXT_PRESET_NAME
        if(model->history_item == 0 && model->mode == SubGhzViewReceiverModeLive) {
            canvas_draw_str(
                canvas,
                44 + canvas_string_width(canvas, furi_string_get_cstr(model->frequency_str)) + 1,
                62,
                "MHz");
            const char* str = furi_string_get_cstr(model->preset_str);
            const uint8_t vertical_offset = 7;
            const uint8_t horizontal_offset = 3;
            const uint8_t string_width = canvas_string_width(canvas, str);
            canvas_draw_str(
                canvas,
                canvas_width(canvas) - (string_width + horizontal_offset),
                vertical_offset,
                str);
        } else {
            canvas_draw_str(canvas, 79, 62, furi_string_get_cstr(model->preset_str));
        }
#else
        canvas_draw_str(canvas, 79, 62, furi_string_get_cstr(model->preset_str));
#endif
        canvas_draw_str(canvas, 96, 62, furi_string_get_cstr(model->history_stat_str));
        canvas_set_font(canvas, FontSecondary);
        elements_bold_rounded_frame(canvas, 14, 8, 99, 48);
        elements_multiline_text(canvas, 65, 26, "To unlock\npress:");
        canvas_draw_icon(canvas, 65, 42, &I_Pin_back_arrow_10x8);
        canvas_draw_icon(canvas, 80, 42, &I_Pin_back_arrow_10x8);
        canvas_draw_icon(canvas, 95, 42, &I_Pin_back_arrow_10x8);
        canvas_draw_icon(canvas, 16, 13, &I_WarningDolphin_45x42);
        canvas_draw_dot(canvas, 17, 61);
        break;
    case SubGhzViewReceiverBarShowUnlock:
        canvas_draw_icon(canvas, 64, 55, &I_Unlock_7x8);
        canvas_draw_str(canvas, 74, 62, "Unlocked");
        break;
    default: {
        const char* frequency_str = furi_string_get_cstr(model->frequency_str);
        canvas_draw_str(canvas, 44, 62, frequency_str);
#ifdef SUBGHZ_EXT_PRESET_NAME
        if(model->history_item == 0 && model->mode == SubGhzViewReceiverModeLive) {
            canvas_draw_str(
                canvas, 44 + canvas_string_width(canvas, frequency_str) + 1, 62, "MHz");
            const char* str = furi_string_get_cstr(model->preset_str);
            const uint8_t vertical_offset = 7;
            const uint8_t horizontal_offset = 3;
            const uint8_t string_width = canvas_string_width(canvas, str);
            canvas_draw_str(
                canvas,
                canvas_width(canvas) - (string_width + horizontal_offset),
                vertical_offset,
                str);
        } else {
            canvas_draw_str(canvas, 79, 62, furi_string_get_cstr(model->preset_str));
        }
#else
        canvas_draw_str(canvas, 79, 62, furi_string_get_cstr(model->preset_str));
#endif
        canvas_draw_str(canvas, 96, 62, furi_string_get_cstr(model->history_stat_str));
    } break;
    }
}

static void subghz_view_receiver_timer_callback(void* context) {
    furi_assert(context);
    SubGhzViewReceiver* subghz_receiver = context;
    with_view_model(
        subghz_receiver->view,
        SubGhzViewReceiverModel * model,
        { model->bar_show = SubGhzViewReceiverBarShowDefault; },
        true);
    if(subghz_receiver->lock_count < UNLOCK_CNT) {
        subghz_receiver->callback(
            SubGhzCustomEventViewReceiverOffDisplay, subghz_receiver->context);
    }
    subghz_receiver->lock_count = 0;
}

bool subghz_view_receiver_input(InputEvent* event, void* context) {
    furi_assert(context);
    SubGhzViewReceiver* subghz_receiver = context;

    if(subghz_receiver->lock == true) {
        with_view_model(
            subghz_receiver->view,
            SubGhzViewReceiverModel * model,
            { model->bar_show = SubGhzViewReceiverBarShowToUnlockPress; },
            true);
        if(subghz_receiver->lock_count == 0) {
            furi_timer_start(subghz_receiver->timer, pdMS_TO_TICKS(1000));
        }
        if(event->key == InputKeyBack && event->type == InputTypeShort) {
            subghz_receiver->lock_count++;
        }
        if(subghz_receiver->lock_count >= UNLOCK_CNT) {
            subghz_receiver->callback(
                SubGhzCustomEventViewReceiverUnlock, subghz_receiver->context);
            with_view_model(
                subghz_receiver->view,
                SubGhzViewReceiverModel * model,
                { model->bar_show = SubGhzViewReceiverBarShowUnlock; },
                true);
<<<<<<< HEAD
            //subghz_receiver->lock = false;
            furi_timer_start(subghz_receiver->timer, pdMS_TO_TICKS(650));
=======
            subghz_receiver->lock = false;
            furi_timer_start(subghz_receiver->timer, 650);
>>>>>>> 56ad7ece
        }

        return true;
    }

    bool consumed = false;
    if(event->key == InputKeyBack && event->type == InputTypeShort) {
        subghz_receiver->callback(SubGhzCustomEventViewReceiverBack, subghz_receiver->context);
        consumed = true;
    } else if(
        event->key == InputKeyUp &&
        (event->type == InputTypeShort || event->type == InputTypeRepeat)) {
        with_view_model(
            subghz_receiver->view,
            SubGhzViewReceiverModel * model,
            {
                if(model->idx != 0) model->idx--;
                subghz_view_receiver_show_time_moment(context);
            },
            true);
        consumed = true;
    } else if(
        event->key == InputKeyDown &&
        (event->type == InputTypeShort || event->type == InputTypeRepeat)) {
        with_view_model(
            subghz_receiver->view,
            SubGhzViewReceiverModel * model,
            {
                if((model->history_item != 0) && (model->idx != model->history_item - 1)) {
                    model->idx++;
                    subghz_view_receiver_show_time_moment(context);
                }
            },
            true);
        consumed = true;
    } else if(event->key == InputKeyLeft && event->type == InputTypeShort) {
        subghz_receiver->callback(SubGhzCustomEventViewReceiverConfig, subghz_receiver->context);
        consumed = true;
    } else if(event->key == InputKeyRight && event->type == InputTypeLong) {
        with_view_model(
            subghz_receiver->view,
            SubGhzViewReceiverModel * model,
            {
                if(model->history_item != 0) {
                    // Callback
                    subghz_receiver->callback(
                        SubGhzCustomEventViewReceiverDeleteItem, subghz_receiver->context);
                }
            },
            false);
        consumed = true;
    } else if(event->key == InputKeyOk) {
        with_view_model(
            subghz_receiver->view,
            SubGhzViewReceiverModel * model,
            {
                if(model->history_item != 0) {
                    if(event->type == InputTypeShort) {
                        subghz_receiver->callback(
                            SubGhzCustomEventViewReceiverOK, subghz_receiver->context);
                    } else if(event->type == InputTypeLong) {
                        subghz_receiver->callback(
                            SubGhzCustomEventViewReceiverOKLong, subghz_receiver->context);
                    } else if(event->type == InputTypeRelease) {
                        subghz_receiver->callback(
                            SubGhzCustomEventViewReceiverOKRelease, subghz_receiver->context);
                    }
                }
            },
            false);
        consumed = true;
    }

    if(consumed) {
        subghz_view_receiver_update_offset(subghz_receiver);
    }
    return consumed;
}

void subghz_view_receiver_enter(void* context) {
    furi_assert(context);
    subghz_view_receiver_show_time_moment(context);
}

void subghz_view_receiver_exit(void* context) {
    furi_assert(context);
    SubGhzViewReceiver* subghz_receiver = context;
    with_view_model(
        subghz_receiver->view,
        SubGhzViewReceiverModel * model,
        {
            furi_string_reset(model->frequency_str);
            furi_string_reset(model->preset_str);
            furi_string_reset(model->history_stat_str);

                for
                    M_EACH(item_menu, model->history->data, SubGhzReceiverMenuItemArray_t) {
                        furi_string_free(item_menu->item_str);
                        furi_string_free(item_menu->time);
                        item_menu->type = 0;
                    }
                SubGhzReceiverMenuItemArray_reset(model->history->data);
                model->idx = 0;
                model->list_offset = 0;
                model->history_item = 0;
                model->nodraw = false;
                model->hopping_enabled = false;
                model->bin_raw_enabled = false;
                model->repeater_enabled = false;
        },
        false);
    furi_timer_stop(subghz_receiver->timer);
    furi_timer_stop(subghz_receiver->flip_time_timer);
}

SubGhzViewReceiver* subghz_view_receiver_alloc() {
    SubGhzViewReceiver* subghz_receiver = malloc(sizeof(SubGhzViewReceiver));

    // View allocation and configuration
    subghz_receiver->view = view_alloc();

    subghz_receiver->lock = false;
    subghz_receiver->lock_count = 0;
    view_allocate_model(
        subghz_receiver->view, ViewModelTypeLocking, sizeof(SubGhzViewReceiverModel));
    view_set_context(subghz_receiver->view, subghz_receiver);
    view_set_draw_callback(subghz_receiver->view, (ViewDrawCallback)subghz_view_receiver_draw);
    view_set_input_callback(subghz_receiver->view, subghz_view_receiver_input);
    view_set_enter_callback(subghz_receiver->view, subghz_view_receiver_enter);
    view_set_exit_callback(subghz_receiver->view, subghz_view_receiver_exit);

    subghz_receiver->flip_time_timer = furi_timer_alloc(
        subghz_view_receiver_flip_string_callback, FuriTimerTypeOnce, subghz_receiver);

    with_view_model(
        subghz_receiver->view,
        SubGhzViewReceiverModel * model,
        {
            model->frequency_str = furi_string_alloc();
            model->preset_str = furi_string_alloc();
            model->history_stat_str = furi_string_alloc();
            model->progress_str = furi_string_alloc();
            model->bar_show = SubGhzViewReceiverBarShowDefault;
            model->nodraw = false;
            model->history = malloc(sizeof(SubGhzReceiverHistory));
            model->hopping_enabled = false;
            model->bin_raw_enabled = false;
            model->repeater_enabled = false;
            SubGhzReceiverMenuItemArray_init(model->history->data);
        },
        true);
    subghz_receiver->timer =
        furi_timer_alloc(subghz_view_receiver_timer_callback, FuriTimerTypeOnce, subghz_receiver);
    return subghz_receiver;
}

void subghz_view_receiver_free(SubGhzViewReceiver* subghz_receiver) {
    furi_assert(subghz_receiver);

    furi_timer_free(subghz_receiver->flip_time_timer);

    with_view_model(
        subghz_receiver->view,
        SubGhzViewReceiverModel * model,
        {
            furi_string_free(model->frequency_str);
            furi_string_free(model->preset_str);
            furi_string_free(model->history_stat_str);
            furi_string_free(model->progress_str);
                for
                    M_EACH(item_menu, model->history->data, SubGhzReceiverMenuItemArray_t) {
                        furi_string_free(item_menu->item_str);
                        furi_string_free(item_menu->time);
                        item_menu->type = 0;
                    }
                SubGhzReceiverMenuItemArray_clear(model->history->data);
                free(model->history);
        },
        false);
    furi_timer_free(subghz_receiver->timer);
    view_free(subghz_receiver->view);
    free(subghz_receiver);
}

View* subghz_view_receiver_get_view(SubGhzViewReceiver* subghz_receiver) {
    furi_assert(subghz_receiver);
    return subghz_receiver->view;
}

uint16_t subghz_view_receiver_get_idx_menu(SubGhzViewReceiver* subghz_receiver) {
    furi_assert(subghz_receiver);
    uint16_t idx;
    with_view_model(
        subghz_receiver->view, SubGhzViewReceiverModel * model, { idx = model->idx; }, false);
    return idx;
}

void subghz_view_receiver_delete_item(SubGhzViewReceiver* subghz_receiver, uint16_t idx) {
    furi_assert(subghz_receiver);

    with_view_model(
        subghz_receiver->view,
        SubGhzViewReceiverModel * model,
        {
            if(idx < SubGhzReceiverMenuItemArray_size(model->history->data)) {
                SubGhzReceiverMenuItem* item =
                    SubGhzReceiverMenuItemArray_get(model->history->data, idx);
                furi_string_free(item->item_str);
                furi_string_free(item->time);
                item->type = 0;
                SubGhzReceiverMenuItemArray_remove_v(model->history->data, idx, idx + 1);

                if(model->history_item == 5) {
                    if(model->idx >= 2) {
                        model->idx = model->history_item - 1;
                    }
                }
                model->history_item--;

                if(model->idx && (model->idx > idx || model->idx == model->history_item)) {
                    model->idx--;
                }
            }
        },
        true);
}

void subghz_view_receiver_enable_draw_callback(SubGhzViewReceiver* subghz_receiver) {
    furi_assert(subghz_receiver);

    with_view_model(
        subghz_receiver->view, SubGhzViewReceiverModel * model, { model->nodraw = false; }, true);
}

void subghz_view_receiver_disable_draw_callback(SubGhzViewReceiver* subghz_receiver) {
    furi_assert(subghz_receiver);

    with_view_model(
        subghz_receiver->view, SubGhzViewReceiverModel * model, { model->nodraw = true; }, true);
}

void subghz_view_receiver_set_idx_menu(SubGhzViewReceiver* subghz_receiver, uint16_t idx) {
    furi_assert(subghz_receiver);
    with_view_model(
        subghz_receiver->view,
        SubGhzViewReceiverModel * model,
        {
            model->idx = idx;
            if(model->idx > 2) model->list_offset = idx - 2;
        },
        true);
    subghz_view_receiver_update_offset(subghz_receiver);
}<|MERGE_RESOLUTION|>--- conflicted
+++ resolved
@@ -112,12 +112,7 @@
             SubGhzViewReceiverModel * model,
             { model->bar_show = SubGhzViewReceiverBarShowLock; },
             true);
-<<<<<<< HEAD
         furi_timer_start(subghz_receiver->timer, pdMS_TO_TICKS(1000));
-        subghz_view_receiver_timer_callback(subghz_receiver);
-=======
-        furi_timer_start(subghz_receiver->timer, 1000);
->>>>>>> 56ad7ece
     } else {
         with_view_model(
             subghz_receiver->view,
@@ -474,13 +469,8 @@
                 SubGhzViewReceiverModel * model,
                 { model->bar_show = SubGhzViewReceiverBarShowUnlock; },
                 true);
-<<<<<<< HEAD
-            //subghz_receiver->lock = false;
+            subghz_receiver->lock = false;
             furi_timer_start(subghz_receiver->timer, pdMS_TO_TICKS(650));
-=======
-            subghz_receiver->lock = false;
-            furi_timer_start(subghz_receiver->timer, 650);
->>>>>>> 56ad7ece
         }
 
         return true;
