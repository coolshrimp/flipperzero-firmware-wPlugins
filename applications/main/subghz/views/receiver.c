--- conflicted
+++ resolved
@@ -1,9 +1,5 @@
 #include "receiver.h"
 #include "../subghz_i.h"
-<<<<<<< HEAD
-#include <math.h>
-=======
->>>>>>> 160d6c31
 
 #include <input/input.h>
 #include <gui/elements.h>
@@ -68,10 +64,7 @@
     FuriString* progress_str;
     bool hopping_enabled;
     bool bin_raw_enabled;
-<<<<<<< HEAD
     SubGhzRepeaterState repeater_state;
-=======
->>>>>>> 160d6c31
     SubGhzReceiverHistory* history;
     uint16_t idx;
     uint16_t list_offset;
@@ -183,12 +176,8 @@
     SubGhzViewReceiver* subghz_receiver,
     const char* name,
     const char* time,
-<<<<<<< HEAD
     uint8_t type,
     uint16_t repeats) {
-=======
-    uint8_t type) {
->>>>>>> 160d6c31
     furi_assert(subghz_receiver);
     with_view_model(
         subghz_receiver->view,
@@ -218,12 +207,8 @@
     const char* preset_str,
     const char* history_stat_str,
     bool hopping_enabled,
-<<<<<<< HEAD
     bool bin_raw_enabled,
     SubGhzRepeaterState repeater_state) {
-=======
-    bool bin_raw_enabled) {
->>>>>>> 160d6c31
     furi_assert(subghz_receiver);
     with_view_model(
         subghz_receiver->view,
@@ -234,10 +219,7 @@
             furi_string_set(model->history_stat_str, history_stat_str);
             model->hopping_enabled = hopping_enabled;
             model->bin_raw_enabled = bin_raw_enabled;
-<<<<<<< HEAD
             model->repeater_state = repeater_state;
-=======
->>>>>>> 160d6c31
         },
         true);
 }
@@ -316,7 +298,6 @@
             if(item_menu->type == 0) {
                 break;
             }
-<<<<<<< HEAD
             if(item_menu->repeats) {
                 furi_string_printf(
                     str_buff,
@@ -326,9 +307,6 @@
             } else {
                 furi_string_set(str_buff, item_menu->item_str);
             }
-=======
-            furi_string_set(str_buff, item_menu->item_str);
->>>>>>> 160d6c31
             if(model->idx == idx) {
                 subghz_view_receiver_draw_frame(canvas, i, scrollbar);
                 if(model->show_time) {
@@ -360,13 +338,9 @@
                 (model->device_type == SubGhzRadioDeviceTypeInternal) ? &I_Scanning_123x52 :
                                                                         &I_Fishing_123x52);
             canvas_set_font(canvas, FontPrimary);
-<<<<<<< HEAD
             if(model->repeater_state != SubGhzRepeaterStateOff) {
                 canvas_draw_str(canvas, 59, 46, "Repeater...");
             } else if(model->hopping_enabled) {
-=======
-            if(model->hopping_enabled) {
->>>>>>> 160d6c31
                 canvas_draw_str(canvas, 59, 46, "Hopper scan...");
             } else {
                 canvas_draw_str(canvas, 59, 46, "Fixed scan...");
@@ -424,7 +398,6 @@
 #else
         canvas_draw_str(canvas, 79, 62, furi_string_get_cstr(model->preset_str));
 #endif
-<<<<<<< HEAD
         if(!furi_string_empty(model->history_stat_str)) {
             canvas_draw_str_aligned(
                 canvas,
@@ -435,9 +408,6 @@
                 furi_string_get_cstr(model->history_stat_str));
             canvas_draw_icon(canvas, 116, 53, &I_sub1_10px);
         }
-=======
-        canvas_draw_str(canvas, 96, 62, furi_string_get_cstr(model->history_stat_str));
->>>>>>> 160d6c31
         canvas_set_font(canvas, FontSecondary);
         elements_bold_rounded_frame(canvas, 14, 8, 99, 48);
         elements_multiline_text(canvas, 65, 26, "To unlock\npress:");
@@ -473,7 +443,6 @@
 #else
         canvas_draw_str(canvas, 79, 62, furi_string_get_cstr(model->preset_str));
 #endif
-<<<<<<< HEAD
         if(!furi_string_empty(model->history_stat_str)) {
             canvas_draw_str_aligned(
                 canvas,
@@ -484,9 +453,6 @@
                 furi_string_get_cstr(model->history_stat_str));
             canvas_draw_icon(canvas, 116, 53, &I_sub1_10px);
         }
-=======
-        canvas_draw_str(canvas, 96, 62, furi_string_get_cstr(model->history_stat_str));
->>>>>>> 160d6c31
     } break;
     }
 }
@@ -571,8 +537,6 @@
         subghz_receiver->callback(SubGhzCustomEventViewReceiverConfig, subghz_receiver->context);
         consumed = true;
     } else if(event->key == InputKeyRight && event->type == InputTypeLong) {
-<<<<<<< HEAD
-=======
         with_view_model(
             subghz_receiver->view,
             SubGhzViewReceiverModel * model,
@@ -585,21 +549,6 @@
             },
             false);
         consumed = true;
-    } else if(event->key == InputKeyOk && event->type == InputTypeShort) {
->>>>>>> 160d6c31
-        with_view_model(
-            subghz_receiver->view,
-            SubGhzViewReceiverModel * model,
-            {
-                if(model->history_item != 0) {
-                    // Callback
-                    subghz_receiver->callback(
-                        SubGhzCustomEventViewReceiverDeleteItem, subghz_receiver->context);
-                }
-            },
-            false);
-        consumed = true;
-<<<<<<< HEAD
     } else if(event->key == InputKeyOk) {
         SubGhzCustomEvent new_event;
 
@@ -632,10 +581,6 @@
         }
     }
 
-=======
-    }
-
->>>>>>> 160d6c31
     if(consumed) {
         subghz_view_receiver_update_offset(subghz_receiver);
     }
@@ -672,10 +617,7 @@
                 model->nodraw = false;
                 model->hopping_enabled = false;
                 model->bin_raw_enabled = false;
-<<<<<<< HEAD
                 model->repeater_state = SubGhzRepeaterStateOff;
-=======
->>>>>>> 160d6c31
         },
         false);
     furi_timer_stop(subghz_receiver->timer);
@@ -777,10 +719,7 @@
                 furi_string_free(item->item_str);
                 furi_string_free(item->time);
                 item->type = 0;
-<<<<<<< HEAD
                 item->repeats = 0;
-=======
->>>>>>> 160d6c31
                 SubGhzReceiverMenuItemArray_remove_v(model->history->data, idx, idx + 1);
 
                 if(model->history_item == 5) {
@@ -796,10 +735,7 @@
             }
         },
         true);
-<<<<<<< HEAD
     subghz_view_receiver_update_offset(subghz_receiver);
-=======
->>>>>>> 160d6c31
 }
 
 void subghz_view_receiver_enable_draw_callback(SubGhzViewReceiver* subghz_receiver) {
