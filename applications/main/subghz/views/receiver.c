#include "receiver.h"
#include "../subghz_i.h"
#include <math.h>

#include <input/input.h>
#include <gui/elements.h>
#include <assets_icons.h>
#include <m-array.h>

#define FRAME_HEIGHT 12
#define MAX_LEN_PX 111
#define MENU_ITEMS 4u
#define UNLOCK_CNT 3

#define SUBGHZ_RAW_THRESHOLD_MIN -90.0f

#define FLIP_TIMEOUT (500)

typedef struct {
    FuriString* item_str;
    FuriString* time;
    uint8_t type;
} SubGhzReceiverMenuItem;

ARRAY_DEF(SubGhzReceiverMenuItemArray, SubGhzReceiverMenuItem, M_POD_OPLIST)

#define M_OPL_SubGhzReceiverMenuItemArray_t() \
    ARRAY_OPLIST(SubGhzReceiverMenuItemArray, M_POD_OPLIST)

struct SubGhzReceiverHistory {
    SubGhzReceiverMenuItemArray_t data;
};

typedef struct SubGhzReceiverHistory SubGhzReceiverHistory;

static const Icon* ReceiverItemIcons[] = {
    [SubGhzProtocolTypeUnknown] = &I_Quest_7x8,
    [SubGhzProtocolTypeStatic] = &I_Static_9x7,
    [SubGhzProtocolTypeDynamic] = &I_Dynamic_9x7,
    [SubGhzProtocolTypeBinRAW] = &I_Raw_9x7,
};

typedef enum {
    SubGhzViewReceiverBarShowDefault,
    SubGhzViewReceiverBarShowLock,
    SubGhzViewReceiverBarShowToUnlockPress,
    SubGhzViewReceiverBarShowUnlock,
} SubGhzViewReceiverBarShow;

struct SubGhzViewReceiver {
    bool lock;
    uint8_t lock_count;
    FuriTimer* timer;
    View* view;
    SubGhzViewReceiverCallback callback;
    void* context;
    FuriTimer* flip_time_timer;
};

typedef struct {
    FuriString* frequency_str;
    FuriString* preset_str;
    FuriString* history_stat_str;
    FuriString* progress_str;
    SubGhzReceiverHistory* history;
    uint16_t idx;
    uint16_t list_offset;
    uint16_t history_item;
    SubGhzViewReceiverBarShow bar_show;
    SubGhzViewReceiverMode mode;
    uint8_t u_rssi;
<<<<<<< HEAD
    SubGhzRadioDeviceType device_type;
    size_t scroll_counter;
=======
    bool show_time;
>>>>>>> a9948003
    bool nodraw;
} SubGhzViewReceiverModel;

void subghz_view_receiver_set_mode(
    SubGhzViewReceiver* subghz_receiver,
    SubGhzViewReceiverMode mode) {
    with_view_model(
        subghz_receiver->view, SubGhzViewReceiverModel * model, { model->mode = mode; }, true);
}

void subghz_receiver_rssi(SubGhzViewReceiver* instance, float rssi) {
    furi_assert(instance);
    with_view_model(
        instance->view,
        SubGhzViewReceiverModel * model,
        {
            if(rssi < SUBGHZ_RAW_THRESHOLD_MIN) {
                model->u_rssi = 0;
            } else {
                model->u_rssi = (uint8_t)(rssi - SUBGHZ_RAW_THRESHOLD_MIN);
            }
        },
        true);
}

void subghz_view_receiver_set_lock(SubGhzViewReceiver* subghz_receiver, bool lock) {
    furi_assert(subghz_receiver);
    subghz_receiver->lock_count = 0;
    if(lock == true) {
        subghz_receiver->lock = lock;
        with_view_model(
            subghz_receiver->view,
            SubGhzViewReceiverModel * model,
            { model->bar_show = SubGhzViewReceiverBarShowLock; },
            true);
        furi_timer_start(subghz_receiver->timer, pdMS_TO_TICKS(1000));
    } else {
        with_view_model(
            subghz_receiver->view,
            SubGhzViewReceiverModel * model,
            { model->bar_show = SubGhzViewReceiverBarShowDefault; },
            true);
    }
}

void subghz_view_receiver_set_callback(
    SubGhzViewReceiver* subghz_receiver,
    SubGhzViewReceiverCallback callback,
    void* context) {
    furi_assert(subghz_receiver);
    furi_assert(callback);
    subghz_receiver->callback = callback;
    subghz_receiver->context = context;
}

static void subghz_view_receiver_update_offset(SubGhzViewReceiver* subghz_receiver) {
    furi_assert(subghz_receiver);

    with_view_model(
        subghz_receiver->view,
        SubGhzViewReceiverModel * model,
        {
            size_t history_item = model->history_item;
            uint16_t bounds = history_item > 3 ? 2 : history_item;

            if(history_item > 3 && model->idx >= (int16_t)(history_item - 1)) {
                model->list_offset = model->idx - 3;
            } else if(model->list_offset < model->idx - bounds) {
                model->list_offset =
                    CLAMP(model->list_offset + 1, (int16_t)(history_item - bounds), 0);
            } else if(model->list_offset > model->idx - bounds) {
                model->list_offset = CLAMP(model->idx - 1, (int16_t)(history_item - bounds), 0);
            }
        },
        true);
}

static void subghz_view_receiver_show_time_moment(void* context) {
    furi_assert(context);
    SubGhzViewReceiver* subghz_receiver = context;
    with_view_model(
        subghz_receiver->view, SubGhzViewReceiverModel * model, { model->show_time = true; }, true);
    furi_timer_start(subghz_receiver->flip_time_timer, FLIP_TIMEOUT);
}

static void subghz_view_receiver_flip_string_callback(void* context) {
    furi_assert(context);
    SubGhzViewReceiver* subghz_receiver = context;
    with_view_model(
        subghz_receiver->view,
        SubGhzViewReceiverModel * model,
        { model->show_time = false; },
        true);
}

void subghz_view_receiver_add_item_to_menu(
    SubGhzViewReceiver* subghz_receiver,
    const char* name,
    const char* time,
    uint8_t type) {
    furi_assert(subghz_receiver);
    with_view_model(
        subghz_receiver->view,
        SubGhzViewReceiverModel * model,
        {
            SubGhzReceiverMenuItem* item_menu =
                SubGhzReceiverMenuItemArray_push_raw(model->history->data);
            item_menu->time = furi_string_alloc_set(time);
            item_menu->item_str = furi_string_alloc_set(name);
            item_menu->type = type;
            if((model->idx == model->history_item - 1)) {
                model->history_item++;
                model->idx++;
                subghz_view_receiver_show_time_moment(subghz_receiver);
            } else {
                model->history_item++;
            }
        },
        true);
    subghz_view_receiver_update_offset(subghz_receiver);
}

void subghz_view_receiver_add_data_statusbar(
    SubGhzViewReceiver* subghz_receiver,
    const char* frequency_str,
    const char* preset_str,
    const char* history_stat_str) {
    furi_assert(subghz_receiver);
    with_view_model(
        subghz_receiver->view,
        SubGhzViewReceiverModel * model,
        {
            furi_string_set(model->frequency_str, frequency_str);
            furi_string_set(model->preset_str, preset_str);
            furi_string_set(model->history_stat_str, history_stat_str);
        },
        true);
}

void subghz_view_receiver_add_data_progress(
    SubGhzViewReceiver* subghz_receiver,
    const char* progress_str) {
    furi_assert(subghz_receiver);
    with_view_model(
        subghz_receiver->view,
        SubGhzViewReceiverModel * model,
        { furi_string_set(model->progress_str, progress_str); },
        true);
}

void subghz_view_receiver_set_radio_device_type(
    SubGhzViewReceiver* subghz_receiver,
    SubGhzRadioDeviceType device_type) {
    furi_assert(subghz_receiver);
    with_view_model(
        subghz_receiver->view,
        SubGhzViewReceiverModel * model,
        { model->device_type = device_type; },
        true);
}

static void subghz_view_receiver_draw_frame(Canvas* canvas, uint16_t idx, bool scrollbar) {
    canvas_set_color(canvas, ColorBlack);
    canvas_draw_box(canvas, 0, 0 + idx * FRAME_HEIGHT, scrollbar ? 122 : 127, FRAME_HEIGHT);

    canvas_set_color(canvas, ColorWhite);
    canvas_draw_dot(canvas, 0, 0 + idx * FRAME_HEIGHT);
    canvas_draw_dot(canvas, 1, 0 + idx * FRAME_HEIGHT);
    canvas_draw_dot(canvas, 0, (0 + idx * FRAME_HEIGHT) + 1);

    canvas_draw_dot(canvas, 0, (0 + idx * FRAME_HEIGHT) + 11);
    canvas_draw_dot(canvas, scrollbar ? 121 : 126, 0 + idx * FRAME_HEIGHT);
    canvas_draw_dot(canvas, scrollbar ? 121 : 126, (0 + idx * FRAME_HEIGHT) + 11);
}

static void subghz_view_rssi_draw(Canvas* canvas, SubGhzViewReceiverModel* model) {
    for(uint8_t i = 1; i < model->u_rssi; i++) {
        if(i % 5) {
            canvas_draw_dot(canvas, 46 + i, 50);
            canvas_draw_dot(canvas, 47 + i, 51);
            canvas_draw_dot(canvas, 46 + i, 52);
        }
    }
}

void subghz_view_receiver_draw(Canvas* canvas, SubGhzViewReceiverModel* model) {
    canvas_clear(canvas);
    canvas_set_color(canvas, ColorBlack);
    canvas_set_font(canvas, FontSecondary);

    if(model->mode == SubGhzViewReceiverModeLive) {
        elements_button_left(canvas, "Config");
        //canvas_draw_line(canvas, 46, 51, 125, 51);
    } else {
        canvas_draw_line(canvas, 2, 52, 125, 52);
        canvas_draw_str(canvas, 3, 62, furi_string_get_cstr(model->progress_str));
    }

    bool scrollbar = model->history_item > 4;
    FuriString* str_buff = furi_string_alloc();

    if(!model->nodraw) {
        SubGhzReceiverMenuItem* item_menu;

        for(size_t i = 0; i < MIN(model->history_item, MENU_ITEMS); ++i) {
            size_t idx = CLAMP((uint16_t)(i + model->list_offset), model->history_item, 0);
            item_menu = SubGhzReceiverMenuItemArray_get(model->history->data, idx);
            if(item_menu == NULL) {
                break;
            }
            if(item_menu->type == 0) {
                break;
            }
            furi_string_set(str_buff, item_menu->item_str);
            if(model->idx == idx) {
                subghz_view_receiver_draw_frame(canvas, i, scrollbar);
                if(model->show_time) {
                    // Show time of signal one moment
                    furi_string_set(str_buff, item_menu->time);
                }
            } else {
                canvas_set_color(canvas, ColorBlack);
            }
            elements_string_fit_width(canvas, str_buff, scrollbar ? MAX_LEN_PX - 7 : MAX_LEN_PX);
            canvas_draw_icon(canvas, 4, 2 + i * FRAME_HEIGHT, ReceiverItemIcons[item_menu->type]);
            canvas_draw_str(canvas, 15, 9 + i * FRAME_HEIGHT, furi_string_get_cstr(str_buff));
            furi_string_reset(str_buff);
        }
        if(scrollbar) {
            elements_scrollbar_pos(canvas, 128, 0, 49, model->idx, model->history_item);
        }
    }
    furi_string_free(str_buff);

    canvas_set_color(canvas, ColorBlack);

    if(model->history_item == 0) {
        // TODO
        if(model->mode == SubGhzViewReceiverModeLive) {
            canvas_draw_icon(
                canvas,
                0,
                0,
                (model->device_type == SubGhzRadioDeviceTypeInternal) ? &I_Scanning_123x52 :
                                                                        &I_Fishing_123x52);
            canvas_set_font(canvas, FontPrimary);
            canvas_draw_str(canvas, 63, 46, "Scanning...");
            //canvas_draw_line(canvas, 46, 51, 125, 51);
            canvas_set_font(canvas, FontSecondary);
        } else {
            canvas_draw_icon(
                canvas,
                0,
                0,
                (model->device_type == SubGhzRadioDeviceTypeInternal) ? &I_Scanning_123x52 :
                                                                        &I_Fishing_123x52);
            canvas_set_font(canvas, FontPrimary);
            canvas_draw_str(canvas, 63, 46, "Decoding...");
            canvas_set_font(canvas, FontSecondary);
        }
    }

    if(model->mode == SubGhzViewReceiverModeLive) {
        subghz_view_rssi_draw(canvas, model);
    }
    switch(model->bar_show) {
    case SubGhzViewReceiverBarShowLock:
        canvas_draw_icon(canvas, 64, 55, &I_Lock_7x8);
        canvas_draw_str(canvas, 74, 62, "Locked");
        break;
    case SubGhzViewReceiverBarShowToUnlockPress:
        canvas_draw_str(canvas, 44, 62, furi_string_get_cstr(model->frequency_str));
#ifdef SUBGHZ_EXT_PRESET_NAME
        if(model->history_item == 0 && model->mode == SubGhzViewReceiverModeLive) {
            canvas_draw_str(
                canvas,
                44 + canvas_string_width(canvas, furi_string_get_cstr(model->frequency_str)) + 1,
                62,
                "MHz");
            const char* str = furi_string_get_cstr(model->preset_str);
            const uint8_t vertical_offset = 7;
            const uint8_t horizontal_offset = 3;
            const uint8_t string_width = canvas_string_width(canvas, str);
            canvas_draw_str(
                canvas,
                canvas_width(canvas) - (string_width + horizontal_offset),
                vertical_offset,
                str);
        } else {
            canvas_draw_str(canvas, 79, 62, furi_string_get_cstr(model->preset_str));
        }
#else
        canvas_draw_str(canvas, 79, 62, furi_string_get_cstr(model->preset_str));
#endif
        canvas_draw_str(canvas, 96, 62, furi_string_get_cstr(model->history_stat_str));
        canvas_set_font(canvas, FontSecondary);
        elements_bold_rounded_frame(canvas, 14, 8, 99, 48);
        elements_multiline_text(canvas, 65, 26, "To unlock\npress:");
        canvas_draw_icon(canvas, 65, 42, &I_Pin_back_arrow_10x8);
        canvas_draw_icon(canvas, 80, 42, &I_Pin_back_arrow_10x8);
        canvas_draw_icon(canvas, 95, 42, &I_Pin_back_arrow_10x8);
        canvas_draw_icon(canvas, 16, 13, &I_WarningDolphin_45x42);
        canvas_draw_dot(canvas, 17, 61);
        break;
    case SubGhzViewReceiverBarShowUnlock:
        canvas_draw_icon(canvas, 64, 55, &I_Unlock_7x8);
        canvas_draw_str(canvas, 74, 62, "Unlocked");
        break;
    default: {
        const char* frequency_str = furi_string_get_cstr(model->frequency_str);
        canvas_draw_str(canvas, 44, 62, frequency_str);
#ifdef SUBGHZ_EXT_PRESET_NAME
        if(model->history_item == 0 && model->mode == SubGhzViewReceiverModeLive) {
            canvas_draw_str(
                canvas, 44 + canvas_string_width(canvas, frequency_str) + 1, 62, "MHz");
            const char* str = furi_string_get_cstr(model->preset_str);
            const uint8_t vertical_offset = 7;
            const uint8_t horizontal_offset = 3;
            const uint8_t string_width = canvas_string_width(canvas, str);
            canvas_draw_str(
                canvas,
                canvas_width(canvas) - (string_width + horizontal_offset),
                vertical_offset,
                str);
        } else {
            canvas_draw_str(canvas, 79, 62, furi_string_get_cstr(model->preset_str));
        }
#else
        canvas_draw_str(canvas, 79, 62, furi_string_get_cstr(model->preset_str));
#endif
        canvas_draw_str(canvas, 96, 62, furi_string_get_cstr(model->history_stat_str));
    } break;
    }
}

static void subghz_view_receiver_timer_callback(void* context) {
    furi_assert(context);
    SubGhzViewReceiver* subghz_receiver = context;
    with_view_model(
        subghz_receiver->view,
        SubGhzViewReceiverModel * model,
        { model->bar_show = SubGhzViewReceiverBarShowDefault; },
        true);
    if(subghz_receiver->lock_count < UNLOCK_CNT) {
        subghz_receiver->callback(
            SubGhzCustomEventViewReceiverOffDisplay, subghz_receiver->context);
    } else {
        subghz_receiver->lock = false;
        subghz_receiver->callback(SubGhzCustomEventViewReceiverUnlock, subghz_receiver->context);
    }
    subghz_receiver->lock_count = 0;
}

bool subghz_view_receiver_input(InputEvent* event, void* context) {
    furi_assert(context);
    SubGhzViewReceiver* subghz_receiver = context;

    if(subghz_receiver->lock == true) {
        with_view_model(
            subghz_receiver->view,
            SubGhzViewReceiverModel * model,
            { model->bar_show = SubGhzViewReceiverBarShowToUnlockPress; },
            true);
        if(subghz_receiver->lock_count == 0) {
            furi_timer_start(subghz_receiver->timer, pdMS_TO_TICKS(1000));
        }
        if(event->key == InputKeyBack && event->type == InputTypeShort) {
            subghz_receiver->lock_count++;
        }
        if(subghz_receiver->lock_count >= UNLOCK_CNT) {
            // subghz_receiver->callback(
            //     SubGhzCustomEventViewReceiverUnlock, subghz_receiver->context);
            with_view_model(
                subghz_receiver->view,
                SubGhzViewReceiverModel * model,
                { model->bar_show = SubGhzViewReceiverBarShowUnlock; },
                true);
            //subghz_receiver->lock = false;
            furi_timer_start(subghz_receiver->timer, pdMS_TO_TICKS(650));
        }

        return true;
    }

    if(event->key == InputKeyBack && event->type == InputTypeShort) {
        subghz_receiver->callback(SubGhzCustomEventViewReceiverBack, subghz_receiver->context);
    } else if(
        event->key == InputKeyUp &&
        (event->type == InputTypeShort || event->type == InputTypeRepeat)) {
        with_view_model(
            subghz_receiver->view,
            SubGhzViewReceiverModel * model,
            {
                if(model->idx != 0) model->idx--;
                subghz_view_receiver_show_time_moment(context);
            },
            true);
    } else if(
        event->key == InputKeyDown &&
        (event->type == InputTypeShort || event->type == InputTypeRepeat)) {
        with_view_model(
            subghz_receiver->view,
            SubGhzViewReceiverModel * model,
            {
                if((model->history_item != 0) && (model->idx != model->history_item - 1)) {
                    model->idx++;
                    subghz_view_receiver_show_time_moment(context);
                }
            },
            true);
    } else if(event->key == InputKeyLeft && event->type == InputTypeShort) {
        subghz_receiver->callback(SubGhzCustomEventViewReceiverConfig, subghz_receiver->context);
    } else if(event->key == InputKeyRight && event->type == InputTypeLong) {
        with_view_model(
            subghz_receiver->view,
            SubGhzViewReceiverModel * model,
            {
                if(model->history_item != 0) {
                    // Callback
                    subghz_receiver->callback(
                        SubGhzCustomEventViewReceiverDeleteItem, subghz_receiver->context);
                }
            },
            false);
    } else if(event->key == InputKeyOk && event->type == InputTypeShort) {
        with_view_model(
            subghz_receiver->view,
            SubGhzViewReceiverModel * model,
            {
                if(model->history_item != 0) {
                    subghz_receiver->callback(
                        SubGhzCustomEventViewReceiverOK, subghz_receiver->context);
                }
            },
            false);
    }

    subghz_view_receiver_update_offset(subghz_receiver);

    return true;
}

void subghz_view_receiver_enter(void* context) {
    furi_assert(context);
    subghz_view_receiver_show_time_moment(context);
}

void subghz_view_receiver_exit(void* context) {
    furi_assert(context);
    SubGhzViewReceiver* subghz_receiver = context;
    with_view_model(
        subghz_receiver->view,
        SubGhzViewReceiverModel * model,
        {
            furi_string_reset(model->frequency_str);
            furi_string_reset(model->preset_str);
            furi_string_reset(model->history_stat_str);

                for
                    M_EACH(item_menu, model->history->data, SubGhzReceiverMenuItemArray_t) {
                        furi_string_free(item_menu->item_str);
                        furi_string_free(item_menu->time);
                        item_menu->type = 0;
                    }
                SubGhzReceiverMenuItemArray_reset(model->history->data);
                model->idx = 0;
                model->list_offset = 0;
                model->history_item = 0;
                model->nodraw = false;
        },
        false);
    furi_timer_stop(subghz_receiver->timer);
    furi_timer_stop(subghz_receiver->flip_time_timer);
}

SubGhzViewReceiver* subghz_view_receiver_alloc() {
    SubGhzViewReceiver* subghz_receiver = malloc(sizeof(SubGhzViewReceiver));

    // View allocation and configuration
    subghz_receiver->view = view_alloc();

    subghz_receiver->lock = false;
    subghz_receiver->lock_count = 0;
    view_allocate_model(
        subghz_receiver->view, ViewModelTypeLocking, sizeof(SubGhzViewReceiverModel));
    view_set_context(subghz_receiver->view, subghz_receiver);
    view_set_draw_callback(subghz_receiver->view, (ViewDrawCallback)subghz_view_receiver_draw);
    view_set_input_callback(subghz_receiver->view, subghz_view_receiver_input);
    view_set_enter_callback(subghz_receiver->view, subghz_view_receiver_enter);
    view_set_exit_callback(subghz_receiver->view, subghz_view_receiver_exit);

    subghz_receiver->flip_time_timer = furi_timer_alloc(
        subghz_view_receiver_flip_string_callback, FuriTimerTypeOnce, subghz_receiver);

    with_view_model(
        subghz_receiver->view,
        SubGhzViewReceiverModel * model,
        {
            model->frequency_str = furi_string_alloc();
            model->preset_str = furi_string_alloc();
            model->history_stat_str = furi_string_alloc();
            model->progress_str = furi_string_alloc();
            model->bar_show = SubGhzViewReceiverBarShowDefault;
            model->nodraw = false;
            model->history = malloc(sizeof(SubGhzReceiverHistory));
            SubGhzReceiverMenuItemArray_init(model->history->data);
        },
        true);
    subghz_receiver->timer =
        furi_timer_alloc(subghz_view_receiver_timer_callback, FuriTimerTypeOnce, subghz_receiver);
    return subghz_receiver;
}

void subghz_view_receiver_free(SubGhzViewReceiver* subghz_receiver) {
    furi_assert(subghz_receiver);

    furi_timer_free(subghz_receiver->flip_time_timer);

    with_view_model(
        subghz_receiver->view,
        SubGhzViewReceiverModel * model,
        {
            furi_string_free(model->frequency_str);
            furi_string_free(model->preset_str);
            furi_string_free(model->history_stat_str);
            furi_string_free(model->progress_str);
                for
                    M_EACH(item_menu, model->history->data, SubGhzReceiverMenuItemArray_t) {
                        furi_string_free(item_menu->item_str);
                        furi_string_free(item_menu->time);
                        item_menu->type = 0;
                    }
                SubGhzReceiverMenuItemArray_clear(model->history->data);
                free(model->history);
        },
        false);
    furi_timer_free(subghz_receiver->timer);
    view_free(subghz_receiver->view);
    free(subghz_receiver);
}

View* subghz_view_receiver_get_view(SubGhzViewReceiver* subghz_receiver) {
    furi_assert(subghz_receiver);
    return subghz_receiver->view;
}

uint16_t subghz_view_receiver_get_idx_menu(SubGhzViewReceiver* subghz_receiver) {
    furi_assert(subghz_receiver);
    uint16_t idx = 0;
    with_view_model(
        subghz_receiver->view, SubGhzViewReceiverModel * model, { idx = model->idx; }, false);
    return idx;
}

void subghz_view_receiver_delete_element_callback(SubGhzViewReceiver* subghz_receiver) {
    furi_assert(subghz_receiver);

    with_view_model(
        subghz_receiver->view,
        SubGhzViewReceiverModel * model,
        {
            SubGhzReceiverMenuItemArray_it_t it;
            // SubGhzReceiverMenuItem* target_item =
            //     SubGhzReceiverMenuItemArray_get(model->history->data, model->idx);
            SubGhzReceiverMenuItemArray_it_last(it, model->history->data);
            while(!SubGhzReceiverMenuItemArray_end_p(it)) {
                SubGhzReceiverMenuItem* item = SubGhzReceiverMenuItemArray_ref(it);

                if(it->index == (size_t)(model->idx)) {
                    furi_string_free(item->item_str);
                    furi_string_free(item->time);
                    item->type = 0;
                    SubGhzReceiverMenuItemArray_remove(model->history->data, it);
                }

                SubGhzReceiverMenuItemArray_previous(it);
            }

            if(model->history_item == 5) {
                if(model->idx >= 2) {
                    model->idx = model->history_item - 1;
                }
            }
            model->history_item--;

            if(model->idx != 0) {
                model->idx--;
            }
        },
        true);
}

void subghz_view_receiver_enable_draw_callback(SubGhzViewReceiver* subghz_receiver) {
    furi_assert(subghz_receiver);

    with_view_model(
        subghz_receiver->view, SubGhzViewReceiverModel * model, { model->nodraw = false; }, true);
}

void subghz_view_receiver_disable_draw_callback(SubGhzViewReceiver* subghz_receiver) {
    furi_assert(subghz_receiver);

    with_view_model(
        subghz_receiver->view, SubGhzViewReceiverModel * model, { model->nodraw = true; }, true);
}

void subghz_view_receiver_set_idx_menu(SubGhzViewReceiver* subghz_receiver, uint16_t idx) {
    furi_assert(subghz_receiver);
    with_view_model(
        subghz_receiver->view,
        SubGhzViewReceiverModel * model,
        {
            model->idx = idx;
            if(model->idx > 2) model->list_offset = idx - 2;
        },
        true);
    subghz_view_receiver_update_offset(subghz_receiver);
}<|MERGE_RESOLUTION|>--- conflicted
+++ resolved
@@ -69,12 +69,11 @@
     SubGhzViewReceiverBarShow bar_show;
     SubGhzViewReceiverMode mode;
     uint8_t u_rssi;
-<<<<<<< HEAD
+
     SubGhzRadioDeviceType device_type;
-    size_t scroll_counter;
-=======
+
     bool show_time;
->>>>>>> a9948003
+
     bool nodraw;
 } SubGhzViewReceiverModel;
 
