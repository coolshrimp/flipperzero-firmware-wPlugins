--- conflicted
+++ resolved
@@ -43,11 +43,7 @@
     DialogsApp* dialogs = subghz->dialogs;
     DialogMessage* message = dialog_message_alloc();
     const char* header_text = "Frequency not supported";
-<<<<<<< HEAD
     const char* message_text = "Frequency\nis outside of\nsupported range.";
-=======
-    const char* message_text = "Frequency\nis outside of\nsuported range.";
->>>>>>> 1653abe0
 
     if(only_rx) {
         header_text = "Transmission is blocked";
@@ -111,10 +107,7 @@
         // TODO: use different frequency allowed lists for differnet modules (non cc1101)
         if(!furi_hal_subghz_is_tx_allowed(temp_data32)) {
             FURI_LOG_E(TAG, "This frequency can only be used for RX");
-<<<<<<< HEAD
-
-=======
->>>>>>> 1653abe0
+
             load_key_state = SubGhzLoadKeyStateOnlyRx;
             break;
         }
