#include "subghz_cli.h"

#include <furi.h>
#include <furi_hal.h>

#include <lib/toolbox/args.h>
#include <lib/subghz/subghz_keystore.h>

#include <lib/subghz/receiver.h>
#include <lib/subghz/transmitter.h>
#include <lib/subghz/subghz_file_encoder_worker.h>
#include <lib/subghz/protocols/protocol_items.h>

#include "helpers/subghz_chat.h"

#include <notification/notification_messages.h>
#include <flipper_format/flipper_format_i.h>

#define SUBGHZ_FREQUENCY_RANGE_STR \
    "299999755...348000000 or 386999938...464000000 or 778999847...928000000"

void subghz_cli_command_tx_carrier(Cli* cli, FuriString* args, void* context) {
    UNUSED(context);
    uint32_t frequency = 433920000;

    if(furi_string_size(args)) {
        int ret = sscanf(furi_string_get_cstr(args), "%lu", &frequency);
        if(ret != 1) {
            printf("sscanf returned %d, frequency: %lu\r\n", ret, frequency);
            cli_print_usage("subghz tx_carrier", "<Frequency: in Hz>", furi_string_get_cstr(args));
            return;
        }
        if(!furi_hal_subghz_is_frequency_valid(frequency)) {
            printf(
                "Frequency must be in " SUBGHZ_FREQUENCY_RANGE_STR " range, not %lu\r\n",
                frequency);
            return;
        }
    }

    furi_hal_subghz_reset();
    furi_hal_subghz_load_preset(FuriHalSubGhzPresetOok650Async);
    frequency = furi_hal_subghz_set_frequency_and_path(frequency);

    furi_hal_gpio_init(
        furi_hal_subghz.cc1101_g0_pin, GpioModeOutputPushPull, GpioPullNo, GpioSpeedLow);
    furi_hal_gpio_write(furi_hal_subghz.cc1101_g0_pin, true);

    furi_hal_power_suppress_charge_enter();

    if(furi_hal_subghz_tx()) {
        printf("Transmitting at frequency %lu Hz\r\n", frequency);
        printf("Press CTRL+C to stop\r\n");
        while(!cli_cmd_interrupt_received(cli)) {
            furi_delay_ms(250);
        }
    } else {
        printf("This frequency can only be used for RX in your settings\r\n");
    }

    furi_hal_subghz_set_path(FuriHalSubGhzPathIsolate);
    furi_hal_subghz_sleep();

    furi_hal_power_suppress_charge_exit();
}

void subghz_cli_command_rx_carrier(Cli* cli, FuriString* args, void* context) {
    UNUSED(context);
    uint32_t frequency = 433920000;

    if(furi_string_size(args)) {
        int ret = sscanf(furi_string_get_cstr(args), "%lu", &frequency);
        if(ret != 1) {
            printf("sscanf returned %d, frequency: %lu\r\n", ret, frequency);
            cli_print_usage("subghz rx_carrier", "<Frequency: in Hz>", furi_string_get_cstr(args));
            return;
        }
        if(!furi_hal_subghz_is_frequency_valid(frequency)) {
            printf(
                "Frequency must be in " SUBGHZ_FREQUENCY_RANGE_STR " range, not %lu\r\n",
                frequency);
            return;
        }
    }

    furi_hal_subghz_reset();
    furi_hal_subghz_load_preset(FuriHalSubGhzPresetOok650Async);
    frequency = furi_hal_subghz_set_frequency_and_path(frequency);
    printf("Receiving at frequency %lu Hz\r\n", frequency);
    printf("Press CTRL+C to stop\r\n");

    furi_hal_power_suppress_charge_enter();

    furi_hal_subghz_rx();

    while(!cli_cmd_interrupt_received(cli)) {
        furi_delay_ms(250);
        printf("RSSI: %03.1fdbm\r", (double)furi_hal_subghz_get_rssi());
        fflush(stdout);
    }

    furi_hal_power_suppress_charge_exit();

    furi_hal_subghz_set_path(FuriHalSubGhzPathIsolate);
    furi_hal_subghz_sleep();
}

void subghz_cli_command_tx(Cli* cli, FuriString* args, void* context) {
    UNUSED(context);
    uint32_t frequency = 433920000;
    uint32_t key = 0x0074BADE;
    uint32_t repeat = 10;
    uint32_t te = 403;

    if(furi_string_size(args)) {
        int ret =
            sscanf(furi_string_get_cstr(args), "%lx %lu %lu %lu", &key, &frequency, &te, &repeat);
        if(ret != 4) {
            printf(
                "sscanf returned %d, key: %lx, frequency: %lu, te:%lu, repeat: %lu\r\n",
                ret,
                key,
                frequency,
                te,
                repeat);
            cli_print_usage(
                "subghz tx",
                "<3 Byte Key: in hex> <Frequency: in Hz> <Te us> <Repeat count>",
                furi_string_get_cstr(args));
            return;
        }
        if(!furi_hal_subghz_is_frequency_valid(frequency)) {
            printf(
                "Frequency must be in " SUBGHZ_FREQUENCY_RANGE_STR " range, not %lu\r\n",
                frequency);
            return;
        }
    }

    printf(
        "Transmitting at %lu, key %lx, te %lu, repeat %lu. Press CTRL+C to stop\r\n",
        frequency,
        key,
        te,
        repeat);

    FuriString* flipper_format_string = furi_string_alloc_printf(
        "Protocol: Princeton\n"
        "Bit: 24\n"
        "Key: 00 00 00 00 00 %02X %02X %02X\n"
        "TE: %lu\n"
        "Repeat: %lu\n",
        (uint8_t)((key >> 16) & 0xFFU),
        (uint8_t)((key >> 8) & 0xFFU),
        (uint8_t)(key & 0xFFU),
        te,
        repeat);
    FlipperFormat* flipper_format = flipper_format_string_alloc();
    Stream* stream = flipper_format_get_raw_stream(flipper_format);
    stream_clean(stream);
    stream_write_cstring(stream, furi_string_get_cstr(flipper_format_string));

    SubGhzEnvironment* environment = subghz_environment_alloc();
    subghz_environment_set_protocol_registry(environment, (void*)&subghz_protocol_registry);

    SubGhzTransmitter* transmitter = subghz_transmitter_alloc_init(environment, "Princeton");
    subghz_transmitter_deserialize(transmitter, flipper_format);

    furi_hal_subghz_reset();
    furi_hal_subghz_load_preset(FuriHalSubGhzPresetOok650Async);
    frequency = furi_hal_subghz_set_frequency_and_path(frequency);

    furi_hal_power_suppress_charge_enter();

    if(furi_hal_subghz_start_async_tx(subghz_transmitter_yield, transmitter)) {
        while(!(furi_hal_subghz_is_async_tx_complete() || cli_cmd_interrupt_received(cli))) {
            printf(".");
            fflush(stdout);
            furi_delay_ms(333);
        }
        furi_hal_subghz_stop_async_tx();

    } else {
        printf("Transmission on this frequency is restricted in your region\r\n");
    }

    furi_hal_subghz_sleep();
    furi_hal_power_suppress_charge_exit();

    flipper_format_free(flipper_format);
    subghz_transmitter_free(transmitter);
    subghz_environment_free(environment);
}

typedef struct {
    volatile bool overrun;
    FuriStreamBuffer* stream;
    size_t packet_count;
} SubGhzCliCommandRx;

static void subghz_cli_command_rx_capture_callback(bool level, uint32_t duration, void* context) {
    SubGhzCliCommandRx* instance = context;

    LevelDuration level_duration = level_duration_make(level, duration);
    if(instance->overrun) {
        instance->overrun = false;
        level_duration = level_duration_reset();
    }
    size_t ret =
        furi_stream_buffer_send(instance->stream, &level_duration, sizeof(LevelDuration), 0);
    if(sizeof(LevelDuration) != ret) instance->overrun = true;
}

static void subghz_cli_command_rx_callback(
    SubGhzReceiver* receiver,
    SubGhzProtocolDecoderBase* decoder_base,
    void* context) {
    SubGhzCliCommandRx* instance = context;
    instance->packet_count++;

    FuriString* text = furi_string_alloc();
    subghz_protocol_decoder_base_get_string(decoder_base, text);
    subghz_receiver_reset(receiver);
    printf("%s", furi_string_get_cstr(text));
    furi_string_free(text);
}

void subghz_cli_command_rx(Cli* cli, FuriString* args, void* context) {
    UNUSED(context);
    uint32_t frequency = 433920000;

    if(furi_string_size(args)) {
        int ret = sscanf(furi_string_get_cstr(args), "%lu", &frequency);
        if(ret != 1) {
            printf("sscanf returned %d, frequency: %lu\r\n", ret, frequency);
            cli_print_usage("subghz rx", "<Frequency: in Hz>", furi_string_get_cstr(args));
            return;
        }
        if(!furi_hal_subghz_is_frequency_valid(frequency)) {
            printf(
                "Frequency must be in " SUBGHZ_FREQUENCY_RANGE_STR " range, not %lu\r\n",
                frequency);
            return;
        }
    }

    // Allocate context and buffers
    SubGhzCliCommandRx* instance = malloc(sizeof(SubGhzCliCommandRx));
    instance->stream =
        furi_stream_buffer_alloc(sizeof(LevelDuration) * 1024, sizeof(LevelDuration));
    furi_check(instance->stream);

    SubGhzEnvironment* environment = subghz_environment_alloc();
    subghz_environment_load_keystore(environment, EXT_PATH("subghz/assets/keeloq_mfcodes"));
    subghz_environment_load_keystore(environment, EXT_PATH("subghz/assets/keeloq_mfcodes_user"));
    subghz_environment_set_came_atomo_rainbow_table_file_name(
        environment, EXT_PATH("subghz/assets/came_atomo"));
    subghz_environment_set_alutech_at_4n_rainbow_table_file_name(
        environment, EXT_PATH("subghz/assets/alutech_at_4n"));
    subghz_environment_set_nice_flor_s_rainbow_table_file_name(
        environment, EXT_PATH("subghz/assets/nice_flor_s"));
    subghz_environment_set_protocol_registry(environment, (void*)&subghz_protocol_registry);

    SubGhzReceiver* receiver = subghz_receiver_alloc_init(environment);
    subghz_receiver_set_filter(receiver, SubGhzProtocolFlag_Decodable);
    subghz_receiver_set_rx_callback(receiver, subghz_cli_command_rx_callback, instance);

    // Configure radio
    furi_hal_subghz_reset();
    furi_hal_subghz_load_preset(FuriHalSubGhzPresetOok650Async);
    frequency = furi_hal_subghz_set_frequency_and_path(frequency);
    furi_hal_gpio_init(furi_hal_subghz.cc1101_g0_pin, GpioModeInput, GpioPullNo, GpioSpeedLow);

    furi_hal_power_suppress_charge_enter();

    // Prepare and start RX
    furi_hal_subghz_start_async_rx(subghz_cli_command_rx_capture_callback, instance);

    // Wait for packets to arrive
    printf("Listening at %lu. Press CTRL+C to stop\r\n", frequency);
    LevelDuration level_duration;
    while(!cli_cmd_interrupt_received(cli)) {
        int ret = furi_stream_buffer_receive(
            instance->stream, &level_duration, sizeof(LevelDuration), 10);
        if(ret == sizeof(LevelDuration)) {
            if(level_duration_is_reset(level_duration)) {
                printf(".");
                subghz_receiver_reset(receiver);
            } else {
                bool level = level_duration_get_level(level_duration);
                uint32_t duration = level_duration_get_duration(level_duration);
                subghz_receiver_decode(receiver, level, duration);
            }
        }
    }

    // Shutdown radio
    furi_hal_subghz_stop_async_rx();
    furi_hal_subghz_sleep();

    furi_hal_power_suppress_charge_exit();

    printf("\r\nPackets received %zu\r\n", instance->packet_count);

    // Cleanup
    subghz_receiver_free(receiver);
    subghz_environment_free(environment);
    furi_stream_buffer_free(instance->stream);
    free(instance);
}

void subghz_cli_command_rx_raw(Cli* cli, FuriString* args, void* context) {
    UNUSED(context);
    uint32_t frequency = 433920000;

    if(furi_string_size(args)) {
        int ret = sscanf(furi_string_get_cstr(args), "%lu", &frequency);
        if(ret != 1) {
            printf("sscanf returned %d, frequency: %lu\r\n", ret, frequency);
            cli_print_usage("subghz rx", "<Frequency: in Hz>", furi_string_get_cstr(args));
            return;
        }
        if(!furi_hal_subghz_is_frequency_valid(frequency)) {
            printf(
                "Frequency must be in " SUBGHZ_FREQUENCY_RANGE_STR " range, not %lu\r\n",
                frequency);
            return;
        }
    }

    // Allocate context and buffers
    SubGhzCliCommandRx* instance = malloc(sizeof(SubGhzCliCommandRx));
    instance->stream =
        furi_stream_buffer_alloc(sizeof(LevelDuration) * 1024, sizeof(LevelDuration));
    furi_check(instance->stream);

    // Configure radio
    furi_hal_subghz_reset();
    furi_hal_subghz_load_preset(FuriHalSubGhzPresetOok270Async);
    frequency = furi_hal_subghz_set_frequency_and_path(frequency);
    furi_hal_gpio_init(furi_hal_subghz.cc1101_g0_pin, GpioModeInput, GpioPullNo, GpioSpeedLow);

    furi_hal_power_suppress_charge_enter();

    // Prepare and start RX
    furi_hal_subghz_start_async_rx(subghz_cli_command_rx_capture_callback, instance);

    // Wait for packets to arrive
    printf("Listening at %lu. Press CTRL+C to stop\r\n", frequency);
    LevelDuration level_duration;
    size_t counter = 0;
    while(!cli_cmd_interrupt_received(cli)) {
        int ret = furi_stream_buffer_receive(
            instance->stream, &level_duration, sizeof(LevelDuration), 10);
        if(ret == 0) {
            continue;
        }
        if(ret != sizeof(LevelDuration)) {
            puts("stream corrupt");
            break;
        }
        if(level_duration_is_reset(level_duration)) {
            puts(". ");
        } else {
            bool level = level_duration_get_level(level_duration);
            uint32_t duration = level_duration_get_duration(level_duration);
            printf("%c%lu ", level ? '+' : '-', duration);
        }
        furi_thread_stdout_flush();
        counter++;
        if(counter > 255) {
            puts("\r\n");
            counter = 0;
        }
    }

    // Shutdown radio
    furi_hal_subghz_stop_async_rx();
    furi_hal_subghz_sleep();

    furi_hal_power_suppress_charge_exit();

    // Cleanup
    furi_stream_buffer_free(instance->stream);
    free(instance);
}
void subghz_cli_command_decode_raw(Cli* cli, FuriString* args, void* context) {
    UNUSED(context);
    FuriString* file_name = furi_string_alloc();
    furi_string_set(file_name, ANY_PATH("subghz/test.sub"));

    Storage* storage = furi_record_open(RECORD_STORAGE);
    FlipperFormat* fff_data_file = flipper_format_file_alloc(storage);
    FuriString* temp_str = furi_string_alloc();
    uint32_t temp_data32;
    bool check_file = false;

    do {
        if(furi_string_size(args)) {
            if(!args_read_string_and_trim(args, file_name)) {
                cli_print_usage(
                    "subghz decode_raw", "<file_name: path_RAW_file>", furi_string_get_cstr(args));
                break;
            }
        }

        if(!flipper_format_file_open_existing(fff_data_file, furi_string_get_cstr(file_name))) {
            printf(
                "subghz decode_raw \033[0;31mError open file\033[0m %s\r\n",
                furi_string_get_cstr(file_name));
            break;
        }

        if(!flipper_format_read_header(fff_data_file, temp_str, &temp_data32)) {
            printf("subghz decode_raw \033[0;31mMissing or incorrect header\033[0m\r\n");
            break;
        }

        if(!strcmp(furi_string_get_cstr(temp_str), SUBGHZ_RAW_FILE_TYPE) &&
           temp_data32 == SUBGHZ_KEY_FILE_VERSION) {
        } else {
            printf("subghz decode_raw \033[0;31mType or version mismatch\033[0m\r\n");
            break;
        }

        check_file = true;
    } while(false);

    furi_string_free(temp_str);
    flipper_format_free(fff_data_file);
    furi_record_close(RECORD_STORAGE);

    if(check_file) {
        // Allocate context
        SubGhzCliCommandRx* instance = malloc(sizeof(SubGhzCliCommandRx));

        SubGhzEnvironment* environment = subghz_environment_alloc();
        if(subghz_environment_load_keystore(
               environment, EXT_PATH("subghz/assets/keeloq_mfcodes"))) {
            printf("SubGhz decode_raw: Load_keystore keeloq_mfcodes \033[0;32mOK\033[0m\r\n");
        } else {
            printf("SubGhz decode_raw: Load_keystore keeloq_mfcodes \033[0;31mERROR\033[0m\r\n");
        }
        if(subghz_environment_load_keystore(
               environment, EXT_PATH("subghz/assets/keeloq_mfcodes_user"))) {
            printf("SubGhz decode_raw: Load_keystore keeloq_mfcodes_user \033[0;32mOK\033[0m\r\n");
        } else {
            printf(
                "SubGhz decode_raw: Load_keystore keeloq_mfcodes_user \033[0;31mERROR\033[0m\r\n");
        }
        subghz_environment_set_came_atomo_rainbow_table_file_name(
            environment, EXT_PATH("subghz/assets/came_atomo"));
        subghz_environment_set_alutech_at_4n_rainbow_table_file_name(
            environment, EXT_PATH("subghz/assets/alutech_at_4n"));
        subghz_environment_set_nice_flor_s_rainbow_table_file_name(
            environment, EXT_PATH("subghz/assets/nice_flor_s"));
        subghz_environment_set_protocol_registry(environment, (void*)&subghz_protocol_registry);

        SubGhzReceiver* receiver = subghz_receiver_alloc_init(environment);
        subghz_receiver_set_filter(receiver, SubGhzProtocolFlag_Decodable);
        subghz_receiver_set_rx_callback(receiver, subghz_cli_command_rx_callback, instance);

        SubGhzFileEncoderWorker* file_worker_encoder = subghz_file_encoder_worker_alloc();
        if(subghz_file_encoder_worker_start(file_worker_encoder, furi_string_get_cstr(file_name))) {
            //the worker needs a file in order to open and read part of the file
            furi_delay_ms(100);
        }

        printf(
            "Listening at %s.\r\n\r\nPress CTRL+C to stop\r\n\r\n",
            furi_string_get_cstr(file_name));

        LevelDuration level_duration;
        while(!cli_cmd_interrupt_received(cli)) {
            furi_delay_us(500); //you need to have time to read from the file from the SD card
            level_duration = subghz_file_encoder_worker_get_level_duration(file_worker_encoder);
            if(!level_duration_is_reset(level_duration)) {
                bool level = level_duration_get_level(level_duration);
                uint32_t duration = level_duration_get_duration(level_duration);
                subghz_receiver_decode(receiver, level, duration);
            } else {
                break;
            }
        }

        printf("\r\nPackets received \033[0;32m%u\033[0m\r\n", instance->packet_count);

        // Cleanup
        subghz_receiver_free(receiver);
        subghz_environment_free(environment);

        if(subghz_file_encoder_worker_is_running(file_worker_encoder)) {
            subghz_file_encoder_worker_stop(file_worker_encoder);
        }
        subghz_file_encoder_worker_free(file_worker_encoder);
        free(instance);
    }
    furi_string_free(file_name);
}

static void subghz_cli_command_print_usage() {
    printf("Usage:\r\n");
    printf("subghz <cmd> <args>\r\n");
    printf("Cmd list:\r\n");

    printf("\tchat <frequency:in Hz>\t - Chat with other Flippers\r\n");
    printf(
        "\ttx <3 byte Key: in hex> <frequency: in Hz> <te: us> <repeat: count>\t - Transmitting key\r\n");
    printf("\trx <frequency:in Hz>\t - Receive\r\n");
    printf("\trx_raw <frequency:in Hz>\t - Receive RAW\r\n");
    printf("\tdecode_raw <file_name: path_RAW_file>\t - Testing\r\n");

    if(furi_hal_rtc_is_flag_set(FuriHalRtcFlagDebug)) {
        printf("\r\n");
        printf("  debug cmd:\r\n");
        printf("\ttx_carrier <frequency:in Hz>\t - Transmit carrier\r\n");
        printf("\trx_carrier <frequency:in Hz>\t - Receive carrier\r\n");
        printf(
            "\tencrypt_keeloq <path_decrypted_file> <path_encrypted_file> <IV:16 bytes in hex>\t - Encrypt keeloq manufacture keys\r\n");
        printf(
            "\tencrypt_raw <path_decrypted_file> <path_encrypted_file> <IV:16 bytes in hex>\t - Encrypt RAW data\r\n");
    }
}

static void subghz_cli_command_encrypt_keeloq(Cli* cli, FuriString* args) {
    UNUSED(cli);
    uint8_t iv[16];

    FuriString* source = furi_string_alloc();
    FuriString* destination = furi_string_alloc();

    SubGhzKeystore* keystore = subghz_keystore_alloc();

    do {
        if(!args_read_string_and_trim(args, source)) {
            subghz_cli_command_print_usage();
            break;
        }

        if(!args_read_string_and_trim(args, destination)) {
            subghz_cli_command_print_usage();
            break;
        }

        if(!args_read_hex_bytes(args, iv, 16)) {
            subghz_cli_command_print_usage();
            break;
        }

        if(!subghz_keystore_load(keystore, furi_string_get_cstr(source))) {
            printf("Failed to load Keystore");
            break;
        }

        if(!subghz_keystore_save(keystore, furi_string_get_cstr(destination), iv)) {
            printf("Failed to save Keystore");
            break;
        }
    } while(false);

    subghz_keystore_free(keystore);
    furi_string_free(destination);
    furi_string_free(source);
}

static void subghz_cli_command_encrypt_raw(Cli* cli, FuriString* args) {
    UNUSED(cli);
    uint8_t iv[16];

    FuriString* source = furi_string_alloc();
    FuriString* destination = furi_string_alloc();

    do {
        if(!args_read_string_and_trim(args, source)) {
            subghz_cli_command_print_usage();
            break;
        }

        if(!args_read_string_and_trim(args, destination)) {
            subghz_cli_command_print_usage();
            break;
        }

        if(!args_read_hex_bytes(args, iv, 16)) {
            subghz_cli_command_print_usage();
            break;
        }

        if(!subghz_keystore_raw_encrypted_save(
               furi_string_get_cstr(source), furi_string_get_cstr(destination), iv)) {
            printf("Failed to save Keystore");
            break;
        }

    } while(false);

    furi_string_free(destination);
    furi_string_free(source);
}

static void subghz_cli_command_chat(Cli* cli, FuriString* args, void* context) {
    UNUSED(context);
    uint32_t frequency = 433920000;

    if(furi_string_size(args)) {
        int ret = sscanf(furi_string_get_cstr(args), "%lu", &frequency);
        if(ret != 1) {
            printf("sscanf returned %d, frequency: %lu\r\n", ret, frequency);
            cli_print_usage("subghz chat", "<Frequency: in Hz>", furi_string_get_cstr(args));
            return;
        }
        if(!furi_hal_subghz_is_frequency_valid(frequency)) {
            printf(
                "Frequency must be in " SUBGHZ_FREQUENCY_RANGE_STR " range, not %lu\r\n",
                frequency);
            return;
        }
    }
    if(!furi_hal_subghz_is_tx_allowed(frequency)) {
        printf(
            "In your settings, only reception on this frequency (%lu) is allowed,\r\n"
            "the actual operation of the application is not possible\r\n ",
            frequency);
        return;
    }

    SubGhzChatWorker* subghz_chat = subghz_chat_worker_alloc(cli);
    if(!subghz_chat_worker_start(subghz_chat, frequency)) {
        printf("Startup error SubGhzChatWorker\r\n");

        if(subghz_chat_worker_is_running(subghz_chat)) {
            subghz_chat_worker_stop(subghz_chat);
            subghz_chat_worker_free(subghz_chat);
        }
        return;
    }

    printf("Receiving at frequency %lu Hz\r\n", frequency);
    printf("Press CTRL+C to stop\r\n");

    furi_hal_power_suppress_charge_enter();

    size_t message_max_len = 64;
    uint8_t message[64] = {0};
    FuriString* input = furi_string_alloc();
    FuriString* name = furi_string_alloc();
    FuriString* output = furi_string_alloc();
    FuriString* sysmsg = furi_string_alloc();
    bool exit = false;
    SubGhzChatEvent chat_event;

    NotificationApp* notification = furi_record_open(RECORD_NOTIFICATION);

    furi_string_printf(name, "%s: ", furi_hal_version_get_name_ptr());
    furi_string_set(input, name);
    printf("%s", furi_string_get_cstr(input));
    fflush(stdout);

    while(!exit) {
        chat_event = subghz_chat_worker_get_event_chat(subghz_chat);
        switch(chat_event.event) {
        case SubGhzChatEventInputData:
            if(chat_event.c == CliSymbolAsciiETX) {
                printf("\r\n");
                chat_event.event = SubGhzChatEventUserExit;
                subghz_chat_worker_put_event_chat(subghz_chat, &chat_event);
                break;
            } else if(
                (chat_event.c == CliSymbolAsciiBackspace) || (chat_event.c == CliSymbolAsciiDel)) {
                size_t len = furi_string_utf8_length(input);
                if(len > furi_string_utf8_length(name)) {
                    printf("%s", "\e[D\e[1P");
                    fflush(stdout);
                    //delete 1 char UTF
                    const char* str = furi_string_get_cstr(input);
                    size_t size = 0;
                    FuriStringUTF8State s = FuriStringUTF8StateStarting;
                    FuriStringUnicodeValue u = 0;
                    furi_string_reset(sysmsg);
                    while(*str) {
                        furi_string_utf8_decode(*str, &s, &u);
                        if((s == FuriStringUTF8StateError) || s == FuriStringUTF8StateStarting) {
                            furi_string_utf8_push(sysmsg, u);
                            if(++size >= len - 1) break;
                            s = FuriStringUTF8StateStarting;
                        }
                        str++;
                    }
                    furi_string_set(input, sysmsg);
                }
            } else if(chat_event.c == CliSymbolAsciiCR) {
                printf("\r\n");
                furi_string_push_back(input, '\r');
                furi_string_push_back(input, '\n');
                while(!subghz_chat_worker_write(
                    subghz_chat,
                    (uint8_t*)furi_string_get_cstr(input),
                    strlen(furi_string_get_cstr(input)))) {
                    furi_delay_ms(10);
                }

                furi_string_printf(input, "%s", furi_string_get_cstr(name));
                printf("%s", furi_string_get_cstr(input));
                fflush(stdout);
            } else if(chat_event.c == CliSymbolAsciiLF) {
                //cut out the symbol \n
            } else {
                putc(chat_event.c, stdout);
                fflush(stdout);
                furi_string_push_back(input, chat_event.c);
                break;
            case SubGhzChatEventRXData:
                do {
                    memset(message, 0x00, message_max_len);
                    size_t len = subghz_chat_worker_read(subghz_chat, message, message_max_len);
                    for(size_t i = 0; i < len; i++) {
                        furi_string_push_back(output, message[i]);
                        if(message[i] == '\n') {
                            printf("\r");
                            for(uint8_t i = 0; i < 80; i++) {
                                printf(" ");
                            }
                            printf("                    - %s", furi_string_get_cstr(output));
                            printf("%s", furi_string_get_cstr(input));
                            fflush(stdout);
                            furi_string_reset(output);
                        }
                    }
                } while(subghz_chat_worker_available(subghz_chat));
                break;
            case SubGhzChatEventNewMessage:
                notification_message(notification, &sequence_single_vibro);
                break;
            case SubGhzChatEventUserEntrance:
                furi_string_printf(sysmsg, "%s joined chat.\r\n", furi_hal_version_get_name_ptr());
                subghz_chat_worker_write(
                    subghz_chat,
                    (uint8_t*)furi_string_get_cstr(sysmsg),
                    strlen(furi_string_get_cstr(sysmsg)));
                break;
            case SubGhzChatEventUserExit:
                furi_string_printf(sysmsg, "%s left chat.\r\n", furi_hal_version_get_name_ptr());
                subghz_chat_worker_write(
                    subghz_chat,
                    (uint8_t*)furi_string_get_cstr(sysmsg),
                    strlen(furi_string_get_cstr(sysmsg)));
                furi_delay_ms(10);
                exit = true;
                break;
            default:
                FURI_LOG_W("SubGhzChat", "Error event");
                break;
            }
        }
        if(!cli_is_connected(cli)) {
            printf("\r\n");
            chat_event.event = SubGhzChatEventUserExit;
            subghz_chat_worker_put_event_chat(subghz_chat, &chat_event);
        }
    }

    furi_string_free(input);
    furi_string_free(name);
    furi_string_free(output);
    furi_string_free(sysmsg);
    furi_hal_power_suppress_charge_exit();
    furi_record_close(RECORD_NOTIFICATION);

    if(subghz_chat_worker_is_running(subghz_chat)) {
        subghz_chat_worker_stop(subghz_chat);
        subghz_chat_worker_free(subghz_chat);
    }
    printf("\r\nExit chat\r\n");
}

static void subghz_cli_command(Cli* cli, FuriString* args, void* context) {
    FuriString* cmd = furi_string_alloc();
<<<<<<< HEAD
=======

    // Enable power for External CC1101 if it is connected
    furi_hal_subghz_enable_ext_power();
    // Auto switch to internal radio if external radio is not available
    furi_delay_ms(15);
    if(!furi_hal_subghz_check_radio()) {
        furi_hal_subghz_select_radio_type(SubGhzRadioInternal);
        furi_hal_subghz_init_radio_type(SubGhzRadioInternal);
    }
>>>>>>> 5d9f4b13

    do {
        if(!args_read_string_and_trim(args, cmd)) {
            subghz_cli_command_print_usage();
            break;
        }

        if(furi_string_cmp_str(cmd, "chat") == 0) {
            subghz_cli_command_chat(cli, args, NULL);
            break;
        }

        if(furi_string_cmp_str(cmd, "tx") == 0) {
            subghz_cli_command_tx(cli, args, context);
            break;
        }

        if(furi_string_cmp_str(cmd, "rx") == 0) {
            subghz_cli_command_rx(cli, args, context);
            break;
        }

        if(furi_string_cmp_str(cmd, "rx_raw") == 0) {
            subghz_cli_command_rx_raw(cli, args, context);
            break;
        }

        if(furi_string_cmp_str(cmd, "decode_raw") == 0) {
            subghz_cli_command_decode_raw(cli, args, context);
            break;
        }

        if(furi_hal_rtc_is_flag_set(FuriHalRtcFlagDebug)) {
            if(furi_string_cmp_str(cmd, "encrypt_keeloq") == 0) {
                subghz_cli_command_encrypt_keeloq(cli, args);
                break;
            }

            if(furi_string_cmp_str(cmd, "encrypt_raw") == 0) {
                subghz_cli_command_encrypt_raw(cli, args);
                break;
            }

            if(furi_string_cmp_str(cmd, "tx_carrier") == 0) {
                subghz_cli_command_tx_carrier(cli, args, context);
                break;
            }

            if(furi_string_cmp_str(cmd, "rx_carrier") == 0) {
                subghz_cli_command_rx_carrier(cli, args, context);
                break;
            }
        }

        subghz_cli_command_print_usage();
    } while(false);

<<<<<<< HEAD
=======
    // Disable power for External CC1101 if it was enabled and module is connected
    furi_hal_subghz_disable_ext_power();
    // Reinit SPI handles for internal radio / nfc
    furi_hal_subghz_init_radio_type(SubGhzRadioInternal);

>>>>>>> 5d9f4b13
    furi_string_free(cmd);
}

void subghz_on_system_start() {
#ifdef SRV_CLI
    Cli* cli = furi_record_open(RECORD_CLI);

    cli_add_command(cli, "subghz", CliCommandFlagDefault, subghz_cli_command, NULL);

<<<<<<< HEAD
    cli_add_command(cli, "chat", CliCommandFlagDefault, subghz_cli_command_chat, NULL);

=======
>>>>>>> 5d9f4b13
    furi_record_close(RECORD_CLI);
#else
    UNUSED(subghz_cli_command);
#endif
}<|MERGE_RESOLUTION|>--- conflicted
+++ resolved
@@ -775,8 +775,6 @@
 
 static void subghz_cli_command(Cli* cli, FuriString* args, void* context) {
     FuriString* cmd = furi_string_alloc();
-<<<<<<< HEAD
-=======
 
     // Enable power for External CC1101 if it is connected
     furi_hal_subghz_enable_ext_power();
@@ -786,7 +784,6 @@
         furi_hal_subghz_select_radio_type(SubGhzRadioInternal);
         furi_hal_subghz_init_radio_type(SubGhzRadioInternal);
     }
->>>>>>> 5d9f4b13
 
     do {
         if(!args_read_string_and_trim(args, cmd)) {
@@ -844,14 +841,11 @@
         subghz_cli_command_print_usage();
     } while(false);
 
-<<<<<<< HEAD
-=======
     // Disable power for External CC1101 if it was enabled and module is connected
     furi_hal_subghz_disable_ext_power();
     // Reinit SPI handles for internal radio / nfc
     furi_hal_subghz_init_radio_type(SubGhzRadioInternal);
 
->>>>>>> 5d9f4b13
     furi_string_free(cmd);
 }
 
@@ -861,11 +855,8 @@
 
     cli_add_command(cli, "subghz", CliCommandFlagDefault, subghz_cli_command, NULL);
 
-<<<<<<< HEAD
     cli_add_command(cli, "chat", CliCommandFlagDefault, subghz_cli_command_chat, NULL);
 
-=======
->>>>>>> 5d9f4b13
     furi_record_close(RECORD_CLI);
 #else
     UNUSED(subghz_cli_command);
