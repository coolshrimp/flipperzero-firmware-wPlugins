#include "subghz_cli.h"

#include <furi.h>
#include <furi_hal.h>

#include <lib/toolbox/args.h>
#include <lib/subghz/subghz_keystore.h>

#include <lib/subghz/receiver.h>
#include <lib/subghz/transmitter.h>
#include <lib/subghz/subghz_file_encoder_worker.h>
#include <lib/subghz/protocols/protocol_items.h>
#include <applications/drivers/subghz/cc1101_ext/cc1101_ext_interconnect.h>
#include <lib/subghz/devices/cc1101_int/cc1101_int_interconnect.h>
#include <lib/subghz/devices/devices.h>
#include <lib/subghz/devices/cc1101_configs.h>

#include "helpers/subghz_chat.h"

#include <notification/notification_messages.h>
#include <flipper_format/flipper_format_i.h>

#include <flipper.pb.h>
#include <pb_decode.h>

#define SUBGHZ_FREQUENCY_RANGE_STR \
    "299999755...348000000 or 386999938...464000000 or 778999847...928000000"

#define SUBGHZ_REGION_FILENAME "/int/.region_data"

<<<<<<< HEAD
#define TAG "SubGhz CLI"
=======
#define TAG "SubGhzCli"
>>>>>>> dfd52337

static void subghz_cli_radio_device_power_on() {
    uint8_t attempts = 5;
    while(--attempts > 0) {
        if(furi_hal_power_enable_otg()) break;
    }
    if(attempts == 0) {
        if(furi_hal_power_get_usb_voltage() < 4.5f) {
            FURI_LOG_E(
                "TAG",
                "Error power otg enable. BQ2589 check otg fault = %d",
                furi_hal_power_check_otg_fault() ? 1 : 0);
        }
    }
}

static void subghz_cli_radio_device_power_off() {
    if(furi_hal_power_is_otg_enabled()) furi_hal_power_disable_otg();
}

void subghz_cli_command_tx_carrier(Cli* cli, FuriString* args, void* context) {
    UNUSED(context);
    uint32_t frequency = 433920000;

    if(furi_string_size(args)) {
        int ret = sscanf(furi_string_get_cstr(args), "%lu", &frequency);
        if(ret != 1) {
            printf("sscanf returned %d, frequency: %lu\r\n", ret, frequency);
            cli_print_usage("subghz tx_carrier", "<Frequency: in Hz>", furi_string_get_cstr(args));
            return;
        }
        if(!furi_hal_subghz_is_frequency_valid(frequency)) {
            printf(
                "Frequency must be in " SUBGHZ_FREQUENCY_RANGE_STR " range, not %lu\r\n",
                frequency);
            return;
        }
    }

    furi_hal_subghz_reset();
    furi_hal_subghz_load_custom_preset(subghz_device_cc1101_preset_ook_650khz_async_regs);
    frequency = furi_hal_subghz_set_frequency_and_path(frequency);

    furi_hal_gpio_init(&gpio_cc1101_g0, GpioModeOutputPushPull, GpioPullNo, GpioSpeedLow);
    furi_hal_gpio_write(&gpio_cc1101_g0, true);

    furi_hal_power_suppress_charge_enter();

    if(furi_hal_subghz_tx()) {
        printf("Transmitting at frequency %lu Hz\r\n", frequency);
        printf("Press CTRL+C to stop\r\n");
        while(!cli_cmd_interrupt_received(cli)) {
            furi_delay_ms(250);
        }
    } else {
        printf("This frequency can only be used for RX in your region\r\n");
    }

    furi_hal_subghz_set_path(FuriHalSubGhzPathIsolate);
    furi_hal_subghz_sleep();

    furi_hal_power_suppress_charge_exit();
}

void subghz_cli_command_rx_carrier(Cli* cli, FuriString* args, void* context) {
    UNUSED(context);
    uint32_t frequency = 433920000;

    if(furi_string_size(args)) {
        int ret = sscanf(furi_string_get_cstr(args), "%lu", &frequency);
        if(ret != 1) {
            printf("sscanf returned %d, frequency: %lu\r\n", ret, frequency);
            cli_print_usage("subghz rx_carrier", "<Frequency: in Hz>", furi_string_get_cstr(args));
            return;
        }
        if(!furi_hal_subghz_is_frequency_valid(frequency)) {
            printf(
                "Frequency must be in " SUBGHZ_FREQUENCY_RANGE_STR " range, not %lu\r\n",
                frequency);
            return;
        }
    }

    furi_hal_subghz_reset();
    furi_hal_subghz_load_custom_preset(subghz_device_cc1101_preset_ook_650khz_async_regs);
    frequency = furi_hal_subghz_set_frequency_and_path(frequency);
    printf("Receiving at frequency %lu Hz\r\n", frequency);
    printf("Press CTRL+C to stop\r\n");

    furi_hal_power_suppress_charge_enter();

    furi_hal_subghz_rx();

    while(!cli_cmd_interrupt_received(cli)) {
        furi_delay_ms(250);
        printf("RSSI: %03.1fdbm\r", (double)furi_hal_subghz_get_rssi());
        fflush(stdout);
    }

    furi_hal_power_suppress_charge_exit();

    furi_hal_subghz_set_path(FuriHalSubGhzPathIsolate);
    furi_hal_subghz_sleep();
}

static const SubGhzDevice* subghz_cli_command_get_device(uint32_t* device_ind) {
    const SubGhzDevice* device = NULL;
    switch(*device_ind) {
    case 1:
        subghz_cli_radio_device_power_on();
        device = subghz_devices_get_by_name(SUBGHZ_DEVICE_CC1101_EXT_NAME);
        break;

    default:
        device = subghz_devices_get_by_name(SUBGHZ_DEVICE_CC1101_INT_NAME);
        break;
    }
    //check if the device is connected
    if(!subghz_devices_is_connect(device)) {
        subghz_cli_radio_device_power_off();
        device = subghz_devices_get_by_name(SUBGHZ_DEVICE_CC1101_INT_NAME);
        *device_ind = 0;
    }
    return device;
}

void subghz_cli_command_tx(Cli* cli, FuriString* args, void* context) {
    UNUSED(context);
    uint32_t frequency = 433920000;
    uint32_t key = 0x0074BADE;
    uint32_t repeat = 10;
    uint32_t te = 403;
    uint32_t device_ind = 0; // 0 - CC1101_INT, 1 - CC1101_EXT

    if(furi_string_size(args)) {
        int ret = sscanf(
            furi_string_get_cstr(args),
            "%lx %lu %lu %lu %lu",
            &key,
            &frequency,
            &te,
            &repeat,
            &device_ind);
        if(ret != 5) {
            printf(
                "sscanf returned %d, key: %lx, frequency: %lu, te: %lu, repeat: %lu, device: %lu\r\n ",
                ret,
                key,
                frequency,
                te,
                repeat,
                device_ind);
            cli_print_usage(
                "subghz tx",
                "<3 Byte Key: in hex> <Frequency: in Hz> <Te us> <Repeat count> <Device: 0 - CC1101_INT, 1 - CC1101_EXT>",
                furi_string_get_cstr(args));
            return;
        }
    }
    subghz_devices_init();
    const SubGhzDevice* device = subghz_cli_command_get_device(&device_ind);
    if(!subghz_devices_is_frequency_valid(device, frequency)) {
        printf(
            "Frequency must be in " SUBGHZ_FREQUENCY_RANGE_STR " range, not %lu\r\n", frequency);
        subghz_devices_deinit();
        subghz_cli_radio_device_power_off();
        return;
    }
    printf(
        "Transmitting at %lu, key %lx, te %lu, repeat %lu device %lu. Press CTRL+C to stop\r\n",
        frequency,
        key,
        te,
        repeat,
        device_ind);

    FuriString* flipper_format_string = furi_string_alloc_printf(
        "Protocol: Princeton\n"
        "Bit: 24\n"
        "Key: 00 00 00 00 00 %02X %02X %02X\n"
        "TE: %lu\n"
        "Repeat: %lu\n",
        (uint8_t)((key >> 16) & 0xFFU),
        (uint8_t)((key >> 8) & 0xFFU),
        (uint8_t)(key & 0xFFU),
        te,
        repeat);
    FlipperFormat* flipper_format = flipper_format_string_alloc();
    Stream* stream = flipper_format_get_raw_stream(flipper_format);
    stream_clean(stream);
    stream_write_cstring(stream, furi_string_get_cstr(flipper_format_string));

    SubGhzEnvironment* environment = subghz_environment_alloc();
    subghz_environment_set_protocol_registry(environment, (void*)&subghz_protocol_registry);

    SubGhzTransmitter* transmitter = subghz_transmitter_alloc_init(environment, "Princeton");
    subghz_transmitter_deserialize(transmitter, flipper_format);

    subghz_devices_begin(device);
    subghz_devices_reset(device);
    subghz_devices_load_preset(device, FuriHalSubGhzPresetOok650Async, NULL);
    frequency = subghz_devices_set_frequency(device, frequency);

    furi_hal_power_suppress_charge_enter();
    if(subghz_devices_start_async_tx(device, subghz_transmitter_yield, transmitter)) {
        while(!(subghz_devices_is_async_complete_tx(device) || cli_cmd_interrupt_received(cli))) {
            printf(".");
            fflush(stdout);
            furi_delay_ms(333);
        }
        subghz_devices_stop_async_tx(device);

    } else {
        printf("Transmission on this frequency is restricted in your region\r\n");
    }

    subghz_devices_sleep(device);
    subghz_devices_end(device);
    subghz_devices_deinit();
    subghz_cli_radio_device_power_off();

    furi_hal_power_suppress_charge_exit();

    flipper_format_free(flipper_format);
    subghz_transmitter_free(transmitter);
    subghz_environment_free(environment);
}

typedef struct {
    volatile bool overrun;
    FuriStreamBuffer* stream;
    size_t packet_count;
} SubGhzCliCommandRx;

static void subghz_cli_command_rx_capture_callback(bool level, uint32_t duration, void* context) {
    SubGhzCliCommandRx* instance = context;

    LevelDuration level_duration = level_duration_make(level, duration);
    if(instance->overrun) {
        instance->overrun = false;
        level_duration = level_duration_reset();
    }
    size_t ret =
        furi_stream_buffer_send(instance->stream, &level_duration, sizeof(LevelDuration), 0);
    if(sizeof(LevelDuration) != ret) instance->overrun = true;
}

static void subghz_cli_command_rx_callback(
    SubGhzReceiver* receiver,
    SubGhzProtocolDecoderBase* decoder_base,
    void* context) {
    SubGhzCliCommandRx* instance = context;
    instance->packet_count++;

    FuriString* text;
    text = furi_string_alloc();
    subghz_protocol_decoder_base_get_string(decoder_base, text);
    subghz_receiver_reset(receiver);
    printf("%s", furi_string_get_cstr(text));
    furi_string_free(text);
}

void subghz_cli_command_rx(Cli* cli, FuriString* args, void* context) {
    UNUSED(context);
    uint32_t frequency = 433920000;
    uint32_t device_ind = 0; // 0 - CC1101_INT, 1 - CC1101_EXT

    if(furi_string_size(args)) {
        int ret = sscanf(furi_string_get_cstr(args), "%lu %lu", &frequency, &device_ind);
        if(ret != 2) {
            printf(
                "sscanf returned %d, frequency: %lu device: %lu\r\n", ret, frequency, device_ind);
            cli_print_usage(
                "subghz rx",
                "<Frequency: in Hz> <Device: 0 - CC1101_INT, 1 - CC1101_EXT>",
                furi_string_get_cstr(args));
            return;
        }
    }
    subghz_devices_init();
    const SubGhzDevice* device = subghz_cli_command_get_device(&device_ind);
    if(!subghz_devices_is_frequency_valid(device, frequency)) {
        printf(
            "Frequency must be in " SUBGHZ_FREQUENCY_RANGE_STR " range, not %lu\r\n", frequency);
        subghz_devices_deinit();
        subghz_cli_radio_device_power_off();
        return;
    }

    // Allocate context and buffers
    SubGhzCliCommandRx* instance = malloc(sizeof(SubGhzCliCommandRx));
    instance->stream =
        furi_stream_buffer_alloc(sizeof(LevelDuration) * 1024, sizeof(LevelDuration));
    furi_check(instance->stream);

    SubGhzEnvironment* environment = subghz_environment_alloc();
    subghz_environment_load_keystore(environment, SUBGHZ_KEYSTORE_DIR_NAME);
    subghz_environment_load_keystore(environment, SUBGHZ_KEYSTORE_DIR_USER_NAME);
    subghz_environment_set_came_atomo_rainbow_table_file_name(
        environment, SUBGHZ_CAME_ATOMO_DIR_NAME);
    subghz_environment_set_alutech_at_4n_rainbow_table_file_name(
        environment, SUBGHZ_ALUTECH_AT_4N_DIR_NAME);
    subghz_environment_set_nice_flor_s_rainbow_table_file_name(
        environment, SUBGHZ_NICE_FLOR_S_DIR_NAME);
    subghz_environment_set_protocol_registry(environment, (void*)&subghz_protocol_registry);

    SubGhzReceiver* receiver = subghz_receiver_alloc_init(environment);
    subghz_receiver_set_filter(receiver, SubGhzProtocolFlag_Decodable);
    subghz_receiver_set_rx_callback(receiver, subghz_cli_command_rx_callback, instance);

    // Configure radio
    subghz_devices_begin(device);
    subghz_devices_reset(device);
    subghz_devices_load_preset(device, FuriHalSubGhzPresetOok650Async, NULL);
    frequency = subghz_devices_set_frequency(device, frequency);

    furi_hal_power_suppress_charge_enter();

    // Prepare and start RX
    subghz_devices_start_async_rx(device, subghz_cli_command_rx_capture_callback, instance);

    // Wait for packets to arrive
    printf(
        "Listening at frequency: %lu device: %lu. Press CTRL+C to stop\r\n",
        frequency,
        device_ind);
    LevelDuration level_duration;
    while(!cli_cmd_interrupt_received(cli)) {
        int ret = furi_stream_buffer_receive(
            instance->stream, &level_duration, sizeof(LevelDuration), 10);
        if(ret == sizeof(LevelDuration)) {
            if(level_duration_is_reset(level_duration)) {
                printf(".");
                subghz_receiver_reset(receiver);
            } else {
                bool level = level_duration_get_level(level_duration);
                uint32_t duration = level_duration_get_duration(level_duration);
                subghz_receiver_decode(receiver, level, duration);
            }
        }
    }

    // Shutdown radio
    subghz_devices_stop_async_rx(device);
    subghz_devices_sleep(device);
    subghz_devices_end(device);
    subghz_devices_deinit();
    subghz_cli_radio_device_power_off();

    furi_hal_power_suppress_charge_exit();

    printf("\r\nPackets received %zu\r\n", instance->packet_count);

    // Cleanup
    subghz_receiver_free(receiver);
    subghz_environment_free(environment);
    furi_stream_buffer_free(instance->stream);
    free(instance);
}

void subghz_cli_command_rx_raw(Cli* cli, FuriString* args, void* context) {
    UNUSED(context);
    uint32_t frequency = 433920000;

    if(furi_string_size(args)) {
        int ret = sscanf(furi_string_get_cstr(args), "%lu", &frequency);
        if(ret != 1) {
            printf("sscanf returned %d, frequency: %lu\r\n", ret, frequency);
            cli_print_usage("subghz rx", "<Frequency: in Hz>", furi_string_get_cstr(args));
            return;
        }
        if(!furi_hal_subghz_is_frequency_valid(frequency)) {
            printf(
                "Frequency must be in " SUBGHZ_FREQUENCY_RANGE_STR " range, not %lu\r\n",
                frequency);
            return;
        }
    }

    // Allocate context and buffers
    SubGhzCliCommandRx* instance = malloc(sizeof(SubGhzCliCommandRx));
    instance->stream =
        furi_stream_buffer_alloc(sizeof(LevelDuration) * 1024, sizeof(LevelDuration));
    furi_check(instance->stream);

    // Configure radio
    furi_hal_subghz_reset();
    furi_hal_subghz_load_custom_preset(subghz_device_cc1101_preset_ook_270khz_async_regs);
    frequency = furi_hal_subghz_set_frequency_and_path(frequency);
    furi_hal_gpio_init(&gpio_cc1101_g0, GpioModeInput, GpioPullNo, GpioSpeedLow);

    furi_hal_power_suppress_charge_enter();

    // Prepare and start RX
    furi_hal_subghz_start_async_rx(subghz_cli_command_rx_capture_callback, instance);

    // Wait for packets to arrive
    printf("Listening at %lu. Press CTRL+C to stop\r\n", frequency);
    LevelDuration level_duration;
    size_t counter = 0;
    while(!cli_cmd_interrupt_received(cli)) {
        int ret = furi_stream_buffer_receive(
            instance->stream, &level_duration, sizeof(LevelDuration), 10);
        if(ret == 0) {
            continue;
        }
        if(ret != sizeof(LevelDuration)) {
            puts("stream corrupt");
            break;
        }
        if(level_duration_is_reset(level_duration)) {
            puts(". ");
        } else {
            bool level = level_duration_get_level(level_duration);
            uint32_t duration = level_duration_get_duration(level_duration);
            printf("%c%lu ", level ? '+' : '-', duration);
        }
        furi_thread_stdout_flush();
        counter++;
        if(counter > 255) {
            puts("\r\n");
            counter = 0;
        }
    }

    // Shutdown radio
    furi_hal_subghz_stop_async_rx();
    furi_hal_subghz_sleep();

    furi_hal_power_suppress_charge_exit();

    // Cleanup
    furi_stream_buffer_free(instance->stream);
    free(instance);
}

void subghz_cli_command_decode_raw(Cli* cli, FuriString* args, void* context) {
    UNUSED(context);
    FuriString* file_name;
    file_name = furi_string_alloc();
    furi_string_set(file_name, ANY_PATH("subghz/test.sub"));

    Storage* storage = furi_record_open(RECORD_STORAGE);
    FlipperFormat* fff_data_file = flipper_format_file_alloc(storage);
    FuriString* temp_str;
    temp_str = furi_string_alloc();
    uint32_t temp_data32;
    bool check_file = false;

    do {
        if(furi_string_size(args)) {
            if(!args_read_string_and_trim(args, file_name)) {
                cli_print_usage(
                    "subghz decode_raw", "<file_name: path_RAW_file>", furi_string_get_cstr(args));
                break;
            }
        }

        if(!flipper_format_file_open_existing(fff_data_file, furi_string_get_cstr(file_name))) {
            printf(
                "subghz decode_raw \033[0;31mError open file\033[0m %s\r\n",
                furi_string_get_cstr(file_name));
            break;
        }

        if(!flipper_format_read_header(fff_data_file, temp_str, &temp_data32)) {
            printf("subghz decode_raw \033[0;31mMissing or incorrect header\033[0m\r\n");
            break;
        }

        if(!strcmp(furi_string_get_cstr(temp_str), SUBGHZ_RAW_FILE_TYPE) &&
           temp_data32 == SUBGHZ_KEY_FILE_VERSION) {
        } else {
            printf("subghz decode_raw \033[0;31mType or version mismatch\033[0m\r\n");
            break;
        }

        check_file = true;
    } while(false);

    furi_string_free(temp_str);
    flipper_format_free(fff_data_file);
    furi_record_close(RECORD_STORAGE);

    if(check_file) {
        // Allocate context
        SubGhzCliCommandRx* instance = malloc(sizeof(SubGhzCliCommandRx));

        SubGhzEnvironment* environment = subghz_environment_alloc();
        if(subghz_environment_load_keystore(environment, SUBGHZ_KEYSTORE_DIR_NAME)) {
            printf("SubGhz decode_raw: Load_keystore keeloq_mfcodes \033[0;32mOK\033[0m\r\n");
        } else {
            printf("SubGhz decode_raw: Load_keystore keeloq_mfcodes \033[0;31mERROR\033[0m\r\n");
        }
        if(subghz_environment_load_keystore(environment, SUBGHZ_KEYSTORE_DIR_USER_NAME)) {
            printf("SubGhz decode_raw: Load_keystore keeloq_mfcodes_user \033[0;32mOK\033[0m\r\n");
        } else {
            printf(
                "SubGhz decode_raw: Load_keystore keeloq_mfcodes_user \033[0;31mERROR\033[0m\r\n");
        }
        subghz_environment_set_came_atomo_rainbow_table_file_name(
            environment, SUBGHZ_CAME_ATOMO_DIR_NAME);
        subghz_environment_set_alutech_at_4n_rainbow_table_file_name(
            environment, SUBGHZ_ALUTECH_AT_4N_DIR_NAME);
        subghz_environment_set_nice_flor_s_rainbow_table_file_name(
            environment, SUBGHZ_NICE_FLOR_S_DIR_NAME);
        subghz_environment_set_protocol_registry(environment, (void*)&subghz_protocol_registry);

        SubGhzReceiver* receiver = subghz_receiver_alloc_init(environment);
        subghz_receiver_set_filter(receiver, SubGhzProtocolFlag_Decodable);
        subghz_receiver_set_rx_callback(receiver, subghz_cli_command_rx_callback, instance);

        SubGhzFileEncoderWorker* file_worker_encoder = subghz_file_encoder_worker_alloc();
        if(subghz_file_encoder_worker_start(
               file_worker_encoder, furi_string_get_cstr(file_name), NULL)) {
            //the worker needs a file in order to open and read part of the file
            furi_delay_ms(100);
        }

        printf(
            "Listening at \033[0;33m%s\033[0m.\r\n\r\nPress CTRL+C to stop\r\n\r\n",
            furi_string_get_cstr(file_name));

        LevelDuration level_duration;
        while(!cli_cmd_interrupt_received(cli)) {
            furi_delay_us(500); //you need to have time to read from the file from the SD card
            level_duration = subghz_file_encoder_worker_get_level_duration(file_worker_encoder);
            if(!level_duration_is_reset(level_duration)) {
                bool level = level_duration_get_level(level_duration);
                uint32_t duration = level_duration_get_duration(level_duration);
                subghz_receiver_decode(receiver, level, duration);
            } else {
                break;
            }
        }

        printf("\r\nPackets received \033[0;32m%u\033[0m\r\n", instance->packet_count);

        // Cleanup
        subghz_receiver_free(receiver);
        subghz_environment_free(environment);

        if(subghz_file_encoder_worker_is_running(file_worker_encoder)) {
            subghz_file_encoder_worker_stop(file_worker_encoder);
        }
        subghz_file_encoder_worker_free(file_worker_encoder);
        free(instance);
    }
    furi_string_free(file_name);
}

static void subghz_cli_command_print_usage() {
    printf("Usage:\r\n");
    printf("subghz <cmd> <args>\r\n");
    printf("Cmd list:\r\n");

    printf(
        "\tchat <frequency:in Hz> <device: 0 - CC1101_INT, 1 - CC1101_EXT>\t - Chat with other Flippers\r\n");
    printf(
        "\ttx <3 byte Key: in hex> <frequency: in Hz> <te: us> <repeat: count> <device: 0 - CC1101_INT, 1 - CC1101_EXT>\t - Transmitting key\r\n");
    printf("\trx <frequency:in Hz> <device: 0 - CC1101_INT, 1 - CC1101_EXT>\t - Receive\r\n");
    printf("\trx_raw <frequency:in Hz>\t - Receive RAW\r\n");
    printf("\tdecode_raw <file_name: path_RAW_file>\t - Testing\r\n");

    if(furi_hal_rtc_is_flag_set(FuriHalRtcFlagDebug)) {
        printf("\r\n");
        printf("  debug cmd:\r\n");
        printf("\ttx_carrier <frequency:in Hz>\t - Transmit carrier\r\n");
        printf("\trx_carrier <frequency:in Hz>\t - Receive carrier\r\n");
        printf(
            "\tencrypt_keeloq <path_decrypted_file> <path_encrypted_file> <IV:16 bytes in hex>\t - Encrypt keeloq manufacture keys\r\n");
        printf(
            "\tencrypt_raw <path_decrypted_file> <path_encrypted_file> <IV:16 bytes in hex>\t - Encrypt RAW data\r\n");
    }
}

static void subghz_cli_command_encrypt_keeloq(Cli* cli, FuriString* args) {
    UNUSED(cli);
    uint8_t iv[16];

    FuriString* source;
    FuriString* destination;
    source = furi_string_alloc();
    destination = furi_string_alloc();

    SubGhzKeystore* keystore = subghz_keystore_alloc();

    do {
        if(!args_read_string_and_trim(args, source)) {
            subghz_cli_command_print_usage();
            break;
        }

        if(!args_read_string_and_trim(args, destination)) {
            subghz_cli_command_print_usage();
            break;
        }

        if(!args_read_hex_bytes(args, iv, 16)) {
            subghz_cli_command_print_usage();
            break;
        }

        if(!subghz_keystore_load(keystore, furi_string_get_cstr(source))) {
            printf("Failed to load Keystore");
            break;
        }

        if(!subghz_keystore_save(keystore, furi_string_get_cstr(destination), iv)) {
            printf("Failed to save Keystore");
            break;
        }
    } while(false);

    subghz_keystore_free(keystore);
    furi_string_free(destination);
    furi_string_free(source);
}

static void subghz_cli_command_encrypt_raw(Cli* cli, FuriString* args) {
    UNUSED(cli);
    uint8_t iv[16];

    FuriString* source;
    FuriString* destination;
    source = furi_string_alloc();
    destination = furi_string_alloc();

    do {
        if(!args_read_string_and_trim(args, source)) {
            subghz_cli_command_print_usage();
            break;
        }

        if(!args_read_string_and_trim(args, destination)) {
            subghz_cli_command_print_usage();
            break;
        }

        if(!args_read_hex_bytes(args, iv, 16)) {
            subghz_cli_command_print_usage();
            break;
        }

        if(!subghz_keystore_raw_encrypted_save(
               furi_string_get_cstr(source), furi_string_get_cstr(destination), iv)) {
            printf("Failed to save Keystore");
            break;
        }

    } while(false);

    furi_string_free(destination);
    furi_string_free(source);
}

static void subghz_cli_command_chat(Cli* cli, FuriString* args) {
    uint32_t frequency = 433920000;
    uint32_t device_ind = 0; // 0 - CC1101_INT, 1 - CC1101_EXT

    if(furi_string_size(args)) {
        int ret = sscanf(furi_string_get_cstr(args), "%lu %lu", &frequency, &device_ind);
        if(ret != 2) {
            printf("sscanf returned %d, Frequency: %lu\r\n", ret, frequency);
            printf("sscanf returned %d, Device: %lu\r\n", ret, device_ind);
            cli_print_usage(
                "subghz chat",
                "<Frequency: in Hz> <Device: 0 - CC1101_INT, 1 - CC1101_EXT>",
                furi_string_get_cstr(args));
            return;
        }
    }
    subghz_devices_init();
    const SubGhzDevice* device = subghz_cli_command_get_device(&device_ind);
    if(!subghz_devices_is_frequency_valid(device, frequency)) {
        printf(
            "Frequency must be in " SUBGHZ_FREQUENCY_RANGE_STR " range, not %lu\r\n", frequency);
        subghz_devices_deinit();
        subghz_cli_radio_device_power_off();
        return;
    }
    if(!furi_hal_region_is_frequency_allowed(frequency)) {
        printf(
            "In your region, only reception on this frequency (%lu) is allowed,\r\n"
            "the actual operation of the application is not possible\r\n ",
            frequency);
        return;
    }

    SubGhzChatWorker* subghz_chat = subghz_chat_worker_alloc(cli);

    if(!subghz_chat_worker_start(subghz_chat, device, frequency)) {
        printf("Startup error SubGhzChatWorker\r\n");

        if(subghz_chat_worker_is_running(subghz_chat)) {
            subghz_chat_worker_stop(subghz_chat);
            subghz_chat_worker_free(subghz_chat);
        }
        return;
    }

    printf("Receiving at frequency %lu Hz\r\n", frequency);
    printf("Press CTRL+C to stop\r\n");

    furi_hal_power_suppress_charge_enter();

    size_t message_max_len = 64;
    uint8_t message[64] = {0};
    FuriString* input;
    input = furi_string_alloc();
    FuriString* name;
    name = furi_string_alloc();
    FuriString* output;
    output = furi_string_alloc();
    FuriString* sysmsg;
    sysmsg = furi_string_alloc();
    bool exit = false;
    SubGhzChatEvent chat_event;

    NotificationApp* notification = furi_record_open(RECORD_NOTIFICATION);

    furi_string_printf(name, "\033[0;33m%s\033[0m: ", furi_hal_version_get_name_ptr());
    furi_string_set(input, name);
    printf("%s", furi_string_get_cstr(input));
    fflush(stdout);

    while(!exit) {
        chat_event = subghz_chat_worker_get_event_chat(subghz_chat);
        switch(chat_event.event) {
        case SubGhzChatEventInputData:
            if(chat_event.c == CliSymbolAsciiETX) {
                printf("\r\n");
                chat_event.event = SubGhzChatEventUserExit;
                subghz_chat_worker_put_event_chat(subghz_chat, &chat_event);
                break;
            } else if(
                (chat_event.c == CliSymbolAsciiBackspace) || (chat_event.c == CliSymbolAsciiDel)) {
                size_t len = furi_string_utf8_length(input);
                if(len > furi_string_utf8_length(name)) {
                    printf("%s", "\e[D\e[1P");
                    fflush(stdout);
                    //delete 1 char UTF
                    const char* str = furi_string_get_cstr(input);
                    size_t size = 0;
                    FuriStringUTF8State s = FuriStringUTF8StateStarting;
                    FuriStringUnicodeValue u = 0;
                    furi_string_reset(sysmsg);
                    while(*str) {
                        furi_string_utf8_decode(*str, &s, &u);
                        if((s == FuriStringUTF8StateError) || s == FuriStringUTF8StateStarting) {
                            furi_string_utf8_push(sysmsg, u);
                            if(++size >= len - 1) break;
                            s = FuriStringUTF8StateStarting;
                        }
                        str++;
                    }
                    furi_string_set(input, sysmsg);
                }
            } else if(chat_event.c == CliSymbolAsciiCR) {
                printf("\r\n");
                furi_string_push_back(input, '\r');
                furi_string_push_back(input, '\n');
                while(!subghz_chat_worker_write(
                    subghz_chat,
                    (uint8_t*)furi_string_get_cstr(input),
                    strlen(furi_string_get_cstr(input)))) {
                    furi_delay_ms(10);
                }

                furi_string_printf(input, "%s", furi_string_get_cstr(name));
                printf("%s", furi_string_get_cstr(input));
                fflush(stdout);
            } else if(chat_event.c == CliSymbolAsciiLF) {
                //cut out the symbol \n
            } else {
                putc(chat_event.c, stdout);
                fflush(stdout);
                furi_string_push_back(input, chat_event.c);
                break;
            case SubGhzChatEventRXData:
                do {
                    memset(message, 0x00, message_max_len);
                    size_t len = subghz_chat_worker_read(subghz_chat, message, message_max_len);
                    for(size_t i = 0; i < len; i++) {
                        furi_string_push_back(output, message[i]);
                        if(message[i] == '\n') {
                            printf("\r");
                            for(uint8_t i = 0; i < 80; i++) {
                                printf(" ");
                            }
                            printf("\r %s", furi_string_get_cstr(output));
                            printf("%s", furi_string_get_cstr(input));
                            fflush(stdout);
                            furi_string_reset(output);
                        }
                    }
                } while(subghz_chat_worker_available(subghz_chat));
                break;
            case SubGhzChatEventNewMessage:
                notification_message(notification, &sequence_single_vibro);
                break;
            case SubGhzChatEventUserEntrance:
                furi_string_printf(
                    sysmsg,
                    "\033[0;34m%s joined chat.\033[0m\r\n",
                    furi_hal_version_get_name_ptr());
                subghz_chat_worker_write(
                    subghz_chat,
                    (uint8_t*)furi_string_get_cstr(sysmsg),
                    strlen(furi_string_get_cstr(sysmsg)));
                break;
            case SubGhzChatEventUserExit:
                furi_string_printf(
                    sysmsg, "\033[0;31m%s left chat.\033[0m\r\n", furi_hal_version_get_name_ptr());
                subghz_chat_worker_write(
                    subghz_chat,
                    (uint8_t*)furi_string_get_cstr(sysmsg),
                    strlen(furi_string_get_cstr(sysmsg)));
                furi_delay_ms(10);
                exit = true;
                break;
            default:
                FURI_LOG_W("SubGhzChat", "Error event");
                break;
            }
        }
        if(!cli_is_connected(cli)) {
            printf("\r\n");
            chat_event.event = SubGhzChatEventUserExit;
            subghz_chat_worker_put_event_chat(subghz_chat, &chat_event);
        }
    }

    furi_string_free(input);
    furi_string_free(name);
    furi_string_free(output);
    furi_string_free(sysmsg);

    subghz_devices_deinit();
    subghz_cli_radio_device_power_off();

    furi_hal_power_suppress_charge_exit();
    furi_record_close(RECORD_NOTIFICATION);

    if(subghz_chat_worker_is_running(subghz_chat)) {
        subghz_chat_worker_stop(subghz_chat);
        subghz_chat_worker_free(subghz_chat);
    }
    printf("\r\nExit chat\r\n");
}

static void subghz_cli_command(Cli* cli, FuriString* args, void* context) {
    FuriString* cmd;
    cmd = furi_string_alloc();

    do {
        if(!args_read_string_and_trim(args, cmd)) {
            subghz_cli_command_print_usage();
            break;
        }

        if(furi_string_cmp_str(cmd, "chat") == 0) {
            subghz_cli_command_chat(cli, args);
            break;
        }

        if(furi_string_cmp_str(cmd, "tx") == 0) {
            subghz_cli_command_tx(cli, args, context);
            break;
        }

        if(furi_string_cmp_str(cmd, "rx") == 0) {
            subghz_cli_command_rx(cli, args, context);
            break;
        }

        if(furi_string_cmp_str(cmd, "rx_raw") == 0) {
            subghz_cli_command_rx_raw(cli, args, context);
            break;
        }

        if(furi_string_cmp_str(cmd, "decode_raw") == 0) {
            subghz_cli_command_decode_raw(cli, args, context);
            break;
        }

        if(furi_hal_rtc_is_flag_set(FuriHalRtcFlagDebug)) {
            if(furi_string_cmp_str(cmd, "encrypt_keeloq") == 0) {
                subghz_cli_command_encrypt_keeloq(cli, args);
                break;
            }

            if(furi_string_cmp_str(cmd, "encrypt_raw") == 0) {
                subghz_cli_command_encrypt_raw(cli, args);
                break;
            }

            if(furi_string_cmp_str(cmd, "tx_carrier") == 0) {
                subghz_cli_command_tx_carrier(cli, args, context);
                break;
            }

            if(furi_string_cmp_str(cmd, "rx_carrier") == 0) {
                subghz_cli_command_rx_carrier(cli, args, context);
                break;
            }
        }

        subghz_cli_command_print_usage();
    } while(false);

    furi_string_free(cmd);
}

static bool
    subghz_on_system_start_istream_read(pb_istream_t* istream, pb_byte_t* buf, size_t count) {
    File* file = istream->state;
    uint16_t ret = storage_file_read(file, buf, count);
    return (count == ret);
}

static bool subghz_on_system_start_istream_decode_band(
    pb_istream_t* stream,
    const pb_field_t* field,
    void** arg) {
    (void)field;
    FuriHalRegion* region = *arg;

    PB_Region_Band band = {0};
    if(!pb_decode(stream, PB_Region_Band_fields, &band)) {
        FURI_LOG_E("SubGhzOnStart", "PB Region band decode error: %s", PB_GET_ERROR(stream));
        return false;
    }

    region->bands_count += 1;
    region = realloc( //-V701
        region,
        sizeof(FuriHalRegion) + sizeof(FuriHalRegionBand) * region->bands_count);
    size_t pos = region->bands_count - 1;
    region->bands[pos].start = band.start;
    region->bands[pos].end = band.end;
    region->bands[pos].power_limit = band.power_limit;
    region->bands[pos].duty_cycle = band.duty_cycle;
    *arg = region;

    FURI_LOG_I(
        "SubGhzOnStart",
        "Add allowed band: start %luHz, stop %luHz, power_limit %ddBm, duty_cycle %u%%",
        band.start,
        band.end,
        band.power_limit,
        band.duty_cycle);
    return true;
}

void subghz_on_system_start() {
#ifdef SRV_CLI
    Cli* cli = furi_record_open(RECORD_CLI);

    cli_add_command(cli, "subghz", CliCommandFlagDefault, subghz_cli_command, NULL);

    furi_record_close(RECORD_CLI);
#else
    UNUSED(subghz_cli_command);
#endif

#ifdef SRV_STORAGE
    Storage* storage = furi_record_open(RECORD_STORAGE);
    File* file = storage_file_alloc(storage);
    FileInfo fileinfo = {0};
    PB_Region pb_region = {0};
    pb_region.bands.funcs.decode = subghz_on_system_start_istream_decode_band;

    do {
        if(storage_common_stat(storage, SUBGHZ_REGION_FILENAME, &fileinfo) != FSE_OK ||
           fileinfo.size == 0) {
            FURI_LOG_W("SubGhzOnStart", "Region data is missing or empty");
            break;
        }

        if(!storage_file_open(file, SUBGHZ_REGION_FILENAME, FSAM_READ, FSOM_OPEN_EXISTING)) {
            FURI_LOG_E("SubGhzOnStart", "Unable to open region data");
            break;
        }

        pb_istream_t istream = {
            .callback = subghz_on_system_start_istream_read,
            .state = file,
            .errmsg = NULL,
            .bytes_left = fileinfo.size,
        };

        pb_region.bands.arg = malloc(sizeof(FuriHalRegion));
        if(!pb_decode(&istream, PB_Region_fields, &pb_region)) {
            FURI_LOG_E("SubGhzOnStart", "Invalid region data");
            free(pb_region.bands.arg);
            break;
        }

        FuriHalRegion* region = pb_region.bands.arg;
        memcpy(
            region->country_code,
            pb_region.country_code->bytes,
            pb_region.country_code->size < 4 ? pb_region.country_code->size : 3);
        furi_hal_region_set(region);
    } while(0);

    pb_release(PB_Region_fields, &pb_region);
    storage_file_free(file);
    furi_record_close(RECORD_STORAGE);
#else
    UNUSED(subghz_cli_command);
    UNUSED(subghz_on_system_start_istream_decode_band);
    UNUSED(subghz_on_system_start_istream_read);
#endif
}<|MERGE_RESOLUTION|>--- conflicted
+++ resolved
@@ -28,11 +28,7 @@
 
 #define SUBGHZ_REGION_FILENAME "/int/.region_data"
 
-<<<<<<< HEAD
-#define TAG "SubGhz CLI"
-=======
 #define TAG "SubGhzCli"
->>>>>>> dfd52337
 
 static void subghz_cli_radio_device_power_on() {
     uint8_t attempts = 5;
