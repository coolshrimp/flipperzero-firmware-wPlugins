#include "subghz_cli.h"

#include <furi.h>
#include <furi_hal.h>

#include <lib/toolbox/args.h>
#include <lib/subghz/subghz_keystore.h>

#include <lib/subghz/receiver.h>
#include <lib/subghz/transmitter.h>
#include <lib/subghz/subghz_file_encoder_worker.h>
#include <lib/subghz/protocols/protocol_items.h>
#include <applications/drivers/subghz/cc1101_ext/cc1101_ext_interconnect.h>
#include <lib/subghz/devices/cc1101_int/cc1101_int_interconnect.h>
#include <lib/subghz/devices/devices.h>
#include <lib/subghz/devices/cc1101_configs.h>

#include "helpers/subghz_chat.h"

#include <notification/notification_messages.h>
#include <flipper_format/flipper_format_i.h>

#include <lib/subghz/blocks/custom_btn.h>

#define SUBGHZ_FREQUENCY_RANGE_STR \
    "299999755...348000000 or 386999938...464000000 or 778999847...928000000"

// Tx/Rx Carrier | only internal module
// Tx/Rx command | both
// Rx RAW        | only internal module
// Chat          | both

#define TAG "SubGhzCli"

static void subghz_cli_radio_device_power_on() {
    uint8_t attempts = 5;
    while(--attempts > 0) {
        if(furi_hal_power_enable_otg()) break;
    }
    if(attempts == 0) {
        if(furi_hal_power_get_usb_voltage() < 4.5f) {
            FURI_LOG_E(
                "TAG",
                "Error power otg enable. BQ2589 check otg fault = %d",
                furi_hal_power_check_otg_fault() ? 1 : 0);
        }
    }
}

static void subghz_cli_radio_device_power_off() {
    if(furi_hal_power_is_otg_enabled()) furi_hal_power_disable_otg();
}

static SubGhzEnvironment* subghz_cli_environment_init(void) {
    SubGhzEnvironment* environment = subghz_environment_alloc();
    if(subghz_environment_load_keystore(environment, SUBGHZ_KEYSTORE_DIR_NAME)) {
        printf("Load_keystore keeloq_mfcodes \033[0;32mOK\033[0m\r\n");
    } else {
        printf("Load_keystore keeloq_mfcodes \033[0;31mERROR\033[0m\r\n");
    }
    if(subghz_environment_load_keystore(environment, SUBGHZ_KEYSTORE_DIR_USER_NAME)) {
        printf("Load_keystore keeloq_mfcodes_user \033[0;32mOK\033[0m\r\n");
    } else {
        printf("Load_keystore keeloq_mfcodes_user \033[0;33mAbsent\033[0m\r\n");
    }
<<<<<<< HEAD
=======
    subghz_environment_set_came_atomo_rainbow_table_file_name(
        environment, SUBGHZ_CAME_ATOMO_DIR_NAME);
>>>>>>> d73d0077
    subghz_environment_set_alutech_at_4n_rainbow_table_file_name(
        environment, SUBGHZ_ALUTECH_AT_4N_DIR_NAME);
    subghz_environment_set_nice_flor_s_rainbow_table_file_name(
        environment, SUBGHZ_NICE_FLOR_S_DIR_NAME);
    subghz_environment_set_protocol_registry(environment, (void*)&subghz_protocol_registry);
    return environment;
}

void subghz_cli_command_tx_carrier(Cli* cli, FuriString* args, void* context) {
    UNUSED(context);
    uint32_t frequency = 433920000;

    if(furi_string_size(args)) {
        int ret = sscanf(furi_string_get_cstr(args), "%lu", &frequency);
        if(ret != 1) {
            printf("sscanf returned %d, frequency: %lu\r\n", ret, frequency);
            cli_print_usage("subghz tx_carrier", "<Frequency: in Hz>", furi_string_get_cstr(args));
            return;
        }
        if(!furi_hal_subghz_is_frequency_valid(frequency)) {
            printf(
                "Frequency must be in " SUBGHZ_FREQUENCY_RANGE_STR " range, not %lu\r\n",
                frequency);
            return;
        }
    }

    furi_hal_subghz_reset();
    furi_hal_subghz_load_custom_preset(subghz_device_cc1101_preset_ook_650khz_async_regs);
    frequency = furi_hal_subghz_set_frequency_and_path(frequency);

    furi_hal_gpio_init(&gpio_cc1101_g0, GpioModeOutputPushPull, GpioPullNo, GpioSpeedLow);
    furi_hal_gpio_write(&gpio_cc1101_g0, true);

    furi_hal_power_suppress_charge_enter();

    if(furi_hal_subghz_tx()) {
        printf("Transmitting at frequency %lu Hz\r\n", frequency);
        printf("Press CTRL+C to stop\r\n");
        while(!cli_cmd_interrupt_received(cli)) {
            furi_delay_ms(250);
        }
    } else {
        printf("This frequency can only be used for RX in your settings\r\n");
    }

    furi_hal_subghz_set_path(FuriHalSubGhzPathIsolate);
    furi_hal_subghz_sleep();

    furi_hal_power_suppress_charge_exit();
}

void subghz_cli_command_rx_carrier(Cli* cli, FuriString* args, void* context) {
    UNUSED(context);
    uint32_t frequency = 433920000;

    if(furi_string_size(args)) {
        int ret = sscanf(furi_string_get_cstr(args), "%lu", &frequency);
        if(ret != 1) {
            printf("sscanf returned %d, frequency: %lu\r\n", ret, frequency);
            cli_print_usage("subghz rx_carrier", "<Frequency: in Hz>", furi_string_get_cstr(args));
            return;
        }
        if(!furi_hal_subghz_is_frequency_valid(frequency)) {
            printf(
                "Frequency must be in " SUBGHZ_FREQUENCY_RANGE_STR " range, not %lu\r\n",
                frequency);
            return;
        }
    }

    furi_hal_subghz_reset();
    furi_hal_subghz_load_custom_preset(subghz_device_cc1101_preset_ook_650khz_async_regs);
    frequency = furi_hal_subghz_set_frequency_and_path(frequency);
    printf("Receiving at frequency %lu Hz\r\n", frequency);
    printf("Press CTRL+C to stop\r\n");

    furi_hal_power_suppress_charge_enter();

    furi_hal_subghz_rx();

    while(!cli_cmd_interrupt_received(cli)) {
        furi_delay_ms(250);
        printf("RSSI: %03.1fdbm\r", (double)furi_hal_subghz_get_rssi());
        fflush(stdout);
    }

    furi_hal_power_suppress_charge_exit();

    furi_hal_subghz_set_path(FuriHalSubGhzPathIsolate);
    furi_hal_subghz_sleep();
}

static const SubGhzDevice* subghz_cli_command_get_device(uint32_t* device_ind) {
    const SubGhzDevice* device = NULL;
    switch(*device_ind) {
    case 1:
        subghz_cli_radio_device_power_on();
        device = subghz_devices_get_by_name(SUBGHZ_DEVICE_CC1101_EXT_NAME);
        break;

    default:
        device = subghz_devices_get_by_name(SUBGHZ_DEVICE_CC1101_INT_NAME);
        break;
    }
    //check if the device is connected
    if(!subghz_devices_is_connect(device)) {
        subghz_cli_radio_device_power_off();
        device = subghz_devices_get_by_name(SUBGHZ_DEVICE_CC1101_INT_NAME);
        *device_ind = 0;
    }
    return device;
}

void subghz_cli_command_tx(Cli* cli, FuriString* args, void* context) {
    UNUSED(context);
    uint32_t frequency = 433920000;
    uint32_t key = 0x0074BADE;
    uint32_t repeat = 10;
    uint32_t te = 403;
    uint32_t device_ind = 0; // 0 - CC1101_INT, 1 - CC1101_EXT

    if(furi_string_size(args)) {
        int ret = sscanf(
            furi_string_get_cstr(args),
            "%lx %lu %lu %lu %lu",
            &key,
            &frequency,
            &te,
            &repeat,
            &device_ind);
        if(ret != 5) {
            printf(
                "sscanf returned %d, key: %lx, frequency: %lu, te: %lu, repeat: %lu, device: %lu\r\n ",
                ret,
                key,
                frequency,
                te,
                repeat,
                device_ind);
            cli_print_usage(
                "subghz tx",
                "<3 Byte Key: in hex> <Frequency: in Hz> <Te us> <Repeat count> <Device: 0 - CC1101_INT, 1 - CC1101_EXT>",
                furi_string_get_cstr(args));
            return;
        }
    }
    subghz_devices_init();
    const SubGhzDevice* device = subghz_cli_command_get_device(&device_ind);
    if(!subghz_devices_is_frequency_valid(device, frequency)) {
        printf(
            "Frequency must be in " SUBGHZ_FREQUENCY_RANGE_STR " range, not %lu\r\n", frequency);
        subghz_devices_deinit();
        subghz_cli_radio_device_power_off();
        return;
    }
    printf(
        "Transmitting at %lu, key %lx, te %lu, repeat %lu device %lu. Press CTRL+C to stop\r\n",
        frequency,
        key,
        te,
        repeat,
        device_ind);

    FuriString* flipper_format_string = furi_string_alloc_printf(
        "Protocol: Princeton\n"
        "Bit: 24\n"
        "Key: 00 00 00 00 00 %02X %02X %02X\n"
        "TE: %lu\n"
        "Repeat: %lu\n",
        (uint8_t)((key >> 16) & 0xFFU),
        (uint8_t)((key >> 8) & 0xFFU),
        (uint8_t)(key & 0xFFU),
        te,
        repeat);
    FlipperFormat* flipper_format = flipper_format_string_alloc();
    Stream* stream = flipper_format_get_raw_stream(flipper_format);
    stream_clean(stream);
    stream_write_cstring(stream, furi_string_get_cstr(flipper_format_string));

    SubGhzEnvironment* environment = subghz_environment_alloc();
    subghz_environment_set_protocol_registry(environment, (void*)&subghz_protocol_registry);

    SubGhzTransmitter* transmitter = subghz_transmitter_alloc_init(environment, "Princeton");
    subghz_transmitter_deserialize(transmitter, flipper_format);

    subghz_devices_begin(device);
    subghz_devices_reset(device);
    subghz_devices_load_preset(device, FuriHalSubGhzPresetOok650Async, NULL);
    frequency = subghz_devices_set_frequency(device, frequency);

    furi_hal_power_suppress_charge_enter();
    if(subghz_devices_start_async_tx(device, subghz_transmitter_yield, transmitter)) {
        while(!(subghz_devices_is_async_complete_tx(device) || cli_cmd_interrupt_received(cli))) {
            printf(".");
            fflush(stdout);
            furi_delay_ms(333);
        }
        subghz_devices_stop_async_tx(device);

    } else {
        printf("Frequency is outside of default range. Check docs.\r\n");
    }

    subghz_devices_sleep(device);
    subghz_devices_end(device);
    subghz_devices_deinit();
    subghz_cli_radio_device_power_off();

    furi_hal_power_suppress_charge_exit();

    flipper_format_free(flipper_format);
    subghz_transmitter_free(transmitter);
    subghz_environment_free(environment);
}

typedef struct {
    volatile bool overrun;
    FuriStreamBuffer* stream;
    size_t packet_count;
} SubGhzCliCommandRx;

static void subghz_cli_command_rx_capture_callback(bool level, uint32_t duration, void* context) {
    SubGhzCliCommandRx* instance = context;

    LevelDuration level_duration = level_duration_make(level, duration);
    if(instance->overrun) {
        instance->overrun = false;
        level_duration = level_duration_reset();
    }
    size_t ret =
        furi_stream_buffer_send(instance->stream, &level_duration, sizeof(LevelDuration), 0);
    if(sizeof(LevelDuration) != ret) instance->overrun = true;
}

static void subghz_cli_command_rx_callback(
    SubGhzReceiver* receiver,
    SubGhzProtocolDecoderBase* decoder_base,
    void* context) {
    SubGhzCliCommandRx* instance = context;
    instance->packet_count++;

    FuriString* text = furi_string_alloc();
    subghz_protocol_decoder_base_get_string(decoder_base, text);
    subghz_receiver_reset(receiver);
    printf("%s", furi_string_get_cstr(text));
    furi_string_free(text);
}

void subghz_cli_command_rx(Cli* cli, FuriString* args, void* context) {
    UNUSED(context);
    uint32_t frequency = 433920000;
    uint32_t device_ind = 0; // 0 - CC1101_INT, 1 - CC1101_EXT

    if(furi_string_size(args)) {
        int ret = sscanf(furi_string_get_cstr(args), "%lu %lu", &frequency, &device_ind);
        if(ret != 2) {
            printf(
                "sscanf returned %d, frequency: %lu device: %lu\r\n", ret, frequency, device_ind);
            cli_print_usage(
                "subghz rx",
                "<Frequency: in Hz> <Device: 0 - CC1101_INT, 1 - CC1101_EXT>",
                furi_string_get_cstr(args));
            return;
        }
    }
    subghz_devices_init();
    const SubGhzDevice* device = subghz_cli_command_get_device(&device_ind);
    if(!subghz_devices_is_frequency_valid(device, frequency)) {
        printf(
            "Frequency must be in " SUBGHZ_FREQUENCY_RANGE_STR " range, not %lu\r\n", frequency);
        subghz_devices_deinit();
        subghz_cli_radio_device_power_off();
        return;
    }

    // Allocate context and buffers
    SubGhzCliCommandRx* instance = malloc(sizeof(SubGhzCliCommandRx));
    instance->stream =
        furi_stream_buffer_alloc(sizeof(LevelDuration) * 1024, sizeof(LevelDuration));
    furi_check(instance->stream);

    SubGhzEnvironment* environment = subghz_cli_environment_init();

    SubGhzReceiver* receiver = subghz_receiver_alloc_init(environment);
    subghz_receiver_set_filter(receiver, SubGhzProtocolFlag_Decodable);
    subghz_receiver_set_rx_callback(receiver, subghz_cli_command_rx_callback, instance);

    // Configure radio
    subghz_devices_begin(device);
    subghz_devices_reset(device);
    subghz_devices_load_preset(device, FuriHalSubGhzPresetOok650Async, NULL);
    frequency = subghz_devices_set_frequency(device, frequency);

    furi_hal_power_suppress_charge_enter();

    // Prepare and start RX
    subghz_devices_start_async_rx(device, subghz_cli_command_rx_capture_callback, instance);

    // Wait for packets to arrive
    printf(
        "Listening at frequency: %lu device: %lu. Press CTRL+C to stop\r\n",
        frequency,
        device_ind);
    LevelDuration level_duration;
    while(!cli_cmd_interrupt_received(cli)) {
        int ret = furi_stream_buffer_receive(
            instance->stream, &level_duration, sizeof(LevelDuration), 10);
        if(ret == sizeof(LevelDuration)) {
            if(level_duration_is_reset(level_duration)) {
                printf(".");
                subghz_receiver_reset(receiver);
            } else {
                bool level = level_duration_get_level(level_duration);
                uint32_t duration = level_duration_get_duration(level_duration);
                subghz_receiver_decode(receiver, level, duration);
            }
        }
    }

    // Shutdown radio
    subghz_devices_stop_async_rx(device);
    subghz_devices_sleep(device);
    subghz_devices_end(device);
    subghz_devices_deinit();
    subghz_cli_radio_device_power_off();

    furi_hal_power_suppress_charge_exit();

    printf("\r\nPackets received %zu\r\n", instance->packet_count);

    // Cleanup
    subghz_receiver_free(receiver);
    subghz_environment_free(environment);
    furi_stream_buffer_free(instance->stream);
    free(instance);
}

void subghz_cli_command_rx_raw(Cli* cli, FuriString* args, void* context) {
    UNUSED(context);
    uint32_t frequency = 433920000;

    if(furi_string_size(args)) {
        int ret = sscanf(furi_string_get_cstr(args), "%lu", &frequency);
        if(ret != 1) {
            printf("sscanf returned %d, frequency: %lu\r\n", ret, frequency);
            cli_print_usage("subghz rx", "<Frequency: in Hz>", furi_string_get_cstr(args));
            return;
        }
        if(!furi_hal_subghz_is_frequency_valid(frequency)) {
            printf(
                "Frequency must be in " SUBGHZ_FREQUENCY_RANGE_STR " range, not %lu\r\n",
                frequency);
            return;
        }
    }

    // Allocate context and buffers
    SubGhzCliCommandRx* instance = malloc(sizeof(SubGhzCliCommandRx));
    instance->stream =
        furi_stream_buffer_alloc(sizeof(LevelDuration) * 1024, sizeof(LevelDuration));
    furi_check(instance->stream);

    // Configure radio
    furi_hal_subghz_reset();
    furi_hal_subghz_load_custom_preset(subghz_device_cc1101_preset_ook_650khz_async_regs);
    frequency = furi_hal_subghz_set_frequency_and_path(frequency);
    furi_hal_gpio_init(&gpio_cc1101_g0, GpioModeInput, GpioPullNo, GpioSpeedLow);

    furi_hal_power_suppress_charge_enter();

    // Prepare and start RX
    furi_hal_subghz_start_async_rx(subghz_cli_command_rx_capture_callback, instance);

    // Wait for packets to arrive
    printf("Listening at %lu. Press CTRL+C to stop\r\n", frequency);
    LevelDuration level_duration;
    size_t counter = 0;
    while(!cli_cmd_interrupt_received(cli)) {
        int ret = furi_stream_buffer_receive(
            instance->stream, &level_duration, sizeof(LevelDuration), 10);
        if(ret == 0) {
            continue;
        }
        if(ret != sizeof(LevelDuration)) {
            puts("stream corrupt");
            break;
        }
        if(level_duration_is_reset(level_duration)) {
            puts(". ");
        } else {
            bool level = level_duration_get_level(level_duration);
            uint32_t duration = level_duration_get_duration(level_duration);
            printf("%c%lu ", level ? '+' : '-', duration);
        }
        furi_thread_stdout_flush();
        counter++;
        if(counter > 255) {
            puts("\r\n");
            counter = 0;
        }
    }

    // Shutdown radio
    furi_hal_subghz_stop_async_rx();
    furi_hal_subghz_sleep();

    furi_hal_power_suppress_charge_exit();

    // Cleanup
    furi_stream_buffer_free(instance->stream);
    free(instance);
}

void subghz_cli_command_decode_raw(Cli* cli, FuriString* args, void* context) {
    UNUSED(context);
    FuriString* file_name = furi_string_alloc();
    furi_string_set(file_name, ANY_PATH("subghz/test.sub"));

    Storage* storage = furi_record_open(RECORD_STORAGE);
    FlipperFormat* fff_data_file = flipper_format_file_alloc(storage);
    FuriString* temp_str = furi_string_alloc();
    uint32_t temp_data32;
    bool check_file = false;

    do {
        if(furi_string_size(args)) {
            if(!args_read_string_and_trim(args, file_name)) {
                cli_print_usage(
                    "subghz decode_raw", "<file_name: path_RAW_file>", furi_string_get_cstr(args));
                break;
            }
        }

        if(!flipper_format_file_open_existing(fff_data_file, furi_string_get_cstr(file_name))) {
            printf(
                "subghz decode_raw \033[0;31mError open file\033[0m %s\r\n",
                furi_string_get_cstr(file_name));
            break;
        }

        if(!flipper_format_read_header(fff_data_file, temp_str, &temp_data32)) {
            printf("subghz decode_raw \033[0;31mMissing or incorrect header\033[0m\r\n");
            break;
        }

        if(!strcmp(furi_string_get_cstr(temp_str), SUBGHZ_RAW_FILE_TYPE) &&
           temp_data32 == SUBGHZ_KEY_FILE_VERSION) {
        } else {
            printf("subghz decode_raw \033[0;31mType or version mismatch\033[0m\r\n");
            break;
        }

        check_file = true;
    } while(false);

    furi_string_free(temp_str);
    flipper_format_free(fff_data_file);
    furi_record_close(RECORD_STORAGE);

    if(check_file) {
        // Allocate context
        SubGhzCliCommandRx* instance = malloc(sizeof(SubGhzCliCommandRx));

        SubGhzEnvironment* environment = subghz_cli_environment_init();

        SubGhzReceiver* receiver = subghz_receiver_alloc_init(environment);
        subghz_receiver_set_filter(receiver, SubGhzProtocolFlag_Decodable);
        subghz_receiver_set_rx_callback(receiver, subghz_cli_command_rx_callback, instance);

        SubGhzFileEncoderWorker* file_worker_encoder = subghz_file_encoder_worker_alloc();
        if(subghz_file_encoder_worker_start(
               file_worker_encoder, furi_string_get_cstr(file_name), NULL)) {
            //the worker needs a file in order to open and read part of the file
            furi_delay_ms(100);
        }

        printf(
            "Listening at %s.\r\n\r\nPress CTRL+C to stop\r\n\r\n",
            furi_string_get_cstr(file_name));

        LevelDuration level_duration;
        while(!cli_cmd_interrupt_received(cli)) {
            furi_delay_us(500); //you need to have time to read from the file from the SD card
            level_duration = subghz_file_encoder_worker_get_level_duration(file_worker_encoder);
            if(!level_duration_is_reset(level_duration)) {
                bool level = level_duration_get_level(level_duration);
                uint32_t duration = level_duration_get_duration(level_duration);
                subghz_receiver_decode(receiver, level, duration);
            } else {
                break;
            }
        }

        printf("\r\nPackets received \033[0;32m%zu\033[0m\r\n", instance->packet_count);

        // Cleanup
        subghz_receiver_free(receiver);
        subghz_environment_free(environment);

        if(subghz_file_encoder_worker_is_running(file_worker_encoder)) {
            subghz_file_encoder_worker_stop(file_worker_encoder);
        }
        subghz_file_encoder_worker_free(file_worker_encoder);
        free(instance);
    }
    furi_string_free(file_name);
}

static FuriHalSubGhzPreset subghz_cli_get_preset_name(const char* preset_name) {
    FuriHalSubGhzPreset preset = FuriHalSubGhzPresetIDLE;
    if(!strcmp(preset_name, "FuriHalSubGhzPresetOok270Async")) {
        preset = FuriHalSubGhzPresetOok270Async;
    } else if(!strcmp(preset_name, "FuriHalSubGhzPresetOok650Async")) {
        preset = FuriHalSubGhzPresetOok650Async;
    } else if(!strcmp(preset_name, "FuriHalSubGhzPreset2FSKDev238Async")) {
        preset = FuriHalSubGhzPreset2FSKDev238Async;
    } else if(!strcmp(preset_name, "FuriHalSubGhzPreset2FSKDev476Async")) {
        preset = FuriHalSubGhzPreset2FSKDev476Async;
    } else if(!strcmp(preset_name, "FuriHalSubGhzPresetCustom")) {
        preset = FuriHalSubGhzPresetCustom;
    } else {
        printf("subghz tx_from_file: unknown preset");
    }
    return preset;
}

void subghz_cli_command_tx_from_file(Cli* cli, FuriString* args, void* context) { // -V524
    UNUSED(context);
    FuriString* file_name;
    file_name = furi_string_alloc();
    furi_string_set(file_name, ANY_PATH("subghz/test.sub"));
    uint32_t repeat = 10;
    uint32_t device_ind = 0; // 0 - CC1101_INT, 1 - CC1101_EXT

    Storage* storage = furi_record_open(RECORD_STORAGE);
    FlipperFormat* fff_data_file = flipper_format_file_alloc(storage);
    FlipperFormat* fff_data_raw = flipper_format_string_alloc();
    FuriString* temp_str;
    temp_str = furi_string_alloc();
    uint32_t temp_data32;
    bool check_file = false;
    const SubGhzDevice* device = NULL;

    uint32_t frequency = 0;
    SubGhzTransmitter* transmitter = NULL;

    subghz_devices_init();

    SubGhzEnvironment* environment = subghz_cli_environment_init();

    do {
        if(furi_string_size(args)) {
            if(!args_read_string_and_trim(args, file_name)) {
                cli_print_usage(
                    "subghz tx_from_file: ",
                    "<file_name: path_file> <Repeat count> <Device: 0 - CC1101_INT, 1 - CC1101_EXT>",
                    furi_string_get_cstr(args));
                break;
            }
        }

        if(furi_string_size(args)) {
            int ret = sscanf(furi_string_get_cstr(args), "%lu %lu", &repeat, &device_ind);
            if(ret != 2) {
                printf("sscanf returned %d, repeat: %lu device: %lu\r\n", ret, repeat, device_ind);
                cli_print_usage(
                    "subghz tx_from_file:",
                    "<file_name: path_file> <Repeat count> <Device: 0 - CC1101_INT, 1 - CC1101_EXT>",
                    furi_string_get_cstr(args));
                break;
            }
        }

        device = subghz_cli_command_get_device(&device_ind);
        if(device == NULL) {
            printf("subghz tx_from_file: \033[0;31mError device not found\033[0m\r\n");
            break;
        }

        if(!flipper_format_file_open_existing(fff_data_file, furi_string_get_cstr(file_name))) {
            printf(
                "subghz tx_from_file: \033[0;31mError open file\033[0m %s\r\n",
                furi_string_get_cstr(file_name));
            break;
        }

        if(!flipper_format_read_header(fff_data_file, temp_str, &temp_data32)) {
            printf("subghz tx_from_file: \033[0;31mMissing or incorrect header\033[0m\r\n");
            break;
        }

        if(((!strcmp(furi_string_get_cstr(temp_str), SUBGHZ_KEY_FILE_TYPE)) ||
            (!strcmp(furi_string_get_cstr(temp_str), SUBGHZ_RAW_FILE_TYPE))) &&
           temp_data32 == SUBGHZ_KEY_FILE_VERSION) {
        } else {
            printf("subghz tx_from_file: \033[0;31mType or version mismatch\033[0m\r\n");
            break;
        }

        //Load frequency
        if(!flipper_format_read_uint32(fff_data_file, "Frequency", &frequency, 1)) {
            printf("subghz tx_from_file: \033[0;31mMissing Frequency\033[0m\r\n");
            break;
        }

        if(!subghz_devices_is_frequency_valid(device, frequency)) {
            printf("subghz tx_from_file: \033[0;31mFrequency not supported\033[0m\r\n");
            break;
        }

        //Load preset
        if(!flipper_format_read_string(fff_data_file, "Preset", temp_str)) {
            printf("subghz tx_from_file: \033[0;31mMissing Preset\033[0m\r\n");
            break;
        }

        subghz_devices_begin(device);
        subghz_devices_reset(device);

        if(!strcmp(furi_string_get_cstr(temp_str), "FuriHalSubGhzPresetCustom")) {
            uint8_t* custom_preset_data;
            uint32_t custom_preset_data_size;
            if(!flipper_format_get_value_count(fff_data_file, "Custom_preset_data", &temp_data32))
                break;
            if(!temp_data32 || (temp_data32 % 2)) {
                printf("subghz tx_from_file: \033[0;31mCustom_preset_data size error\033[0m\r\n");
                break;
            }
            custom_preset_data_size = sizeof(uint8_t) * temp_data32;
            custom_preset_data = malloc(custom_preset_data_size);
            if(!flipper_format_read_hex(
                   fff_data_file,
                   "Custom_preset_data",
                   custom_preset_data,
                   custom_preset_data_size)) {
                printf("subghz tx_from_file: \033[0;31mCustom_preset_data read error\033[0m\r\n");
                break;
            }
            subghz_devices_load_preset(
                device,
                subghz_cli_get_preset_name(furi_string_get_cstr(temp_str)),
                custom_preset_data);
            free(custom_preset_data);
        } else {
            subghz_devices_load_preset(
                device, subghz_cli_get_preset_name(furi_string_get_cstr(temp_str)), NULL);
        }

        subghz_devices_set_frequency(device, frequency);

        //Load protocol
        if(!flipper_format_read_string(fff_data_file, "Protocol", temp_str)) {
            printf("subghz tx_from_file: \033[0;31mMissing protocol\033[0m\r\n");
            break;
        }

        SubGhzProtocolStatus status;
        bool is_init_protocol = true;
        if(!strcmp(furi_string_get_cstr(temp_str), "RAW")) { // if RAW protocol
            subghz_protocol_raw_gen_fff_data(
                fff_data_raw, furi_string_get_cstr(file_name), subghz_devices_get_name(device));

            transmitter =
                subghz_transmitter_alloc_init(environment, furi_string_get_cstr(temp_str));
            if(transmitter == NULL) {
                printf("subghz tx_from_file: \033[0;31mError transmitter\033[0m\r\n");
                is_init_protocol = false;
            }

            if(is_init_protocol) {
                status = subghz_transmitter_deserialize(transmitter, fff_data_raw);
                if(status != SubGhzProtocolStatusOk) {
                    printf(
                        "subghz tx_from_file: \033[0;31mError deserialize protocol\033[0m %d\r\n",
                        status);
                    is_init_protocol = false;
                }
            }

        } else { //if not RAW protocol
            flipper_format_insert_or_update_uint32(fff_data_file, "Repeat", &repeat, 1);

            transmitter =
                subghz_transmitter_alloc_init(environment, furi_string_get_cstr(temp_str));
            if(transmitter == NULL) {
                printf("subghz tx_from_file: \033[0;31mError transmitter\033[0m\r\n");
                is_init_protocol = false;
            }
            if(is_init_protocol) {
                status = subghz_transmitter_deserialize(transmitter, fff_data_file);
                if(status != SubGhzProtocolStatusOk) {
                    printf(
                        "subghz tx_from_file: \033[0;31mError deserialize protocol\033[0m %d\r\n",
                        status);
                    is_init_protocol = false;
                }
            }

            flipper_format_delete_key(fff_data_file, "Repeat");
        }

        if(is_init_protocol) {
            check_file = true;
        } else {
            subghz_devices_sleep(device);
            subghz_devices_end(device);
            subghz_transmitter_free(transmitter);
        }

    } while(false);

    flipper_format_free(fff_data_file);
    furi_record_close(RECORD_STORAGE);

    if(check_file) {
        furi_hal_power_suppress_charge_enter();

        printf(
            "Listening at \033[0;33m%s\033[0m. Frequency=%lu, Protocol=%s\r\n\r\nPress CTRL+C to stop\r\n\r\n",
            furi_string_get_cstr(file_name),
            frequency,
            furi_string_get_cstr(temp_str));
        do {
            //delay in downloading files and other preparatory processes
            furi_delay_ms(200);
            if(subghz_devices_start_async_tx(device, subghz_transmitter_yield, transmitter)) {
                while(
                    !(subghz_devices_is_async_complete_tx(device) ||
                      cli_cmd_interrupt_received(cli))) {
                    printf(".");
                    fflush(stdout);
                    furi_delay_ms(333);
                }
                subghz_devices_stop_async_tx(device);

            } else {
<<<<<<< HEAD
                printf("Transmission on this frequency is restricted in your settings\r\n");
=======
                printf("Transmission on this frequency is restricted in your region\r\n");
>>>>>>> d73d0077
            }

            if(!strcmp(furi_string_get_cstr(temp_str), "RAW")) {
                subghz_transmitter_stop(transmitter);
                repeat--;
                if(!cli_cmd_interrupt_received(cli) && repeat)
                    subghz_transmitter_deserialize(transmitter, fff_data_raw);
            }

        } while(!cli_cmd_interrupt_received(cli) &&
                (repeat && !strcmp(furi_string_get_cstr(temp_str), "RAW")));

        subghz_devices_sleep(device);
        subghz_devices_end(device);
        subghz_cli_radio_device_power_off();

        furi_hal_power_suppress_charge_exit();

        subghz_transmitter_free(transmitter);
    }
    flipper_format_free(fff_data_raw);
    furi_string_free(file_name);
    furi_string_free(temp_str);
    subghz_devices_deinit();
<<<<<<< HEAD
    // Reset custom settings
    subghz_environment_reset_keeloq(environment);
    faac_slh_reset_prog_mode();
    subghz_custom_btns_reset();
    // Free environment
=======
>>>>>>> d73d0077
    subghz_environment_free(environment);
}

static void subghz_cli_command_print_usage() {
    printf("Usage:\r\n");
    printf("subghz <cmd> <args>\r\n");
    printf("Cmd list:\r\n");

    printf(
        "\tchat <frequency:in Hz> <device: 0 - CC1101_INT, 1 - CC1101_EXT>\t - Chat with other Flippers\r\n");
    printf(
        "\ttx <3 byte Key: in hex> <frequency: in Hz> <te: us> <repeat: count> <device: 0 - CC1101_INT, 1 - CC1101_EXT>\t - Transmitting key\r\n");
    printf("\trx <frequency:in Hz> <device: 0 - CC1101_INT, 1 - CC1101_EXT>\t - Receive\r\n");
    printf("\trx_raw <frequency:in Hz>\t - Receive RAW\r\n");
    printf("\tdecode_raw <file_name: path_RAW_file>\t - Testing\r\n");
    printf(
        "\ttx_from_file <file_name: path_file> <repeat: count> <device: 0 - CC1101_INT, 1 - CC1101_EXT>\t - Transmitting from file\r\n");

    if(furi_hal_rtc_is_flag_set(FuriHalRtcFlagDebug)) {
        printf("\r\n");
        printf("  debug cmd:\r\n");
        printf("\ttx_carrier <frequency:in Hz>\t - Transmitting carrier\r\n");
        printf("\trx_carrier <frequency:in Hz>\t - Receive carrier\r\n");
        printf(
            "\tencrypt_keeloq <path_decrypted_file> <path_encrypted_file> <IV:16 bytes in hex>\t - Encrypt keeloq manufacture keys\r\n");
        printf(
            "\tencrypt_raw <path_decrypted_file> <path_encrypted_file> <IV:16 bytes in hex>\t - Encrypt RAW data\r\n");
    }
}

static void subghz_cli_command_encrypt_keeloq(Cli* cli, FuriString* args) {
    UNUSED(cli);
    uint8_t iv[16];

    FuriString* source = furi_string_alloc();
    FuriString* destination = furi_string_alloc();

    SubGhzKeystore* keystore = subghz_keystore_alloc();

    do {
        if(!args_read_string_and_trim(args, source)) {
            subghz_cli_command_print_usage();
            break;
        }

        if(!args_read_string_and_trim(args, destination)) {
            subghz_cli_command_print_usage();
            break;
        }

        if(!args_read_hex_bytes(args, iv, 16)) {
            subghz_cli_command_print_usage();
            break;
        }

        if(!subghz_keystore_load(keystore, furi_string_get_cstr(source))) {
            printf("Failed to load Keystore");
            break;
        }

        if(!subghz_keystore_save(keystore, furi_string_get_cstr(destination), iv)) {
            printf("Failed to save Keystore");
            break;
        }
    } while(false);

    subghz_keystore_free(keystore);
    furi_string_free(destination);
    furi_string_free(source);
}

static void subghz_cli_command_encrypt_raw(Cli* cli, FuriString* args) {
    UNUSED(cli);
    uint8_t iv[16];

    FuriString* source = furi_string_alloc();
    FuriString* destination = furi_string_alloc();

    do {
        if(!args_read_string_and_trim(args, source)) {
            subghz_cli_command_print_usage();
            break;
        }

        if(!args_read_string_and_trim(args, destination)) {
            subghz_cli_command_print_usage();
            break;
        }

        if(!args_read_hex_bytes(args, iv, 16)) {
            subghz_cli_command_print_usage();
            break;
        }

        if(!subghz_keystore_raw_encrypted_save(
               furi_string_get_cstr(source), furi_string_get_cstr(destination), iv)) {
            printf("Failed to save Keystore");
            break;
        }

    } while(false);

    furi_string_free(destination);
    furi_string_free(source);
}

static void subghz_cli_command_chat(Cli* cli, FuriString* args, void* context) {
    UNUSED(context);
    uint32_t frequency = 433920000;
    uint32_t device_ind = 0; // 0 - CC1101_INT, 1 - CC1101_EXT

    if(furi_string_size(args)) {
        int ret = sscanf(furi_string_get_cstr(args), "%lu %lu", &frequency, &device_ind);
        if(ret != 2) {
            printf("sscanf returned %d, Frequency: %lu\r\n", ret, frequency);
            printf("sscanf returned %d, Device: %lu\r\n", ret, device_ind);
            cli_print_usage(
                "subghz chat",
                "<Frequency: in Hz> <Device: 0 - CC1101_INT, 1 - CC1101_EXT>",
                furi_string_get_cstr(args));
            return;
        }
    }
    subghz_devices_init();
    const SubGhzDevice* device = subghz_cli_command_get_device(&device_ind);
    if(!subghz_devices_is_frequency_valid(device, frequency)) {
        printf(
            "Frequency must be in " SUBGHZ_FREQUENCY_RANGE_STR " range, not %lu\r\n", frequency);
        subghz_devices_deinit();
        subghz_cli_radio_device_power_off();
        return;
    }

    // TODO
    if(!furi_hal_subghz_is_tx_allowed(frequency)) {
        printf(
            "In your settings, only reception on this frequency (%lu) is allowed,\r\n"
            "the actual operation of the application is not possible\r\n ",
            frequency);
        return;
    }

    SubGhzChatWorker* subghz_chat = subghz_chat_worker_alloc(cli);

    if(!subghz_chat_worker_start(subghz_chat, device, frequency)) {
        printf("Startup error SubGhzChatWorker\r\n");

        if(subghz_chat_worker_is_running(subghz_chat)) {
            subghz_chat_worker_stop(subghz_chat);
            subghz_chat_worker_free(subghz_chat);
        }
        return;
    }

    printf("Receiving at frequency %lu Hz\r\n", frequency);
    printf("Press CTRL+C to stop\r\n");

    furi_hal_power_suppress_charge_enter();

    size_t message_max_len = 64;
    uint8_t message[64] = {0};
    FuriString* input = furi_string_alloc();
    FuriString* name = furi_string_alloc();
    FuriString* output = furi_string_alloc();
    FuriString* sysmsg = furi_string_alloc();
    bool exit = false;
    SubGhzChatEvent chat_event;

    NotificationApp* notification = furi_record_open(RECORD_NOTIFICATION);

    furi_string_printf(name, "%s: ", furi_hal_version_get_name_ptr());
    furi_string_set(input, name);
    printf("%s", furi_string_get_cstr(input));
    fflush(stdout);

    while(!exit) {
        chat_event = subghz_chat_worker_get_event_chat(subghz_chat);
        switch(chat_event.event) {
        case SubGhzChatEventInputData:
            if(chat_event.c == CliSymbolAsciiETX) {
                printf("\r\n");
                chat_event.event = SubGhzChatEventUserExit;
                subghz_chat_worker_put_event_chat(subghz_chat, &chat_event);
                break;
            } else if(
                (chat_event.c == CliSymbolAsciiBackspace) || (chat_event.c == CliSymbolAsciiDel)) {
                size_t len = furi_string_utf8_length(input);
                if(len > furi_string_utf8_length(name)) {
                    printf("%s", "\e[D\e[1P");
                    fflush(stdout);
                    //delete 1 char UTF
                    const char* str = furi_string_get_cstr(input);
                    size_t size = 0;
                    FuriStringUTF8State s = FuriStringUTF8StateStarting;
                    FuriStringUnicodeValue u = 0;
                    furi_string_reset(sysmsg);
                    while(*str) {
                        furi_string_utf8_decode(*str, &s, &u);
                        if((s == FuriStringUTF8StateError) || s == FuriStringUTF8StateStarting) {
                            furi_string_utf8_push(sysmsg, u);
                            if(++size >= len - 1) break;
                            s = FuriStringUTF8StateStarting;
                        }
                        str++;
                    }
                    furi_string_set(input, sysmsg);
                }
            } else if(chat_event.c == CliSymbolAsciiCR) {
                printf("\r\n");
                furi_string_push_back(input, '\r');
                furi_string_push_back(input, '\n');
                while(!subghz_chat_worker_write(
                    subghz_chat,
                    (uint8_t*)furi_string_get_cstr(input),
                    strlen(furi_string_get_cstr(input)))) {
                    furi_delay_ms(10);
                }

                furi_string_printf(input, "%s", furi_string_get_cstr(name));
                printf("%s", furi_string_get_cstr(input));
                fflush(stdout);
            } else if(chat_event.c == CliSymbolAsciiLF) {
                //cut out the symbol \n
            } else {
                putc(chat_event.c, stdout);
                fflush(stdout);
                furi_string_push_back(input, chat_event.c);
                break;
            case SubGhzChatEventRXData:
                do {
                    memset(message, 0x00, message_max_len);
                    size_t len = subghz_chat_worker_read(subghz_chat, message, message_max_len);
                    for(size_t i = 0; i < len; i++) {
                        furi_string_push_back(output, message[i]);
                        if(message[i] == '\n') {
                            printf("\r");
                            for(uint8_t i = 0; i < 80; i++) {
                                printf(" ");
                            }
                            printf("                    - %s", furi_string_get_cstr(output));
                            printf("%s", furi_string_get_cstr(input));
                            fflush(stdout);
                            furi_string_reset(output);
                        }
                    }
                } while(subghz_chat_worker_available(subghz_chat));
                break;
            case SubGhzChatEventNewMessage:
                notification_message(notification, &sequence_single_vibro);
                break;
            case SubGhzChatEventUserEntrance:
                furi_string_printf(sysmsg, "%s joined chat.\r\n", furi_hal_version_get_name_ptr());
                subghz_chat_worker_write(
                    subghz_chat,
                    (uint8_t*)furi_string_get_cstr(sysmsg),
                    strlen(furi_string_get_cstr(sysmsg)));
                break;
            case SubGhzChatEventUserExit:
                furi_string_printf(sysmsg, "%s left chat.\r\n", furi_hal_version_get_name_ptr());
                subghz_chat_worker_write(
                    subghz_chat,
                    (uint8_t*)furi_string_get_cstr(sysmsg),
                    strlen(furi_string_get_cstr(sysmsg)));
                furi_delay_ms(10);
                exit = true;
                break;
            default:
                FURI_LOG_W("SubGhzChat", "Error event");
                break;
            }
        }
        if(!cli_is_connected(cli)) {
            printf("\r\n");
            chat_event.event = SubGhzChatEventUserExit;
            subghz_chat_worker_put_event_chat(subghz_chat, &chat_event);
        }
    }

    furi_string_free(input);
    furi_string_free(name);
    furi_string_free(output);
    furi_string_free(sysmsg);

    subghz_devices_deinit();
    subghz_cli_radio_device_power_off();

    furi_hal_power_suppress_charge_exit();
    furi_record_close(RECORD_NOTIFICATION);

    if(subghz_chat_worker_is_running(subghz_chat)) {
        subghz_chat_worker_stop(subghz_chat);
        subghz_chat_worker_free(subghz_chat);
    }
    printf("\r\nExit chat\r\n");
}

static void subghz_cli_command(Cli* cli, FuriString* args, void* context) {
    FuriString* cmd = furi_string_alloc();

    do {
        if(!args_read_string_and_trim(args, cmd)) {
            subghz_cli_command_print_usage();
            break;
        }

        if(furi_string_cmp_str(cmd, "chat") == 0) {
            subghz_cli_command_chat(cli, args, NULL);
            break;
        }

        if(furi_string_cmp_str(cmd, "tx") == 0) {
            subghz_cli_command_tx(cli, args, context);
            break;
        }

        if(furi_string_cmp_str(cmd, "rx") == 0) {
            subghz_cli_command_rx(cli, args, context);
            break;
        }

        if(furi_string_cmp_str(cmd, "rx_raw") == 0) {
            subghz_cli_command_rx_raw(cli, args, context);
            break;
        }

        if(furi_string_cmp_str(cmd, "decode_raw") == 0) {
            subghz_cli_command_decode_raw(cli, args, context);
            break;
        }

        if(furi_string_cmp_str(cmd, "tx_from_file") == 0) {
            subghz_cli_command_tx_from_file(cli, args, context);
            break;
        }

        if(furi_hal_rtc_is_flag_set(FuriHalRtcFlagDebug)) {
            if(furi_string_cmp_str(cmd, "encrypt_keeloq") == 0) {
                subghz_cli_command_encrypt_keeloq(cli, args);
                break;
            }

            if(furi_string_cmp_str(cmd, "encrypt_raw") == 0) {
                subghz_cli_command_encrypt_raw(cli, args);
                break;
            }

            if(furi_string_cmp_str(cmd, "tx_carrier") == 0) {
                subghz_cli_command_tx_carrier(cli, args, context);
                break;
            }

            if(furi_string_cmp_str(cmd, "rx_carrier") == 0) {
                subghz_cli_command_rx_carrier(cli, args, context);
                break;
            }
        }

        subghz_cli_command_print_usage();
    } while(false);

    furi_string_free(cmd);
}

void subghz_on_system_start() {
#ifdef SRV_CLI
    Cli* cli = furi_record_open(RECORD_CLI);

    cli_add_command(cli, "subghz", CliCommandFlagDefault, subghz_cli_command, NULL);

    cli_add_command(cli, "chat", CliCommandFlagDefault, subghz_cli_command_chat, NULL);

    furi_record_close(RECORD_CLI);
#else
    UNUSED(subghz_cli_command);
#endif
}<|MERGE_RESOLUTION|>--- conflicted
+++ resolved
@@ -63,11 +63,8 @@
     } else {
         printf("Load_keystore keeloq_mfcodes_user \033[0;33mAbsent\033[0m\r\n");
     }
-<<<<<<< HEAD
-=======
     subghz_environment_set_came_atomo_rainbow_table_file_name(
         environment, SUBGHZ_CAME_ATOMO_DIR_NAME);
->>>>>>> d73d0077
     subghz_environment_set_alutech_at_4n_rainbow_table_file_name(
         environment, SUBGHZ_ALUTECH_AT_4N_DIR_NAME);
     subghz_environment_set_nice_flor_s_rainbow_table_file_name(
@@ -805,11 +802,7 @@
                 subghz_devices_stop_async_tx(device);
 
             } else {
-<<<<<<< HEAD
                 printf("Transmission on this frequency is restricted in your settings\r\n");
-=======
-                printf("Transmission on this frequency is restricted in your region\r\n");
->>>>>>> d73d0077
             }
 
             if(!strcmp(furi_string_get_cstr(temp_str), "RAW")) {
@@ -834,14 +827,11 @@
     furi_string_free(file_name);
     furi_string_free(temp_str);
     subghz_devices_deinit();
-<<<<<<< HEAD
     // Reset custom settings
     subghz_environment_reset_keeloq(environment);
     faac_slh_reset_prog_mode();
     subghz_custom_btns_reset();
     // Free environment
-=======
->>>>>>> d73d0077
     subghz_environment_free(environment);
 }
 
