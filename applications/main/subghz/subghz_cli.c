--- conflicted
+++ resolved
@@ -1195,9 +1195,6 @@
     furi_string_free(cmd);
 }
 
-<<<<<<< HEAD
-void subghz_on_system_start() {
-=======
 static bool
     subghz_on_system_start_istream_read(pb_istream_t* istream, pb_byte_t* buf, size_t count) {
     File* file = istream->state;
@@ -1240,7 +1237,6 @@
 }
 
 void subghz_on_system_start(void) {
->>>>>>> 0a48658a
 #ifdef SRV_CLI
     Cli* cli = furi_record_open(RECORD_CLI);
 
