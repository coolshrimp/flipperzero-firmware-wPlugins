#include "../lfrfid_i.h"
#include <dolphin/dolphin.h>
#include <toolbox/name_generator.h>

void lfrfid_scene_save_name_on_enter(void* context) {
    LfRfid* app = context;
    TextInput* text_input = app->text_input;
    FuriString* folder_path;
    folder_path = furi_string_alloc();

    bool key_name_is_empty = furi_string_empty(app->file_name);
    if(key_name_is_empty) {
        furi_string_set(app->file_path, LFRFID_APP_FOLDER);

<<<<<<< HEAD
        FuriString* prefix =
            furi_string_alloc_set(protocol_dict_get_name(app->dict, app->protocol_id));
        furi_string_replace_all(prefix, "/", "_");
        furi_string_replace_all(prefix, " ", "_");
        furi_string_left(prefix, 11);
        name_generator_make_auto(
            app->text_store, LFRFID_TEXT_STORE_SIZE, furi_string_get_cstr(prefix));
        furi_string_free(prefix);
=======
        name_generator_make_auto_basic(
            app->text_store, LFRFID_TEXT_STORE_SIZE, LFRFID_APP_FILENAME_PREFIX);
>>>>>>> ce67472d

        furi_string_set(folder_path, LFRFID_APP_FOLDER);
    } else {
        lfrfid_text_store_set(app, "%s", furi_string_get_cstr(app->file_name));
        path_extract_dirname(furi_string_get_cstr(app->file_path), folder_path);
    }

    text_input_set_header_text(text_input, "Name the card");
    text_input_set_result_callback(
        text_input,
        lfrfid_text_input_callback,
        app,
        app->text_store,
        LFRFID_KEY_NAME_SIZE,
        key_name_is_empty);

    FURI_LOG_I("", "%s %s", furi_string_get_cstr(folder_path), app->text_store);

    ValidatorIsFile* validator_is_file = validator_is_file_alloc_init(
        furi_string_get_cstr(folder_path),
        LFRFID_APP_FILENAME_EXTENSION,
        furi_string_get_cstr(app->file_name));
    text_input_set_validator(text_input, validator_is_file_callback, validator_is_file);

    furi_string_free(folder_path);

    view_dispatcher_switch_to_view(app->view_dispatcher, LfRfidViewTextInput);
}

bool lfrfid_scene_save_name_on_event(void* context, SceneManagerEvent event) {
    LfRfid* app = context;
    SceneManager* scene_manager = app->scene_manager;
    bool consumed = false;

    if(event.type == SceneManagerEventTypeCustom) {
        if(event.event == LfRfidEventNext) {
            consumed = true;
            if(!furi_string_empty(app->file_name)) {
                lfrfid_delete_key(app);
            }

            furi_string_set(app->file_name, app->text_store);

            if(lfrfid_save_key(app)) {
                scene_manager_next_scene(scene_manager, LfRfidSceneSaveSuccess);
                if(scene_manager_has_previous_scene(scene_manager, LfRfidSceneSavedKeyMenu)) {
                    // Nothing, do not count editing as saving
                } else if(scene_manager_has_previous_scene(scene_manager, LfRfidSceneSaveType)) {
                    dolphin_deed(DolphinDeedRfidAdd);
                } else {
                    dolphin_deed(DolphinDeedRfidSave);
                }
            } else {
                scene_manager_search_and_switch_to_previous_scene(
                    scene_manager, LfRfidSceneReadKeyMenu);
            }
        }
    }

    return consumed;
}

void lfrfid_scene_save_name_on_exit(void* context) {
    LfRfid* app = context;
    TextInput* text_input = app->text_input;

    void* validator_context = text_input_get_validator_callback_context(text_input);
    text_input_set_validator(text_input, NULL, NULL);
    validator_is_file_free((ValidatorIsFile*)validator_context);

    text_input_reset(text_input);
}<|MERGE_RESOLUTION|>--- conflicted
+++ resolved
@@ -12,19 +12,8 @@
     if(key_name_is_empty) {
         furi_string_set(app->file_path, LFRFID_APP_FOLDER);
 
-<<<<<<< HEAD
-        FuriString* prefix =
-            furi_string_alloc_set(protocol_dict_get_name(app->dict, app->protocol_id));
-        furi_string_replace_all(prefix, "/", "_");
-        furi_string_replace_all(prefix, " ", "_");
-        furi_string_left(prefix, 11);
-        name_generator_make_auto(
-            app->text_store, LFRFID_TEXT_STORE_SIZE, furi_string_get_cstr(prefix));
-        furi_string_free(prefix);
-=======
         name_generator_make_auto_basic(
             app->text_store, LFRFID_TEXT_STORE_SIZE, LFRFID_APP_FILENAME_PREFIX);
->>>>>>> ce67472d
 
         furi_string_set(folder_path, LFRFID_APP_FOLDER);
     } else {
