--- conflicted
+++ resolved
@@ -41,7 +41,6 @@
     protocol_dict_render_brief_data(app->dict, rendered_data, app->protocol_id);
     furi_string_cat_printf(display_text, "\n%s", furi_string_get_cstr(rendered_data));
     furi_string_free(rendered_data);
-<<<<<<< HEAD
 
     widget_add_text_box_element(
         widget, 0, 0, 128, 52, AlignLeft, AlignTop, furi_string_get_cstr(display_text), true);
@@ -49,13 +48,6 @@
     widget_add_button_element(widget, GuiButtonTypeRight, "More", lfrfid_widget_callback, app);
 
     widget_add_icon_element(app->widget, 0, 0, &I_RFIDSmallChip_14x14);
-=======
-
-    widget_add_text_box_element(
-        widget, 0, 0, 128, 52, AlignLeft, AlignTop, furi_string_get_cstr(display_text), true);
-    widget_add_button_element(widget, GuiButtonTypeLeft, "Retry", lfrfid_widget_callback, app);
-    widget_add_button_element(widget, GuiButtonTypeRight, "More", lfrfid_widget_callback, app);
->>>>>>> 3084469d
 
     notification_message_block(app->notifications, &sequence_set_green_255);
 
