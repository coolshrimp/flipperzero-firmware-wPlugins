--- conflicted
+++ resolved
@@ -36,17 +36,10 @@
         event = LfRfidEventReadStartASK;
     } else if(result == LFRFIDWorkerReadStartPSK) {
         event = LfRfidEventReadStartPSK;
-<<<<<<< HEAD
-        // } else if(result == LFRFIDWorkerReadStartRTF) {
-        // event = LfRfidEventReadStartRTF;
-        // } else if(result == LFRFIDWorkerReadSenseHitag) { //TODO combine with sensecardstart?
-        // event = LfRfidEventReadSenseHitag;
-=======
     } else if(result == LFRFIDWorkerReadStartRTF) {
         event = LfRfidEventReadStartRTF;
     } else if(result == LFRFIDWorkerReadSenseHitag) { //TODO combine with sensecardstart?
         event = LfRfidEventReadSenseHitag;
->>>>>>> a4885ed0
     } else {
         return;
     }
@@ -61,15 +54,9 @@
         lfrfid_view_read_set_read_mode(app->read_view, LfRfidReadPskOnly);
     } else if(app->read_type == LFRFIDWorkerReadTypeASKOnly) {
         lfrfid_view_read_set_read_mode(app->read_view, LfRfidReadAskOnly);
-<<<<<<< HEAD
-        // } else if(app->read_type == LFRFIDWorkerReadTypeRTFOnly) {
-        // lfrfid_view_read_set_read_state(app->read_view, LfRfidReadScanning);
-        // lfrfid_view_read_set_read_mode(app->read_view, LfRfidReadRtfOnly);
-=======
     } else if(app->read_type == LFRFIDWorkerReadTypeRTFOnly) {
         lfrfid_view_read_set_read_state(app->read_view, LfRfidReadScanning);
         lfrfid_view_read_set_read_mode(app->read_view, LfRfidReadRtfOnly);
->>>>>>> a4885ed0
     }
 
     lfrfid_worker_start_thread(app->lfworker);
@@ -113,19 +100,6 @@
                 lfrfid_view_read_set_read_mode(app->read_view, LfRfidReadAsk);
             }
             consumed = true;
-<<<<<<< HEAD
-            // } else if(event.event == LfRfidEventReadStartRTF) {
-            // if(app->read_type == LFRFIDWorkerReadTypeAuto) {
-            // lfrfid_view_read_set_read_state(app->read_view, LfRfidReadScanning);
-            // lfrfid_view_read_set_read_mode(app->read_view, LfRfidReadHitag);
-            // }
-            // consumed = true;
-            // } else if(event.event == LfRfidEventReadSenseHitag) { //TODO combine with sensecardstart?
-            // if(app->read_type == LFRFIDWorkerReadTypeAuto ||
-            // app->read_type == LFRFIDWorkerReadTypeRTFOnly) {
-            // lfrfid_view_read_set_read_state(app->read_view, LfRfidReadTagDetected);
-            // }
-=======
         } else if(event.event == LfRfidEventReadStartRTF) {
             if(app->read_type == LFRFIDWorkerReadTypeAuto) {
                 lfrfid_view_read_set_read_state(app->read_view, LfRfidReadScanning);
@@ -137,7 +111,6 @@
                app->read_type == LFRFIDWorkerReadTypeRTFOnly) {
                 lfrfid_view_read_set_read_state(app->read_view, LfRfidReadTagDetected);
             }
->>>>>>> a4885ed0
         }
     }
 
