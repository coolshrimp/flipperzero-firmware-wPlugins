#include "../lfrfid_i.h"

void lfrfid_scene_saved_info_on_enter(void* context) {
    LfRfid* app = context;
    Widget* widget = app->widget;

<<<<<<< HEAD
    FuriString* tmp_string;
    tmp_string = furi_string_alloc();

    furi_string_printf(
        tmp_string,
        "%s [%s]\r\n",
        furi_string_get_cstr(app->file_name),
        protocol_dict_get_name(app->dict, app->protocol_id));

    size_t size = protocol_dict_get_data_size(app->dict, app->protocol_id);
    uint8_t* data = (uint8_t*)malloc(size);
    protocol_dict_get_data(app->dict, app->protocol_id, data, size);
    for(uint8_t i = 0; i < size; i++) {
        if(i != 0) {
            furi_string_cat_printf(tmp_string, ":");
        }

        furi_string_cat_printf(tmp_string, "%02X", data[i]);
=======
    FuriString* display_text = furi_string_alloc();

    furi_string_printf(display_text, "Name: %s\n", furi_string_get_cstr(app->file_name));

    const char* protocol = protocol_dict_get_name(app->dict, app->protocol_id);
    const char* manufacturer = protocol_dict_get_manufacturer(app->dict, app->protocol_id);

    if(strcasecmp(protocol, manufacturer) != 0 && strcasecmp(manufacturer, "N/A") != 0) {
        furi_string_cat_printf(display_text, "\e#%s %s", manufacturer, protocol);
    } else {
        furi_string_cat_printf(display_text, "\e#%s", protocol);
>>>>>>> f15d1975
    }

    furi_string_cat(display_text, "\nHex: ");

    const size_t data_size = protocol_dict_get_data_size(app->dict, app->protocol_id);
    uint8_t* data = malloc(data_size);

    protocol_dict_get_data(app->dict, app->protocol_id, data, data_size);

    for(size_t i = 0; i < data_size; i++) {
        furi_string_cat_printf(display_text, "%s%02X", i != 0 ? " " : "", data[i]);
    }

    free(data);

    FuriString* rendered_data;
    rendered_data = furi_string_alloc();
    protocol_dict_render_data(app->dict, rendered_data, app->protocol_id);
    furi_string_cat_printf(display_text, "\n%s", furi_string_get_cstr(rendered_data));
    furi_string_free(rendered_data);

    widget_add_text_scroll_element(widget, 0, 0, 128, 64, furi_string_get_cstr(display_text));

    view_dispatcher_switch_to_view(app->view_dispatcher, LfRfidViewWidget);
    furi_string_free(display_text);
}

bool lfrfid_scene_saved_info_on_event(void* context, SceneManagerEvent event) {
    UNUSED(context);
    UNUSED(event);
    bool consumed = false;
    return consumed;
}

void lfrfid_scene_saved_info_on_exit(void* context) {
    LfRfid* app = context;
    widget_reset(app->widget);
}<|MERGE_RESOLUTION|>--- conflicted
+++ resolved
@@ -4,26 +4,6 @@
     LfRfid* app = context;
     Widget* widget = app->widget;
 
-<<<<<<< HEAD
-    FuriString* tmp_string;
-    tmp_string = furi_string_alloc();
-
-    furi_string_printf(
-        tmp_string,
-        "%s [%s]\r\n",
-        furi_string_get_cstr(app->file_name),
-        protocol_dict_get_name(app->dict, app->protocol_id));
-
-    size_t size = protocol_dict_get_data_size(app->dict, app->protocol_id);
-    uint8_t* data = (uint8_t*)malloc(size);
-    protocol_dict_get_data(app->dict, app->protocol_id, data, size);
-    for(uint8_t i = 0; i < size; i++) {
-        if(i != 0) {
-            furi_string_cat_printf(tmp_string, ":");
-        }
-
-        furi_string_cat_printf(tmp_string, "%02X", data[i]);
-=======
     FuriString* display_text = furi_string_alloc();
 
     furi_string_printf(display_text, "Name: %s\n", furi_string_get_cstr(app->file_name));
@@ -35,7 +15,6 @@
         furi_string_cat_printf(display_text, "\e#%s %s", manufacturer, protocol);
     } else {
         furi_string_cat_printf(display_text, "\e#%s", protocol);
->>>>>>> f15d1975
     }
 
     furi_string_cat(display_text, "\nHex: ");
