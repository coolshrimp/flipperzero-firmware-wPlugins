#include "../lfrfid_i.h"

void lfrfid_scene_saved_info_on_enter(void* context) {
    LfRfid* app = context;
    Widget* widget = app->widget;

    FuriString* tmp_string;
    tmp_string = furi_string_alloc();

    furi_string_printf(
        tmp_string,
        "%s [%s]\r\n",
        furi_string_get_cstr(app->file_name),
        protocol_dict_get_name(app->dict, app->protocol_id));

    size_t size = protocol_dict_get_data_size(app->dict, app->protocol_id);
    uint8_t* data = (uint8_t*)malloc(size);
    protocol_dict_get_data(app->dict, app->protocol_id, data, size);
    for(uint8_t i = 0; i < size; i++) {
<<<<<<< HEAD
        // if(i >= 18) {
        // furi_string_cat_printf(tmp_string, "..");
        // break;
        // } else {
        if(i != 0) {
            furi_string_cat_printf(tmp_string, " ");
        }
        furi_string_cat_printf(tmp_string, "%02X", data[i]);
        // }
=======
        if(i >= 18) {
            furi_string_cat_printf(tmp_string, "..");
            break;
        } else {
            if(i != 0) {
                furi_string_cat_printf(tmp_string, " ");
            }
            furi_string_cat_printf(tmp_string, "%02X", data[i]);
        }
>>>>>>> a4885ed0
    }
    free(data);

    FuriString* render_data;
    render_data = furi_string_alloc();
    protocol_dict_render_data(app->dict, render_data, app->protocol_id);
    furi_string_cat_printf(tmp_string, "\r\n%s", furi_string_get_cstr(render_data));
    furi_string_free(render_data);

    widget_add_string_multiline_element(
        widget, 0, 1, AlignLeft, AlignTop, FontSecondary, furi_string_get_cstr(tmp_string));

    view_dispatcher_switch_to_view(app->view_dispatcher, LfRfidViewWidget);
    furi_string_free(tmp_string);
}

bool lfrfid_scene_saved_info_on_event(void* context, SceneManagerEvent event) {
    UNUSED(context);
    UNUSED(event);
    bool consumed = false;
    return consumed;
}

void lfrfid_scene_saved_info_on_exit(void* context) {
    LfRfid* app = context;
    widget_reset(app->widget);
}<|MERGE_RESOLUTION|>--- conflicted
+++ resolved
@@ -17,17 +17,6 @@
     uint8_t* data = (uint8_t*)malloc(size);
     protocol_dict_get_data(app->dict, app->protocol_id, data, size);
     for(uint8_t i = 0; i < size; i++) {
-<<<<<<< HEAD
-        // if(i >= 18) {
-        // furi_string_cat_printf(tmp_string, "..");
-        // break;
-        // } else {
-        if(i != 0) {
-            furi_string_cat_printf(tmp_string, " ");
-        }
-        furi_string_cat_printf(tmp_string, "%02X", data[i]);
-        // }
-=======
         if(i >= 18) {
             furi_string_cat_printf(tmp_string, "..");
             break;
@@ -37,7 +26,6 @@
             }
             furi_string_cat_printf(tmp_string, "%02X", data[i]);
         }
->>>>>>> a4885ed0
     }
     free(data);
 
