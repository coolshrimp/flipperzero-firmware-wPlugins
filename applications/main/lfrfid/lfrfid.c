#include "lfrfid_i.h"
#include <dolphin/dolphin.h>

static bool lfrfid_debug_custom_event_callback(void* context, uint32_t event) {
    furi_assert(context);
    LfRfid* app = context;
    return scene_manager_handle_custom_event(app->scene_manager, event);
}

static bool lfrfid_debug_back_event_callback(void* context) {
    furi_assert(context);
    LfRfid* app = context;
    return scene_manager_handle_back_event(app->scene_manager);
}

static void rpc_command_callback(RpcAppSystemEvent rpc_event, void* context) {
    furi_assert(context);
    LfRfid* app = (LfRfid*)context;

    if(rpc_event == RpcAppEventSessionClose) {
        view_dispatcher_send_custom_event(app->view_dispatcher, LfRfidEventRpcSessionClose);
        // Detach RPC
        rpc_system_app_set_callback(app->rpc_ctx, NULL, NULL);
        app->rpc_ctx = NULL;
    } else if(rpc_event == RpcAppEventAppExit) {
        view_dispatcher_send_custom_event(app->view_dispatcher, LfRfidEventExit);
    } else if(rpc_event == RpcAppEventLoadFile) {
        view_dispatcher_send_custom_event(app->view_dispatcher, LfRfidEventRpcLoadFile);
    } else {
        rpc_system_app_confirm(app->rpc_ctx, rpc_event, false);
    }
}

static LfRfid* lfrfid_alloc() {
    LfRfid* lfrfid = malloc(sizeof(LfRfid));

    lfrfid->storage = furi_record_open(RECORD_STORAGE);
    lfrfid->dialogs = furi_record_open(RECORD_DIALOGS);

    lfrfid->file_name = furi_string_alloc();
    lfrfid->raw_file_name = furi_string_alloc();
    lfrfid->file_path = furi_string_alloc_set(LFRFID_APP_FOLDER);

    lfrfid->dict = protocol_dict_alloc(lfrfid_protocols, LFRFIDProtocolMax);

    size_t size = protocol_dict_get_max_data_size(lfrfid->dict);
    lfrfid->new_key_data = (uint8_t*)malloc(size);
    lfrfid->old_key_data = (uint8_t*)malloc(size);

    lfrfid->lfworker = lfrfid_worker_alloc(lfrfid->dict);

    lfrfid->view_dispatcher = view_dispatcher_alloc();
    lfrfid->scene_manager = scene_manager_alloc(&lfrfid_scene_handlers, lfrfid);
    view_dispatcher_enable_queue(lfrfid->view_dispatcher);
    view_dispatcher_set_event_callback_context(lfrfid->view_dispatcher, lfrfid);
    view_dispatcher_set_custom_event_callback(
        lfrfid->view_dispatcher, lfrfid_debug_custom_event_callback);
    view_dispatcher_set_navigation_event_callback(
        lfrfid->view_dispatcher, lfrfid_debug_back_event_callback);

    // Open GUI record
    lfrfid->gui = furi_record_open(RECORD_GUI);

    // Open Notification record
    lfrfid->notifications = furi_record_open(RECORD_NOTIFICATION);

    // Submenu
    lfrfid->submenu = submenu_alloc();
    view_dispatcher_add_view(
        lfrfid->view_dispatcher, LfRfidViewSubmenu, submenu_get_view(lfrfid->submenu));

    // Dialog
    lfrfid->dialog_ex = dialog_ex_alloc();
    view_dispatcher_add_view(
        lfrfid->view_dispatcher, LfRfidViewDialogEx, dialog_ex_get_view(lfrfid->dialog_ex));

    // Popup
    lfrfid->popup = popup_alloc();
    view_dispatcher_add_view(
        lfrfid->view_dispatcher, LfRfidViewPopup, popup_get_view(lfrfid->popup));

    // Widget
    lfrfid->widget = widget_alloc();
    view_dispatcher_add_view(
        lfrfid->view_dispatcher, LfRfidViewWidget, widget_get_view(lfrfid->widget));

    // Text Input
    lfrfid->text_input = text_input_alloc();
    view_dispatcher_add_view(
        lfrfid->view_dispatcher, LfRfidViewTextInput, text_input_get_view(lfrfid->text_input));

    // Byte Input
    lfrfid->byte_input = byte_input_alloc();
    view_dispatcher_add_view(
        lfrfid->view_dispatcher, LfRfidViewByteInput, byte_input_get_view(lfrfid->byte_input));

    // Read custom view
    lfrfid->read_view = lfrfid_view_read_alloc();
    view_dispatcher_add_view(
        lfrfid->view_dispatcher, LfRfidViewRead, lfrfid_view_read_get_view(lfrfid->read_view));

    return lfrfid;
} //-V773

static void lfrfid_free(LfRfid* lfrfid) {
    furi_assert(lfrfid);

    furi_string_free(lfrfid->raw_file_name);
    furi_string_free(lfrfid->file_name);
    furi_string_free(lfrfid->file_path);
    protocol_dict_free(lfrfid->dict);

    lfrfid_worker_free(lfrfid->lfworker);

    if(lfrfid->rpc_ctx) {
        rpc_system_app_set_callback(lfrfid->rpc_ctx, NULL, NULL);
        rpc_system_app_send_exited(lfrfid->rpc_ctx);
    }

    free(lfrfid->new_key_data);
    free(lfrfid->old_key_data);

    // Submenu
    view_dispatcher_remove_view(lfrfid->view_dispatcher, LfRfidViewSubmenu);
    submenu_free(lfrfid->submenu);

    // DialogEx
    view_dispatcher_remove_view(lfrfid->view_dispatcher, LfRfidViewDialogEx);
    dialog_ex_free(lfrfid->dialog_ex);

    // Popup
    view_dispatcher_remove_view(lfrfid->view_dispatcher, LfRfidViewPopup);
    popup_free(lfrfid->popup);

    // Widget
    view_dispatcher_remove_view(lfrfid->view_dispatcher, LfRfidViewWidget);
    widget_free(lfrfid->widget);

    // TextInput
    view_dispatcher_remove_view(lfrfid->view_dispatcher, LfRfidViewTextInput);
    text_input_free(lfrfid->text_input);

    // ByteInput
    view_dispatcher_remove_view(lfrfid->view_dispatcher, LfRfidViewByteInput);
    byte_input_free(lfrfid->byte_input);

    // Read custom view
    view_dispatcher_remove_view(lfrfid->view_dispatcher, LfRfidViewRead);
    lfrfid_view_read_free(lfrfid->read_view);

    // View Dispatcher
    view_dispatcher_free(lfrfid->view_dispatcher);

    // Scene Manager
    scene_manager_free(lfrfid->scene_manager);

    // GUI
    furi_record_close(RECORD_GUI);
    lfrfid->gui = NULL;

    // Notifications
    furi_record_close(RECORD_NOTIFICATION);
    lfrfid->notifications = NULL;

    furi_record_close(RECORD_STORAGE);
    furi_record_close(RECORD_DIALOGS);

    free(lfrfid);
}

int32_t lfrfid_app(void* p) {
    LfRfid* app = lfrfid_alloc();
    char* args = p;

    lfrfid_make_app_folder(app);

    if(args && strlen(args)) {
        uint32_t rpc_ctx_ptr = 0;
        if(sscanf(args, "RPC %lX", &rpc_ctx_ptr) == 1) {
            app->rpc_ctx = (RpcAppSystem*)rpc_ctx_ptr;
            rpc_system_app_set_callback(app->rpc_ctx, rpc_command_callback, app);
            rpc_system_app_send_started(app->rpc_ctx);
            view_dispatcher_attach_to_gui(
                app->view_dispatcher, app->gui, ViewDispatcherTypeDesktop);
            scene_manager_next_scene(app->scene_manager, LfRfidSceneRpc);
            dolphin_deed(DolphinDeedRfidEmulate);
        } else {
            furi_string_set(app->file_path, args);
            if(lfrfid_load_key_data(app, app->file_path, true)) {
                view_dispatcher_attach_to_gui(
                    app->view_dispatcher, app->gui, ViewDispatcherTypeFullscreen);
                scene_manager_next_scene(app->scene_manager, LfRfidSceneEmulate);
                dolphin_deed(DolphinDeedRfidEmulate);
            } else {
<<<<<<< HEAD
                // TODO: exit properly
                lfrfid_free(app);
                return 0;
=======
                view_dispatcher_stop(app->view_dispatcher);
>>>>>>> cf74dd25
            }
        }
    } else {
        view_dispatcher_attach_to_gui(
            app->view_dispatcher, app->gui, ViewDispatcherTypeFullscreen);
        scene_manager_next_scene(app->scene_manager, LfRfidSceneStart);
    }

    view_dispatcher_run(app->view_dispatcher);

    lfrfid_free(app);

    return 0;
}

bool lfrfid_save_key(LfRfid* app) {
    furi_assert(app);

    bool result = false;

    lfrfid_make_app_folder(app);

    if(furi_string_end_with(app->file_path, LFRFID_APP_EXTENSION)) {
        size_t filename_start = furi_string_search_rchar(app->file_path, '/');
        furi_string_left(app->file_path, filename_start);
    }

    furi_string_cat_printf(
        app->file_path, "/%s%s", furi_string_get_cstr(app->file_name), LFRFID_APP_EXTENSION);

    result = lfrfid_save_key_data(app, app->file_path);
    return result;
}

bool lfrfid_load_key_from_file_select(LfRfid* app) {
    furi_assert(app);

    DialogsFileBrowserOptions browser_options;
    dialog_file_browser_set_basic_options(&browser_options, LFRFID_APP_EXTENSION, &I_125_10px);
    browser_options.base_path = LFRFID_APP_FOLDER;

    // Input events and views are managed by file_browser
    bool result =
        dialog_file_browser_show(app->dialogs, app->file_path, app->file_path, &browser_options);

    if(result) {
        result = lfrfid_load_key_data(app, app->file_path, true);
    }

    return result;
}

bool lfrfid_load_raw_key_from_file_select(LfRfid* app) {
    furi_assert(app);

    DialogsFileBrowserOptions browser_options;
    dialog_file_browser_set_basic_options(&browser_options, ".raw", &I_125_10px);
    browser_options.base_path = LFRFID_APP_FOLDER;

    // Input events and views are managed by file_browser
    bool result =
        dialog_file_browser_show(app->dialogs, app->file_path, app->file_path, &browser_options);

    if(result) {
        // Extract .raw
        path_extract_filename(app->file_path, app->file_name, true);
        //path_extract_filename(app->file_name, app->file_name, true);
    }

    return result;
}

bool lfrfid_delete_key(LfRfid* app) {
    furi_assert(app);

    return storage_simply_remove(app->storage, furi_string_get_cstr(app->file_path));
}

bool lfrfid_load_key_data(LfRfid* app, FuriString* path, bool show_dialog) {
    bool result = false;

    do {
        app->protocol_id = lfrfid_dict_file_load(app->dict, furi_string_get_cstr(path));
        if(app->protocol_id == PROTOCOL_NO) break;

        path_extract_filename(path, app->file_name, true);
        result = true;
    } while(0);

    if((!result) && (show_dialog)) {
        dialog_message_show_storage_error(app->dialogs, "Cannot load\nkey file");
    }

    return result;
}

bool lfrfid_save_key_data(LfRfid* app, FuriString* path) {
    bool result = lfrfid_dict_file_save(app->dict, app->protocol_id, furi_string_get_cstr(path));

    if(!result) {
        dialog_message_show_storage_error(app->dialogs, "Cannot save\nkey file");
    }

    return result;
}

void lfrfid_make_app_folder(LfRfid* app) {
    furi_assert(app);

    if(!storage_simply_mkdir(app->storage, LFRFID_APP_FOLDER)) {
        dialog_message_show_storage_error(app->dialogs, "Cannot create\napp folder");
    }
}

void lfrfid_text_store_set(LfRfid* app, const char* text, ...) {
    furi_assert(app);
    va_list args;
    va_start(args, text);

    vsnprintf(app->text_store, LFRFID_TEXT_STORE_SIZE, text, args);

    va_end(args);
}

void lfrfid_text_store_clear(LfRfid* app) {
    furi_assert(app);
    memset(app->text_store, 0, sizeof(app->text_store));
}

void lfrfid_popup_timeout_callback(void* context) {
    LfRfid* app = context;
    view_dispatcher_send_custom_event(app->view_dispatcher, LfRfidEventPopupClosed);
}

void lfrfid_widget_callback(GuiButtonType result, InputType type, void* context) {
    LfRfid* app = context;
    if(type == InputTypeShort) {
        view_dispatcher_send_custom_event(app->view_dispatcher, result);
    }
}

void lfrfid_text_input_callback(void* context) {
    LfRfid* app = context;
    view_dispatcher_send_custom_event(app->view_dispatcher, LfRfidEventNext);
}<|MERGE_RESOLUTION|>--- conflicted
+++ resolved
@@ -192,13 +192,10 @@
                 scene_manager_next_scene(app->scene_manager, LfRfidSceneEmulate);
                 dolphin_deed(DolphinDeedRfidEmulate);
             } else {
-<<<<<<< HEAD
                 // TODO: exit properly
+                view_dispatcher_stop(app->view_dispatcher);
                 lfrfid_free(app);
                 return 0;
-=======
-                view_dispatcher_stop(app->view_dispatcher);
->>>>>>> cf74dd25
             }
         }
     } else {
