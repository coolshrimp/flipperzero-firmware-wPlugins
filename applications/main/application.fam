--- conflicted
+++ resolved
@@ -27,25 +27,14 @@
     name="Basic applications for main menu",
     apptype=FlipperAppType.METAPACKAGE,
     provides=[
-<<<<<<< HEAD
         #"gpio",
         #"iButton",
         #"infrared",
-=======
-        # "gpio",
-        # "ibutton",
-        # "infrared",
->>>>>>> 0f5fc11f
         "lfrfid",
         # "nfc",
         "subghz",
-<<<<<<< HEAD
         "bad_usb",
         #"u2f",
-=======
-        # "bad_usb",
-        # "u2f",
->>>>>>> 0f5fc11f
         "archive",
     ],
 )