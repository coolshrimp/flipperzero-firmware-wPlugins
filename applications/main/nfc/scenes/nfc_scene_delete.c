--- conflicted
+++ resolved
@@ -32,29 +32,7 @@
     widget_add_string_element(
         nfc->widget, 64, 24, AlignCenter, AlignTop, FontSecondary, furi_string_get_cstr(temp_str));
 
-<<<<<<< HEAD
-    NfcProtocol protocol = nfc->dev->dev_data.protocol;
-    const char* nfc_type = "NFC-A";
-
-    if(protocol == NfcDeviceProtocolEMV) {
-        furi_string_set(temp_str, "EMV bank card");
-    } else if(protocol == NfcDeviceProtocolMifareUl) {
-        furi_string_set(temp_str, nfc_mf_ul_type(nfc->dev->dev_data.mf_ul_data.type, true));
-    } else if(protocol == NfcDeviceProtocolMifareClassic) {
-        furi_string_set(temp_str, nfc_mf_classic_type(nfc->dev->dev_data.mf_classic_data.type));
-    } else if(protocol == NfcDeviceProtocolMifareDesfire) {
-        furi_string_set(temp_str, "MIFARE DESFire");
-    } else if(protocol == NfcDeviceProtocolNfcV) {
-        furi_string_set(temp_str, "ISO15693 tag");
-        nfc_type = "NFC-V";
-    } else if(protocol == NfcDeviceProtocolFelica) {
-        furi_string_set(temp_str, "FeliCa");
-    } else {
-        furi_string_set(temp_str, "Unknown ISO tag");
-    }
-=======
     furi_string_set_str(temp_str, nfc_device_get_name(nfc->nfc_device, NfcDeviceNameTypeFull));
->>>>>>> 636d3516
     widget_add_string_element(
         nfc->widget, 64, 34, AlignCenter, AlignTop, FontSecondary, furi_string_get_cstr(temp_str));
     furi_string_free(temp_str);
