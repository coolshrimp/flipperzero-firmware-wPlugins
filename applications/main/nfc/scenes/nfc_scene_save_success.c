#include "../nfc_app_i.h"

void nfc_scene_save_success_popup_callback(void* context) {
    NfcApp* nfc = context;
    view_dispatcher_send_custom_event(nfc->view_dispatcher, NfcCustomEventViewExit);
}

void nfc_scene_save_success_on_enter(void* context) {
    NfcApp* nfc = context;

    // Setup view
    Popup* popup = nfc->popup;
    popup_set_icon(popup, 36, 5, &I_DolphinSaved_92x58);
    popup_set_header(popup, "Saved", 15, 19, AlignLeft, AlignBottom);
    popup_set_timeout(popup, 1500);
    popup_set_context(popup, nfc);
    popup_set_callback(popup, nfc_scene_save_success_popup_callback);
    popup_enable_timeout(popup);
    view_dispatcher_switch_to_view(nfc->view_dispatcher, NfcViewPopup);
}

bool nfc_scene_save_success_on_event(void* context, SceneManagerEvent event) {
    NfcApp* nfc = context;
    bool consumed = false;

    if(event.type == SceneManagerEventTypeCustom) {
        if(event.event == NfcCustomEventViewExit) {
            if(scene_manager_has_previous_scene(nfc->scene_manager, NfcSceneMfClassicKeys)) {
                consumed = scene_manager_search_and_switch_to_previous_scene(
                    nfc->scene_manager, NfcSceneMfClassicKeys);
            } else if(scene_manager_has_previous_scene(nfc->scene_manager, NfcSceneSaveConfirm)) {
                scene_manager_next_scene(nfc->scene_manager, NfcSceneMfClassicDetectReader);
                consumed = true;
            } else if(scene_manager_has_previous_scene(nfc->scene_manager, NfcSceneSetType)) {
                consumed = scene_manager_search_and_switch_to_another_scene(
                    nfc->scene_manager, NfcSceneFileSelect);
            } else if(scene_manager_has_previous_scene(nfc->scene_manager, NfcSceneReadSuccess)) {
<<<<<<< HEAD
=======
                consumed = scene_manager_search_and_switch_to_another_scene(
                    nfc->scene_manager, NfcSceneFileSelect);
            } else if(scene_manager_has_previous_scene(nfc->scene_manager, NfcSceneFileSelect)) {
                consumed = scene_manager_search_and_switch_to_previous_scene(
                    nfc->scene_manager, NfcSceneFileSelect);
            } else if(scene_manager_has_previous_scene(nfc->scene_manager, NfcSceneSavedMenu)) {
                consumed = scene_manager_search_and_switch_to_previous_scene(
                    nfc->scene_manager, NfcSceneSavedMenu);
            } else {
>>>>>>> cd8e76bb
                consumed = scene_manager_search_and_switch_to_another_scene(
                    nfc->scene_manager, NfcSceneFileSelect);
            } else {
                consumed = scene_manager_search_and_switch_to_previous_scene(
                    nfc->scene_manager, NfcSceneFileSelect);
                if(!consumed) {
                    consumed = scene_manager_search_and_switch_to_previous_scene(
                        nfc->scene_manager, NfcSceneSavedMenu);
                    if(!consumed) {
                        consumed = scene_manager_search_and_switch_to_another_scene(
                            nfc->scene_manager, NfcSceneFileSelect);
                    }
                }
            }
        }
    }

    return consumed;
}

void nfc_scene_save_success_on_exit(void* context) {
    NfcApp* nfc = context;

    // Clear view
    popup_reset(nfc->popup);
}<|MERGE_RESOLUTION|>--- conflicted
+++ resolved
@@ -35,8 +35,6 @@
                 consumed = scene_manager_search_and_switch_to_another_scene(
                     nfc->scene_manager, NfcSceneFileSelect);
             } else if(scene_manager_has_previous_scene(nfc->scene_manager, NfcSceneReadSuccess)) {
-<<<<<<< HEAD
-=======
                 consumed = scene_manager_search_and_switch_to_another_scene(
                     nfc->scene_manager, NfcSceneFileSelect);
             } else if(scene_manager_has_previous_scene(nfc->scene_manager, NfcSceneFileSelect)) {
@@ -46,20 +44,8 @@
                 consumed = scene_manager_search_and_switch_to_previous_scene(
                     nfc->scene_manager, NfcSceneSavedMenu);
             } else {
->>>>>>> cd8e76bb
                 consumed = scene_manager_search_and_switch_to_another_scene(
                     nfc->scene_manager, NfcSceneFileSelect);
-            } else {
-                consumed = scene_manager_search_and_switch_to_previous_scene(
-                    nfc->scene_manager, NfcSceneFileSelect);
-                if(!consumed) {
-                    consumed = scene_manager_search_and_switch_to_previous_scene(
-                        nfc->scene_manager, NfcSceneSavedMenu);
-                    if(!consumed) {
-                        consumed = scene_manager_search_and_switch_to_another_scene(
-                            nfc->scene_manager, NfcSceneFileSelect);
-                    }
-                }
             }
         }
     }
