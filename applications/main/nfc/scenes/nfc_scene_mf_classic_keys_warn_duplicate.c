<<<<<<< HEAD
#include "../nfc_i.h"
#include <nfc_icons.h>
=======
#include "../nfc_app_i.h"
>>>>>>> 636d3516

void nfc_scene_mf_classic_keys_warn_duplicate_popup_callback(void* context) {
    NfcApp* instance = context;

    view_dispatcher_send_custom_event(instance->view_dispatcher, NfcCustomEventViewExit);
}

void nfc_scene_mf_classic_keys_warn_duplicate_on_enter(void* context) {
    NfcApp* instance = context;

    // Setup view
    Popup* popup = instance->popup;
    popup_set_icon(popup, 72, 16, &I_DolphinCommon_56x48);
    popup_set_header(popup, "Key already exists!", 64, 3, AlignCenter, AlignTop);
    popup_set_text(
        popup,
        "Please enter a\n"
        "different key.",
        4,
        24,
        AlignLeft,
        AlignTop);
    popup_set_timeout(popup, 1500);
    popup_set_context(popup, instance);
    popup_set_callback(popup, nfc_scene_mf_classic_keys_warn_duplicate_popup_callback);
    popup_enable_timeout(popup);
    view_dispatcher_switch_to_view(instance->view_dispatcher, NfcViewPopup);
}

bool nfc_scene_mf_classic_keys_warn_duplicate_on_event(void* context, SceneManagerEvent event) {
    NfcApp* instance = context;
    bool consumed = false;

    if(event.type == SceneManagerEventTypeCustom) {
        if(event.event == NfcCustomEventViewExit) {
            consumed = scene_manager_search_and_switch_to_previous_scene(
                instance->scene_manager, NfcSceneMfClassicKeysAdd);
        }
    }

    return consumed;
}

void nfc_scene_mf_classic_keys_warn_duplicate_on_exit(void* context) {
    NfcApp* instance = context;

    popup_reset(instance->popup);
}<|MERGE_RESOLUTION|>--- conflicted
+++ resolved
@@ -1,9 +1,4 @@
-<<<<<<< HEAD
-#include "../nfc_i.h"
-#include <nfc_icons.h>
-=======
 #include "../nfc_app_i.h"
->>>>>>> 636d3516
 
 void nfc_scene_mf_classic_keys_warn_duplicate_popup_callback(void* context) {
     NfcApp* instance = context;
