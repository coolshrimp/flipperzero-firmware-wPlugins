--- conflicted
+++ resolved
@@ -1,9 +1,4 @@
-<<<<<<< HEAD
-#include "../nfc_i.h"
-#include <nfc_icons.h>
-=======
 #include "../nfc_app_i.h"
->>>>>>> 636d3516
 
 void nfc_scene_delete_success_popup_callback(void* context) {
     NfcApp* nfc = context;
