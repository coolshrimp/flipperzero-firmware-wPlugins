#include "../nfc_app_i.h"

#include <dolphin/dolphin.h>
#include <lib/nfc/protocols/mf_classic/mf_classic_poller.h>

#define TAG "NfcMfClassicDictAttack"

typedef enum {
    DictAttackStateUserDictInProgress,
    DictAttackStateSystemDictInProgress,
} DictAttackState;

NfcCommand nfc_dict_attack_worker_callback(NfcGenericEvent event, void* context) {
    furi_assert(context);
    furi_assert(event.event_data);
    furi_assert(event.instance);
    furi_assert(event.protocol == NfcProtocolMfClassic);

    NfcCommand command = NfcCommandContinue;
    MfClassicPollerEvent* mfc_event = event.event_data;

    NfcApp* instance = context;
    if(mfc_event->type == MfClassicPollerEventTypeCardDetected) {
        instance->nfc_dict_context.is_card_present = true;
        view_dispatcher_send_custom_event(instance->view_dispatcher, NfcCustomEventCardDetected);
    } else if(mfc_event->type == MfClassicPollerEventTypeCardLost) {
        instance->nfc_dict_context.is_card_present = false;
        view_dispatcher_send_custom_event(instance->view_dispatcher, NfcCustomEventCardLost);
    } else if(mfc_event->type == MfClassicPollerEventTypeRequestMode) {
        const MfClassicData* mfc_data =
            nfc_device_get_data(instance->nfc_device, NfcProtocolMfClassic);
        mfc_event->data->poller_mode.mode = MfClassicPollerModeDictAttack;
        mfc_event->data->poller_mode.data = mfc_data;
        instance->nfc_dict_context.sectors_total =
            mf_classic_get_total_sectors_num(mfc_data->type);
        mf_classic_get_read_sectors_and_keys(
            mfc_data,
            &instance->nfc_dict_context.sectors_read,
            &instance->nfc_dict_context.keys_found);
        view_dispatcher_send_custom_event(
            instance->view_dispatcher, NfcCustomEventDictAttackDataUpdate);
    } else if(mfc_event->type == MfClassicPollerEventTypeRequestKey) {
        MfClassicKey key = {};
        if(nfc_dict_get_next_key(instance->nfc_dict_context.dict, key.data, sizeof(MfClassicKey))) {
            mfc_event->data->key_request_data.key = key;
            mfc_event->data->key_request_data.key_provided = true;
            instance->nfc_dict_context.dict_keys_current++;
            if(instance->nfc_dict_context.dict_keys_current % 10 == 0) {
                view_dispatcher_send_custom_event(
                    instance->view_dispatcher, NfcCustomEventDictAttackDataUpdate);
            }
        } else {
            mfc_event->data->key_request_data.key_provided = false;
        }
    } else if(mfc_event->type == MfClassicPollerEventTypeDataUpdate) {
        MfClassicPollerEventDataUpdate* data_update = &mfc_event->data->data_update;
        instance->nfc_dict_context.sectors_read = data_update->sectors_read;
        instance->nfc_dict_context.keys_found = data_update->keys_found;
        instance->nfc_dict_context.current_sector = data_update->current_sector;
        view_dispatcher_send_custom_event(
            instance->view_dispatcher, NfcCustomEventDictAttackDataUpdate);
    } else if(mfc_event->type == MfClassicPollerEventTypeNextSector) {
        nfc_dict_rewind(instance->nfc_dict_context.dict);
        instance->nfc_dict_context.dict_keys_current = 0;
        instance->nfc_dict_context.current_sector =
            mfc_event->data->next_sector_data.current_sector;
        view_dispatcher_send_custom_event(
            instance->view_dispatcher, NfcCustomEventDictAttackDataUpdate);
    } else if(mfc_event->type == MfClassicPollerEventTypeFoundKeyA) {
        view_dispatcher_send_custom_event(
            instance->view_dispatcher, NfcCustomEventDictAttackDataUpdate);
    } else if(mfc_event->type == MfClassicPollerEventTypeFoundKeyB) {
        view_dispatcher_send_custom_event(
            instance->view_dispatcher, NfcCustomEventDictAttackDataUpdate);
    } else if(mfc_event->type == MfClassicPollerEventTypeKeyAttackStart) {
        instance->nfc_dict_context.key_attack_current_sector =
            mfc_event->data->key_attack_data.current_sector;
        instance->nfc_dict_context.is_key_attack = true;
        view_dispatcher_send_custom_event(
            instance->view_dispatcher, NfcCustomEventDictAttackDataUpdate);
    } else if(mfc_event->type == MfClassicPollerEventTypeKeyAttackStop) {
        nfc_dict_rewind(instance->nfc_dict_context.dict);
        instance->nfc_dict_context.is_key_attack = false;
        instance->nfc_dict_context.dict_keys_current = 0;
        view_dispatcher_send_custom_event(
            instance->view_dispatcher, NfcCustomEventDictAttackDataUpdate);
    } else if(mfc_event->type == MfClassicPollerEventTypeSuccess) {
        const MfClassicData* mfc_data = nfc_poller_get_data(instance->poller);
        nfc_device_set_data(instance->nfc_device, NfcProtocolMfClassic, mfc_data);
        view_dispatcher_send_custom_event(
            instance->view_dispatcher, NfcCustomEventDictAttackComplete);
        command = NfcCommandStop;
    }

    return command;
}

void nfc_dict_attack_dict_attack_result_callback(DictAttackEvent event, void* context) {
    furi_assert(context);
    NfcApp* instance = context;

    if(event == DictAttackEventSkipPressed) {
        view_dispatcher_send_custom_event(instance->view_dispatcher, NfcCustomEventDictAttackSkip);
    }
}

static void nfc_scene_mf_classic_dict_attack_update_view(NfcApp* instance) {
    NfcMfClassicDictAttackContext* mfc_dict = &instance->nfc_dict_context;

    if(mfc_dict->is_key_attack) {
        dict_attack_set_key_attack(instance->dict_attack, mfc_dict->key_attack_current_sector);
    } else {
        dict_attack_reset_key_attack(instance->dict_attack);
        dict_attack_set_sectors_total(instance->dict_attack, mfc_dict->sectors_total);
        dict_attack_set_sectors_read(instance->dict_attack, mfc_dict->sectors_read);
        dict_attack_set_keys_found(instance->dict_attack, mfc_dict->keys_found);
        dict_attack_set_current_dict_key(instance->dict_attack, mfc_dict->dict_keys_current);
        dict_attack_set_current_sector(instance->dict_attack, mfc_dict->current_sector);
    }
}

static void nfc_scene_mf_classic_dict_attack_prepare_view(NfcApp* instance) {
    uint32_t state =
        scene_manager_get_scene_state(instance->scene_manager, NfcSceneMfClassicDictAttack);
    if(state == DictAttackStateUserDictInProgress) {
<<<<<<< HEAD
        worker_state = NfcWorkerStateMfClassicDictAttack;
        dict_attack_set_header(nfc->dict_attack, "MF Classic User Dictionary");
        dict = mf_classic_dict_alloc(MfClassicDictTypeUser);

        // If failed to load user dictionary - try the system dictionary
        if(!dict) {
            FURI_LOG_E(TAG, "User Dictionary Not Found");
            state = DictAttackStateFlipperDictInProgress;
        }
    }
    if(state == DictAttackStateFlipperDictInProgress) {
        worker_state = NfcWorkerStateMfClassicDictAttack;
        dict_attack_set_header(nfc->dict_attack, "MF Classic System Dictionary");
        dict = mf_classic_dict_alloc(MfClassicDictTypeSystem);
        if(!dict) {
            FURI_LOG_E(TAG, "Flipper Dictionary Not Found");
            // Pass through to let worker handle the failure
        }
=======
        do {
            if(!nfc_dict_check_presence(NFC_APP_MF_CLASSIC_DICT_USER_PATH)) {
                state = DictAttackStateSystemDictInProgress;
                break;
            }

            instance->nfc_dict_context.dict = nfc_dict_alloc(
                NFC_APP_MF_CLASSIC_DICT_USER_PATH, NfcDictModeOpenAlways, sizeof(MfClassicKey));
            if(nfc_dict_get_total_keys(instance->nfc_dict_context.dict) == 0) {
                nfc_dict_free(instance->nfc_dict_context.dict);
                state = DictAttackStateSystemDictInProgress;
                break;
            }

            dict_attack_set_header(instance->dict_attack, "MF Classic User Dictionary");
        } while(false);
>>>>>>> 636d3516
    }
    if(state == DictAttackStateSystemDictInProgress) {
        instance->nfc_dict_context.dict = nfc_dict_alloc(
            NFC_APP_MF_CLASSIC_DICT_SYSTEM_PATH, NfcDictModeOpenExisting, sizeof(MfClassicKey));
        dict_attack_set_header(instance->dict_attack, "MF Classic System Dictionary");
    }

    instance->nfc_dict_context.dict_keys_total =
        nfc_dict_get_total_keys(instance->nfc_dict_context.dict);
    dict_attack_set_total_dict_keys(
        instance->dict_attack, instance->nfc_dict_context.dict_keys_total);
    instance->nfc_dict_context.dict_keys_current = 0;

    dict_attack_set_callback(
        instance->dict_attack, nfc_dict_attack_dict_attack_result_callback, instance);
    nfc_scene_mf_classic_dict_attack_update_view(instance);

    scene_manager_set_scene_state(instance->scene_manager, NfcSceneMfClassicDictAttack, state);
}

void nfc_scene_mf_classic_dict_attack_on_enter(void* context) {
    NfcApp* instance = context;

    scene_manager_set_scene_state(
        instance->scene_manager, NfcSceneMfClassicDictAttack, DictAttackStateUserDictInProgress);
    nfc_scene_mf_classic_dict_attack_prepare_view(instance);
    dict_attack_set_card_state(instance->dict_attack, true);
    view_dispatcher_switch_to_view(instance->view_dispatcher, NfcViewDictAttack);
    nfc_blink_read_start(instance);
    notification_message(instance->notifications, &sequence_display_backlight_enforce_on);

    instance->poller = nfc_poller_alloc(instance->nfc, NfcProtocolMfClassic);
    nfc_poller_start(instance->poller, nfc_dict_attack_worker_callback, instance);
}

bool nfc_scene_mf_classic_dict_attack_on_event(void* context, SceneManagerEvent event) {
    NfcApp* instance = context;
    bool consumed = false;

    uint32_t state =
        scene_manager_get_scene_state(instance->scene_manager, NfcSceneMfClassicDictAttack);
    if(event.type == SceneManagerEventTypeCustom) {
        if(event.event == NfcCustomEventDictAttackComplete) {
            if(state == DictAttackStateUserDictInProgress) {
                nfc_poller_stop(instance->poller);
                nfc_poller_free(instance->poller);
                nfc_dict_free(instance->nfc_dict_context.dict);
                scene_manager_set_scene_state(
                    instance->scene_manager,
                    NfcSceneMfClassicDictAttack,
                    DictAttackStateSystemDictInProgress);
                nfc_scene_mf_classic_dict_attack_prepare_view(instance);
                instance->poller = nfc_poller_alloc(instance->nfc, NfcProtocolMfClassic);
                nfc_poller_start(instance->poller, nfc_dict_attack_worker_callback, instance);
                consumed = true;
            } else {
                notification_message(instance->notifications, &sequence_success);
                scene_manager_next_scene(instance->scene_manager, NfcSceneReadSuccess);
                dolphin_deed(DolphinDeedNfcReadSuccess);
                consumed = true;
            }
        } else if(event.event == NfcCustomEventCardDetected) {
            dict_attack_set_card_state(instance->dict_attack, true);
            consumed = true;
        } else if(event.event == NfcCustomEventCardLost) {
            dict_attack_set_card_state(instance->dict_attack, false);
            consumed = true;
        } else if(event.event == NfcCustomEventDictAttackDataUpdate) {
            nfc_scene_mf_classic_dict_attack_update_view(instance);
        } else if(event.event == NfcCustomEventDictAttackSkip) {
            const MfClassicData* mfc_data = nfc_poller_get_data(instance->poller);
            nfc_device_set_data(instance->nfc_device, NfcProtocolMfClassic, mfc_data);
            if(state == DictAttackStateUserDictInProgress) {
                if(instance->nfc_dict_context.is_card_present) {
                    nfc_poller_stop(instance->poller);
                    nfc_poller_free(instance->poller);
                    nfc_dict_free(instance->nfc_dict_context.dict);
                    scene_manager_set_scene_state(
                        instance->scene_manager,
                        NfcSceneMfClassicDictAttack,
                        DictAttackStateSystemDictInProgress);
                    nfc_scene_mf_classic_dict_attack_prepare_view(instance);
                    instance->poller = nfc_poller_alloc(instance->nfc, NfcProtocolMfClassic);
                    nfc_poller_start(instance->poller, nfc_dict_attack_worker_callback, instance);
                } else {
                    notification_message(instance->notifications, &sequence_success);
                    scene_manager_next_scene(instance->scene_manager, NfcSceneReadSuccess);
                    dolphin_deed(DolphinDeedNfcReadSuccess);
                }
                consumed = true;
            } else if(state == DictAttackStateSystemDictInProgress) {
                notification_message(instance->notifications, &sequence_success);
                scene_manager_next_scene(instance->scene_manager, NfcSceneReadSuccess);
                dolphin_deed(DolphinDeedNfcReadSuccess);
                consumed = true;
            }
        }
    } else if(event.type == SceneManagerEventTypeBack) {
        scene_manager_next_scene(instance->scene_manager, NfcSceneExitConfirm);
        consumed = true;
    }
    return consumed;
}

void nfc_scene_mf_classic_dict_attack_on_exit(void* context) {
    NfcApp* instance = context;

    nfc_poller_stop(instance->poller);
    nfc_poller_free(instance->poller);

    dict_attack_reset(instance->dict_attack);
    scene_manager_set_scene_state(
        instance->scene_manager, NfcSceneMfClassicDictAttack, DictAttackStateUserDictInProgress);

    nfc_dict_free(instance->nfc_dict_context.dict);

    instance->nfc_dict_context.current_sector = 0;
    instance->nfc_dict_context.sectors_total = 0;
    instance->nfc_dict_context.sectors_read = 0;
    instance->nfc_dict_context.keys_found = 0;
    instance->nfc_dict_context.dict_keys_total = 0;
    instance->nfc_dict_context.dict_keys_current = 0;
    instance->nfc_dict_context.is_key_attack = false;
    instance->nfc_dict_context.key_attack_current_sector = 0;
    instance->nfc_dict_context.is_card_present = false;

    nfc_blink_stop(instance);
    notification_message(instance->notifications, &sequence_display_backlight_enforce_auto);
}<|MERGE_RESOLUTION|>--- conflicted
+++ resolved
@@ -123,26 +123,6 @@
     uint32_t state =
         scene_manager_get_scene_state(instance->scene_manager, NfcSceneMfClassicDictAttack);
     if(state == DictAttackStateUserDictInProgress) {
-<<<<<<< HEAD
-        worker_state = NfcWorkerStateMfClassicDictAttack;
-        dict_attack_set_header(nfc->dict_attack, "MF Classic User Dictionary");
-        dict = mf_classic_dict_alloc(MfClassicDictTypeUser);
-
-        // If failed to load user dictionary - try the system dictionary
-        if(!dict) {
-            FURI_LOG_E(TAG, "User Dictionary Not Found");
-            state = DictAttackStateFlipperDictInProgress;
-        }
-    }
-    if(state == DictAttackStateFlipperDictInProgress) {
-        worker_state = NfcWorkerStateMfClassicDictAttack;
-        dict_attack_set_header(nfc->dict_attack, "MF Classic System Dictionary");
-        dict = mf_classic_dict_alloc(MfClassicDictTypeSystem);
-        if(!dict) {
-            FURI_LOG_E(TAG, "Flipper Dictionary Not Found");
-            // Pass through to let worker handle the failure
-        }
-=======
         do {
             if(!nfc_dict_check_presence(NFC_APP_MF_CLASSIC_DICT_USER_PATH)) {
                 state = DictAttackStateSystemDictInProgress;
@@ -159,7 +139,6 @@
 
             dict_attack_set_header(instance->dict_attack, "MF Classic User Dictionary");
         } while(false);
->>>>>>> 636d3516
     }
     if(state == DictAttackStateSystemDictInProgress) {
         instance->nfc_dict_context.dict = nfc_dict_alloc(
