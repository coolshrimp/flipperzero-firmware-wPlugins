--- conflicted
+++ resolved
@@ -176,8 +176,15 @@
             furi_string_cat_printf(temp_str, "\e#ISO15693 (unknown)\n");
             break;
         }
-<<<<<<< HEAD
         // Set tag general data
+        furi_string_cat_printf(temp_str, "ISO 14443-%c (NFC-A)\n", iso_type);
+        furi_string_cat_printf(temp_str, "UID:");
+        for(size_t i = 0; i < nfc_data->uid_len; i++) {
+            furi_string_cat_printf(temp_str, " %02X", nfc_data->uid[i]);
+        }
+        furi_string_cat_printf(
+            temp_str, "\nATQA: %02X %02X ", nfc_data->a_data.atqa[1], nfc_data->a_data.atqa[0]);
+        furi_string_cat_printf(temp_str, " SAK: %02X", nfc_data->a_data.sak);
     } else if(type == FuriHalNfcTypeF) {
         // Set NFC-F data
         furi_string_cat_printf(temp_str, "ISO 18092 (NFC-F)\n");
@@ -233,9 +240,8 @@
         for(size_t i = 0; i < sizeof(nfc_data->f_data.pmm); i++) {
             furi_string_cat_printf(temp_str, " %02X", nfc_data->f_data.pmm[i]);
         }
-    } else { // FuriHalNfcTypeA
+    } else if(type == FuriHalNfcTypeA) { // FuriHalNfcTypeA
         char iso_type = FURI_BIT(nfc_data->a_data.sak, 5) ? '4' : '3';
-=======
 
         furi_string_cat_printf(
             temp_str, "Data (%d byte)\n", nfcv_data->block_num * nfcv_data->block_size);
@@ -257,7 +263,6 @@
 
     } else {
         char iso_type = FURI_BIT(nfc_data->sak, 5) ? '4' : '3';
->>>>>>> fa997bdf
         furi_string_cat_printf(temp_str, "ISO 14443-%c (NFC-A)\n", iso_type);
         furi_string_cat_printf(temp_str, "UID:");
         for(size_t i = 0; i < nfc_data->uid_len; i++) {
