--- conflicted
+++ resolved
@@ -482,7 +482,6 @@
     bool name_is_empty = furi_string_empty(instance->file_name);
     if(name_is_empty) {
         furi_string_set(instance->file_path, NFC_APP_FOLDER);
-<<<<<<< HEAD
         FuriString* prefix = furi_string_alloc();
         furi_string_set(prefix, nfc_device_get_name(instance->nfc_device, NfcDeviceNameTypeFull));
         furi_string_replace(prefix, "Mifare", "MF");
@@ -495,10 +494,6 @@
         name_generator_make_auto_basic(
             instance->text_store, NFC_TEXT_STORE_SIZE, furi_string_get_cstr(prefix));
         furi_string_free(prefix);
-=======
-        name_generator_make_auto_basic(
-            instance->text_store, NFC_TEXT_STORE_SIZE, NFC_APP_FILENAME_PREFIX);
->>>>>>> 160d6c31
         furi_string_set(folder_path, NFC_APP_FOLDER);
     } else {
         nfc_text_store_set(instance, "%s", furi_string_get_cstr(instance->file_name));
@@ -603,11 +598,7 @@
     } else {
         widget_add_string_element(widget, 90, 13, AlignCenter, AlignTop, FontPrimary, "Emulating");
         if(!furi_string_empty(instance->file_name)) {
-            furi_string_printf(
-                temp_str,
-                "%s\n%s",
-                nfc_device_get_name(instance->nfc_device, NfcDeviceNameTypeFull),
-                furi_string_get_cstr(instance->file_name));
+            furi_string_set(temp_str, instance->file_name);
         } else {
             furi_string_printf(
                 temp_str,
