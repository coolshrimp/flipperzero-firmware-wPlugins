/**
 * @file nfc_protocol_support.c
 * @brief Common implementation of application-level protocol support.
 *
 * @see nfc_protocol_support_base.h
 * @see nfc_protocol_support_common.h
 */
#include "nfc_protocol_support.h"

#include "nfc/nfc_app_i.h"

#include "nfc_protocol_support_defs.h"
#include "nfc_protocol_support_gui_common.h"
#include <nfc_icons.h>

/**
 * @brief Common scene entry handler.
 *
 * @param[in,out] instance pointer to the NFC application instance.
 */
typedef void (*NfcProtocolSupportCommonOnEnter)(NfcApp* instance);

/**
 * @brief Common scene custom event handler.
 *
 * @param[in,out] instance pointer to the NFC application instance.
 * @param[in] event custom event to be handled.
 * @returns true if the event was handled, false otherwise.
 */
typedef bool (*NfcProtocolSupportCommonOnEvent)(NfcApp* instance, SceneManagerEvent event);

/**
 * @brief Common scene exit handler.
 *
 * @param[in,out] instance pointer to the NFC application instance.
 */
typedef void (*NfcProtocolSupportCommonOnExit)(NfcApp* instance);

/**
 * @brief Structure containing common scene handler pointers.
 */
typedef struct {
    NfcProtocolSupportCommonOnEnter on_enter; /**< Pointer to the on_enter() function. */
    NfcProtocolSupportCommonOnEvent on_event; /**< Pointer to the on_event() function. */
    NfcProtocolSupportCommonOnExit on_exit; /**< Pointer to the on_exit() function. */
} NfcProtocolSupportCommonSceneBase;

static const NfcProtocolSupportCommonSceneBase nfc_protocol_support_scenes[];

// Interface functions
void nfc_protocol_support_on_enter(NfcProtocolSupportScene scene, void* context) {
    furi_assert(scene < NfcProtocolSupportSceneCount);
    furi_assert(context);

    NfcApp* instance = context;
    nfc_protocol_support_scenes[scene].on_enter(instance);
}

bool nfc_protocol_support_on_event(
    NfcProtocolSupportScene scene,
    void* context,
    SceneManagerEvent event) {
    furi_assert(scene < NfcProtocolSupportSceneCount);
    furi_assert(context);

    NfcApp* instance = context;
    return nfc_protocol_support_scenes[scene].on_event(instance, event);
}

void nfc_protocol_support_on_exit(NfcProtocolSupportScene scene, void* context) {
    furi_assert(scene < NfcProtocolSupportSceneCount);
    furi_assert(context);

    NfcApp* instance = context;
    nfc_protocol_support_scenes[scene].on_exit(instance);
}

bool nfc_protocol_support_has_feature(NfcProtocol protocol, NfcProtocolFeature feature) {
    return nfc_protocol_support[protocol]->features & feature;
}

// Common scene handlers
// SceneInfo
static void nfc_protocol_support_scene_info_on_enter(NfcApp* instance) {
    const NfcProtocol protocol = nfc_device_get_protocol(instance->nfc_device);
    nfc_protocol_support[protocol]->scene_info.on_enter(instance);

    if(nfc_protocol_support_has_feature(protocol, NfcProtocolFeatureMoreInfo)) {
        widget_add_button_element(
            instance->widget,
            GuiButtonTypeRight,
            "More",
            nfc_protocol_support_common_widget_callback,
            instance);
    }

    view_dispatcher_switch_to_view(instance->view_dispatcher, NfcViewWidget);
}

static bool nfc_protocol_support_scene_info_on_event(NfcApp* instance, SceneManagerEvent event) {
    bool consumed = false;

    if(event.type == SceneManagerEventTypeCustom) {
        if(event.event == GuiButtonTypeRight) {
            scene_manager_next_scene(instance->scene_manager, NfcSceneMoreInfo);
            consumed = true;
        }
    } else if(event.type == SceneManagerEventTypeBack) {
        // If the card could not be parsed, return to the respective menu
        if(!scene_manager_get_scene_state(instance->scene_manager, NfcSceneSupportedCard)) {
            const uint32_t scenes[] = {NfcSceneSavedMenu, NfcSceneReadMenu};
            scene_manager_search_and_switch_to_previous_scene_one_of(
                instance->scene_manager, scenes, COUNT_OF(scenes));
            consumed = true;
        }
    }

    return consumed;
}

static void nfc_protocol_support_scene_info_on_exit(NfcApp* instance) {
    widget_reset(instance->widget);
}

// SceneMoreInfo
static void nfc_protocol_support_scene_more_info_on_enter(NfcApp* instance) {
    const NfcProtocol protocol = nfc_device_get_protocol(instance->nfc_device);
    nfc_protocol_support[protocol]->scene_more_info.on_enter(instance);
}

static bool
    nfc_protocol_support_scene_more_info_on_event(NfcApp* instance, SceneManagerEvent event) {
    bool consumed = false;

    const NfcProtocol protocol = nfc_device_get_protocol(instance->nfc_device);
    consumed = nfc_protocol_support[protocol]->scene_more_info.on_event(instance, event);

    return consumed;
}

static void nfc_protocol_support_scene_more_info_on_exit(NfcApp* instance) {
    text_box_reset(instance->text_box);
    widget_reset(instance->widget);
    furi_string_reset(instance->text_box_store);
}

// SceneRead
static void nfc_protocol_support_scene_read_on_enter(NfcApp* instance) {
    popup_set_header(instance->popup, "Don't move", 85, 27, AlignCenter, AlignTop);
    popup_set_icon(instance->popup, 12, 23, &A_Loading_24);

    view_dispatcher_switch_to_view(instance->view_dispatcher, NfcViewPopup);

    const NfcProtocol protocol =
        instance->protocols_detected[instance->protocols_detected_selected_idx];
    instance->poller = nfc_poller_alloc(instance->nfc, protocol);

    view_dispatcher_switch_to_view(instance->view_dispatcher, NfcViewPopup);
    nfc_supported_cards_load_cache(instance->nfc_supported_cards);

    // Start poller with the appropriate callback
    nfc_protocol_support[protocol]->scene_read.on_enter(instance);

    nfc_blink_read_start(instance);
}

static bool nfc_protocol_support_scene_read_on_event(NfcApp* instance, SceneManagerEvent event) {
    bool consumed = false;

    if(event.type == SceneManagerEventTypeCustom) {
        if(event.event == NfcCustomEventPollerSuccess) {
            nfc_poller_stop(instance->poller);
            nfc_poller_free(instance->poller);
            notification_message(instance->notifications, &sequence_success);
            scene_manager_next_scene(instance->scene_manager, NfcSceneReadSuccess);
            dolphin_deed(DolphinDeedNfcReadSuccess);
            consumed = true;
        } else if(event.event == NfcCustomEventPollerIncomplete) {
            nfc_poller_stop(instance->poller);
            nfc_poller_free(instance->poller);
            bool card_read = nfc_supported_cards_read(
                instance->nfc_supported_cards, instance->nfc_device, instance->nfc);
            if(card_read) {
                notification_message(instance->notifications, &sequence_success);
                scene_manager_next_scene(instance->scene_manager, NfcSceneReadSuccess);
                dolphin_deed(DolphinDeedNfcReadSuccess);
                consumed = true;
            } else {
                const NfcProtocol protocol =
                    instance->protocols_detected[instance->protocols_detected_selected_idx];
                consumed = nfc_protocol_support[protocol]->scene_read.on_event(instance, event);
            }
        } else if(event.event == NfcCustomEventPollerFailure) {
            nfc_poller_stop(instance->poller);
            nfc_poller_free(instance->poller);
            if(scene_manager_has_previous_scene(instance->scene_manager, NfcSceneDetect)) {
                scene_manager_search_and_switch_to_previous_scene(
                    instance->scene_manager, NfcSceneDetect);
            }
            consumed = true;
        } else if(event.event == NfcCustomEventCardDetected) {
            const NfcProtocol protocol =
                instance->protocols_detected[instance->protocols_detected_selected_idx];
            consumed = nfc_protocol_support[protocol]->scene_read.on_event(instance, event);
        }
    } else if(event.type == SceneManagerEventTypeBack) {
        nfc_poller_stop(instance->poller);
        nfc_poller_free(instance->poller);
        static const uint32_t possible_scenes[] = {NfcSceneSelectProtocol, NfcSceneStart};
        scene_manager_search_and_switch_to_previous_scene_one_of(
            instance->scene_manager, possible_scenes, COUNT_OF(possible_scenes));
        consumed = true;
    }

    return consumed;
}

static void nfc_protocol_support_scene_read_on_exit(NfcApp* instance) {
    popup_reset(instance->popup);

    nfc_blink_stop(instance);
}

// SceneReadMenu
static void nfc_protocol_support_scene_read_menu_on_enter(NfcApp* instance) {
    const NfcProtocol protocol = nfc_device_get_protocol(instance->nfc_device);

    Submenu* submenu = instance->submenu;

    submenu_add_item(
        submenu,
        "Save",
        SubmenuIndexCommonSave,
        nfc_protocol_support_common_submenu_callback,
        instance);

    if(scene_manager_has_previous_scene(instance->scene_manager, NfcSceneGenerateInfo)) {
        submenu_add_item(
            submenu,
            "Change UID",
            SubmenuIndexCommonEdit,
            nfc_protocol_support_common_submenu_callback,
            instance);
    }

    if(nfc_protocol_support_has_feature(protocol, NfcProtocolFeatureEmulateUid)) {
        submenu_add_item(
            submenu,
            "Emulate UID",
            SubmenuIndexCommonEmulate,
            nfc_protocol_support_common_submenu_callback,
            instance);

    } else if(nfc_protocol_support_has_feature(protocol, NfcProtocolFeatureEmulateFull)) {
        submenu_add_item(
            submenu,
            "Emulate",
            SubmenuIndexCommonEmulate,
            nfc_protocol_support_common_submenu_callback,
            instance);
    }

    nfc_protocol_support[protocol]->scene_read_menu.on_enter(instance);

    submenu_add_item(
        submenu,
        "Info",
        SubmenuIndexCommonInfo,
        nfc_protocol_support_common_submenu_callback,
        instance);

    submenu_set_selected_item(
        instance->submenu,
        scene_manager_get_scene_state(instance->scene_manager, NfcSceneReadMenu));

    view_dispatcher_switch_to_view(instance->view_dispatcher, NfcViewMenu);
}

static bool
    nfc_protocol_support_scene_read_menu_on_event(NfcApp* instance, SceneManagerEvent event) {
    bool consumed = false;

    if(event.type == SceneManagerEventTypeCustom) {
        scene_manager_set_scene_state(instance->scene_manager, NfcSceneReadMenu, event.event);

        if(event.event == SubmenuIndexCommonSave) {
            scene_manager_next_scene(instance->scene_manager, NfcSceneSaveName);
            consumed = true;
        } else if(event.event == SubmenuIndexCommonInfo) {
            scene_manager_next_scene(instance->scene_manager, NfcSceneInfo);
            consumed = true;
        } else if(event.event == SubmenuIndexCommonEmulate) {
            dolphin_deed(DolphinDeedNfcEmulate);
            scene_manager_next_scene(instance->scene_manager, NfcSceneEmulate);
            consumed = true;
        } else {
            const NfcProtocol protocol = nfc_device_get_protocol(instance->nfc_device);
            consumed = nfc_protocol_support[protocol]->scene_read_menu.on_event(instance, event);
        }

    } else if(event.type == SceneManagerEventTypeBack) {
        scene_manager_set_scene_state(instance->scene_manager, NfcSceneSavedMenu, 0);
    }

    return consumed;
}

// Same for read_menu and saved_menu
static void nfc_protocol_support_scene_read_saved_menu_on_exit(NfcApp* instance) {
    submenu_reset(instance->submenu);
}

// SceneReadSuccess
static void nfc_protocol_support_scene_read_success_on_enter(NfcApp* instance) {
    Widget* widget = instance->widget;

    FuriString* temp_str = furi_string_alloc();
    if(nfc_supported_cards_parse(instance->nfc_supported_cards, instance->nfc_device, temp_str)) {
        widget_add_text_scroll_element(
            instance->widget, 0, 0, 128, 52, furi_string_get_cstr(temp_str));
    } else {
        const NfcProtocol protocol = nfc_device_get_protocol(instance->nfc_device);
        nfc_protocol_support[protocol]->scene_read_success.on_enter(instance);
    }

    furi_string_free(temp_str);

    widget_add_button_element(
        widget, GuiButtonTypeLeft, "Retry", nfc_protocol_support_common_widget_callback, instance);
    widget_add_button_element(
        widget, GuiButtonTypeRight, "More", nfc_protocol_support_common_widget_callback, instance);

    notification_message_block(instance->notifications, &sequence_set_green_255);
    view_dispatcher_switch_to_view(instance->view_dispatcher, NfcViewWidget);
}

static bool
    nfc_protocol_support_scene_read_success_on_event(NfcApp* instance, SceneManagerEvent event) {
    bool consumed = false;

    if(event.type == SceneManagerEventTypeCustom) {
        if(event.event == GuiButtonTypeLeft) {
            scene_manager_next_scene(instance->scene_manager, NfcSceneRetryConfirm);
            consumed = true;

        } else if(event.event == GuiButtonTypeRight) {
            scene_manager_next_scene(instance->scene_manager, NfcSceneReadMenu);
            consumed = true;
        }

    } else if(event.type == SceneManagerEventTypeBack) {
        scene_manager_next_scene(instance->scene_manager, NfcSceneExitConfirm);
        consumed = true;
    }

    return consumed;
}

static void nfc_protocol_support_scene_read_success_on_exit(NfcApp* instance) {
    notification_message_block(instance->notifications, &sequence_reset_green);
    widget_reset(instance->widget);
}

// SceneSavedMenu
static void nfc_protocol_support_scene_saved_menu_on_enter(NfcApp* instance) {
    const NfcProtocol protocol = nfc_device_get_protocol(instance->nfc_device);

    Submenu* submenu = instance->submenu;

    // Header submenu items
    if(nfc_protocol_support_has_feature(protocol, NfcProtocolFeatureEmulateUid)) {
        submenu_add_item(
            submenu,
            "Emulate UID",
            SubmenuIndexCommonEmulate,
            nfc_protocol_support_common_submenu_callback,
            instance);

    } else if(nfc_protocol_support_has_feature(protocol, NfcProtocolFeatureEmulateFull)) {
        submenu_add_item(
            submenu,
            "Emulate",
            SubmenuIndexCommonEmulate,
            nfc_protocol_support_common_submenu_callback,
            instance);
    }

    if(nfc_protocol_support_has_feature(protocol, NfcProtocolFeatureEditUid)) {
        submenu_add_item(
            submenu,
            "Edit UID",
            SubmenuIndexCommonEdit,
            nfc_protocol_support_common_submenu_callback,
            instance);
    }

    // Protocol-dependent menu items
    nfc_protocol_support[protocol]->scene_saved_menu.on_enter(instance);

    // Trailer submenu items
    if(nfc_has_shadow_file(instance)) {
        submenu_add_item(
            submenu,
            "Restore to Original State",
            SubmenuIndexCommonRestore,
            nfc_protocol_support_common_submenu_callback,
            instance);
    }

    submenu_add_item(
        submenu,
        "Rename",
        SubmenuIndexCommonRename,
        nfc_protocol_support_common_submenu_callback,
        instance);
    submenu_add_item(
        submenu,
        "Delete",
        SubmenuIndexCommonDelete,
        nfc_protocol_support_common_submenu_callback,
        instance);
    submenu_add_item(
        submenu,
        "Info",
        SubmenuIndexCommonInfo,
        nfc_protocol_support_common_submenu_callback,
        instance);

    submenu_set_selected_item(
        instance->submenu,
        scene_manager_get_scene_state(instance->scene_manager, NfcSceneSavedMenu));

    view_dispatcher_switch_to_view(instance->view_dispatcher, NfcViewMenu);
}

static bool
    nfc_protocol_support_scene_saved_menu_on_event(NfcApp* instance, SceneManagerEvent event) {
    bool consumed = false;

    if(event.type == SceneManagerEventTypeCustom) {
        scene_manager_set_scene_state(instance->scene_manager, NfcSceneSavedMenu, event.event);

        if(event.event == SubmenuIndexCommonRestore) {
            scene_manager_next_scene(instance->scene_manager, NfcSceneRestoreOriginalConfirm);
            consumed = true;
        } else if(event.event == SubmenuIndexCommonInfo) {
            scene_manager_next_scene(instance->scene_manager, NfcSceneSupportedCard);
            consumed = true;
        } else if(event.event == SubmenuIndexCommonRename) {
            scene_manager_next_scene(instance->scene_manager, NfcSceneSaveName);
            consumed = true;
        } else if(event.event == SubmenuIndexCommonDelete) {
            scene_manager_next_scene(instance->scene_manager, NfcSceneDelete);
            consumed = true;
        } else if(event.event == SubmenuIndexCommonEmulate) {
            const bool is_added =
                scene_manager_has_previous_scene(instance->scene_manager, NfcSceneSetType);
            dolphin_deed(is_added ? DolphinDeedNfcAddEmulate : DolphinDeedNfcEmulate);
            scene_manager_next_scene(instance->scene_manager, NfcSceneEmulate);
            consumed = true;
        } else if(event.event == SubmenuIndexCommonEdit) {
            scene_manager_next_scene(instance->scene_manager, NfcSceneSetUid);
            consumed = true;
        } else {
            const NfcProtocol protocol = nfc_device_get_protocol(instance->nfc_device);
            consumed = nfc_protocol_support[protocol]->scene_saved_menu.on_event(instance, event);
        }

    } else if(event.type == SceneManagerEventTypeBack) {
        scene_manager_set_scene_state(instance->scene_manager, NfcSceneSavedMenu, 0);
    }

    return consumed;
}

// SceneSaveName

static void nfc_protocol_support_scene_save_name_on_enter(NfcApp* instance) {
    FuriString* folder_path = furi_string_alloc();
    TextInput* text_input = instance->text_input;

    bool name_is_empty = furi_string_empty(instance->file_name);
    if(name_is_empty) {
        furi_string_set(instance->file_path, NFC_APP_FOLDER);
        name_generator_make_auto_basic(
            instance->text_store, NFC_TEXT_STORE_SIZE, NFC_APP_FILENAME_PREFIX);
        furi_string_set(folder_path, NFC_APP_FOLDER);
    } else {
        nfc_text_store_set(instance, "%s", furi_string_get_cstr(instance->file_name));
        path_extract_dirname(furi_string_get_cstr(instance->file_path), folder_path);
    }

    text_input_set_header_text(text_input, "Name the card");
    text_input_set_result_callback(
        text_input,
        nfc_protocol_support_common_text_input_done_callback,
        instance,
        instance->text_store,
        NFC_NAME_SIZE,
        name_is_empty);

    ValidatorIsFile* validator_is_file = validator_is_file_alloc_init(
        furi_string_get_cstr(folder_path),
        NFC_APP_EXTENSION,
        furi_string_get_cstr(instance->file_name));
    text_input_set_validator(text_input, validator_is_file_callback, validator_is_file);

    furi_string_free(folder_path);

    view_dispatcher_switch_to_view(instance->view_dispatcher, NfcViewTextInput);
}

static bool
    nfc_protocol_support_scene_save_name_on_event(NfcApp* instance, SceneManagerEvent event) {
    bool consumed = false;

    if(event.type == SceneManagerEventTypeCustom) {
        if(event.event == NfcCustomEventTextInputDone) {
            if(!furi_string_empty(instance->file_name)) {
                nfc_delete(instance);
            }
            furi_string_set(instance->file_name, instance->text_store);

            if(nfc_save(instance)) {
                scene_manager_next_scene(instance->scene_manager, NfcSceneSaveSuccess);
                dolphin_deed(
                    scene_manager_has_previous_scene(instance->scene_manager, NfcSceneSetType) ?
                        DolphinDeedNfcAddSave :
                        DolphinDeedNfcSave);
                const NfcProtocol protocol = nfc_device_get_protocol(instance->nfc_device);
                consumed =
                    nfc_protocol_support[protocol]->scene_save_name.on_event(instance, event);
            } else {
                consumed = scene_manager_search_and_switch_to_previous_scene(
                    instance->scene_manager, NfcSceneStart);
            }
        }
    }

    return consumed;
}

static void nfc_protocol_support_scene_save_name_on_exit(NfcApp* instance) {
    void* validator_context = text_input_get_validator_callback_context(instance->text_input);
    text_input_set_validator(instance->text_input, NULL, NULL);
    validator_is_file_free(validator_context);

    text_input_reset(instance->text_input);
}

// SceneEmulate
/**
 * @brief Current view displayed on the emulation scene.
 *
 * The emulation scehe has two states: the default one showing information about
 * the card being emulated, and the logs which show the raw data received from the reader.
 *
 * The user has the ability to switch betweeen these two scenes, however the prompt to switch is
 * only shown after some information had appered in the log view.
 */
enum {
    NfcSceneEmulateStateWidget, /**< Widget view is displayed. */
    NfcSceneEmulateStateTextBox, /**< TextBox view is displayed. */
};

static void nfc_protocol_support_scene_emulate_on_enter(NfcApp* instance) {
    Widget* widget = instance->widget;
    TextBox* text_box = instance->text_box;

    FuriString* temp_str = furi_string_alloc();
    const NfcProtocol protocol = nfc_device_get_protocol(instance->nfc_device);

    widget_add_icon_element(widget, 0, 3, &I_NFC_dolphin_emulation_47x61);

    if(nfc_protocol_support_has_feature(protocol, NfcProtocolFeatureEmulateUid)) {
        widget_add_string_element(
            widget, 90, 13, AlignCenter, AlignTop, FontPrimary, "Emulating UID");

        size_t uid_len;
        const uint8_t* uid = nfc_device_get_uid(instance->nfc_device, &uid_len);

        for(size_t i = 0; i < uid_len; ++i) {
            furi_string_cat_printf(temp_str, "%02X ", uid[i]);
        }

        furi_string_trim(temp_str);

    } else {
        widget_add_string_element(widget, 90, 13, AlignCenter, AlignTop, FontPrimary, "Emulating");
        if(!furi_string_empty(instance->file_name)) {
            furi_string_set(temp_str, instance->file_name);
        } else {
            furi_string_printf(
                temp_str,
                "Unsaved\n%s",
                nfc_device_get_name(instance->nfc_device, NfcDeviceNameTypeFull));
            furi_string_replace_str(temp_str, "Mifare", "MIFARE");
        }
    }

    widget_add_text_box_element(
<<<<<<< HEAD
        widget, 56, 28, 71, 25, AlignCenter, AlignTop, furi_string_get_cstr(temp_str), false);
=======
        widget, 50, 33, 78, 31, AlignCenter, AlignTop, furi_string_get_cstr(temp_str), false);
>>>>>>> 8d75af84

    furi_string_free(temp_str);

    text_box_set_font(text_box, TextBoxFontHex);
    text_box_set_focus(text_box, TextBoxFocusEnd);
    furi_string_reset(instance->text_box_store);

    // instance->listener is allocated in the respective on_enter() handler
    nfc_protocol_support[protocol]->scene_emulate.on_enter(instance);

    scene_manager_set_scene_state(
        instance->scene_manager, NfcSceneEmulate, NfcSceneEmulateStateWidget);

    view_dispatcher_switch_to_view(instance->view_dispatcher, NfcViewWidget);
    nfc_blink_emulate_start(instance);
}

static bool
    nfc_protocol_support_scene_emulate_on_event(NfcApp* instance, SceneManagerEvent event) {
    bool consumed = false;

    const uint32_t state = scene_manager_get_scene_state(instance->scene_manager, NfcSceneEmulate);

    if(event.type == SceneManagerEventTypeCustom) {
        if(event.event == NfcCustomEventListenerUpdate) {
            // Add data button to widget if data is received for the first time
            if(furi_string_size(instance->text_box_store)) {
                widget_add_button_element(
                    instance->widget,
                    GuiButtonTypeCenter,
                    "Log",
                    nfc_protocol_support_common_widget_callback,
                    instance);
            }
            // Update TextBox data
            text_box_set_text(instance->text_box, furi_string_get_cstr(instance->text_box_store));
            consumed = true;
        } else if(event.event == GuiButtonTypeCenter) {
            if(state == NfcSceneEmulateStateWidget) {
                view_dispatcher_switch_to_view(instance->view_dispatcher, NfcViewTextBox);
                scene_manager_set_scene_state(
                    instance->scene_manager, NfcSceneEmulate, NfcSceneEmulateStateTextBox);
                consumed = true;
            }
        }
    } else if(event.type == SceneManagerEventTypeBack) {
        if(state == NfcSceneEmulateStateTextBox) {
            view_dispatcher_switch_to_view(instance->view_dispatcher, NfcViewWidget);
            scene_manager_set_scene_state(
                instance->scene_manager, NfcSceneEmulate, NfcSceneEmulateStateWidget);
            consumed = true;
        }
    }

    return consumed;
}

static void nfc_protocol_support_scene_emulate_stop_listener(NfcApp* instance) {
    nfc_listener_stop(instance->listener);

    const NfcProtocol protocol = nfc_device_get_protocol(instance->nfc_device);

    if(protocol == nfc_listener_get_protocol(instance->listener)) {
        const NfcDeviceData* data = nfc_listener_get_data(instance->listener, protocol);

        if(!nfc_device_is_equal_data(instance->nfc_device, protocol, data)) {
            nfc_device_set_data(instance->nfc_device, protocol, data);
            nfc_save_shadow_file(instance);
        }
    }

    nfc_listener_free(instance->listener);
}

static void nfc_protocol_support_scene_emulate_on_exit(NfcApp* instance) {
    nfc_protocol_support_scene_emulate_stop_listener(instance);

    // Clear view
    widget_reset(instance->widget);
    text_box_reset(instance->text_box);
    furi_string_reset(instance->text_box_store);

    nfc_blink_stop(instance);
}

static void nfc_protocol_support_scene_rpc_on_enter(NfcApp* instance) {
    UNUSED(instance);
}

static void nfc_protocol_support_scene_rpc_setup_ui_and_emulate(NfcApp* instance) {
    nfc_text_store_set(instance, "emulating\n%s", furi_string_get_cstr(instance->file_name));

    popup_set_header(instance->popup, "NFC", 89, 42, AlignCenter, AlignBottom);
    popup_set_text(instance->popup, instance->text_store, 89, 44, AlignCenter, AlignTop);
    popup_set_icon(instance->popup, 0, 12, &I_RFIDDolphinSend_97x61);

    view_dispatcher_switch_to_view(instance->view_dispatcher, NfcViewPopup);

    notification_message(instance->notifications, &sequence_display_backlight_on);
    nfc_blink_emulate_start(instance);

    const NfcProtocol protocol = nfc_device_get_protocol(instance->nfc_device);
    nfc_protocol_support[protocol]->scene_emulate.on_enter(instance);

    instance->rpc_state = NfcRpcStateEmulating;
}

static bool nfc_protocol_support_scene_rpc_on_event(NfcApp* instance, SceneManagerEvent event) {
    bool consumed = false;

    if(event.type == SceneManagerEventTypeCustom) {
        if(event.event == NfcCustomEventRpcLoadFile) {
            bool success = false;
            if(instance->rpc_state == NfcRpcStateIdle) {
                if(nfc_load_file(instance, instance->file_path, false)) {
                    nfc_protocol_support_scene_rpc_setup_ui_and_emulate(instance);
                    success = true;
                }
            }
            rpc_system_app_confirm(instance->rpc_ctx, success);
        } else if(event.event == NfcCustomEventRpcExit) {
            rpc_system_app_confirm(instance->rpc_ctx, true);
            scene_manager_stop(instance->scene_manager);
            view_dispatcher_stop(instance->view_dispatcher);
        } else if(event.event == NfcCustomEventRpcSessionClose) {
            scene_manager_stop(instance->scene_manager);
            view_dispatcher_stop(instance->view_dispatcher);
        }
        consumed = true;
    }

    return consumed;
}

static void nfc_protocol_support_scene_rpc_on_exit(NfcApp* instance) {
    if(instance->rpc_state == NfcRpcStateEmulating) {
        nfc_protocol_support_scene_emulate_stop_listener(instance);
    }

    popup_reset(instance->popup);
    text_box_reset(instance->text_box);
    furi_string_reset(instance->text_box_store);

    nfc_blink_stop(instance);
}

static const NfcProtocolSupportCommonSceneBase
    nfc_protocol_support_scenes[NfcProtocolSupportSceneCount] = {
        [NfcProtocolSupportSceneInfo] =
            {
                .on_enter = nfc_protocol_support_scene_info_on_enter,
                .on_event = nfc_protocol_support_scene_info_on_event,
                .on_exit = nfc_protocol_support_scene_info_on_exit,
            },
        [NfcProtocolSupportSceneMoreInfo] =
            {
                .on_enter = nfc_protocol_support_scene_more_info_on_enter,
                .on_event = nfc_protocol_support_scene_more_info_on_event,
                .on_exit = nfc_protocol_support_scene_more_info_on_exit,
            },
        [NfcProtocolSupportSceneRead] =
            {
                .on_enter = nfc_protocol_support_scene_read_on_enter,
                .on_event = nfc_protocol_support_scene_read_on_event,
                .on_exit = nfc_protocol_support_scene_read_on_exit,
            },
        [NfcProtocolSupportSceneReadMenu] =
            {
                .on_enter = nfc_protocol_support_scene_read_menu_on_enter,
                .on_event = nfc_protocol_support_scene_read_menu_on_event,
                .on_exit = nfc_protocol_support_scene_read_saved_menu_on_exit,
            },
        [NfcProtocolSupportSceneReadSuccess] =
            {
                .on_enter = nfc_protocol_support_scene_read_success_on_enter,
                .on_event = nfc_protocol_support_scene_read_success_on_event,
                .on_exit = nfc_protocol_support_scene_read_success_on_exit,
            },
        [NfcProtocolSupportSceneSavedMenu] =
            {
                .on_enter = nfc_protocol_support_scene_saved_menu_on_enter,
                .on_event = nfc_protocol_support_scene_saved_menu_on_event,
                .on_exit = nfc_protocol_support_scene_read_saved_menu_on_exit,
            },
        [NfcProtocolSupportSceneSaveName] =
            {
                .on_enter = nfc_protocol_support_scene_save_name_on_enter,
                .on_event = nfc_protocol_support_scene_save_name_on_event,
                .on_exit = nfc_protocol_support_scene_save_name_on_exit,
            },
        [NfcProtocolSupportSceneEmulate] =
            {
                .on_enter = nfc_protocol_support_scene_emulate_on_enter,
                .on_event = nfc_protocol_support_scene_emulate_on_event,
                .on_exit = nfc_protocol_support_scene_emulate_on_exit,
            },
        [NfcProtocolSupportSceneRpc] =
            {
                .on_enter = nfc_protocol_support_scene_rpc_on_enter,
                .on_event = nfc_protocol_support_scene_rpc_on_event,
                .on_exit = nfc_protocol_support_scene_rpc_on_exit,
            },
};<|MERGE_RESOLUTION|>--- conflicted
+++ resolved
@@ -599,11 +599,7 @@
     }
 
     widget_add_text_box_element(
-<<<<<<< HEAD
-        widget, 56, 28, 71, 25, AlignCenter, AlignTop, furi_string_get_cstr(temp_str), false);
-=======
         widget, 50, 33, 78, 31, AlignCenter, AlignTop, furi_string_get_cstr(temp_str), false);
->>>>>>> 8d75af84
 
     furi_string_free(temp_str);
 
