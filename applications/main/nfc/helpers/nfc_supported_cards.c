--- conflicted
+++ resolved
@@ -119,15 +119,11 @@
         if(instance->app) flipper_application_free(instance->app);
         instance->app = flipper_application_alloc(instance->storage, api_interface);
 
-<<<<<<< HEAD
-        if(flipper_application_preload(instance->app, furi_string_get_cstr(plugin_path)) !=
-=======
         // Reconstruct path
         path_concat(NFC_SUPPORTED_CARDS_PLUGINS_PATH, name, instance->file_path);
         furi_string_cat(instance->file_path, NFC_SUPPORTED_CARDS_PLUGIN_SUFFIX);
 
         if(flipper_application_preload(instance->app, furi_string_get_cstr(instance->file_path)) !=
->>>>>>> 923130ff
            FlipperApplicationPreloadStatusSuccess)
             break;
         if(!flipper_application_is_plugin(instance->app)) break;
@@ -163,21 +159,9 @@
         size_t file_name_len = strlen(instance->file_name);
         if(file_name_len <= suffix_len) break;
 
-        size_t suffix_start_pos = file_name_len - suffix_len;
-        if(memcmp(
-               &instance->file_name[suffix_start_pos],
-               NFC_SUPPORTED_CARDS_PLUGIN_SUFFIX,
-               suffix_len) != 0)
-            break;
-
-<<<<<<< HEAD
-        // Trim suffix from file_name to save memory. The suffix will be concatenated on plugin load.
-        instance->file_name[suffix_start_pos] = '\0';
-=======
         size_t trim_suffix =
             furi_string_size(instance->file_path) - strlen(NFC_SUPPORTED_CARDS_PLUGIN_SUFFIX);
         instance->file_name[trim_suffix] = '\0';
->>>>>>> 923130ff
 
         plugin = nfc_supported_cards_get_plugin(instance, instance->file_name, api_interface);
     } while(plugin == NULL); //-V654
