#include "nfc_supported_card_plugin.h"
#include <flipper_application.h>

#include <nfc/protocols/mf_classic/mf_classic_poller_sync.h>

#include <bit_lib.h>
<<<<<<< HEAD
#include <furi_hal_rtc.h>
=======
#include <datetime.h>
>>>>>>> 33cf554f

#define TAG "Troika"

typedef struct {
    uint64_t a;
    uint64_t b;
} MfClassicKeyPair;

typedef struct {
    const MfClassicKeyPair* keys;
    uint32_t data_sector;
} TroikaCardConfig;

typedef enum {
    TroikaLayoutUnknown = 0x0,
    TroikaLayout2 = 0x2,
    TroikaLayoutE = 0xE,
} TroikaLayout;

typedef enum {
    TroikaSublayoutUnknown = 0x0,
    TroikaSublayout3 = 0x3,
    TroikaSublayout5 = 0x5,
    TroikaSublayout6 = 0x6,
} TroikaSubLayout;

static const MfClassicKeyPair troika_1k_keys[] = {
    {.a = 0xa0a1a2a3a4a5, .b = 0xfbf225dc5d58},
    {.a = 0xa82607b01c0d, .b = 0x2910989b6880},
    {.a = 0x2aa05ed1856f, .b = 0xeaac88e5dc99},
    {.a = 0x2aa05ed1856f, .b = 0xeaac88e5dc99},
    {.a = 0x73068f118c13, .b = 0x2b7f3253fac5},
    {.a = 0xfbc2793d540b, .b = 0xd3a297dc2698},
    {.a = 0x2aa05ed1856f, .b = 0xeaac88e5dc99},
    {.a = 0xae3d65a3dad4, .b = 0x0f1c63013dba},
    {.a = 0xa73f5dc1d333, .b = 0xe35173494a81},
    {.a = 0x69a32f1c2f19, .b = 0x6b8bd9860763},
    {.a = 0x9becdf3d9273, .b = 0xf8493407799d},
    {.a = 0x08b386463229, .b = 0x5efbaecef46b},
    {.a = 0xcd4c61c26e3d, .b = 0x31c7610de3b0},
    {.a = 0xa82607b01c0d, .b = 0x2910989b6880},
    {.a = 0x0e8f64340ba4, .b = 0x4acec1205d75},
    {.a = 0x2aa05ed1856f, .b = 0xeaac88e5dc99},
};

static const MfClassicKeyPair troika_4k_keys[] = {
    {.a = 0xa0a1a2a3a4a5, .b = 0xfbf225dc5d58}, {.a = 0xa82607b01c0d, .b = 0x2910989b6880},
    {.a = 0x2aa05ed1856f, .b = 0xeaac88e5dc99}, {.a = 0x2aa05ed1856f, .b = 0xeaac88e5dc99},
    {.a = 0x73068f118c13, .b = 0x2b7f3253fac5}, {.a = 0xfbc2793d540b, .b = 0xd3a297dc2698},
    {.a = 0x2aa05ed1856f, .b = 0xeaac88e5dc99}, {.a = 0xae3d65a3dad4, .b = 0x0f1c63013dbb},
    {.a = 0xa73f5dc1d333, .b = 0xe35173494a81}, {.a = 0x69a32f1c2f19, .b = 0x6b8bd9860763},
    {.a = 0x9becdf3d9273, .b = 0xf8493407799d}, {.a = 0x08b386463229, .b = 0x5efbaecef46b},
    {.a = 0xcd4c61c26e3d, .b = 0x31c7610de3b0}, {.a = 0xa82607b01c0d, .b = 0x2910989b6880},
    {.a = 0x0e8f64340ba4, .b = 0x4acec1205d75}, {.a = 0x2aa05ed1856f, .b = 0xeaac88e5dc99},
    {.a = 0x6b02733bb6ec, .b = 0x7038cd25c408}, {.a = 0x403d706ba880, .b = 0xb39d19a280df},
    {.a = 0xc11f4597efb5, .b = 0x70d901648cb9}, {.a = 0x0db520c78c1c, .b = 0x73e5b9d9d3a4},
    {.a = 0x3ebce0925b2f, .b = 0x372cc880f216}, {.a = 0x16a27af45407, .b = 0x9868925175ba},
    {.a = 0xaba208516740, .b = 0xce26ecb95252}, {.a = 0xcd64e567abcd, .b = 0x8f79c4fd8a01},
    {.a = 0x764cd061f1e6, .b = 0xa74332f74994}, {.a = 0x1cc219e9fec1, .b = 0xb90de525ceb6},
    {.a = 0x2fe3cb83ea43, .b = 0xfba88f109b32}, {.a = 0x07894ffec1d6, .b = 0xefcb0e689db3},
    {.a = 0x04c297b91308, .b = 0xc8454c154cb5}, {.a = 0x7a38e3511a38, .b = 0xab16584c972a},
    {.a = 0x7545df809202, .b = 0xecf751084a80}, {.a = 0x5125974cd391, .b = 0xd3eafb5df46d},
    {.a = 0x7a86aa203788, .b = 0xe41242278ca2}, {.a = 0xafcef64c9913, .b = 0x9db96dca4324},
    {.a = 0x04eaa462f70b, .b = 0xac17b93e2fae}, {.a = 0xe734c210f27e, .b = 0x29ba8c3e9fda},
    {.a = 0xd5524f591eed, .b = 0x5daf42861b4d}, {.a = 0xe4821a377b75, .b = 0xe8709e486465},
    {.a = 0x518dc6eea089, .b = 0x97c64ac98ca4}, {.a = 0xbb52f8cce07f, .b = 0x6b6119752c70},
};

#define TOPBIT(X) (1 << ((X)-1))

<<<<<<< HEAD
void from_days_to_datetime(uint16_t days, FuriHalRtcDateTime* datetime, uint16_t start_year) {
=======
void from_days_to_datetime(uint16_t days, DateTime* datetime, uint16_t start_year) {
>>>>>>> 33cf554f
    uint32_t timestamp = days * 24 * 60 * 60;
    DateTime start_datetime = {0};
    start_datetime.year = start_year - 1;
    start_datetime.month = 12;
    start_datetime.day = 31;
<<<<<<< HEAD
    timestamp += furi_hal_rtc_datetime_to_timestamp(&start_datetime);
    furi_hal_rtc_timestamp_to_datetime(timestamp, datetime);
=======
    timestamp += datetime_datetime_to_timestamp(&start_datetime);
    datetime_timestamp_to_datetime(timestamp, datetime);
>>>>>>> 33cf554f
}

void from_minutes_to_datetime(uint32_t minutes, DateTime* datetime, uint16_t start_year) {
    uint32_t timestamp = minutes * 60;
    DateTime start_datetime = {0};
    start_datetime.year = start_year - 1;
    start_datetime.month = 12;
    start_datetime.day = 31;
<<<<<<< HEAD
    timestamp += furi_hal_rtc_datetime_to_timestamp(&start_datetime);
    furi_hal_rtc_timestamp_to_datetime(timestamp, datetime);
=======
    timestamp += datetime_datetime_to_timestamp(&start_datetime);
    datetime_timestamp_to_datetime(timestamp, datetime);
>>>>>>> 33cf554f
}

bool parse_transport_block(const MfClassicBlock* block, FuriString* result) {
    uint16_t transport_departament = bit_lib_get_bits_16(block->data, 0, 10);

    FURI_LOG_I(TAG, "Transport departament: %x", transport_departament);

    uint16_t layout_type = bit_lib_get_bits_16(block->data, 52, 4);
    if(layout_type == 0xE) {
        layout_type = bit_lib_get_bits_16(block->data, 52, 9);
    } else if(layout_type == 0xF) {
        layout_type = bit_lib_get_bits_16(block->data, 52, 14);
    }

    FURI_LOG_I(TAG, "Layout type %x", layout_type);

    uint16_t card_view = 0;
    uint16_t card_type = 0;
    uint32_t card_number = 0;
    uint8_t card_layout = 0;
    uint8_t card_layout2 = 0;
    uint16_t card_use_before_date = 0;
    uint16_t card_blank_type = 0;
    uint32_t card_start_trip_minutes = 0;
    uint8_t card_minutes_pass = 0;
    uint32_t card_remaining_funds = 0;
    uint16_t card_validator = 0;
    uint8_t card_blocked = 0;
    uint32_t card_hash = 0;

    switch(layout_type) {
    case 0x02: {
        card_view = bit_lib_get_bits_16(block->data, 0, 10); //101
        card_type = bit_lib_get_bits_16(block->data, 10, 10); //102
        card_number = bit_lib_get_bits_32(block->data, 20, 32); //201
        card_layout = bit_lib_get_bits(block->data, 52, 4); //111
        card_use_before_date = bit_lib_get_bits_16(block->data, 56, 16); //202
        uint8_t card_benefit_code = bit_lib_get_bits(block->data, 72, 8); //124
        uint32_t card_rfu1 = bit_lib_get_bits_32(block->data, 80, 32); //rfu1
        uint16_t card_crc16 = bit_lib_get_bits_16(block->data, 112, 16); //501.1
        card_blocked = bit_lib_get_bits(block->data, 128, 1); //303
        uint16_t card_start_trip_time = bit_lib_get_bits_16(block->data, 177, 12); //403
        uint16_t card_start_trip_date = bit_lib_get_bits_16(block->data, 189, 16); //402
        uint16_t card_valid_from_date = bit_lib_get_bits_16(block->data, 157, 16); //311
        uint16_t card_valid_by_date = bit_lib_get_bits_16(block->data, 173, 16); //312
        uint8_t card_start_trip_seconds = bit_lib_get_bits(block->data, 189, 6); //406
        uint8_t card_transport_type1 = bit_lib_get_bits(block->data, 180, 2); //421.1
        uint8_t card_transport_type2 = bit_lib_get_bits(block->data, 182, 2); //421.2
        uint8_t card_transport_type3 = bit_lib_get_bits(block->data, 184, 2); //421.3
        uint8_t card_transport_type4 = bit_lib_get_bits(block->data, 186, 2); //421.4
        uint16_t card_use_with_date = bit_lib_get_bits_16(block->data, 189, 16); //205
        uint8_t card_route = bit_lib_get_bits(block->data, 205, 1); //424
        uint16_t card_validator1 = bit_lib_get_bits_16(block->data, 206, 15); //422.1
        card_validator = bit_lib_get_bits_16(block->data, 205, 16); //422
        uint16_t card_total_trips = bit_lib_get_bits_16(block->data, 221, 16); //331
        uint8_t card_write_enabled = bit_lib_get_bits(block->data, 237, 1); //write_enabled
        uint8_t card_rfu2 = bit_lib_get_bits(block->data, 238, 2); //rfu2
        uint16_t card_crc16_2 = bit_lib_get_bits_16(block->data, 240, 16); //501.2

        FURI_LOG_D(
            TAG,
            "%x %x %lx %x %x %lx %x %x %x %x %x %x %x %x %x %x %x %x %x %x %x %x %x %x %x",
            card_view,
            card_type,
            card_number,
            card_use_before_date,
            card_benefit_code,
            card_rfu1,
            card_crc16,
            card_blocked,
            card_start_trip_time,
            card_start_trip_date,
            card_valid_from_date,
            card_valid_by_date,
            card_start_trip_seconds,
            card_transport_type1,
            card_transport_type2,
            card_transport_type3,
            card_transport_type4,
            card_use_with_date,
            card_route,
            card_validator1,
            card_validator,
            card_total_trips,
            card_write_enabled,
            card_rfu2,
            card_crc16_2);
        if(card_valid_by_date == 0) {
            return false;
        }
        DateTime card_use_before_date_s = {0};
        from_days_to_datetime(card_valid_by_date, &card_use_before_date_s, 1992);

        DateTime card_start_trip_minutes_s = {0};
        from_minutes_to_datetime(
            (card_start_trip_date)*24 * 60 + card_start_trip_time,
            &card_start_trip_minutes_s,
            1992);
        furi_string_printf(
            result,
            "Number: %010lu\nValid for: %02d.%02d.%04d\nTrips: %d\nTrip from: %02d.%02d.%04d %02d:%02d\nValidator: %05d",
            card_number,
            card_use_before_date_s.day,
            card_use_before_date_s.month,
            card_use_before_date_s.year,
            card_total_trips,
            card_start_trip_minutes_s.day,
            card_start_trip_minutes_s.month,
            card_start_trip_minutes_s.year,
            card_start_trip_minutes_s.hour,
            card_start_trip_minutes_s.minute,
            card_validator);
        break;
    }
    case 0x06: {
        card_view = bit_lib_get_bits_16(block->data, 0, 10); //101
        card_type = bit_lib_get_bits_16(block->data, 10, 10); //102
        card_number = bit_lib_get_bits_32(block->data, 20, 32); //201
        card_layout = bit_lib_get_bits(block->data, 52, 4); //111
        card_use_before_date = bit_lib_get_bits_16(block->data, 56, 16); //202
        uint8_t card_geozone_a = bit_lib_get_bits(block->data, 72, 4); //GeoZoneA
        uint8_t card_geozone_b = bit_lib_get_bits(block->data, 76, 4); //GeoZoneB
        card_blank_type = bit_lib_get_bits_16(block->data, 80, 10); //121.
        uint16_t card_type_of_extended = bit_lib_get_bits_16(block->data, 90, 10); //122
        uint32_t card_rfu1 = bit_lib_get_bits_16(block->data, 100, 12); //rfu1
        uint16_t card_crc16 = bit_lib_get_bits_16(block->data, 112, 16); //501.1
        card_blocked = bit_lib_get_bits(block->data, 128, 1); //303
        uint16_t card_start_trip_time = bit_lib_get_bits_16(block->data, 129, 12); //403
        uint16_t card_start_trip_date = bit_lib_get_bits_16(block->data, 141, 16); //402
        uint16_t card_valid_from_date = bit_lib_get_bits_16(block->data, 157, 16); //311
        uint16_t card_valid_by_date = bit_lib_get_bits_16(block->data, 173, 16); //312
        uint16_t card_company = bit_lib_get_bits(block->data, 189, 4); //Company
        uint8_t card_validator1 = bit_lib_get_bits(block->data, 193, 4); //422.1
        uint16_t card_remaining_trips = bit_lib_get_bits_16(block->data, 197, 10); //321
        uint8_t card_units = bit_lib_get_bits(block->data, 207, 6); //Units
        uint16_t card_validator2 = bit_lib_get_bits_16(block->data, 213, 10); //422.2
        uint16_t card_total_trips = bit_lib_get_bits_16(block->data, 223, 16); //331
        uint8_t card_extended = bit_lib_get_bits(block->data, 239, 1); //123
        uint16_t card_crc16_2 = bit_lib_get_bits_16(block->data, 240, 16); //501.2

        FURI_LOG_D(
            TAG,
            "%x %x %lx %x %x %x %x %x %lx %x %x %x %x %x %x %x %x %x %x %x %x %x %x",
            card_view,
            card_type,
            card_number,
            card_use_before_date,
            card_geozone_a,
            card_geozone_b,
            card_blank_type,
            card_type_of_extended,
            card_rfu1,
            card_crc16,
            card_blocked,
            card_start_trip_time,
            card_start_trip_date,
            card_valid_from_date,
            card_valid_by_date,
            card_company,
            card_validator1,
            card_remaining_trips,
            card_units,
            card_validator2,
            card_total_trips,
            card_extended,
            card_crc16_2);
        card_validator = card_validator1 * 1024 + card_validator2;
        DateTime card_use_before_date_s = {0};
        from_days_to_datetime(card_valid_by_date, &card_use_before_date_s, 1992);

        DateTime card_start_trip_minutes_s = {0};
        from_minutes_to_datetime(
            (card_start_trip_date)*24 * 60 + card_start_trip_time,
            &card_start_trip_minutes_s,
            1992);
        furi_string_printf(
            result,
            "Number: %010lu\nValid for: %02d.%02d.%04d\nTrips left: %d of %d\nTrip from: %02d.%02d.%04d %02d:%02d\nValidator: %05d",
            card_number,
            card_use_before_date_s.day,
            card_use_before_date_s.month,
            card_use_before_date_s.year,
            card_remaining_trips,
            card_total_trips,
            card_start_trip_minutes_s.day,
            card_start_trip_minutes_s.month,
            card_start_trip_minutes_s.year,
            card_start_trip_minutes_s.hour,
            card_start_trip_minutes_s.minute,
            card_validator);
        break;
    }
    case 0x08: {
        card_view = bit_lib_get_bits_16(block->data, 0, 10); //101
        card_type = bit_lib_get_bits_16(block->data, 10, 10); //102
        card_number = bit_lib_get_bits_32(block->data, 20, 32); //201
        card_layout = bit_lib_get_bits(block->data, 52, 4); //111
        card_use_before_date = bit_lib_get_bits_16(block->data, 56, 16); //202
        uint64_t card_rfu1 = bit_lib_get_bits_64(block->data, 72, 56); //rfu1
        uint16_t card_valid_from_date = bit_lib_get_bits_16(block->data, 128, 16); //311
        uint8_t card_valid_for_days = bit_lib_get_bits(block->data, 144, 8); //313
        uint8_t card_requires_activation = bit_lib_get_bits(block->data, 152, 1); //301
        uint8_t card_rfu2 = bit_lib_get_bits(block->data, 153, 7); //rfu2
        uint8_t card_remaining_trips1 = bit_lib_get_bits(block->data, 160, 8); //321.1
        uint8_t card_remaining_trips = bit_lib_get_bits(block->data, 168, 8); //321
        uint8_t card_validator1 = bit_lib_get_bits(block->data, 193, 2); //422.1
        uint16_t card_validator = bit_lib_get_bits_16(block->data, 177, 15); //422
        card_hash = bit_lib_get_bits_32(block->data, 192, 32); //502
        uint32_t card_rfu3 = bit_lib_get_bits_32(block->data, 224, 32); //rfu3

        FURI_LOG_D(
            TAG,
            "%x %x %lx %x %llx %x %x %x %x %x %x %x %x %lx %x %lx",
            card_view,
            card_type,
            card_number,
            card_use_before_date,
            card_rfu1,
            card_valid_from_date,
            card_valid_for_days,
            card_requires_activation,
            card_rfu2,
            card_remaining_trips1,
            card_remaining_trips,
            card_validator1,
            card_validator,
            card_hash,
            card_valid_from_date,
            card_rfu3);
        DateTime card_use_before_date_s = {0};
        from_days_to_datetime(card_use_before_date, &card_use_before_date_s, 1992);

        furi_string_printf(
            result,
            "Number: %010lu\nValid for: %02d.%02d.%04d\nTrips left: %d\nValidator: %05d",
            card_number,
            card_use_before_date_s.day,
            card_use_before_date_s.month,
            card_use_before_date_s.year,
            card_remaining_trips,
            card_validator);
        break;
    }
    case 0x0A: {
        card_view = bit_lib_get_bits_16(block->data, 0, 10); //101
        card_type = bit_lib_get_bits_16(block->data, 10, 10); //102
        card_number = bit_lib_get_bits_32(block->data, 20, 32); //201
        card_layout = bit_lib_get_bits(block->data, 52, 4); //111
        uint16_t card_valid_from_date = bit_lib_get_bits_16(block->data, 64, 12); //311
        uint32_t card_valid_for_minutes = bit_lib_get_bits_32(block->data, 76, 19); //314
        uint8_t card_requires_activation = bit_lib_get_bits(block->data, 95, 1); //301
        card_start_trip_minutes = bit_lib_get_bits_32(block->data, 96, 19); //405
        card_minutes_pass = bit_lib_get_bits(block->data, 119, 7); //412
        uint8_t card_transport_type_flag = bit_lib_get_bits(block->data, 126, 2); //421.0
        uint8_t card_remaining_trips = bit_lib_get_bits(block->data, 128, 8); //321
        uint16_t card_validator = bit_lib_get_bits_16(block->data, 136, 16); //422
        uint8_t card_transport_type1 = bit_lib_get_bits(block->data, 152, 2); //421.1
        uint8_t card_transport_type2 = bit_lib_get_bits(block->data, 154, 2); //421.2
        uint8_t card_transport_type3 = bit_lib_get_bits(block->data, 156, 2); //421.3
        uint8_t card_transport_type4 = bit_lib_get_bits(block->data, 158, 2); //421.4
        card_hash = bit_lib_get_bits_32(block->data, 192, 32); //502

        FURI_LOG_D(
            TAG,
            "%x %x %lx %x %x %lx %x %lx %x %x %x %x %x %x %x %x %lx",
            card_view,
            card_type,
            card_number,
            card_use_before_date,
            card_valid_from_date,
            card_valid_for_minutes,
            card_requires_activation,
            card_start_trip_minutes,
            card_minutes_pass,
            card_transport_type_flag,
            card_remaining_trips,
            card_validator,
            card_transport_type1,
            card_transport_type2,
            card_transport_type3,
            card_transport_type4,
            card_hash);
        DateTime card_use_before_date_s = {0};
        from_days_to_datetime(card_use_before_date, &card_use_before_date_s, 2016);

        DateTime card_start_trip_minutes_s = {0};
        from_minutes_to_datetime(card_start_trip_minutes, &card_start_trip_minutes_s, 2016);
        furi_string_printf(
            result,
            "Number: %010lu\nValid for: %02d.%02d.%04d\nTrip from: %02d.%02d.%04d %02d:%02d\nTrips left: %d\nValidator: %05d",
            card_number,
            card_use_before_date_s.day,
            card_use_before_date_s.month,
            card_use_before_date_s.year,
            card_start_trip_minutes_s.day,
            card_start_trip_minutes_s.month,
            card_start_trip_minutes_s.year,
            card_start_trip_minutes_s.hour,
            card_start_trip_minutes_s.minute,
            card_remaining_trips,
            card_validator);
        break;
    }
    case 0x0C: {
        card_view = bit_lib_get_bits_16(block->data, 0, 10); //101
        card_type = bit_lib_get_bits_16(block->data, 10, 10); //102
        card_number = bit_lib_get_bits_32(block->data, 20, 32); //201
        card_layout = bit_lib_get_bits(block->data, 52, 4); //111
        card_use_before_date = bit_lib_get_bits_16(block->data, 56, 16); //202
        uint64_t card_rfu1 = bit_lib_get_bits_64(block->data, 72, 56); //rfu1
        uint16_t card_valid_from_date = bit_lib_get_bits_16(block->data, 128, 16); //311
        uint8_t card_valid_for_days = bit_lib_get_bits(block->data, 144, 8); //313
        uint8_t card_requires_activation = bit_lib_get_bits(block->data, 152, 1); //301
        uint16_t card_rfu2 = bit_lib_get_bits_16(block->data, 153, 13); //rfu2
        uint16_t card_remaining_trips = bit_lib_get_bits_16(block->data, 166, 10); //321
        uint16_t card_validator = bit_lib_get_bits_16(block->data, 176, 16); //422
        card_hash = bit_lib_get_bits_32(block->data, 192, 32); //502
        uint16_t card_start_trip_date = bit_lib_get_bits_16(block->data, 224, 16); //402
        uint16_t card_start_trip_time = bit_lib_get_bits_16(block->data, 240, 11); //403
        uint8_t card_transport_type = bit_lib_get_bits(block->data, 251, 2); //421
        uint8_t card_rfu3 = bit_lib_get_bits(block->data, 253, 2); //rfu3
        uint8_t card_transfer_in_metro = bit_lib_get_bits(block->data, 255, 1); //432

        FURI_LOG_D(
            TAG,
            "%x %x %lx %x %llx %x %x %x %x %x %x %x %x %x %x %x",
            card_view,
            card_type,
            card_number,
            card_use_before_date,
            card_rfu1,
            card_valid_from_date,
            card_valid_for_days,
            card_requires_activation,
            card_rfu2,
            card_remaining_trips,
            card_validator,
            card_start_trip_date,
            card_start_trip_time,
            card_transport_type,
            card_rfu3,
            card_transfer_in_metro);
        DateTime card_use_before_date_s = {0};
        from_days_to_datetime(card_use_before_date, &card_use_before_date_s, 1992);
        DateTime card_start_trip_minutes_s = {0};
        from_minutes_to_datetime(
            (card_start_trip_date)*24 * 60 + card_start_trip_time,
            &card_start_trip_minutes_s,
            1992);
        furi_string_printf(
            result,
            "Number: %010lu\nValid for: %02d.%02d.%04d\nTrip from: %02d.%02d.%04d %02d:%02d\nTrips left: %d\nValidator: %05d",
            card_number,
            card_use_before_date_s.day,
            card_use_before_date_s.month,
            card_use_before_date_s.year,
            card_start_trip_minutes_s.day,
            card_start_trip_minutes_s.month,
            card_start_trip_minutes_s.year,
            card_start_trip_minutes_s.hour,
            card_start_trip_minutes_s.minute,
            card_remaining_trips,
            card_validator);
        break;
    }
    case 0x0D: {
        card_view = bit_lib_get_bits_16(block->data, 0, 10); //101
        card_type = bit_lib_get_bits_16(block->data, 10, 10); //102
        card_number = bit_lib_get_bits_32(block->data, 20, 32); //201
        card_layout = bit_lib_get_bits(block->data, 52, 4); //111
        uint8_t card_rfu1 = bit_lib_get_bits(block->data, 56, 8); //rfu1
        card_use_before_date = bit_lib_get_bits_16(block->data, 64, 16); //202
        uint16_t card_valid_for_time = bit_lib_get_bits_16(block->data, 80, 11); //316
        uint8_t card_rfu2 = bit_lib_get_bits(block->data, 91, 5); //rfu2
        uint16_t card_use_before_date2 = bit_lib_get_bits_16(block->data, 96, 16); //202.2
        uint16_t card_valid_for_time2 = bit_lib_get_bits_16(block->data, 123, 11); //316.2
        uint8_t card_rfu3 = bit_lib_get_bits(block->data, 123, 5); //rfu3
        uint16_t card_valid_from_date = bit_lib_get_bits_16(block->data, 128, 16); //311
        uint8_t card_valid_for_days = bit_lib_get_bits(block->data, 144, 8); //313
        uint8_t card_requires_activation = bit_lib_get_bits(block->data, 152, 1); //301
        uint8_t card_rfu4 = bit_lib_get_bits(block->data, 153, 2); //rfu4
        uint8_t card_passage_5_minutes = bit_lib_get_bits(block->data, 155, 5); //413
        uint8_t card_transport_type1 = bit_lib_get_bits(block->data, 160, 2); //421.1
        uint8_t card_passage_in_metro = bit_lib_get_bits(block->data, 162, 1); //431
        uint8_t card_passages_ground_transport = bit_lib_get_bits(block->data, 163, 3); //433
        uint16_t card_remaining_trips = bit_lib_get_bits_16(block->data, 166, 10); //321
        uint16_t card_validator = bit_lib_get_bits_16(block->data, 176, 16); //422
        card_hash = bit_lib_get_bits_32(block->data, 192, 32); //502
        uint16_t card_start_trip_date = bit_lib_get_bits_16(block->data, 224, 16); //402
        uint16_t card_start_trip_time = bit_lib_get_bits_16(block->data, 240, 11); //403
        uint8_t card_transport_type2 = bit_lib_get_bits(block->data, 251, 2); //421.2
        uint8_t card_rfu5 = bit_lib_get_bits(block->data, 253, 2); //rfu5
        uint8_t card_transfer_in_metro = bit_lib_get_bits(block->data, 255, 1); //432

        FURI_LOG_D(
            TAG,
            "%x %x %lx %x %x %x %x %x %x %x %x %x %x %x %x %x %x %x %x %x %x %x %x %x %x %x",
            card_view,
            card_type,
            card_number,
            card_layout,
            card_rfu1,
            card_use_before_date,
            card_valid_for_time,
            card_rfu2,
            card_use_before_date2,
            card_valid_for_time2,
            card_rfu3,
            card_valid_from_date,
            card_valid_for_days,
            card_requires_activation,
            card_rfu4,
            card_passage_5_minutes,
            card_transport_type1,
            card_passage_in_metro,
            card_passages_ground_transport,
            card_remaining_trips,
            card_validator,
            card_start_trip_date,
            card_start_trip_time,
            card_transport_type2,
            card_rfu5,
            card_transfer_in_metro);
        DateTime card_use_before_date_s = {0};
        from_days_to_datetime(card_use_before_date, &card_use_before_date_s, 1992);
        DateTime card_start_trip_minutes_s = {0};
        from_minutes_to_datetime(
            (card_start_trip_date)*24 * 60 + card_start_trip_time,
            &card_start_trip_minutes_s,
            1992);
        furi_string_printf(
            result,
            "Number: %010lu\nValid for: %02d.%02d.%04d\nTrip from: %02d.%02d.%04d %02d:%02d\nTrips left: %d\nValidator: %05d",
            card_number,
            card_use_before_date_s.day,
            card_use_before_date_s.month,
            card_use_before_date_s.year,
            card_start_trip_minutes_s.day,
            card_start_trip_minutes_s.month,
            card_start_trip_minutes_s.year,
            card_start_trip_minutes_s.hour,
            card_start_trip_minutes_s.minute,
            card_remaining_trips,
            card_validator);
        break;
    }
    case 0x1C1: {
        card_view = bit_lib_get_bits_16(block->data, 0, 10); //101
        card_type = bit_lib_get_bits_16(block->data, 10, 10); //102
        card_number = bit_lib_get_bits_32(block->data, 20, 32); //201
        card_layout = bit_lib_get_bits(block->data, 52, 4); //111
        card_layout2 = bit_lib_get_bits(block->data, 56, 5); //112
        card_use_before_date = bit_lib_get_bits_16(block->data, 61, 16); //202.
        card_blank_type = bit_lib_get_bits_16(block->data, 77, 10); //121.
        card_validator = bit_lib_get_bits_16(block->data, 128, 16); //422
        uint16_t card_start_trip_date = bit_lib_get_bits_16(block->data, 144, 16); //402
        uint16_t card_start_trip_time = bit_lib_get_bits_16(block->data, 160, 11); //403
        uint8_t card_transport_type1 = bit_lib_get_bits(block->data, 171, 2); //421.1
        uint8_t card_transport_type2 = bit_lib_get_bits(block->data, 173, 2); //421.2
        uint8_t card_transfer_in_metro = bit_lib_get_bits(block->data, 177, 1); //432
        uint8_t card_passage_in_metro = bit_lib_get_bits(block->data, 178, 1); //431
        uint8_t card_passages_ground_transport = bit_lib_get_bits(block->data, 179, 3); //433
        card_minutes_pass = bit_lib_get_bits(block->data, 185, 8); //412.
        card_remaining_funds = bit_lib_get_bits_32(block->data, 196, 19) / 100; //322
        uint8_t card_fare_trip = bit_lib_get_bits(block->data, 215, 2); //441
        card_blocked = bit_lib_get_bits(block->data, 202, 1); //303
        uint8_t card_zoo = bit_lib_get_bits(block->data, 218, 1); //zoo
        card_hash = bit_lib_get_bits_32(block->data, 224, 32); //502

        FURI_LOG_D(
            TAG,
            "%x %x %lx %x %x %x %x %x %x %x %x %x %x %x %x %x %lx %x %x %x %lx",
            card_view,
            card_type,
            card_number,
            card_layout,
            card_layout2,
            card_use_before_date,
            card_blank_type,
            card_validator,
            card_start_trip_date,
            card_start_trip_time,
            card_transport_type1,
            card_transport_type2,
            card_transfer_in_metro,
            card_passage_in_metro,
            card_passages_ground_transport,
            card_minutes_pass,
            card_remaining_funds,
            card_fare_trip,
            card_blocked,
            card_zoo,
            card_hash);
        DateTime card_use_before_date_s = {0};
        from_days_to_datetime(card_use_before_date, &card_use_before_date_s, 1992);

        DateTime card_start_trip_minutes_s = {0};
        from_minutes_to_datetime(card_start_trip_minutes, &card_start_trip_minutes_s, 1992);
        furi_string_printf(
            result,
            "Number: %010lu\nValid for: %02d.%02d.%04d\nTrip from: %02d.%02d.%04d %02d:%02d\nValidator: %05d",
            card_number,
            card_use_before_date_s.day,
            card_use_before_date_s.month,
            card_use_before_date_s.year,
            card_start_trip_minutes_s.day,
            card_start_trip_minutes_s.month,
            card_start_trip_minutes_s.year,
            card_start_trip_minutes_s.hour,
            card_start_trip_minutes_s.minute,
            card_validator);
        break;
    }
    case 0x1C2: {
        card_view = bit_lib_get_bits_16(block->data, 0, 10); //101
        card_type = bit_lib_get_bits_16(block->data, 10, 10); //102
        card_number = bit_lib_get_bits_32(block->data, 20, 32); //201
        card_layout = bit_lib_get_bits(block->data, 52, 4); //111
        card_layout2 = bit_lib_get_bits(block->data, 56, 5); //112
        uint16_t card_type_of_extended = bit_lib_get_bits_16(block->data, 61, 10); //122
        card_use_before_date = bit_lib_get_bits_16(block->data, 71, 16); //202.
        card_blank_type = bit_lib_get_bits_16(block->data, 87, 10); //121.
        uint16_t card_valid_to_date = bit_lib_get_bits_16(block->data, 97, 16); //311
        uint16_t card_activate_during = bit_lib_get_bits_16(block->data, 113, 9); //302
        uint32_t card_valid_for_minutes = bit_lib_get_bits_32(block->data, 131, 20); //314
        card_minutes_pass = bit_lib_get_bits(block->data, 154, 8); //412.
        uint8_t card_transport_type = bit_lib_get_bits(block->data, 163, 2); //421
        uint8_t card_passage_in_metro = bit_lib_get_bits(block->data, 165, 1); //431
        uint8_t card_transfer_in_metro = bit_lib_get_bits(block->data, 166, 1); //432
        uint16_t card_remaining_trips = bit_lib_get_bits_16(block->data, 167, 10); //321
        card_validator = bit_lib_get_bits_16(block->data, 177, 16); //422
        uint32_t card_start_trip_neg_minutes = bit_lib_get_bits_32(block->data, 196, 20); //404
        uint8_t card_requires_activation = bit_lib_get_bits(block->data, 216, 1); //301
        card_blocked = bit_lib_get_bits(block->data, 217, 1); //303
        uint8_t card_extended = bit_lib_get_bits(block->data, 218, 1); //123
        card_hash = bit_lib_get_bits_32(block->data, 224, 32); //502

        FURI_LOG_D(
            TAG,
            "%x %x %lx %x %x %x %x %x %x %x %lx %x %x %x %x %x %x %lx %x %x %x %lx",
            card_view,
            card_type,
            card_number,
            card_layout,
            card_layout2,
            card_type_of_extended,
            card_use_before_date,
            card_blank_type,
            card_valid_to_date,
            card_activate_during,
            card_valid_for_minutes,
            card_minutes_pass,
            card_transport_type,
            card_passage_in_metro,
            card_transfer_in_metro,
            card_remaining_trips,
            card_validator,
            card_start_trip_neg_minutes,
            card_requires_activation,
            card_blocked,
            card_extended,
            card_hash);
        DateTime card_use_before_date_s = {0};
        from_days_to_datetime(card_use_before_date, &card_use_before_date_s, 2016);

        DateTime card_start_trip_minutes_s = {0};
        from_minutes_to_datetime(
            (card_valid_to_date)*24 * 60 + card_valid_for_minutes - card_start_trip_neg_minutes,
            &card_start_trip_minutes_s,
            2016); //-time
        furi_string_printf(
            result,
            "Number: %010lu\nValid for: %02d.%02d.%04d\nTrip from: %02d.%02d.%04d %02d:%02d\nValidator: %05d",
            card_number,
            card_use_before_date_s.day,
            card_use_before_date_s.month,
            card_use_before_date_s.year,
            card_start_trip_minutes_s.day,
            card_start_trip_minutes_s.month,
            card_start_trip_minutes_s.year,
            card_start_trip_minutes_s.hour,
            card_start_trip_minutes_s.minute,
            card_validator);
        break;
    }
    case 0x1C3: {
        card_view = bit_lib_get_bits_16(block->data, 0, 10); //101
        card_type = bit_lib_get_bits_16(block->data, 10, 10); //102
        card_number = bit_lib_get_bits_32(block->data, 20, 32); //201
        card_layout = bit_lib_get_bits(block->data, 52, 4); //111
        card_layout2 = bit_lib_get_bits(block->data, 56, 5); //112
        card_use_before_date = bit_lib_get_bits_16(block->data, 61, 16); //202
        card_blank_type = bit_lib_get_bits_16(block->data, 77, 10); //121
        card_remaining_funds = bit_lib_get_bits_32(block->data, 188, 22) / 100; //322
        card_hash = bit_lib_get_bits_32(block->data, 224, 32); //502
        card_validator = bit_lib_get_bits_16(block->data, 128, 16); //422
        card_start_trip_minutes = bit_lib_get_bits_32(block->data, 144, 23); //405
        uint8_t card_fare_trip = bit_lib_get_bits(block->data, 210, 2); //441
        card_minutes_pass = bit_lib_get_bits(block->data, 171, 7); //412
        uint8_t card_transport_type_flag = bit_lib_get_bits(block->data, 178, 2); //421.0
        uint8_t card_transport_type1 = bit_lib_get_bits(block->data, 180, 2); //421.1
        uint8_t card_transport_type2 = bit_lib_get_bits(block->data, 182, 2); //421.2
        uint8_t card_transport_type3 = bit_lib_get_bits(block->data, 184, 2); //421.3
        uint8_t card_transport_type4 = bit_lib_get_bits(block->data, 186, 2); //421.4
        card_blocked = bit_lib_get_bits(block->data, 212, 1); //303
        FURI_LOG_D(
            TAG,
            "Card view: %x, type: %x, number: %lx, layout: %x, layout2: %x, use before date: %x, blank type: %x, remaining funds: %lx, hash: %lx, validator: %x, start trip minutes: %lx, fare trip: %x, minutes pass: %x, transport type flag: %x, transport type1: %x, transport type2: %x, transport type3: %x, transport type4: %x, blocked: %x",
            card_view,
            card_type,
            card_number,
            card_layout,
            card_layout2,
            card_use_before_date,
            card_blank_type,
            card_remaining_funds,
            card_hash,
            card_validator,
            card_start_trip_minutes,
            card_fare_trip,
            card_minutes_pass,
            card_transport_type_flag,
            card_transport_type1,
            card_transport_type2,
            card_transport_type3,
            card_transport_type4,
            card_blocked);
        DateTime card_use_before_date_s = {0};
        from_days_to_datetime(card_use_before_date, &card_use_before_date_s, 1992);

        DateTime card_start_trip_minutes_s = {0};
        from_minutes_to_datetime(card_start_trip_minutes, &card_start_trip_minutes_s, 2016);
        furi_string_printf(
            result,
            "Number: %010lu\nValid for: %02d.%02d.%04d\nBalance: %ld rub\nTrip from: %02d.%02d.%04d %02d:%02d\nValidator: %05d",
            card_number,
            card_use_before_date_s.day,
            card_use_before_date_s.month,
            card_use_before_date_s.year,
            card_remaining_funds,
            card_start_trip_minutes_s.day,
            card_start_trip_minutes_s.month,
            card_start_trip_minutes_s.year,
            card_start_trip_minutes_s.hour,
            card_start_trip_minutes_s.minute,
            card_validator);
        break;
    }
    case 0x1C4: {
        card_view = bit_lib_get_bits_16(block->data, 0, 10); //101
        card_type = bit_lib_get_bits_16(block->data, 10, 10); //102
        card_number = bit_lib_get_bits_32(block->data, 20, 32); //201
        card_layout = bit_lib_get_bits(block->data, 52, 4); //111
        card_layout2 = bit_lib_get_bits(block->data, 56, 5); //112
        uint16_t card_type_of_extended = bit_lib_get_bits_16(block->data, 61, 10); //122
        card_use_before_date = bit_lib_get_bits_16(block->data, 71, 13); //202.
        card_blank_type = bit_lib_get_bits_16(block->data, 84, 10); //121.
        uint16_t card_valid_to_date = bit_lib_get_bits_16(block->data, 94, 13); //311
        uint16_t card_activate_during = bit_lib_get_bits_16(block->data, 107, 9); //302
        uint16_t card_extension_counter = bit_lib_get_bits_16(block->data, 116, 10); //304
        uint32_t card_valid_for_minutes = bit_lib_get_bits_32(block->data, 128, 20); //314
        card_minutes_pass = bit_lib_get_bits(block->data, 158, 7); //412.
        uint8_t card_transport_type_flag = bit_lib_get_bits(block->data, 178, 2); //421.0
        uint8_t card_transport_type1 = bit_lib_get_bits(block->data, 180, 2); //421.1
        uint8_t card_transport_type2 = bit_lib_get_bits(block->data, 182, 2); //421.2
        uint8_t card_transport_type3 = bit_lib_get_bits(block->data, 184, 2); //421.3
        uint8_t card_transport_type4 = bit_lib_get_bits(block->data, 186, 2); //421.4
        uint16_t card_remaining_trips = bit_lib_get_bits_16(block->data, 169, 10); //321
        card_validator = bit_lib_get_bits_16(block->data, 179, 16); //422
        uint32_t card_start_trip_neg_minutes = bit_lib_get_bits_32(block->data, 195, 20); //404
        uint8_t card_requires_activation = bit_lib_get_bits(block->data, 215, 1); //301
        card_blocked = bit_lib_get_bits(block->data, 216, 1); //303
        uint8_t card_extended = bit_lib_get_bits(block->data, 217, 1); //123
        card_hash = bit_lib_get_bits_32(block->data, 224, 32); //502

        FURI_LOG_D(
            TAG,
            "%x %x %lx %x %x %x %x %x %x %x %x %lx %x %x %x %x %x %x %x %x %lx %x %x %x %lx",
            card_view,
            card_type,
            card_number,
            card_layout,
            card_layout2,
            card_type_of_extended,
            card_use_before_date,
            card_blank_type,
            card_valid_to_date,
            card_activate_during,
            card_extension_counter,
            card_valid_for_minutes,
            card_minutes_pass,
            card_transport_type_flag,
            card_transport_type1,
            card_transport_type2,
            card_transport_type3,
            card_transport_type4,
            card_remaining_trips,
            card_validator,
            card_start_trip_neg_minutes,
            card_requires_activation,
            card_blocked,
            card_extended,
            card_hash);
        DateTime card_use_before_date_s = {0};
        from_days_to_datetime(card_use_before_date, &card_use_before_date_s, 2016);

        DateTime card_start_trip_minutes_s = {0};
        from_minutes_to_datetime(
            (card_use_before_date + 1) * 24 * 60 + card_valid_for_minutes -
                card_start_trip_neg_minutes,
            &card_start_trip_minutes_s,
            2011); //-time
        furi_string_printf(
            result,
            "Number: %010lu\nValid for: %02d.%02d.%04d\nTrip from: %02d.%02d.%04d %02d:%02d\nValidator: %05d",
            card_number,
            card_use_before_date_s.day,
            card_use_before_date_s.month,
            card_use_before_date_s.year,
            card_start_trip_minutes_s.day,
            card_start_trip_minutes_s.month,
            card_start_trip_minutes_s.year,
            card_start_trip_minutes_s.hour,
            card_start_trip_minutes_s.minute,
            card_validator);
        break;
    }
    case 0x1C5: {
        card_view = bit_lib_get_bits_16(block->data, 0, 10); //101
        card_type = bit_lib_get_bits_16(block->data, 10, 10); //102
        card_number = bit_lib_get_bits_32(block->data, 20, 32); //201
        card_layout = bit_lib_get_bits(block->data, 52, 4); //111
        card_layout2 = bit_lib_get_bits(block->data, 56, 5); //112
        card_use_before_date = bit_lib_get_bits_16(block->data, 61, 13); //202.
        card_blank_type = bit_lib_get_bits_16(block->data, 74, 10); //121.
        uint32_t card_valid_to_time = bit_lib_get_bits_32(block->data, 84, 23); //317
        uint16_t card_extension_counter = bit_lib_get_bits_16(block->data, 107, 10); //304
        card_start_trip_minutes = bit_lib_get_bits_32(block->data, 128, 23); //405
        uint8_t card_metro_ride_with = bit_lib_get_bits(block->data, 151, 7); //414
        card_minutes_pass = bit_lib_get_bits(block->data, 158, 7); //412.
        card_remaining_funds = bit_lib_get_bits_32(block->data, 167, 19) / 100; //322
        card_validator = bit_lib_get_bits_16(block->data, 186, 16); //422
        card_blocked = bit_lib_get_bits(block->data, 202, 1); //303
        uint16_t card_route = bit_lib_get_bits_16(block->data, 204, 12); //424
        uint8_t card_passages_ground_transport = bit_lib_get_bits(block->data, 216, 7); //433
        card_hash = bit_lib_get_bits_32(block->data, 224, 32); //502

        FURI_LOG_D(
            TAG,
            "%x %x %lx %x %x %x %x %lx %x %lx %x %x %lx %x %x %x %x %lx",
            card_view,
            card_type,
            card_number,
            card_layout,
            card_layout2,
            card_use_before_date,
            card_blank_type,
            card_valid_to_time,
            card_extension_counter,
            card_start_trip_minutes,
            card_metro_ride_with,
            card_minutes_pass,
            card_remaining_funds,
            card_validator,
            card_blocked,
            card_route,
            card_passages_ground_transport,
            card_hash);
        DateTime card_use_before_date_s = {0};

        from_days_to_datetime(card_use_before_date, &card_use_before_date_s, 2019);

        DateTime card_start_trip_minutes_s = {0};
        from_minutes_to_datetime(card_start_trip_minutes, &card_start_trip_minutes_s, 2019);
        furi_string_printf(
            result,
            "Number: %010lu\nValid for: %02d.%02d.%04d\nBalance: %ld rub\nTrip from: %02d.%02d.%04d %02d:%02d\nValidator: %05d",
            card_number,
            card_use_before_date_s.day,
            card_use_before_date_s.month,
            card_use_before_date_s.year,
            card_remaining_funds,
            card_start_trip_minutes_s.day,
            card_start_trip_minutes_s.month,
            card_start_trip_minutes_s.year,
            card_start_trip_minutes_s.hour,
            card_start_trip_minutes_s.minute,
            card_validator);
        break;
    }
    case 0x1C6: {
        card_view = bit_lib_get_bits_16(block->data, 0, 10); //101
        card_type = bit_lib_get_bits_16(block->data, 10, 10); //102
        card_number = bit_lib_get_bits_32(block->data, 20, 32); //201
        card_layout = bit_lib_get_bits(block->data, 52, 4); //111
        card_layout2 = bit_lib_get_bits(block->data, 56, 5); //112
        uint16_t card_type_of_extended = bit_lib_get_bits_16(block->data, 61, 10); //122
        card_use_before_date = bit_lib_get_bits_16(block->data, 71, 13); //202.
        card_blank_type = bit_lib_get_bits_16(block->data, 84, 10); //121.
        uint32_t card_valid_from_date = bit_lib_get_bits_32(block->data, 94, 23); //311
        uint16_t card_extension_counter = bit_lib_get_bits_16(block->data, 117, 10); //304
        uint32_t card_valid_for_minutes = bit_lib_get_bits_32(block->data, 128, 20); //314
        uint32_t card_start_trip_neg_minutes = bit_lib_get_bits_32(block->data, 148, 20); //404
        uint8_t card_metro_ride_with = bit_lib_get_bits(block->data, 168, 7); //414
        card_minutes_pass = bit_lib_get_bits(block->data, 175, 7); //412.
        uint16_t card_remaining_trips = bit_lib_get_bits_16(block->data, 182, 7); //321
        card_validator = bit_lib_get_bits_16(block->data, 189, 16); //422
        card_blocked = bit_lib_get_bits(block->data, 205, 1); //303
        uint8_t card_extended = bit_lib_get_bits(block->data, 206, 1); //123
        uint16_t card_route = bit_lib_get_bits_16(block->data, 212, 12); //424
        card_hash = bit_lib_get_bits_32(block->data, 224, 32); //502

        FURI_LOG_D(
            TAG,
            "%x %x %lx %x %x %x %x %x %lx %x %lx %lx %x %x %x %x %x %x %x %lx",
            card_view,
            card_type,
            card_number,
            card_layout,
            card_layout2,
            card_type_of_extended,
            card_use_before_date,
            card_blank_type,
            card_valid_from_date,
            card_extension_counter,
            card_valid_for_minutes,
            card_start_trip_neg_minutes,
            card_metro_ride_with,
            card_minutes_pass,
            card_remaining_trips,
            card_validator,
            card_blocked,
            card_extended,
            card_route,
            card_hash);
        DateTime card_use_before_date_s = {0};
        from_days_to_datetime(card_use_before_date, &card_use_before_date_s, 2019);

        DateTime card_start_trip_minutes_s = {0};
        from_minutes_to_datetime(
            card_valid_from_date + card_valid_for_minutes - card_start_trip_neg_minutes,
            &card_start_trip_minutes_s,
            2019); //-time
        furi_string_printf(
            result,
            "Number: %010lu\nValid for: %02d.%02d.%04d\nTrip from: %02d.%02d.%04d %02d:%02d\nValidator: %05d",
            card_number,
            card_use_before_date_s.day,
            card_use_before_date_s.month,
            card_use_before_date_s.year,
            card_start_trip_minutes_s.day,
            card_start_trip_minutes_s.month,
            card_start_trip_minutes_s.year,
            card_start_trip_minutes_s.hour,
            card_start_trip_minutes_s.minute,
            card_validator);
        break;
    }
    case 0x3CCB: {
        card_view = bit_lib_get_bits_16(block->data, 0, 10); //101
        card_type = bit_lib_get_bits_16(block->data, 10, 10); //102
        card_number = bit_lib_get_bits_32(block->data, 20, 32); //201
        card_layout = bit_lib_get_bits(block->data, 52, 4); //111
        uint16_t card_tech_code = bit_lib_get_bits_32(block->data, 56, 10); //tech_code
        uint16_t card_valid_to_minutes = bit_lib_get_bits_16(block->data, 66, 16); //311
        uint16_t card_valid_by_date = bit_lib_get_bits_16(block->data, 82, 16); //312
        uint8_t card_interval = bit_lib_get_bits(block->data, 98, 4); //interval
        uint16_t card_app_code1 = bit_lib_get_bits_16(block->data, 102, 16); //app_code1
        uint16_t card_hash1 = bit_lib_get_bits_16(block->data, 112, 16); //502.1
        uint16_t card_type1 = bit_lib_get_bits_16(block->data, 128, 10); //type1
        uint16_t card_app_code2 = bit_lib_get_bits_16(block->data, 138, 10); //app_code2
        uint16_t card_type2 = bit_lib_get_bits_16(block->data, 148, 10); //type2
        uint16_t card_app_code3 = bit_lib_get_bits_16(block->data, 158, 10); //app_code3
        uint16_t card_type3 = bit_lib_get_bits_16(block->data, 148, 10); //type3
        uint16_t card_app_code4 = bit_lib_get_bits_16(block->data, 168, 10); //app_code4
        uint16_t card_type4 = bit_lib_get_bits_16(block->data, 178, 10); //type4
        card_hash = bit_lib_get_bits_32(block->data, 224, 32); //502.2

        FURI_LOG_D(
            TAG,
            "%x %x %lx %x %x %x %x %x %x %x %x %x %x %x %x %x %x %x %x %lx",
            card_view,
            card_type,
            card_number,
            card_layout,
            card_tech_code,
            card_use_before_date,
            card_blank_type,
            card_valid_to_minutes,
            card_valid_by_date,
            card_interval,
            card_app_code1,
            card_hash1,
            card_type1,
            card_app_code2,
            card_type2,
            card_app_code3,
            card_type3,
            card_app_code4,
            card_type4,
            card_hash);
        DateTime card_use_before_date_s = {0};
        from_days_to_datetime(card_valid_by_date, &card_use_before_date_s, 1992);

        furi_string_printf(
            result,
            "Number: %010lu\nValid for: %02d.%02d.%04d\nValidator: %05d",
            card_number,
            card_use_before_date_s.day,
            card_use_before_date_s.month,
            card_use_before_date_s.year,
            card_validator);
        break;
    }
    case 0x3C0B: {
        card_view = bit_lib_get_bits_16(block->data, 0, 10); //101
        card_type = bit_lib_get_bits_16(block->data, 10, 10); //102
        card_number = bit_lib_get_bits_32(block->data, 20, 32); //201
        card_layout = bit_lib_get_bits(block->data, 52, 4); //111
        uint16_t card_tech_code = bit_lib_get_bits_32(block->data, 56, 10); //tech_code
        uint16_t card_valid_to_minutes = bit_lib_get_bits_16(block->data, 66, 16); //311
        uint16_t card_valid_by_date = bit_lib_get_bits_16(block->data, 82, 16); //312
        uint16_t card_hash = bit_lib_get_bits_16(block->data, 112, 16); //502.1

        FURI_LOG_D(
            TAG,
            "%x %x %lx %x %x %x %x %x %x %x",
            card_view,
            card_type,
            card_number,
            card_layout,
            card_tech_code,
            card_use_before_date,
            card_blank_type,
            card_valid_to_minutes,
            card_valid_by_date,
            card_hash);
        DateTime card_use_before_date_s = {0};
        from_days_to_datetime(card_valid_by_date, &card_use_before_date_s, 1992);

        furi_string_printf(
            result,
            "Number: %010lu\nValid for: %02d.%02d.%04d\nValidator: %05d",
            card_number,
            card_use_before_date_s.day,
            card_use_before_date_s.month,
            card_use_before_date_s.year,
            card_validator);
        break;
    }
    default:
        return false;
    }

    return true;
}

static bool troika_get_card_config(TroikaCardConfig* config, MfClassicType type) {
    bool success = true;

    if(type == MfClassicType1k) {
        config->data_sector = 8;
        config->keys = troika_1k_keys;
    } else if(type == MfClassicType4k) {
        config->data_sector = 8; // Further testing needed
        config->keys = troika_4k_keys;
    } else {
        success = false;
    }

    return success;
}

static TroikaLayout troika_get_layout(const MfClassicData* data, uint8_t start_block_num) {
    furi_assert(data);

    // Layout is stored in byte 6 of block, length 4 bits (bits 52 - 55), second nibble.
    const uint8_t* layout_ptr = &data->block[start_block_num].data[6];
    const uint8_t layout = (*layout_ptr & 0x0F);

    TroikaLayout result = TroikaLayoutUnknown;
    switch(layout) {
    case TroikaLayout2:
    case TroikaLayoutE:
        result = layout;
        break;
    default:
        // If debug is enabled - pass the actual layout value for the debug text
        if(furi_hal_rtc_is_flag_set(FuriHalRtcFlagDebug)) {
            return layout;
        } else {
            return TroikaLayoutUnknown;
        }
    }

    return result;
}

static TroikaSubLayout troika_get_sub_layout(const MfClassicData* data, uint8_t start_block_num) {
    furi_assert(data);

    // Sublayout is stored in byte 7 (bits 56 - 60) of block, length 5 bits (first nibble and one bit from second nibble)
    const uint8_t* sub_layout_ptr = &data->block[start_block_num].data[7];
    const uint8_t sub_layout = (*sub_layout_ptr & 0x3F) >> 3;

    TroikaSubLayout result = TroikaSublayoutUnknown;
    switch(sub_layout) {
    case TroikaSublayout3:
    case TroikaSublayout5:
    case TroikaSublayout6:
        result = sub_layout;
        break;
    default:
        // If debug is enabled - pass the actual sublayout value for the debug text
        if(furi_hal_rtc_is_flag_set(FuriHalRtcFlagDebug)) {
            return sub_layout;
        } else {
            return TroikaSublayoutUnknown;
        }
    }

    return result;
}

static bool troika_has_balance(TroikaLayout layout, TroikaSubLayout sub_layout) {
    UNUSED(sub_layout);
    // Layout 0x2 has no balance

    if(layout == TroikaLayout2) {
        return false;
    }

    return true;
}

static uint16_t troika_get_balance(
    const MfClassicData* data,
    uint8_t start_block_num,
    TroikaLayout layout,
    TroikaSubLayout sub_layout) {
    furi_assert(data);

    // In layout 0x3 balance in bits 188:209 ( from sector start, length 22).
    // In layout 0x5 balance in bits 165:185 ( from sector start, length 20).

    uint32_t balance = 0;
    uint8_t balance_data_offset = 0;
    bool supported_layout = false;

    if(layout == TroikaLayoutE && sub_layout == TroikaSublayout3) {
        balance_data_offset = 7;
        supported_layout = true;
    } else if(layout == TroikaLayoutE && sub_layout == TroikaSublayout5) {
        balance_data_offset = 4;
        supported_layout = true;
    }

    if(supported_layout) {
        const uint8_t* temp_ptr = &data->block[start_block_num + 1].data[balance_data_offset];
        balance |= (temp_ptr[0] & 0x3) << 18;
        balance |= temp_ptr[1] << 10;
        balance |= temp_ptr[2] << 2;
        balance |= (temp_ptr[3] & 0xC0) >> 6;
    }

    return balance / 100;
}

static uint32_t troika_get_number(
    const MfClassicData* data,
    uint8_t start_block_num,
    TroikaLayout layout,
    TroikaSubLayout sub_layout) {
    furi_assert(data);
    UNUSED(sub_layout);

    if(layout == TroikaLayoutE || layout == TroikaLayout2) {
        const uint8_t* temp_ptr = &data->block[start_block_num].data[2];

        uint32_t number = 0;
        for(size_t i = 1; i < 5; i++) {
            number <<= 8;
            number |= temp_ptr[i];
        }
        number >>= 4;
        number |= (temp_ptr[0] & 0xf) << 28;

        return number;
    } else {
        return 0;
    }
}

static bool troika_verify_type(Nfc* nfc, MfClassicType type) {
    bool verified = false;

    do {
        TroikaCardConfig cfg = {};
        if(!troika_get_card_config(&cfg, type)) break;

        const uint8_t block_num = mf_classic_get_first_block_num_of_sector(cfg.data_sector);
        FURI_LOG_D(TAG, "Verifying sector %lu", cfg.data_sector);

        MfClassicKey key = {0};
        bit_lib_num_to_bytes_be(cfg.keys[cfg.data_sector].a, COUNT_OF(key.data), key.data);

        MfClassicAuthContext auth_context;
        MfClassicError error =
            mf_classic_poller_sync_auth(nfc, block_num, &key, MfClassicKeyTypeA, &auth_context);
        if(error != MfClassicErrorNone) {
            FURI_LOG_D(TAG, "Failed to read block %u: %d", block_num, error);
            break;
        }

        verified = true;
    } while(false);

    return verified;
}

static bool troika_verify(Nfc* nfc) {
    return troika_verify_type(nfc, MfClassicType1k) || troika_verify_type(nfc, MfClassicType4k);
}

static bool troika_read(Nfc* nfc, NfcDevice* device) {
    furi_assert(nfc);
    furi_assert(device);

    bool is_read = false;

    MfClassicData* data = mf_classic_alloc();
    nfc_device_copy_data(device, NfcProtocolMfClassic, data);

    do {
        MfClassicType type = MfClassicTypeMini;
        MfClassicError error = mf_classic_poller_sync_detect_type(nfc, &type);
        if(error != MfClassicErrorNone) break;

        data->type = type;
        TroikaCardConfig cfg = {};
        if(!troika_get_card_config(&cfg, data->type)) break;

        MfClassicDeviceKeys keys = {
            .key_a_mask = 0,
            .key_b_mask = 0,
        };
        for(size_t i = 0; i < mf_classic_get_total_sectors_num(data->type); i++) {
            bit_lib_num_to_bytes_be(cfg.keys[i].a, sizeof(MfClassicKey), keys.key_a[i].data);
            FURI_BIT_SET(keys.key_a_mask, i);
            bit_lib_num_to_bytes_be(cfg.keys[i].b, sizeof(MfClassicKey), keys.key_b[i].data);
            FURI_BIT_SET(keys.key_b_mask, i);
        }

        error = mf_classic_poller_sync_read(nfc, &keys, data);
        if(error == MfClassicErrorNotPresent) {
            FURI_LOG_W(TAG, "Failed to read data");
            break;
        }

        nfc_device_set_data(device, NfcProtocolMfClassic, data);

        is_read = (error == MfClassicErrorNone);
    } while(false);

    mf_classic_free(data);

    return is_read;
}

static bool troika_parse(const NfcDevice* device, FuriString* parsed_data) {
    furi_assert(device);

    const MfClassicData* data = nfc_device_get_data(device, NfcProtocolMfClassic);

    bool parsed = false;

    do {
        // Verify card type
        TroikaCardConfig cfg = {};
        if(!troika_get_card_config(&cfg, data->type)) break;

        // Verify key
        const MfClassicSectorTrailer* sec_tr =
            mf_classic_get_sector_trailer_by_sector(data, cfg.data_sector);

        const uint64_t key =
            bit_lib_bytes_to_num_be(sec_tr->key_a.data, COUNT_OF(sec_tr->key_a.data));
        if(key != cfg.keys[cfg.data_sector].a) break;

        // Get the block number of the block that contains the data
        const uint8_t start_block_num = mf_classic_get_first_block_num_of_sector(cfg.data_sector);

        // Get layout, sublayout, balance and number
        TroikaLayout layout = troika_get_layout(data, start_block_num);
        TroikaSubLayout sub_layout = troika_get_sub_layout(data, start_block_num);

        if(!furi_hal_rtc_is_flag_set(FuriHalRtcFlagDebug)) {
            // If debug is enabled - proceed even if layout or sublayout is unknown, that will make collecting data easier
            if(layout == TroikaLayoutUnknown || sub_layout == TroikaSublayoutUnknown) break;
        }

        uint32_t number = troika_get_number(data, start_block_num, layout, sub_layout);

        furi_string_printf(parsed_data, "\e#Troika\nNum: %lu", number);

        if(troika_has_balance(layout, sub_layout) ||
           furi_hal_rtc_is_flag_set(FuriHalRtcFlagDebug)) {
            uint16_t balance = troika_get_balance(data, start_block_num, layout, sub_layout);
            furi_string_cat_printf(parsed_data, "\nBalance: %u RUR", balance);
        } else {
            furi_string_cat_printf(parsed_data, "\nBalance: Not available");
        }

        if(furi_hal_rtc_is_flag_set(FuriHalRtcFlagDebug)) {
            furi_string_cat_printf(
                parsed_data,
                "\nLayout: %02x\nSublayout: %02x\nData Block: %u",
                layout,
                sub_layout,
                start_block_num);
        }

        parsed = true;
    } while(false);

    return parsed;
}

/* Actual implementation of app<>plugin interface */
static const NfcSupportedCardsPlugin troika_plugin = {
    .protocol = NfcProtocolMfClassic,
    .verify = troika_verify,
    .read = troika_read,
    .parse = troika_parse,
};

/* Plugin descriptor to comply with basic plugin specification */
static const FlipperAppPluginDescriptor troika_plugin_descriptor = {
    .appid = NFC_SUPPORTED_CARD_PLUGIN_APP_ID,
    .ep_api_version = NFC_SUPPORTED_CARD_PLUGIN_API_VERSION,
    .entry_point = &troika_plugin,
};

/* Plugin entry point - must return a pointer to const descriptor  */
const FlipperAppPluginDescriptor* troika_plugin_ep() {
    return &troika_plugin_descriptor;
}<|MERGE_RESOLUTION|>--- conflicted
+++ resolved
@@ -4,11 +4,7 @@
 #include <nfc/protocols/mf_classic/mf_classic_poller_sync.h>
 
 #include <bit_lib.h>
-<<<<<<< HEAD
-#include <furi_hal_rtc.h>
-=======
 #include <datetime.h>
->>>>>>> 33cf554f
 
 #define TAG "Troika"
 
@@ -21,19 +17,6 @@
     const MfClassicKeyPair* keys;
     uint32_t data_sector;
 } TroikaCardConfig;
-
-typedef enum {
-    TroikaLayoutUnknown = 0x0,
-    TroikaLayout2 = 0x2,
-    TroikaLayoutE = 0xE,
-} TroikaLayout;
-
-typedef enum {
-    TroikaSublayoutUnknown = 0x0,
-    TroikaSublayout3 = 0x3,
-    TroikaSublayout5 = 0x5,
-    TroikaSublayout6 = 0x6,
-} TroikaSubLayout;
 
 static const MfClassicKeyPair troika_1k_keys[] = {
     {.a = 0xa0a1a2a3a4a5, .b = 0xfbf225dc5d58},
@@ -79,23 +62,14 @@
 
 #define TOPBIT(X) (1 << ((X)-1))
 
-<<<<<<< HEAD
-void from_days_to_datetime(uint16_t days, FuriHalRtcDateTime* datetime, uint16_t start_year) {
-=======
 void from_days_to_datetime(uint16_t days, DateTime* datetime, uint16_t start_year) {
->>>>>>> 33cf554f
     uint32_t timestamp = days * 24 * 60 * 60;
     DateTime start_datetime = {0};
     start_datetime.year = start_year - 1;
     start_datetime.month = 12;
     start_datetime.day = 31;
-<<<<<<< HEAD
-    timestamp += furi_hal_rtc_datetime_to_timestamp(&start_datetime);
-    furi_hal_rtc_timestamp_to_datetime(timestamp, datetime);
-=======
     timestamp += datetime_datetime_to_timestamp(&start_datetime);
     datetime_timestamp_to_datetime(timestamp, datetime);
->>>>>>> 33cf554f
 }
 
 void from_minutes_to_datetime(uint32_t minutes, DateTime* datetime, uint16_t start_year) {
@@ -104,13 +78,8 @@
     start_datetime.year = start_year - 1;
     start_datetime.month = 12;
     start_datetime.day = 31;
-<<<<<<< HEAD
-    timestamp += furi_hal_rtc_datetime_to_timestamp(&start_datetime);
-    furi_hal_rtc_timestamp_to_datetime(timestamp, datetime);
-=======
     timestamp += datetime_datetime_to_timestamp(&start_datetime);
     datetime_timestamp_to_datetime(timestamp, datetime);
->>>>>>> 33cf554f
 }
 
 bool parse_transport_block(const MfClassicBlock* block, FuriString* result) {
@@ -1072,136 +1041,16 @@
     bool success = true;
 
     if(type == MfClassicType1k) {
-        config->data_sector = 8;
+        config->data_sector = 11;
         config->keys = troika_1k_keys;
     } else if(type == MfClassicType4k) {
-        config->data_sector = 8; // Further testing needed
+        config->data_sector = 11;
         config->keys = troika_4k_keys;
     } else {
         success = false;
     }
 
     return success;
-}
-
-static TroikaLayout troika_get_layout(const MfClassicData* data, uint8_t start_block_num) {
-    furi_assert(data);
-
-    // Layout is stored in byte 6 of block, length 4 bits (bits 52 - 55), second nibble.
-    const uint8_t* layout_ptr = &data->block[start_block_num].data[6];
-    const uint8_t layout = (*layout_ptr & 0x0F);
-
-    TroikaLayout result = TroikaLayoutUnknown;
-    switch(layout) {
-    case TroikaLayout2:
-    case TroikaLayoutE:
-        result = layout;
-        break;
-    default:
-        // If debug is enabled - pass the actual layout value for the debug text
-        if(furi_hal_rtc_is_flag_set(FuriHalRtcFlagDebug)) {
-            return layout;
-        } else {
-            return TroikaLayoutUnknown;
-        }
-    }
-
-    return result;
-}
-
-static TroikaSubLayout troika_get_sub_layout(const MfClassicData* data, uint8_t start_block_num) {
-    furi_assert(data);
-
-    // Sublayout is stored in byte 7 (bits 56 - 60) of block, length 5 bits (first nibble and one bit from second nibble)
-    const uint8_t* sub_layout_ptr = &data->block[start_block_num].data[7];
-    const uint8_t sub_layout = (*sub_layout_ptr & 0x3F) >> 3;
-
-    TroikaSubLayout result = TroikaSublayoutUnknown;
-    switch(sub_layout) {
-    case TroikaSublayout3:
-    case TroikaSublayout5:
-    case TroikaSublayout6:
-        result = sub_layout;
-        break;
-    default:
-        // If debug is enabled - pass the actual sublayout value for the debug text
-        if(furi_hal_rtc_is_flag_set(FuriHalRtcFlagDebug)) {
-            return sub_layout;
-        } else {
-            return TroikaSublayoutUnknown;
-        }
-    }
-
-    return result;
-}
-
-static bool troika_has_balance(TroikaLayout layout, TroikaSubLayout sub_layout) {
-    UNUSED(sub_layout);
-    // Layout 0x2 has no balance
-
-    if(layout == TroikaLayout2) {
-        return false;
-    }
-
-    return true;
-}
-
-static uint16_t troika_get_balance(
-    const MfClassicData* data,
-    uint8_t start_block_num,
-    TroikaLayout layout,
-    TroikaSubLayout sub_layout) {
-    furi_assert(data);
-
-    // In layout 0x3 balance in bits 188:209 ( from sector start, length 22).
-    // In layout 0x5 balance in bits 165:185 ( from sector start, length 20).
-
-    uint32_t balance = 0;
-    uint8_t balance_data_offset = 0;
-    bool supported_layout = false;
-
-    if(layout == TroikaLayoutE && sub_layout == TroikaSublayout3) {
-        balance_data_offset = 7;
-        supported_layout = true;
-    } else if(layout == TroikaLayoutE && sub_layout == TroikaSublayout5) {
-        balance_data_offset = 4;
-        supported_layout = true;
-    }
-
-    if(supported_layout) {
-        const uint8_t* temp_ptr = &data->block[start_block_num + 1].data[balance_data_offset];
-        balance |= (temp_ptr[0] & 0x3) << 18;
-        balance |= temp_ptr[1] << 10;
-        balance |= temp_ptr[2] << 2;
-        balance |= (temp_ptr[3] & 0xC0) >> 6;
-    }
-
-    return balance / 100;
-}
-
-static uint32_t troika_get_number(
-    const MfClassicData* data,
-    uint8_t start_block_num,
-    TroikaLayout layout,
-    TroikaSubLayout sub_layout) {
-    furi_assert(data);
-    UNUSED(sub_layout);
-
-    if(layout == TroikaLayoutE || layout == TroikaLayout2) {
-        const uint8_t* temp_ptr = &data->block[start_block_num].data[2];
-
-        uint32_t number = 0;
-        for(size_t i = 1; i < 5; i++) {
-            number <<= 8;
-            number |= temp_ptr[i];
-        }
-        number >>= 4;
-        number |= (temp_ptr[0] & 0xf) << 28;
-
-        return number;
-    } else {
-        return 0;
-    }
 }
 
 static bool troika_verify_type(Nfc* nfc, MfClassicType type) {
@@ -1224,7 +1073,7 @@
             FURI_LOG_D(TAG, "Failed to read block %u: %d", block_num, error);
             break;
         }
-
+        FURI_LOG_D(TAG, "Verify success!");
         verified = true;
     } while(false);
 
@@ -1300,40 +1149,28 @@
             bit_lib_bytes_to_num_be(sec_tr->key_a.data, COUNT_OF(sec_tr->key_a.data));
         if(key != cfg.keys[cfg.data_sector].a) break;
 
-        // Get the block number of the block that contains the data
-        const uint8_t start_block_num = mf_classic_get_first_block_num_of_sector(cfg.data_sector);
-
-        // Get layout, sublayout, balance and number
-        TroikaLayout layout = troika_get_layout(data, start_block_num);
-        TroikaSubLayout sub_layout = troika_get_sub_layout(data, start_block_num);
-
-        if(!furi_hal_rtc_is_flag_set(FuriHalRtcFlagDebug)) {
-            // If debug is enabled - proceed even if layout or sublayout is unknown, that will make collecting data easier
-            if(layout == TroikaLayoutUnknown || sub_layout == TroikaSublayoutUnknown) break;
+        FuriString* metro_result = furi_string_alloc();
+        FuriString* ground_result = furi_string_alloc();
+        FuriString* tat_result = furi_string_alloc();
+        bool result1 = parse_transport_block(&data->block[32], metro_result);
+        bool result2 = parse_transport_block(&data->block[28], ground_result);
+        bool result3 = parse_transport_block(&data->block[16], tat_result);
+        furi_string_cat_printf(parsed_data, "\e#Troyka card\n");
+        if(result1) {
+            furi_string_cat_printf(
+                parsed_data, "\e#Metro\n%s\n", furi_string_get_cstr(metro_result));
         }
-
-        uint32_t number = troika_get_number(data, start_block_num, layout, sub_layout);
-
-        furi_string_printf(parsed_data, "\e#Troika\nNum: %lu", number);
-
-        if(troika_has_balance(layout, sub_layout) ||
-           furi_hal_rtc_is_flag_set(FuriHalRtcFlagDebug)) {
-            uint16_t balance = troika_get_balance(data, start_block_num, layout, sub_layout);
-            furi_string_cat_printf(parsed_data, "\nBalance: %u RUR", balance);
-        } else {
-            furi_string_cat_printf(parsed_data, "\nBalance: Not available");
+        if(result2) {
+            furi_string_cat_printf(
+                parsed_data, "\e#Ediniy\n%s\n", furi_string_get_cstr(ground_result));
         }
-
-        if(furi_hal_rtc_is_flag_set(FuriHalRtcFlagDebug)) {
-            furi_string_cat_printf(
-                parsed_data,
-                "\nLayout: %02x\nSublayout: %02x\nData Block: %u",
-                layout,
-                sub_layout,
-                start_block_num);
+        if(result3) {
+            furi_string_cat_printf(parsed_data, "\e#TAT\n%s\n", furi_string_get_cstr(tat_result));
         }
-
-        parsed = true;
+        furi_string_free(tat_result);
+        furi_string_free(ground_result);
+        furi_string_free(metro_result);
+        parsed = result1 || result2 || result3;
     } while(false);
 
     return parsed;
