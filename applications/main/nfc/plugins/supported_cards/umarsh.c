/*
 * Parser for Umarsh card (Russia).
 *
 * Copyright 2023 Leptoptilos <leptoptilos@icloud.com>
 * Thanks https://github.com/krolchonok for the provided dumps and their analysis
 *
 * Note: All meaningful data is stored in sectors 0, 8 and 12, reading data 
 * from which is possible only with the B key. The key B for these sectors 
 * is unique for each card. To get it, you should use a nested attack.
 * More info about Umarsh cards: https://github.com/metrodroid/metrodroid/wiki/Umarsh
 *
 * This program is free software: you can redistribute it and/or modify it
 * under the terms of the GNU General Public License as published by
 * the Free Software Foundation, either version 3 of the License, or
 * (at your option) any later version.
 *
 * This program is distributed in the hope that it will be useful, but
 * WITHOUT ANY WARRANTY; without even the implied warranty of
 * MERCHANTABILITY or FITNESS FOR A PARTICULAR PURPOSE.  See the GNU
 * General Public License for more details.
 *
 * You should have received a copy of the GNU General Public License
 * along with this program.  If not, see <http://www.gnu.org/licenses/>.
 */

#include "nfc_supported_card_plugin.h"
#include <flipper_application.h>

#include "protocols/mf_classic/mf_classic.h"

#include <bit_lib.h>
<<<<<<< HEAD
#include <furi_hal_rtc.h>
=======
#include <datetime.h>
>>>>>>> 33cf554f

#define TAG "Umarsh"

bool parse_datetime(uint16_t date, DateTime* result) {
    result->year = 2000 + (date >> 9);
    result->month = date >> 5 & 0x0F;
    result->day = date & 0x1F;
    return (date != 0);
}

static bool umarsh_parse(const NfcDevice* device, FuriString* parsed_data) {
    furi_assert(device);

    const MfClassicData* data = nfc_device_get_data(device, NfcProtocolMfClassic);

    bool parsed = false;

    do {
        // Verify card type
        if(data->type != MfClassicType1k) break;

        const uint8_t ticket_sector = 8;

        const uint8_t ticket_sector_start_block_number =
            mf_classic_get_first_block_num_of_sector(ticket_sector);

        // Validate specific for Umarsh ticket sector header
        const uint8_t* block_start_ptr = &data->block[ticket_sector_start_block_number].data[0];

        const uint32_t header_part_0 = bit_lib_bytes_to_num_be(block_start_ptr, 4);
        const uint32_t header_part_1 = bit_lib_bytes_to_num_be(block_start_ptr + 4, 4);
        if((header_part_0 + header_part_1) != 0xFFFFFFFF) break;

        // Data parsing from block 1
        block_start_ptr = &data->block[ticket_sector_start_block_number + 1].data[0];
        const uint16_t expiry_date = bit_lib_bytes_to_num_be(block_start_ptr + 1, 2);
        const uint8_t region_number = (((block_start_ptr[8] >> 5) & 0x07) << 4) |
                                      (block_start_ptr[12] & 0x0F);
        const uint8_t refill_counter = bit_lib_bytes_to_num_be(block_start_ptr + 7, 1);
        const uint32_t card_number = bit_lib_bytes_to_num_be(block_start_ptr + 8, 4) & 0x3FFFFFFF;

        if(card_number == 0) break;

        // Data parsing from block 2
        block_start_ptr = &data->block[ticket_sector_start_block_number + 2].data[0];
        const uint16_t valid_to = bit_lib_bytes_to_num_be(block_start_ptr, 2);
        const uint32_t terminal_number = bit_lib_bytes_to_num_be(block_start_ptr + 3, 3);
        const uint16_t last_refill_date = bit_lib_bytes_to_num_be(block_start_ptr + 6, 2);
        const uint16_t balance_rub = (bit_lib_bytes_to_num_be(block_start_ptr + 8, 2)) & 0x7FFF;
        const uint8_t balance_kop = bit_lib_bytes_to_num_be(block_start_ptr + 10, 1) & 0x7F;

        DateTime expiry_datetime;
        bool is_expiry_datetime_valid = parse_datetime(expiry_date, &expiry_datetime);

        DateTime valid_to_datetime;
        bool is_valid_to_datetime_valid = parse_datetime(valid_to, &valid_to_datetime);

        DateTime last_refill_datetime;
        bool is_last_refill_datetime_valid =
            parse_datetime(last_refill_date, &last_refill_datetime);

        furi_string_cat_printf(
            parsed_data,
            "\e#Umarsh\nCard number: %lu\nRegion: %02u\nTerminal number: %lu\nRefill counter: %u\nBalance: %u.%02u RUR",
            card_number,
            region_number,
            terminal_number,
            refill_counter,
            balance_rub,
            balance_kop);

        if(is_expiry_datetime_valid)
            furi_string_cat_printf(
                parsed_data,
                "\nExpires: %02u.%02u.%u",
                expiry_datetime.day,
                expiry_datetime.month,
                expiry_datetime.year);
        if(is_valid_to_datetime_valid)
            furi_string_cat_printf(
                parsed_data,
                "\nValid to: %02u.%02u.%u",
                valid_to_datetime.day,
                valid_to_datetime.month,
                valid_to_datetime.year);
        if(is_last_refill_datetime_valid)
            furi_string_cat_printf(
                parsed_data,
                "\nLast refill: %02u.%02u.%u",
                last_refill_datetime.day,
                last_refill_datetime.month,
                last_refill_datetime.year);

        parsed = true;
    } while(false);

    return parsed;
}

/* Actual implementation of app<>plugin interface */
static const NfcSupportedCardsPlugin umarsh_plugin = {
    .protocol = NfcProtocolMfClassic,
    .verify = NULL,
    .read = NULL,
    .parse = umarsh_parse,
};

/* Plugin descriptor to comply with basic plugin specification */
static const FlipperAppPluginDescriptor umarsh_plugin_descriptor = {
    .appid = NFC_SUPPORTED_CARD_PLUGIN_APP_ID,
    .ep_api_version = NFC_SUPPORTED_CARD_PLUGIN_API_VERSION,
    .entry_point = &umarsh_plugin,
};

/* Plugin entry point - must return a pointer to const descriptor  */
const FlipperAppPluginDescriptor* umarsh_plugin_ep() {
    return &umarsh_plugin_descriptor;
}<|MERGE_RESOLUTION|>--- conflicted
+++ resolved
@@ -29,11 +29,7 @@
 #include "protocols/mf_classic/mf_classic.h"
 
 #include <bit_lib.h>
-<<<<<<< HEAD
-#include <furi_hal_rtc.h>
-=======
 #include <datetime.h>
->>>>>>> 33cf554f
 
 #define TAG "Umarsh"
 
