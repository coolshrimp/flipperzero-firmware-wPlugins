--- conflicted
+++ resolved
@@ -112,13 +112,8 @@
     do {
         // Verify key
         MfClassicSectorTrailer* sec_tr = mf_classic_get_sector_trailer_by_sector(data, 4);
-<<<<<<< HEAD
-        uint64_t key = nfc_util_bytes2num(sec_tr->key_a.data, 6);
+        uint64_t key = bit_lib_bytes_to_num_be(sec_tr->key_a.data, 6);
         if(key != two_cities_4k_keys[4].a) break;
-=======
-        uint64_t key = bit_lib_bytes_to_num_be(sec_tr->key_a.data, 6);
-        if(key != two_cities_4k_keys[4].a) return false;
->>>>>>> 02e2e98c
 
         // =====
         // PLANTAIN
