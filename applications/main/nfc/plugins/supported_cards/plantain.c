#include "nfc_supported_card_plugin.h"
#include <flipper_application.h>

#include <nfc/protocols/mf_classic/mf_classic_poller_sync.h>

#include <bit_lib.h>

#define TAG "Plantain"

typedef struct {
    uint64_t a;
    uint64_t b;
} MfClassicKeyPair;

typedef struct {
    const MfClassicKeyPair* keys;
    uint32_t data_sector;
} PlantainCardConfig;

static const MfClassicKeyPair plantain_1k_keys[] = {
    {.a = 0xffffffffffff, .b = 0xffffffffffff},
    {.a = 0xffffffffffff, .b = 0xffffffffffff},
    {.a = 0xffffffffffff, .b = 0xffffffffffff},
    {.a = 0xffffffffffff, .b = 0xffffffffffff},
    {.a = 0xe56ac127dd45, .b = 0x19fc84a3784b},
    {.a = 0x77dabc9825e1, .b = 0x9764fec3154a},
    {.a = 0xffffffffffff, .b = 0xffffffffffff},
    {.a = 0xffffffffffff, .b = 0xffffffffffff},
    {.a = 0x26973ea74321, .b = 0xd27058c6e2c7},
    {.a = 0xeb0a8ff88ade, .b = 0x578a9ada41e3},
    {.a = 0xea0fd73cb149, .b = 0x29c35fa068fb},
    {.a = 0xc76bf71a2509, .b = 0x9ba241db3f56},
    {.a = 0xacffffffffff, .b = 0x71f3a315ad26},
    {.a = 0xffffffffffff, .b = 0xffffffffffff},
    {.a = 0xffffffffffff, .b = 0xffffffffffff},
    {.a = 0xffffffffffff, .b = 0xffffffffffff},
};

static const MfClassicKeyPair plantain_4k_keys[] = {
    {.a = 0xffffffffffff, .b = 0xffffffffffff}, {.a = 0xffffffffffff, .b = 0xffffffffffff},
    {.a = 0xffffffffffff, .b = 0xffffffffffff}, {.a = 0xffffffffffff, .b = 0xffffffffffff},
    {.a = 0xe56ac127dd45, .b = 0x19fc84a3784b}, {.a = 0x77dabc9825e1, .b = 0x9764fec3154a},
    {.a = 0xffffffffffff, .b = 0xffffffffffff}, {.a = 0xffffffffffff, .b = 0xffffffffffff},
    {.a = 0x26973ea74321, .b = 0xd27058c6e2c7}, {.a = 0xeb0a8ff88ade, .b = 0x578a9ada41e3},
    {.a = 0xea0fd73cb149, .b = 0x29c35fa068fb}, {.a = 0xc76bf71a2509, .b = 0x9ba241db3f56},
    {.a = 0xacffffffffff, .b = 0x71f3a315ad26}, {.a = 0xffffffffffff, .b = 0xffffffffffff},
    {.a = 0xffffffffffff, .b = 0xffffffffffff}, {.a = 0xffffffffffff, .b = 0xffffffffffff},
    {.a = 0x72f96bdd3714, .b = 0x462225cd34cf}, {.a = 0x044ce1872bc3, .b = 0x8c90c70cff4a},
    {.a = 0xbc2d1791dec1, .b = 0xca96a487de0b}, {.a = 0x8791b2ccb5c4, .b = 0xc956c3b80da3},
    {.a = 0x8e26e45e7d65, .b = 0x8e65b3af7d22}, {.a = 0x0f318130ed18, .b = 0x0c420a20e056},
    {.a = 0x045ceca15535, .b = 0x31bec3d9e510}, {.a = 0x9d993c5d4ef4, .b = 0x86120e488abf},
    {.a = 0xc65d4eaa645b, .b = 0xb69d40d1a439}, {.a = 0x3a8a139c20b4, .b = 0x8818a9c5d406},
    {.a = 0xbaff3053b496, .b = 0x4b7cb25354d3}, {.a = 0x7413b599c4ea, .b = 0xb0a2AAF3A1BA},
    {.a = 0x0ce7cd2cc72b, .b = 0xfa1fbb3f0f1f}, {.a = 0x0be5fac8b06a, .b = 0x6f95887a4fd3},
    {.a = 0x0eb23cc8110b, .b = 0x04dc35277635}, {.a = 0xbc4580b7f20b, .b = 0xd0a4131fb290},
    {.a = 0x7a396f0d633d, .b = 0xad2bdc097023}, {.a = 0xa3faa6daff67, .b = 0x7600e889adf9},
    {.a = 0xfd8705e721b0, .b = 0x296fc317a513}, {.a = 0x22052b480d11, .b = 0xe19504c39461},
    {.a = 0xa7141147d430, .b = 0xff16014fefc7}, {.a = 0x8a8d88151a00, .b = 0x038b5f9b5a2a},
    {.a = 0xb27addfb64b0, .b = 0x152fd0c420a7}, {.a = 0x7259fa0197c6, .b = 0x5583698df085},
};

static const MfClassicKeyPair plantain_4k_keys_legacy[] = {
    {.a = 0xffffffffffff, .b = 0xffffffffffff}, {.a = 0xffffffffffff, .b = 0xffffffffffff},
    {.a = 0xffffffffffff, .b = 0xffffffffffff}, {.a = 0xffffffffffff, .b = 0xffffffffffff},
    {.a = 0xe56ac127dd45, .b = 0x19fc84a3784b}, {.a = 0x77dabc9825e1, .b = 0x9764fec3154a},
    {.a = 0xffffffffffff, .b = 0xffffffffffff}, {.a = 0xffffffffffff, .b = 0xffffffffffff},
    {.a = 0x26973ea74321, .b = 0xd27058c6e2c7}, {.a = 0xeb0a8ff88ade, .b = 0x578a9ada41e3},
    {.a = 0xea0fd73cb149, .b = 0x29c35fa068fb}, {.a = 0xc76bf71a2509, .b = 0x9ba241db3f56},
    {.a = 0xacffffffffff, .b = 0x71f3a315ad26}, {.a = 0xffffffffffff, .b = 0xffffffffffff},
    {.a = 0xffffffffffff, .b = 0xffffffffffff}, {.a = 0xffffffffffff, .b = 0xffffffffffff},
    {.a = 0x72f96bdd3714, .b = 0x462225cd34cf}, {.a = 0x044ce1872bc3, .b = 0x8c90c70cff4a},
    {.a = 0xbc2d1791dec1, .b = 0xca96a487de0b}, {.a = 0x8791b2ccb5c4, .b = 0xc956c3b80da3},
    {.a = 0x8e26e45e7d65, .b = 0x8e65b3af7d22}, {.a = 0x0f318130ed18, .b = 0x0c420a20e056},
    {.a = 0x045ceca15535, .b = 0x31bec3d9e510}, {.a = 0x9d993c5d4ef4, .b = 0x86120e488abf},
    {.a = 0xc65d4eaa645b, .b = 0xb69d40d1a439}, {.a = 0x46d78e850a7e, .b = 0xa470f8130991},
    {.a = 0x42e9b54e51ab, .b = 0x0231b86df52e}, {.a = 0x0f01ceff2742, .b = 0x6fec74559ca7},
    {.a = 0xb81f2b0c2f66, .b = 0xa7e2d95f0003}, {.a = 0x9ea3387a63c1, .b = 0x437e59f57561},
    {.a = 0x0eb23cc8110b, .b = 0x04dc35277635}, {.a = 0xbc4580b7f20b, .b = 0xd0a4131fb290},
    {.a = 0x7a396f0d633d, .b = 0xad2bdc097023}, {.a = 0xa3faa6daff67, .b = 0x7600e889adf9},
    {.a = 0xfd8705e721b0, .b = 0x296fc317a513}, {.a = 0x22052b480d11, .b = 0xe19504c39461},
    {.a = 0xa7141147d430, .b = 0xff16014fefc7}, {.a = 0x8a8d88151a00, .b = 0x038b5f9b5a2a},
    {.a = 0xb27addfb64b0, .b = 0x152fd0c420a7}, {.a = 0x7259fa0197c6, .b = 0x5583698df085},
};

static bool plantain_get_card_config(PlantainCardConfig* config, MfClassicType type) {
    bool success = true;

    if(type == MfClassicType1k) {
        config->data_sector = 8;
        config->keys = plantain_1k_keys;
    } else if(type == MfClassicType4k) {
        config->data_sector = 8;
        config->keys = plantain_4k_keys;
    } else {
        success = false;
    }

    return success;
}

static bool plantain_verify_type(Nfc* nfc, MfClassicType type) {
    bool verified = false;

    do {
        PlantainCardConfig cfg = {};
        if(!plantain_get_card_config(&cfg, type)) break;

        const uint8_t block_num = mf_classic_get_first_block_num_of_sector(cfg.data_sector);
        FURI_LOG_D(TAG, "Verifying sector %lu", cfg.data_sector);

        MfClassicKey key = {0};
        bit_lib_num_to_bytes_be(cfg.keys[cfg.data_sector].a, COUNT_OF(key.data), key.data);

        MfClassicAuthContext auth_context;
        MfClassicError error =
            mf_classic_poller_sync_auth(nfc, block_num, &key, MfClassicKeyTypeA, &auth_context);
        if(error != MfClassicErrorNone) {
            FURI_LOG_D(TAG, "Failed to read block %u: %d", block_num, error);
            break;
        }

        verified = true;
    } while(false);

    return verified;
}

static bool plantain_verify(Nfc* nfc) {
    return plantain_verify_type(nfc, MfClassicType1k) ||
           plantain_verify_type(nfc, MfClassicType4k);
}

static bool plantain_read(Nfc* nfc, NfcDevice* device) {
    furi_assert(nfc);
    furi_assert(device);

    bool is_read = false;

    MfClassicData* data = mf_classic_alloc();
    nfc_device_copy_data(device, NfcProtocolMfClassic, data);

    do {
        MfClassicType type = MfClassicTypeMini;
        MfClassicError error = mf_classic_poller_sync_detect_type(nfc, &type);
        if(error != MfClassicErrorNone) break;

        data->type = type;
        PlantainCardConfig cfg = {};
        if(!plantain_get_card_config(&cfg, data->type)) break;

        const uint8_t legacy_check_sec_num = 26;
        const uint8_t legacy_check_block_num =
            mf_classic_get_first_block_num_of_sector(legacy_check_sec_num);

        MfClassicKey key = {0};
        bit_lib_num_to_bytes_be(
            plantain_4k_keys_legacy[legacy_check_sec_num].a, COUNT_OF(key.data), key.data);

        error = mf_classic_poller_sync_auth(
            nfc, legacy_check_block_num, &key, MfClassicKeyTypeA, NULL);
        if(error == MfClassicErrorNone) {
            FURI_LOG_D(TAG, "Legacy keys detected");
            cfg.keys = plantain_4k_keys_legacy;
        }

        MfClassicDeviceKeys keys = {};
        for(size_t i = 0; i < mf_classic_get_total_sectors_num(data->type); i++) {
            bit_lib_num_to_bytes_be(cfg.keys[i].a, sizeof(MfClassicKey), keys.key_a[i].data);
            FURI_BIT_SET(keys.key_a_mask, i);
            bit_lib_num_to_bytes_be(cfg.keys[i].b, sizeof(MfClassicKey), keys.key_b[i].data);
            FURI_BIT_SET(keys.key_b_mask, i);
        }

        error = mf_classic_poller_sync_read(nfc, &keys, data);
        if(error == MfClassicErrorNotPresent) {
            FURI_LOG_W(TAG, "Failed to read data");
            break;
        }

        nfc_device_set_data(device, NfcProtocolMfClassic, data);

        is_read = (error == MfClassicErrorNone);
    } while(false);

    mf_classic_free(data);

    return is_read;
}

static bool plantain_parse(const NfcDevice* device, FuriString* parsed_data) {
    furi_assert(device);

    const MfClassicData* data = nfc_device_get_data(device, NfcProtocolMfClassic);

    bool parsed = false;

    do {
        // Verify card type
        PlantainCardConfig cfg = {};
        if(!plantain_get_card_config(&cfg, data->type)) break;

        // Verify key
        const MfClassicSectorTrailer* sec_tr =
            mf_classic_get_sector_trailer_by_sector(data, cfg.data_sector);

        const uint64_t key =
            bit_lib_bytes_to_num_be(sec_tr->key_a.data, COUNT_OF(sec_tr->key_a.data));
        if(key != cfg.keys[cfg.data_sector].a) break;

        // Point to block 0 of sector 4, value 0
        const uint8_t* temp_ptr = data->block[16].data;
        // Read first 4 bytes of block 0 of sector 4 from last to first and convert them to uint32_t
        // 38 18 00 00 becomes 00 00 18 38, and equals to 6200 decimal
        uint32_t balance =
            ((temp_ptr[3] << 24) | (temp_ptr[2] << 16) | (temp_ptr[1] << 8) | temp_ptr[0]) / 100;
        // Read card number
        // Point to block 0 of sector 0, value 0
        temp_ptr = data->block[0].data;
        // Read first 7 bytes of block 0 of sector 0 from last to first and convert them to uint64_t
        // 04 31 16 8A 23 5C 80 becomes 80 5C 23 8A 16 31 04, and equals to 36130104729284868 decimal
        uint8_t card_number_arr[7];
        for(size_t i = 0; i < 7; i++) {
            card_number_arr[i] = temp_ptr[6 - i];
        }
        // Copy card number to uint64_t
        uint64_t card_number = 0;
        for(size_t i = 0; i < 7; i++) {
            card_number = (card_number << 8) | card_number_arr[i];
        }

        furi_string_printf(
<<<<<<< HEAD
            parsed_data, "\e#Plantain\nNo.: %llu?\nBalance: %lu\n", card_number, balance);
=======
            parsed_data, "\e#Plantain\nNo.: %llu\nBalance: %lu\n", card_number, balance);
>>>>>>> 59eb749b
        parsed = true;
    } while(false);

    return parsed;
}

/* Actual implementation of app<>plugin interface */
static const NfcSupportedCardsPlugin plantain_plugin = {
    .protocol = NfcProtocolMfClassic,
    .verify = plantain_verify,
    .read = plantain_read,
    .parse = plantain_parse,
};

/* Plugin descriptor to comply with basic plugin specification */
static const FlipperAppPluginDescriptor plantain_plugin_descriptor = {
    .appid = NFC_SUPPORTED_CARD_PLUGIN_APP_ID,
    .ep_api_version = NFC_SUPPORTED_CARD_PLUGIN_API_VERSION,
    .entry_point = &plantain_plugin,
};

/* Plugin entry point - must return a pointer to const descriptor  */
const FlipperAppPluginDescriptor* plantain_plugin_ep(void) {
    return &plantain_plugin_descriptor;
}<|MERGE_RESOLUTION|>--- conflicted
+++ resolved
@@ -229,11 +229,7 @@
         }
 
         furi_string_printf(
-<<<<<<< HEAD
-            parsed_data, "\e#Plantain\nNo.: %llu?\nBalance: %lu\n", card_number, balance);
-=======
             parsed_data, "\e#Plantain\nNo.: %llu\nBalance: %lu\n", card_number, balance);
->>>>>>> 59eb749b
         parsed = true;
     } while(false);
 
