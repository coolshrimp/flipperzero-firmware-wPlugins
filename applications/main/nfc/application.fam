App(
    appid="nfc",
    name="NFC",
    apptype=FlipperAppType.MENUEXTERNAL,
    targets=["f7"],
    entry_point="nfc_app",
    icon="A_NFC_14",
    stack_size=5 * 1024,
    order=30,
    fap_libs=["assets"],
    fap_category="NFC",
<<<<<<< HEAD
    fap_icon_assets="images",
    fap_icon="icon.png",
=======
)

# Parser plugins

App(
    appid="all_in_one_parser",
    apptype=FlipperAppType.PLUGIN,
    entry_point="all_in_one_plugin_ep",
    targets=["f7"],
    requires=["nfc"],
)

App(
    appid="opal_parser",
    apptype=FlipperAppType.PLUGIN,
    entry_point="opal_plugin_ep",
    targets=["f7"],
    requires=["nfc"],
)

App(
    appid="myki_parser",
    apptype=FlipperAppType.PLUGIN,
    entry_point="myki_plugin_ep",
    targets=["f7"],
    requires=["nfc"],
)

App(
    appid="troika_parser",
    apptype=FlipperAppType.PLUGIN,
    entry_point="troika_plugin_ep",
    targets=["f7"],
    requires=["nfc"],
)

App(
    appid="plantain_parser",
    apptype=FlipperAppType.PLUGIN,
    entry_point="plantain_plugin_ep",
    targets=["f7"],
    requires=["nfc"],
)

App(
    appid="two_cities_parser",
    apptype=FlipperAppType.PLUGIN,
    entry_point="two_cities_plugin_ep",
    targets=["f7"],
    requires=["nfc"],
)

App(
    appid="nfc_start",
    targets=["f7"],
    apptype=FlipperAppType.STARTUP,
    entry_point="nfc_on_system_start",
    order=30,
>>>>>>> 636d3516
)<|MERGE_RESOLUTION|>--- conflicted
+++ resolved
@@ -9,10 +9,7 @@
     order=30,
     fap_libs=["assets"],
     fap_category="NFC",
-<<<<<<< HEAD
     fap_icon_assets="images",
-    fap_icon="icon.png",
-=======
 )
 
 # Parser plugins
@@ -71,5 +68,4 @@
     apptype=FlipperAppType.STARTUP,
     entry_point="nfc_on_system_start",
     order=30,
->>>>>>> 636d3516
 )