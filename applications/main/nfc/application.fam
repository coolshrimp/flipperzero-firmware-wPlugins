--- conflicted
+++ resolved
@@ -252,11 +252,7 @@
     entry_point="skylanders_plugin_ep",
     targets=["f7"],
     requires=["nfc"],
-<<<<<<< HEAD
     sources=["plugins/supported_cards/skylanders.c"],
-=======
-    sources=["plugins/supported_cards/emv.c", "helpers/nfc_emv_parser.c"],
->>>>>>> 8d75af84
 )
 
 App(
@@ -273,7 +269,7 @@
     apptype=FlipperAppType.PLUGIN,
     entry_point="emv_plugin_ep",
     targets=["f7"],
-    requires=["nfc", "storage"],
+    requires=["nfc"],
     sources=["plugins/supported_cards/emv.c", "helpers/nfc_emv_parser.c"],
 )
 
