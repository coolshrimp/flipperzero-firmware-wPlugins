App(
    appid="nfc",
    name="NFC",
    apptype=FlipperAppType.MENUEXTERNAL,
    targets=["f7"],
    entry_point="nfc_app",
    icon="A_NFC_14",
    stack_size=5 * 1024,
    order=30,
    resources="resources",
    sources=[
        "*.c",
        "!plugins",
        "!nfc_cli.c",
    ],
    fap_libs=["mbedtls"],
    fap_icon="icon.png",
    fap_category="NFC",
    fap_icon_assets="images",
)

# Parser plugins

App(
    appid="all_in_one_parser",
    apptype=FlipperAppType.PLUGIN,
    entry_point="all_in_one_plugin_ep",
    targets=["f7"],
    requires=["nfc"],
    sources=["plugins/supported_cards/all_in_one.c"],
)

App(
    appid="opal_parser",
    apptype=FlipperAppType.PLUGIN,
    entry_point="opal_plugin_ep",
    targets=["f7"],
    requires=["nfc"],
    sources=["plugins/supported_cards/opal.c"],
)

App(
    appid="myki_parser",
    apptype=FlipperAppType.PLUGIN,
    entry_point="myki_plugin_ep",
    targets=["f7"],
    requires=["nfc"],
    sources=["plugins/supported_cards/myki.c"],
)

App(
    appid="troika_parser",
    apptype=FlipperAppType.PLUGIN,
    entry_point="troika_plugin_ep",
    targets=["f7"],
    requires=["nfc"],
    sources=["plugins/supported_cards/troika.c"],
)

App(
    appid="social_moscow_parser",
    apptype=FlipperAppType.PLUGIN,
    entry_point="social_moscow_plugin_ep",
    targets=["f7"],
    requires=["nfc"],
    sources=["plugins/supported_cards/social_moscow.c"],
)

App(
    appid="plantain_parser",
    apptype=FlipperAppType.PLUGIN,
    entry_point="plantain_plugin_ep",
    targets=["f7"],
    requires=["nfc"],
    sources=["plugins/supported_cards/plantain.c"],
)

App(
    appid="two_cities_parser",
    apptype=FlipperAppType.PLUGIN,
    entry_point="two_cities_plugin_ep",
    targets=["f7"],
    requires=["nfc"],
    sources=["plugins/supported_cards/two_cities.c"],
)

App(
    appid="umarsh_parser",
    apptype=FlipperAppType.PLUGIN,
    entry_point="umarsh_plugin_ep",
    targets=["f7"],
    requires=["nfc"],
    sources=["plugins/supported_cards/umarsh.c"],
)

App(
    appid="metromoney_parser",
    apptype=FlipperAppType.PLUGIN,
    entry_point="metromoney_plugin_ep",
    targets=["f7"],
    requires=["nfc"],
    sources=["plugins/supported_cards/metromoney.c"],
)

App(
    appid="kazan_parser",
    apptype=FlipperAppType.PLUGIN,
    entry_point="kazan_plugin_ep",
    targets=["f7"],
    requires=["nfc"],
    sources=["plugins/supported_cards/kazan.c"],
)

App(
<<<<<<< HEAD
    appid="sonicare_parser",
    apptype=FlipperAppType.PLUGIN,
    entry_point="sonicare_plugin_ep",
    targets=["f7"],
    requires=["nfc"],
    sources=["plugins/supported_cards/sonicare.c"],
=======
    appid="aime_parser",
    apptype=FlipperAppType.PLUGIN,
    entry_point="aime_plugin_ep",
    targets=["f7"],
    requires=["nfc"],
    sources=["plugins/supported_cards/aime.c"],
>>>>>>> d6fcb04a
)

App(
    appid="nfc_start",
    targets=["f7"],
    apptype=FlipperAppType.STARTUP,
    entry_point="nfc_on_system_start",
    sources=["nfc_cli.c"],
    order=30,
)<|MERGE_RESOLUTION|>--- conflicted
+++ resolved
@@ -112,21 +112,21 @@
 )
 
 App(
-<<<<<<< HEAD
+    appid="aime_parser",
+    apptype=FlipperAppType.PLUGIN,
+    entry_point="aime_plugin_ep",
+    targets=["f7"],
+    requires=["nfc"],
+    sources=["plugins/supported_cards/aime.c"],
+)
+
+App(
     appid="sonicare_parser",
     apptype=FlipperAppType.PLUGIN,
     entry_point="sonicare_plugin_ep",
     targets=["f7"],
     requires=["nfc"],
     sources=["plugins/supported_cards/sonicare.c"],
-=======
-    appid="aime_parser",
-    apptype=FlipperAppType.PLUGIN,
-    entry_point="aime_plugin_ep",
-    targets=["f7"],
-    requires=["nfc"],
-    sources=["plugins/supported_cards/aime.c"],
->>>>>>> d6fcb04a
 )
 
 App(
