#include "nfc_app_i.h"

#include <dolphin/dolphin.h>

bool nfc_custom_event_callback(void* context, uint32_t event) {
    furi_assert(context);
    NfcApp* nfc = context;
    return scene_manager_handle_custom_event(nfc->scene_manager, event);
}

bool nfc_back_event_callback(void* context) {
    furi_assert(context);
    NfcApp* nfc = context;
    return scene_manager_handle_back_event(nfc->scene_manager);
}

static void nfc_rpc_command_callback(RpcAppSystemEvent event, void* context) {
    furi_assert(context);
    NfcApp* nfc = context;

    furi_assert(nfc->rpc_ctx);

    if(event == RpcAppEventSessionClose) {
        view_dispatcher_send_custom_event(nfc->view_dispatcher, NfcCustomEventRpcSessionClose);
        rpc_system_app_set_callback(nfc->rpc_ctx, NULL, NULL);
        nfc->rpc_ctx = NULL;
    } else if(event == RpcAppEventAppExit) {
        view_dispatcher_send_custom_event(nfc->view_dispatcher, NfcCustomEventViewExit);
    } else if(event == RpcAppEventLoadFile) {
        view_dispatcher_send_custom_event(nfc->view_dispatcher, NfcCustomEventRpcLoad);
    } else {
        rpc_system_app_confirm(nfc->rpc_ctx, event, false);
    }
}

NfcApp* nfc_app_alloc() {
    NfcApp* instance = malloc(sizeof(NfcApp));

    instance->view_dispatcher = view_dispatcher_alloc();
    instance->scene_manager = scene_manager_alloc(&nfc_scene_handlers, instance);
    view_dispatcher_enable_queue(instance->view_dispatcher);
    view_dispatcher_set_event_callback_context(instance->view_dispatcher, instance);
    view_dispatcher_set_custom_event_callback(
        instance->view_dispatcher, nfc_custom_event_callback);
    view_dispatcher_set_navigation_event_callback(
        instance->view_dispatcher, nfc_back_event_callback);

    instance->nfc = nfc_alloc();
    instance->nfca_poller = nfca_poller_alloc(instance->nfc);
    instance->iso14443_4a_poller = iso14443_4a_poller_alloc(instance->nfca_poller);
    instance->mf_ul_poller = mf_ultralight_poller_alloc(instance->nfca_poller);
<<<<<<< HEAD
    instance->mf_desfire_poller = mf_desfire_poller_alloc(instance->iso14443_4a_poller);
=======
    instance->mf_classic_poller = mf_classic_poller_alloc(instance->nfca_poller);
>>>>>>> cc4dd36d
    instance->nfca_listener = nfca_listener_alloc(instance->nfc);
    instance->mf_ul_listener = mf_ultralight_listener_alloc(instance->nfca_listener);
    instance->nfcb_poller = nfcb_poller_alloc(instance->nfc);

    instance->parsed_data = furi_string_alloc();

    NfcPollerCollection collection = {
        .nfc = instance->nfc,
        .nfca_poller = instance->nfca_poller,
        .nfcb_poller = instance->nfcb_poller,
    };
    instance->nfc_poller = nfc_poller_alloc(&collection);

    instance->mf_ul_auth = mf_ultralight_auth_alloc();

    // Nfc device
    instance->nfc_dev = nfc_dev_alloc();
    nfc_dev_set_loading_callback(instance->nfc_dev, nfc_show_loading_popup, instance);

    // Open GUI record
    instance->gui = furi_record_open(RECORD_GUI);

    // Open Notification record
    instance->notifications = furi_record_open(RECORD_NOTIFICATION);

    // Open Storage record
    instance->storage = furi_record_open(RECORD_STORAGE);

    // Open Dialogs record
    instance->dialogs = furi_record_open(RECORD_DIALOGS);

    // Submenu
    instance->submenu = submenu_alloc();
    view_dispatcher_add_view(
        instance->view_dispatcher, NfcViewMenu, submenu_get_view(instance->submenu));

    // Dialog
    instance->dialog_ex = dialog_ex_alloc();
    view_dispatcher_add_view(
        instance->view_dispatcher, NfcViewDialogEx, dialog_ex_get_view(instance->dialog_ex));

    // Popup
    instance->popup = popup_alloc();
    view_dispatcher_add_view(
        instance->view_dispatcher, NfcViewPopup, popup_get_view(instance->popup));

    // Loading
    instance->loading = loading_alloc();
    view_dispatcher_add_view(
        instance->view_dispatcher, NfcViewLoading, loading_get_view(instance->loading));

    // Text Input
    instance->text_input = text_input_alloc();
    view_dispatcher_add_view(
        instance->view_dispatcher, NfcViewTextInput, text_input_get_view(instance->text_input));

    // Byte Input
    instance->byte_input = byte_input_alloc();
    view_dispatcher_add_view(
        instance->view_dispatcher, NfcViewByteInput, byte_input_get_view(instance->byte_input));

    // TextBox
    instance->text_box = text_box_alloc();
    view_dispatcher_add_view(
        instance->view_dispatcher, NfcViewTextBox, text_box_get_view(instance->text_box));
    instance->text_box_store = furi_string_alloc();

    // Custom Widget
    instance->widget = widget_alloc();
    view_dispatcher_add_view(
        instance->view_dispatcher, NfcViewWidget, widget_get_view(instance->widget));

    // Dict attack
    instance->dict_attack = dict_attack_alloc();
    view_dispatcher_add_view(
        instance->view_dispatcher, NfcViewDictAttack, dict_attack_get_view(instance->dict_attack));

    // Detect Reader
    instance->detect_reader = detect_reader_alloc();
    view_dispatcher_add_view(
        instance->view_dispatcher,
        NfcViewDetectReader,
        detect_reader_get_view(instance->detect_reader));

    instance->file_path = furi_string_alloc_set(NFC_APP_FOLDER);
    instance->file_name = furi_string_alloc();

    return instance;
}

void nfc_app_free(NfcApp* instance) {
    furi_assert(instance);

    // if(instance->rpc_state == NfcRpcStateEmulating) {
    //     // Stop worker
    //     nfc_worker_stop(instance->worker);
    // } else if(instance->rpc_state == NfcRpcStateEmulated) {
    //     // Stop worker
    //     nfc_worker_stop(instance->worker);
    //     // Save data in shadow file
    //     if(furi_string_size(instance->dev->load_path)) {
    //         nfc_device_save_shadow(instance->dev, furi_string_get_cstr(instance->dev->load_path));
    //     }
    // }
    if(instance->rpc_ctx) {
        rpc_system_app_send_exited(instance->rpc_ctx);
        rpc_system_app_set_callback(instance->rpc_ctx, NULL, NULL);
        instance->rpc_ctx = NULL;
    }

<<<<<<< HEAD
    mf_desfire_poller_free(instance->mf_desfire_poller);
=======
    furi_string_free(instance->parsed_data);

    mf_classic_poller_free(instance->mf_classic_poller);
>>>>>>> cc4dd36d
    mf_ultralight_listener_free(instance->mf_ul_listener);
    mf_ultralight_poller_free(instance->mf_ul_poller);
    iso14443_4a_poller_free(instance->iso14443_4a_poller);
    nfca_listener_free(instance->nfca_listener);
    nfca_poller_free(instance->nfca_poller);
    nfcb_poller_free(instance->nfcb_poller);
    nfc_poller_free(instance->nfc_poller);
    nfc_free(instance->nfc);

    mf_ultralight_auth_free(instance->mf_ul_auth);

    // Nfc device
    nfc_dev_free(instance->nfc_dev);

    // Submenu
    view_dispatcher_remove_view(instance->view_dispatcher, NfcViewMenu);
    submenu_free(instance->submenu);

    // DialogEx
    view_dispatcher_remove_view(instance->view_dispatcher, NfcViewDialogEx);
    dialog_ex_free(instance->dialog_ex);

    // Popup
    view_dispatcher_remove_view(instance->view_dispatcher, NfcViewPopup);
    popup_free(instance->popup);

    // Loading
    view_dispatcher_remove_view(instance->view_dispatcher, NfcViewLoading);
    loading_free(instance->loading);

    // TextInput
    view_dispatcher_remove_view(instance->view_dispatcher, NfcViewTextInput);
    text_input_free(instance->text_input);

    // ByteInput
    view_dispatcher_remove_view(instance->view_dispatcher, NfcViewByteInput);
    byte_input_free(instance->byte_input);

    // TextBox
    view_dispatcher_remove_view(instance->view_dispatcher, NfcViewTextBox);
    text_box_free(instance->text_box);
    furi_string_free(instance->text_box_store);

    // Custom Widget
    view_dispatcher_remove_view(instance->view_dispatcher, NfcViewWidget);
    widget_free(instance->widget);

    // Dict attack
    view_dispatcher_remove_view(instance->view_dispatcher, NfcViewDictAttack);
    dict_attack_free(instance->dict_attack);

    // Detect reader
    view_dispatcher_remove_view(instance->view_dispatcher, NfcViewDetectReader);
    detect_reader_free(instance->detect_reader);

    // View Dispatcher
    view_dispatcher_free(instance->view_dispatcher);

    // Scene Manager
    scene_manager_free(instance->scene_manager);

    furi_record_close(RECORD_DIALOGS);
    furi_record_close(RECORD_STORAGE);
    furi_record_close(RECORD_NOTIFICATION);
    // GUI
    furi_record_close(RECORD_GUI);
    instance->gui = NULL;

    instance->notifications = NULL;

    furi_string_free(instance->file_path);
    furi_string_free(instance->file_name);

    free(instance);
}

void nfc_text_store_set(NfcApp* nfc, const char* text, ...) {
    va_list args;
    va_start(args, text);

    vsnprintf(nfc->text_store, sizeof(nfc->text_store), text, args);

    va_end(args);
}

void nfc_text_store_clear(NfcApp* nfc) {
    memset(nfc->text_store, 0, sizeof(nfc->text_store));
}

void nfc_blink_read_start(NfcApp* nfc) {
    notification_message(nfc->notifications, &sequence_blink_start_cyan);
}

void nfc_blink_emulate_start(NfcApp* nfc) {
    notification_message(nfc->notifications, &sequence_blink_start_magenta);
}

void nfc_blink_detect_start(NfcApp* nfc) {
    notification_message(nfc->notifications, &sequence_blink_start_yellow);
}

void nfc_blink_stop(NfcApp* nfc) {
    notification_message(nfc->notifications, &sequence_blink_stop);
}

void nfc_make_app_folder(NfcApp* instance) {
    furi_assert(instance);

    if(!storage_simply_mkdir(instance->storage, NFC_APP_FOLDER)) {
        dialog_message_show_storage_error(instance->dialogs, "Cannot create\napp folder");
    }
}

bool nfc_save_file(NfcApp* instance, FuriString* path) {
    furi_assert(instance);
    furi_assert(path);

    bool result = nfc_dev_save(
        instance->nfc_dev, &instance->nfc_dev_data, furi_string_get_cstr(instance->file_path));

    if(!result) {
        dialog_message_show_storage_error(instance->dialogs, "Cannot save\nkey file");
    }

    return result;
}

static bool nfc_set_shadow_file_path(FuriString* file_path, FuriString* shadow_file_path) {
    furi_assert(file_path);
    furi_assert(shadow_file_path);

    bool shadow_file_path_set = false;
    if(furi_string_end_with(file_path, NFC_APP_EXTENSION)) {
        size_t path_len = furi_string_size(file_path);
        // Cut .nfc
        furi_string_set_n(shadow_file_path, file_path, 0, path_len - 4);
        furi_string_cat_printf(shadow_file_path, "%s", NFC_APP_SHADOW_EXTENSION);
        shadow_file_path_set = true;
    }

    return shadow_file_path_set;
}

static bool nfc_has_shadow_file_internal(NfcApp* instance, FuriString* path) {
    furi_assert(path);

    bool has_shadow_file = false;
    FuriString* shadow_file_path = furi_string_alloc();
    do {
        if(furi_string_empty(path)) break;
        if(!nfc_set_shadow_file_path(path, shadow_file_path)) break;
        has_shadow_file =
            storage_common_exists(instance->storage, furi_string_get_cstr(shadow_file_path));
    } while(false);

    furi_string_free(shadow_file_path);

    return has_shadow_file;
}

bool nfc_has_shadow_file(NfcApp* instance) {
    furi_assert(instance);

    return nfc_has_shadow_file_internal(instance, instance->file_path);
}

static bool nfc_save_internal(NfcApp* instance, const char* extension) {
    furi_assert(instance);
    furi_assert(extension);

    bool result = false;

    nfc_make_app_folder(instance);

    if(furi_string_end_with(instance->file_path, NFC_APP_EXTENSION)) {
        size_t filename_start = furi_string_search_rchar(instance->file_path, '/');
        furi_string_left(instance->file_path, filename_start);
    }

    furi_string_cat_printf(
        instance->file_path, "/%s%s", furi_string_get_cstr(instance->file_name), extension);

    result = nfc_save_file(instance, instance->file_path);

    return result;
}

bool nfc_save_shadow_file(NfcApp* instance) {
    furi_assert(instance);

    return nfc_save_internal(instance, NFC_APP_EXTENSION);
}

bool nfc_save(NfcApp* instance) {
    furi_assert(instance);

    return nfc_save_internal(instance, NFC_APP_SHADOW_EXTENSION);
}

bool nfc_load_file(NfcApp* instance, FuriString* path, bool show_dialog) {
    furi_assert(instance);
    furi_assert(path);
    bool result = false;

    FuriString* load_path = furi_string_alloc();
    if(nfc_has_shadow_file_internal(instance, path)) {
        nfc_set_shadow_file_path(path, load_path);
    } else {
        furi_string_set(load_path, path);
    }

    result =
        nfc_dev_load(instance->nfc_dev, &instance->nfc_dev_data, furi_string_get_cstr(load_path));
    if(result) {
        path_extract_filename(load_path, instance->file_name, true);
    }

    if((!result) && (show_dialog)) {
        dialog_message_show_storage_error(instance->dialogs, "Cannot load\nkey file");
    }

    furi_string_free(load_path);

    return result;
}

bool nfc_delete(NfcApp* instance) {
    furi_assert(instance);

    bool result = false;
    FuriString* shadow_file_path = furi_string_alloc();

    if(nfc_has_shadow_file(instance)) {
        nfc_set_shadow_file_path(instance->file_path, shadow_file_path);
        storage_simply_remove(instance->storage, furi_string_get_cstr(shadow_file_path));
    }

    result = storage_simply_remove(instance->storage, furi_string_get_cstr(instance->file_path));

    furi_string_free(shadow_file_path);

    return result;
}

bool nfc_load_from_file_select(NfcApp* instance) {
    furi_assert(instance);

    DialogsFileBrowserOptions browser_options;
    dialog_file_browser_set_basic_options(&browser_options, NFC_APP_EXTENSION, &I_Nfc_10px);
    browser_options.base_path = NFC_APP_FOLDER;
    browser_options.hide_dot_files = true;

    // Input events and views are managed by file_browser
    bool result = dialog_file_browser_show(
        instance->dialogs, instance->file_path, instance->file_path, &browser_options);

    if(result) {
        result = nfc_load_file(instance, instance->file_path, true);
    }

    return result;
}

void nfc_show_loading_popup(void* context, bool show) {
    NfcApp* nfc = context;
    TaskHandle_t timer_task = xTaskGetHandle(configTIMER_SERVICE_TASK_NAME);

    if(show) {
        // Raise timer priority so that animations can play
        vTaskPrioritySet(timer_task, configMAX_PRIORITIES - 1);
        view_dispatcher_switch_to_view(nfc->view_dispatcher, NfcViewLoading);
    } else {
        // Restore default timer priority
        vTaskPrioritySet(timer_task, configTIMER_TASK_PRIORITY);
    }
}

static bool nfc_is_hal_ready() {
    if(f_hal_nfc_is_hal_ready() != FHalNfcErrorNone) {
        // No connection to the chip, show an error screen
        DialogsApp* dialogs = furi_record_open(RECORD_DIALOGS);
        DialogMessage* message = dialog_message_alloc();
        dialog_message_set_text(
            message,
            "Error!\nNFC chip failed to start\n\n\nSend a photo of this to:\nsupport@flipperzero.one",
            0,
            0,
            AlignLeft,
            AlignTop);
        dialog_message_show(dialogs, message);
        dialog_message_free(message);
        furi_record_close(RECORD_DIALOGS);
        return false;
    } else {
        return true;
    }
}

int32_t nfc_app(void* p) {
    if(!nfc_is_hal_ready()) return 0;

    NfcApp* nfc = nfc_app_alloc();
    char* args = p;

    // Check argument and run corresponding scene
    if(args && strlen(args)) {
        // nfc_device_set_loading_callback(nfc->dev, nfc_show_loading_popup, nfc);
        uint32_t rpc_ctx = 0;
        if(sscanf(p, "RPC %lX", &rpc_ctx) == 1) {
            nfc->rpc_ctx = (void*)rpc_ctx;
            rpc_system_app_set_callback(nfc->rpc_ctx, nfc_rpc_command_callback, nfc);
            rpc_system_app_send_started(nfc->rpc_ctx);
            view_dispatcher_attach_to_gui(
                nfc->view_dispatcher, nfc->gui, ViewDispatcherTypeDesktop);
            scene_manager_next_scene(nfc->scene_manager, NfcSceneNotImplemented);
        } else {
            view_dispatcher_attach_to_gui(
                nfc->view_dispatcher, nfc->gui, ViewDispatcherTypeFullscreen);
            // if(nfc_device_load(nfc->dev, p, true)) {
            //     if(nfc->dev->format == NfcDeviceSaveFormatMifareUl) {
            //         scene_manager_next_scene(nfc->scene_manager, NfcSceneMfUltralightEmulate);
            //         DOLPHIN_DEED(DolphinDeedNfcEmulate);
            //     } else if(nfc->dev->format == NfcDeviceSaveFormatMifareClassic) {
            //         scene_manager_next_scene(nfc->scene_manager, NfcSceneMfClassicEmulate);
            //         DOLPHIN_DEED(DolphinDeedNfcEmulate);
            //     } else if(nfc->dev->format == NfcDeviceSaveFormatBankCard) {
            //         scene_manager_next_scene(nfc->scene_manager, NfcSceneDeviceInfo);
            //     } else {
            //         scene_manager_next_scene(nfc->scene_manager, NfcSceneEmulateUid);
            //         DOLPHIN_DEED(DolphinDeedNfcEmulate);
            //     }
            // } else {
            //     // Exit app
            //     view_dispatcher_stop(nfc->view_dispatcher);
            // }
        }
        // nfc_device_set_loading_callback(nfc->dev, NULL, nfc);
    } else {
        view_dispatcher_attach_to_gui(
            nfc->view_dispatcher, nfc->gui, ViewDispatcherTypeFullscreen);
        scene_manager_next_scene(nfc->scene_manager, NfcSceneStart);
    }

    view_dispatcher_run(nfc->view_dispatcher);

    nfc_app_free(nfc);

    return 0;
}<|MERGE_RESOLUTION|>--- conflicted
+++ resolved
@@ -49,11 +49,8 @@
     instance->nfca_poller = nfca_poller_alloc(instance->nfc);
     instance->iso14443_4a_poller = iso14443_4a_poller_alloc(instance->nfca_poller);
     instance->mf_ul_poller = mf_ultralight_poller_alloc(instance->nfca_poller);
-<<<<<<< HEAD
     instance->mf_desfire_poller = mf_desfire_poller_alloc(instance->iso14443_4a_poller);
-=======
     instance->mf_classic_poller = mf_classic_poller_alloc(instance->nfca_poller);
->>>>>>> cc4dd36d
     instance->nfca_listener = nfca_listener_alloc(instance->nfc);
     instance->mf_ul_listener = mf_ultralight_listener_alloc(instance->nfca_listener);
     instance->nfcb_poller = nfcb_poller_alloc(instance->nfc);
@@ -164,13 +161,10 @@
         instance->rpc_ctx = NULL;
     }
 
-<<<<<<< HEAD
+    furi_string_free(instance->parsed_data);
+
     mf_desfire_poller_free(instance->mf_desfire_poller);
-=======
-    furi_string_free(instance->parsed_data);
-
     mf_classic_poller_free(instance->mf_classic_poller);
->>>>>>> cc4dd36d
     mf_ultralight_listener_free(instance->mf_ul_listener);
     mf_ultralight_poller_free(instance->mf_ul_poller);
     iso14443_4a_poller_free(instance->iso14443_4a_poller);
