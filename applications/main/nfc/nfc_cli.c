#include <furi.h>
#include <furi_hal.h>
#include <cli/cli.h>
#include <lib/toolbox/args.h>
#include <lib/toolbox/hex.h>

#include <furi_hal_nfc.h>

#define FLAG_EVENT (1 << 10)

static void nfc_cli_print_usage(void) {
    printf("Usage:\r\n");
    printf("nfc <cmd>\r\n");
    printf("Cmd list:\r\n");
    if(furi_hal_rtc_is_flag_set(FuriHalRtcFlagDebug)) {
        printf("\tfield\t - turn field on\r\n");
    }
}

static void nfc_cli_field(Cli* cli, FuriString* args) {
    UNUSED(args);
    // Check if nfc worker is not busy
    if(furi_hal_nfc_is_hal_ready() != FuriHalNfcErrorNone) {
        printf("NFC chip failed to start\r\n");
        return;
    }

    furi_hal_nfc_acquire();
    furi_hal_nfc_low_power_mode_stop();
    furi_hal_nfc_poller_field_on();

    printf("Field is on. Don't leave device in this mode for too long.\r\n");
    printf("Press Ctrl+C to abort\r\n");

    while(!cli_cmd_interrupt_received(cli)) {
        furi_delay_ms(50);
    }

    furi_hal_nfc_low_power_mode_start();
    furi_hal_nfc_release();
}

static void nfc_cli(Cli* cli, FuriString* args, void* context) {
    UNUSED(context);
    FuriString* cmd;
    cmd = furi_string_alloc();

    do {
        if(!args_read_string_and_trim(args, cmd)) {
            nfc_cli_print_usage();
            break;
        }
        if(furi_hal_rtc_is_flag_set(FuriHalRtcFlagDebug)) {
            if(furi_string_cmp_str(cmd, "field") == 0) {
                nfc_cli_field(cli, args);
                break;
            }
        }

        nfc_cli_print_usage();
    } while(false);

    furi_string_free(cmd);
}

#include <flipper_application/flipper_application.h>
<<<<<<< HEAD

static const FlipperAppPluginDescriptor plugin_descriptor = {
    .appid = "nfc_cli",
    .ep_api_version = 1,
=======
#include <cli/cli_i.h>

static const FlipperAppPluginDescriptor plugin_descriptor = {
    .appid = CLI_PLUGIN_APP_ID,
    .ep_api_version = CLI_PLUGIN_API_VERSION,
>>>>>>> 160d6c31
    .entry_point = &nfc_cli,
};

const FlipperAppPluginDescriptor* nfc_cli_plugin_ep(void) {
    return &plugin_descriptor;
}<|MERGE_RESOLUTION|>--- conflicted
+++ resolved
@@ -64,18 +64,11 @@
 }
 
 #include <flipper_application/flipper_application.h>
-<<<<<<< HEAD
-
-static const FlipperAppPluginDescriptor plugin_descriptor = {
-    .appid = "nfc_cli",
-    .ep_api_version = 1,
-=======
 #include <cli/cli_i.h>
 
 static const FlipperAppPluginDescriptor plugin_descriptor = {
     .appid = CLI_PLUGIN_APP_ID,
     .ep_api_version = CLI_PLUGIN_API_VERSION,
->>>>>>> 160d6c31
     .entry_point = &nfc_cli,
 };
 
