--- conflicted
+++ resolved
@@ -171,25 +171,15 @@
     view_dispatcher_add_view(
         view_dispatcher, InfraredViewStack, view_stack_get_view(infrared->view_stack));
 
-<<<<<<< HEAD
+    infrared->move_view = infrared_move_view_alloc();
+    view_dispatcher_add_view(
+        view_dispatcher, InfraredViewMove, infrared_move_view_get_view(infrared->move_view));
+
     infrared->debug_view = infrared_debug_view_alloc();
     view_dispatcher_add_view(
         view_dispatcher,
         InfraredViewDebugView,
         infrared_debug_view_get_view(infrared->debug_view));
-=======
-    infrared->move_view = infrared_move_view_alloc();
-    view_dispatcher_add_view(
-        view_dispatcher, InfraredViewMove, infrared_move_view_get_view(infrared->move_view));
-
-    if(app_state->is_debug_enabled) {
-        infrared->debug_view = infrared_debug_view_alloc();
-        view_dispatcher_add_view(
-            view_dispatcher,
-            InfraredViewDebugView,
-            infrared_debug_view_get_view(infrared->debug_view));
-    }
->>>>>>> 20a6aa07
 
     infrared->button_panel = button_panel_alloc();
     infrared->loading = loading_alloc();
@@ -230,18 +220,11 @@
     view_dispatcher_remove_view(view_dispatcher, InfraredViewStack);
     view_stack_free(infrared->view_stack);
 
-<<<<<<< HEAD
+    view_dispatcher_remove_view(view_dispatcher, InfraredViewMove);
+    infrared_move_view_free(infrared->move_view);
+
     view_dispatcher_remove_view(view_dispatcher, InfraredViewDebugView);
     infrared_debug_view_free(infrared->debug_view);
-=======
-    view_dispatcher_remove_view(view_dispatcher, InfraredViewMove);
-    infrared_move_view_free(infrared->move_view);
-
-    if(app_state->is_debug_enabled) {
-        view_dispatcher_remove_view(view_dispatcher, InfraredViewDebugView);
-        infrared_debug_view_free(infrared->debug_view);
-    }
->>>>>>> 20a6aa07
 
     button_panel_free(infrared->button_panel);
     loading_free(infrared->loading);
