#include <cli/cli.h>
#include <cli/cli_i.h>
#include <infrared.h>
#include <infrared_worker.h>
#include <furi_hal_infrared.h>
#include <flipper_format.h>
#include <toolbox/args.h>
#include <m-dict.h>

#include "infrared_signal.h"
#include "infrared_brute_force.h"

#define INFRARED_CLI_BUF_SIZE (10U)
#define INFRARED_CLI_FILE_NAME_SIZE (256U)
#define INFRARED_FILE_EXTENSION ".ir"
#define INFRARED_ASSETS_FOLDER EXT_PATH("infrared/assets")
#define INFRARED_BRUTE_FORCE_DUMMY_INDEX 0

DICT_DEF2(dict_signals, FuriString*, FURI_STRING_OPLIST, int, M_DEFAULT_OPLIST)

static void infrared_cli_start_ir_rx(Cli* cli, FuriString* args);
static void infrared_cli_start_ir_tx(Cli* cli, FuriString* args);
static void infrared_cli_process_decode(Cli* cli, FuriString* args);
static void infrared_cli_process_universal(Cli* cli, FuriString* args);

static const struct {
    const char* cmd;
    void (*process_function)(Cli* cli, FuriString* args);
} infrared_cli_commands[] = {
    {.cmd = "rx", .process_function = infrared_cli_start_ir_rx},
    {.cmd = "tx", .process_function = infrared_cli_start_ir_tx},
    {.cmd = "decode", .process_function = infrared_cli_process_decode},
    {.cmd = "universal", .process_function = infrared_cli_process_universal},
};

static void signal_received_callback(void* context, InfraredWorkerSignal* received_signal) {
    furi_assert(received_signal);
    char buf[100];
    size_t buf_cnt;
    Cli* cli = (Cli*)context;

    if(infrared_worker_signal_is_decoded(received_signal)) {
        const InfraredMessage* message = infrared_worker_get_decoded_signal(received_signal);
        buf_cnt = snprintf(
            buf,
            sizeof(buf),
            "%s, A:0x%0*lX, C:0x%0*lX%s\r\n",
            infrared_get_protocol_name(message->protocol),
            ROUND_UP_TO(infrared_get_protocol_address_length(message->protocol), 4),
            message->address,
            ROUND_UP_TO(infrared_get_protocol_command_length(message->protocol), 4),
            message->command,
            message->repeat ? " R" : "");
        cli_write(cli, (uint8_t*)buf, buf_cnt);
    } else {
        const uint32_t* timings;
        size_t timings_cnt;
        infrared_worker_get_raw_signal(received_signal, &timings, &timings_cnt);

        buf_cnt = snprintf(buf, sizeof(buf), "RAW, %zu samples:\r\n", timings_cnt);
        cli_write(cli, (uint8_t*)buf, buf_cnt);
        for(size_t i = 0; i < timings_cnt; ++i) {
            buf_cnt = snprintf(buf, sizeof(buf), "%lu ", timings[i]);
            cli_write(cli, (uint8_t*)buf, buf_cnt);
        }
        buf_cnt = snprintf(buf, sizeof(buf), "\r\n");
        cli_write(cli, (uint8_t*)buf, buf_cnt);
    }
}

static void infrared_cli_print_universal_remotes(void) {
    Storage* storage = furi_record_open(RECORD_STORAGE);
    File* dir = storage_file_alloc(storage);

    do {
        if(!storage_dir_open(dir, INFRARED_ASSETS_FOLDER)) break;

        FileInfo file_info;
        char file_name[INFRARED_CLI_FILE_NAME_SIZE];

        while(storage_dir_read(dir, &file_info, file_name, sizeof(file_name))) {
            if(file_info.flags & FSF_DIRECTORY) {
                continue;
            }

            char* file_ext = strstr(file_name, INFRARED_FILE_EXTENSION);
            if((file_ext == NULL) || (strcmp(file_ext, INFRARED_FILE_EXTENSION) != 0)) {
                continue;
            }

            *file_ext = '\0';
            printf("%s ", file_name);
        }

        printf("\r\n");
    } while(false);

    storage_file_free(dir);
    furi_record_close(RECORD_STORAGE);
}

static void infrared_cli_print_usage(void) {
    printf("Usage:\r\n");
    printf("\tir rx [raw]\r\n");
    printf("\tir tx <protocol> <address> <command>\r\n");
    printf("\t<command> and <address> are hex-formatted\r\n");
    printf("\tAvailable protocols:");
    for(int i = 0; infrared_is_protocol_valid((InfraredProtocol)i); ++i) {
        printf(" %s", infrared_get_protocol_name((InfraredProtocol)i));
    }
    printf("\r\n");
    printf("\tRaw format:\r\n");
    printf("\tir tx RAW F:<frequency> DC:<duty_cycle> <sample0> <sample1>...\r\n");
    printf(
        "\tFrequency (%d - %d), Duty cycle (0 - 100), max 512 samples\r\n",
        INFRARED_MIN_FREQUENCY,
        INFRARED_MAX_FREQUENCY);
    printf("\tir decode <input_file> [<output_file>]\r\n");
    printf("\tir universal <remote_name> <signal_name>\r\n");
    printf("\tir universal list <remote_name>\r\n");
    printf("\tAvailable universal remotes: ");

    infrared_cli_print_universal_remotes();
}

static void infrared_cli_start_ir_rx(Cli* cli, FuriString* args) {
    UNUSED(cli);

    bool enable_decoding = true;

    if(!furi_string_empty(args)) {
        if(!furi_string_cmp_str(args, "raw")) {
            enable_decoding = false;
        } else {
            printf("Wrong arguments.\r\n");
            infrared_cli_print_usage();
            return;
        }
    }

    InfraredWorker* worker = infrared_worker_alloc();
    infrared_worker_rx_enable_signal_decoding(worker, enable_decoding);
    infrared_worker_rx_start(worker);
    infrared_worker_rx_set_received_signal_callback(worker, signal_received_callback, cli);

    printf("Receiving %s INFRARED...\r\nPress Ctrl+C to abort\r\n", enable_decoding ? "" : "RAW");
    while(!cli_cmd_interrupt_received(cli)) {
        furi_delay_ms(50);
    }

    infrared_worker_rx_stop(worker);
    infrared_worker_free(worker);
}

static bool infrared_cli_parse_message(const char* str, InfraredSignal* signal) {
    char protocol_name[32];
    InfraredMessage message;
    int parsed = sscanf(str, "%31s %lX %lX", protocol_name, &message.address, &message.command);

    if(parsed != 3) {
        return false;
    }

    message.protocol = infrared_get_protocol_by_name(protocol_name);
    message.repeat = false;
    infrared_signal_set_message(signal, &message);
    return infrared_signal_is_valid(signal);
}

static bool infrared_cli_parse_raw(const char* str, InfraredSignal* signal) {
    char frequency_str[INFRARED_CLI_BUF_SIZE];
    char duty_cycle_str[INFRARED_CLI_BUF_SIZE];
    int parsed = sscanf(str, "RAW F:%9s DC:%9s", frequency_str, duty_cycle_str);

    if(parsed != 2) {
        return false;
    }

    uint32_t* timings = malloc(sizeof(uint32_t) * MAX_TIMINGS_AMOUNT);
    uint32_t frequency = atoi(frequency_str);
    float duty_cycle = (float)atoi(duty_cycle_str) / 100;

    str += strlen(frequency_str) + strlen(duty_cycle_str) + INFRARED_CLI_BUF_SIZE;

    size_t timings_size = 0;
    while(1) {
        while(*str == ' ') {
            ++str;
        }

        char timing_str[INFRARED_CLI_BUF_SIZE];
        if(sscanf(str, "%9s", timing_str) != 1) {
            break;
        }

        str += strlen(timing_str);
        uint32_t timing = atoi(timing_str);

        if((timing <= 0) || (timings_size >= MAX_TIMINGS_AMOUNT)) {
            break;
        }

        timings[timings_size] = timing;
        ++timings_size;
    }

    infrared_signal_set_raw_signal(signal, timings, timings_size, frequency, duty_cycle);
    free(timings);

    return infrared_signal_is_valid(signal);
}

static void infrared_cli_start_ir_tx(Cli* cli, FuriString* args) {
    UNUSED(cli);
    const char* str = furi_string_get_cstr(args);
    InfraredSignal* signal = infrared_signal_alloc();

    bool success = infrared_cli_parse_message(str, signal) || infrared_cli_parse_raw(str, signal);
    if(success) {
        infrared_signal_transmit(signal);
    } else {
        printf("Wrong arguments.\r\n");
        infrared_cli_print_usage();
    }

    infrared_signal_free(signal);
}

static bool
    infrared_cli_save_signal(InfraredSignal* signal, FlipperFormat* file, const char* name) {
    bool ret = infrared_signal_save(signal, file, name);
    if(!ret) {
        printf("Failed to save signal: \"%s\"\r\n", name);
    }
    return ret;
}

static bool infrared_cli_decode_raw_signal(
    const InfraredRawSignal* raw_signal,
    InfraredDecoderHandler* decoder,
    FlipperFormat* output_file,
    const char* signal_name) {
    InfraredSignal* signal = infrared_signal_alloc();
    bool ret = false, level = true, is_decoded = false;

    size_t i;
    for(i = 0; i < raw_signal->timings_size; ++i) {
        const InfraredMessage* message = infrared_decode(decoder, level, raw_signal->timings[i]);

        if(message) {
            is_decoded = true;
            printf(
                "Protocol: %s address: 0x%lX command: 0x%lX %s\r\n",
                infrared_get_protocol_name(message->protocol),
                message->address,
                message->command,
                (message->repeat ? "R" : ""));
            if(output_file && !message->repeat) {
                infrared_signal_set_message(signal, message);
                if(!infrared_cli_save_signal(signal, output_file, signal_name)) break;
            }
        }

        level = !level;
    }

    if(i == raw_signal->timings_size) {
        if(!is_decoded && output_file) {
            infrared_signal_set_raw_signal(
                signal,
                raw_signal->timings,
                raw_signal->timings_size,
                raw_signal->frequency,
                raw_signal->duty_cycle);
            ret = infrared_cli_save_signal(signal, output_file, signal_name);
        } else {
            ret = true;
        }
    }

    infrared_reset_decoder(decoder);
    infrared_signal_free(signal);
    return ret;
}

static bool infrared_cli_decode_file(FlipperFormat* input_file, FlipperFormat* output_file) {
    bool ret = false;

    InfraredSignal* signal = infrared_signal_alloc();
    InfraredDecoderHandler* decoder = infrared_alloc_decoder();

    FuriString* tmp;
    tmp = furi_string_alloc();

    while(infrared_signal_read(signal, input_file, tmp)) {
        ret = false;
        if(!infrared_signal_is_valid(signal)) {
            printf("Invalid signal\r\n");
            break;
        }
        if(!infrared_signal_is_raw(signal)) {
            if(output_file &&
               !infrared_cli_save_signal(signal, output_file, furi_string_get_cstr(tmp))) {
                break;
            } else {
                printf("Skipping decoded signal\r\n");
                continue;
            }
        }
        const InfraredRawSignal* raw_signal = infrared_signal_get_raw_signal(signal);
        printf(
            "Raw signal: %s, %zu samples\r\n",
            furi_string_get_cstr(tmp),
            raw_signal->timings_size);
        if(!infrared_cli_decode_raw_signal(
               raw_signal, decoder, output_file, furi_string_get_cstr(tmp)))
            break;
        ret = true;
    }

    infrared_free_decoder(decoder);
    infrared_signal_free(signal);
    furi_string_free(tmp);

    return ret;
}

static void infrared_cli_process_decode(Cli* cli, FuriString* args) {
    UNUSED(cli);
    Storage* storage = furi_record_open(RECORD_STORAGE);
    FlipperFormat* input_file = flipper_format_buffered_file_alloc(storage);
    FlipperFormat* output_file = NULL;

    uint32_t version;
    FuriString *tmp, *header, *input_path, *output_path;
    tmp = furi_string_alloc();
    header = furi_string_alloc();
    input_path = furi_string_alloc();
    output_path = furi_string_alloc();

    do {
        if(!args_read_probably_quoted_string_and_trim(args, input_path)) {
            printf("Wrong arguments.\r\n");
            infrared_cli_print_usage();
            break;
        }
        args_read_probably_quoted_string_and_trim(args, output_path);
        if(!flipper_format_buffered_file_open_existing(
               input_file, furi_string_get_cstr(input_path))) {
            printf(
                "Failed to open file for reading: \"%s\"\r\n", furi_string_get_cstr(input_path));
            break;
        }
        if(!flipper_format_read_header(input_file, header, &version) ||
           (!furi_string_start_with_str(header, "IR")) || version != 1) {
            printf(
                "Invalid or corrupted input file: \"%s\"\r\n", furi_string_get_cstr(input_path));
            break;
        }
        if(!furi_string_empty(output_path)) {
            printf("Writing output to file: \"%s\"\r\n", furi_string_get_cstr(output_path));
            output_file = flipper_format_file_alloc(storage);
        }
        if(output_file &&
           !flipper_format_file_open_always(output_file, furi_string_get_cstr(output_path))) {
            printf(
                "Failed to open file for writing: \"%s\"\r\n", furi_string_get_cstr(output_path));
            break;
        }
        if(output_file && !flipper_format_write_header(output_file, header, version)) {
            printf(
                "Failed to write to the output file: \"%s\"\r\n",
                furi_string_get_cstr(output_path));
            break;
        }
        if(!infrared_cli_decode_file(input_file, output_file)) {
            break;
        }
        printf("File successfully decoded.\r\n");
    } while(false);

    furi_string_free(tmp);
    furi_string_free(header);
    furi_string_free(input_path);
    furi_string_free(output_path);

    flipper_format_free(input_file);
    if(output_file) flipper_format_free(output_file);
    furi_record_close(RECORD_STORAGE);
}

static void infrared_cli_list_remote_signals(FuriString* remote_name) {
    if(furi_string_empty(remote_name)) {
        printf("Missing remote name.\r\n");
        return;
    }

    Storage* storage = furi_record_open(RECORD_STORAGE);
    FlipperFormat* ff = flipper_format_buffered_file_alloc(storage);
    FuriString* remote_path = furi_string_alloc_printf(
        "%s/%s%s",
        INFRARED_ASSETS_FOLDER,
        furi_string_get_cstr(remote_name),
        INFRARED_FILE_EXTENSION);

    do {
        if(!flipper_format_buffered_file_open_existing(ff, furi_string_get_cstr(remote_path))) {
            printf("Invalid remote name.\r\n");
            break;
        }

        dict_signals_t signals_dict;
        dict_signals_init(signals_dict);

        FuriString* key = furi_string_alloc();
        FuriString* signal_name = furi_string_alloc();

        printf("Valid signals:\r\n");
        int max = 1;
        while(flipper_format_read_string(ff, "name", signal_name)) {
            furi_string_set_str(key, furi_string_get_cstr(signal_name));
            int* v = dict_signals_get(signals_dict, key);
            if(v != NULL) { //-V547
                (*v)++;
                max = M_MAX(*v, max);
            } else {
                dict_signals_set_at(signals_dict, key, 1);
            }
        }

        dict_signals_it_t it;
        for(dict_signals_it(it, signals_dict); !dict_signals_end_p(it); dict_signals_next(it)) {
            const struct dict_signals_pair_s* pair = dict_signals_cref(it);
            printf("\t%s\r\n", furi_string_get_cstr(pair->key));
        }

        furi_string_free(key);
        furi_string_free(signal_name);
        dict_signals_clear(signals_dict);

    } while(false);

    flipper_format_free(ff);
    furi_string_free(remote_path);
    furi_record_close(RECORD_STORAGE);
}

static void
    infrared_cli_brute_force_signals(Cli* cli, FuriString* remote_name, FuriString* signal_name) {
    InfraredBruteForce* brute_force = infrared_brute_force_alloc();
    FuriString* remote_path = furi_string_alloc_printf(
        "%s/%s.ir", INFRARED_ASSETS_FOLDER, furi_string_get_cstr(remote_name));

    infrared_brute_force_set_db_filename(brute_force, furi_string_get_cstr(remote_path));
    infrared_brute_force_add_record(
        brute_force, INFRARED_BRUTE_FORCE_DUMMY_INDEX, furi_string_get_cstr(signal_name));

    do {
        if(furi_string_empty(signal_name)) {
            printf("Missing signal name.\r\n");
            break;
        }
        if(!infrared_brute_force_calculate_messages(brute_force)) {
            printf("Invalid remote name.\r\n");
            break;
        }

        uint32_t record_count;
        bool running = infrared_brute_force_start(
            brute_force, INFRARED_BRUTE_FORCE_DUMMY_INDEX, &record_count);

        if(record_count <= 0) {
            printf("Invalid signal name.\r\n");
            break;
        }

        printf("Sending %lu signal(s)...\r\n", record_count);
        printf("Press Ctrl-C to stop.\r\n");

        int records_sent = 0;
        while(running) {
            running = infrared_brute_force_send_next(brute_force);

            if(cli_cmd_interrupt_received(cli)) break;

            printf("\r%d%% complete.", (int)((float)records_sent++ / (float)record_count * 100));
            fflush(stdout);
        }

        infrared_brute_force_stop(brute_force);
    } while(false);

    furi_string_free(remote_path);
    infrared_brute_force_reset(brute_force);
    infrared_brute_force_free(brute_force);
}

static void infrared_cli_process_universal(Cli* cli, FuriString* args) {
    FuriString* arg1 = furi_string_alloc();
    FuriString* arg2 = furi_string_alloc();

    do {
        if(!args_read_string_and_trim(args, arg1)) break;
        if(!args_read_string_and_trim(args, arg2)) break;
    } while(false);

    if(furi_string_empty(arg1)) {
        printf("Wrong arguments.\r\n");
        infrared_cli_print_usage();
    } else if(furi_string_equal_str(arg1, "list")) {
        infrared_cli_list_remote_signals(arg2);
    } else {
        infrared_cli_brute_force_signals(cli, arg1, arg2);
    }

    furi_string_free(arg1);
    furi_string_free(arg2);
}

static void infrared_cli_start_ir(Cli* cli, FuriString* args, void* context) {
    UNUSED(context);
    if(furi_hal_infrared_is_busy()) {
        printf("INFRARED is busy. Exiting.");
        return;
    }

    FuriString* command;
    command = furi_string_alloc();
    args_read_string_and_trim(args, command);

    size_t i = 0;
    for(; i < COUNT_OF(infrared_cli_commands); ++i) {
        size_t cmd_len = strlen(infrared_cli_commands[i].cmd);
        if(!strncmp(furi_string_get_cstr(command), infrared_cli_commands[i].cmd, cmd_len)) {
            break;
        }
    }

    if(i < COUNT_OF(infrared_cli_commands)) {
        infrared_cli_commands[i].process_function(cli, args);
    } else {
        infrared_cli_print_usage();
    }

    furi_string_free(command);
}

#include <flipper_application/flipper_application.h>
<<<<<<< HEAD

static const FlipperAppPluginDescriptor plugin_descriptor = {
    .appid = "infrared_cli",
    .ep_api_version = 1,
=======
#include <cli/cli_i.h>

static const FlipperAppPluginDescriptor plugin_descriptor = {
    .appid = CLI_PLUGIN_APP_ID,
    .ep_api_version = CLI_PLUGIN_API_VERSION,
>>>>>>> 160d6c31
    .entry_point = &infrared_cli_start_ir,
};

const FlipperAppPluginDescriptor* infrared_cli_plugin_ep(void) {
    return &plugin_descriptor;
}<|MERGE_RESOLUTION|>--- conflicted
+++ resolved
@@ -546,18 +546,11 @@
 }
 
 #include <flipper_application/flipper_application.h>
-<<<<<<< HEAD
-
-static const FlipperAppPluginDescriptor plugin_descriptor = {
-    .appid = "infrared_cli",
-    .ep_api_version = 1,
-=======
 #include <cli/cli_i.h>
 
 static const FlipperAppPluginDescriptor plugin_descriptor = {
     .appid = CLI_PLUGIN_APP_ID,
     .ep_api_version = CLI_PLUGIN_API_VERSION,
->>>>>>> 160d6c31
     .entry_point = &infrared_cli_start_ir,
 };
 
