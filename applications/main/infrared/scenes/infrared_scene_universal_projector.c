#include "../infrared_i.h"

#include "common/infrared_scene_universal_common.h"

void infrared_scene_universal_projector_on_enter(void* context) {
    infrared_scene_universal_common_on_enter(context);

    Infrared* infrared = context;
    ButtonPanel* button_panel = infrared->button_panel;
    InfraredBruteForce* brute_force = infrared->brute_force;

    infrared_brute_force_set_db_filename(brute_force, EXT_PATH("infrared/assets/projectors.ir"));
    //TODO Improve Projectors universal remote
    button_panel_reserve(button_panel, 2, 3);
    uint32_t i = 0;
    button_panel_add_item(
        button_panel,
        i,
        0,
        0,
<<<<<<< HEAD
        3,
        19,
        &I_Power_25x27,
        &I_Power_hvr_25x27,
        infrared_scene_universal_common_item_callback,
        context);
=======
        6,
        24,
        &I_power_19x20,
        &I_power_hover_19x20,
        infrared_scene_universal_common_item_callback,
        context);
    button_panel_add_icon(button_panel, 4, 46, &I_power_text_24x5);
>>>>>>> 742c4ae8
    infrared_brute_force_add_record(brute_force, i++, "Power");
    button_panel_add_item(
        button_panel,
        i,
        1,
        0,
<<<<<<< HEAD
        36,
        19,
        &I_Mute_25x27,
        &I_Mute_hvr_25x27,
        infrared_scene_universal_common_item_callback,
        context);
=======
        39,
        24,
        &I_mute_19x20,
        &I_mute_hover_19x20,
        infrared_scene_universal_common_item_callback,
        context);
    button_panel_add_icon(button_panel, 39, 46, &I_mute_text_19x5);
>>>>>>> 742c4ae8
    infrared_brute_force_add_record(brute_force, i++, "Mute");
    button_panel_add_item(
        button_panel,
        i,
        1,
<<<<<<< HEAD
        3,
        64,
        &I_Vol_up_25x27,
        &I_Vol_up_hvr_25x27,
=======
        1,
        37,
        55,
        &I_volup_24x21,
        &I_volup_hover_24x21,
>>>>>>> 742c4ae8
        infrared_scene_universal_common_item_callback,
        context);
    infrared_brute_force_add_record(brute_force, i++, "Vol_up");
    button_panel_add_item(
        button_panel,
        i,
        1,
        1,
        36,
        64,
        &I_Vol_down_25x27,
        &I_Vol_down_hvr_25x27,
        infrared_scene_universal_common_item_callback,
        context);
    infrared_brute_force_add_record(brute_force, i++, "Vol_dn");
    button_panel_add_item(
        button_panel,
        i,
        1,
        2,
<<<<<<< HEAD
        3,
        101,
        &I_Play_25x27,
        &I_Play_hvr_25x27,
        infrared_scene_universal_common_item_callback,
        context);
    infrared_brute_force_add_record(brute_force, i++, "Play");
    button_panel_add_item(
        button_panel,
        i,
        1,
        2,
        36,
        101,
        &I_Pause_25x27,
        &I_Pause_hvr_25x27,
        infrared_scene_universal_common_item_callback,
        context);
    infrared_brute_force_add_record(brute_force, i++, "Pause");

    button_panel_add_label(button_panel, 10, 11, FontPrimary, "Projector");
    button_panel_add_label(button_panel, 17, 60, FontSecondary, "Volume");
=======
        37,
        89,
        &I_voldown_24x21,
        &I_voldown_hover_24x21,
        infrared_scene_universal_common_item_callback,
        context);
    infrared_brute_force_add_record(brute_force, i++, "Vol_dn");
    button_panel_add_item(
        button_panel,
        i,
        0,
        1,
        6,
        58,
        &I_play_19x20,
        &I_play_hover_19x20,
        infrared_scene_universal_common_item_callback,
        context);
    infrared_brute_force_add_record(brute_force, i++, "Play");
    button_panel_add_icon(button_panel, 6, 80, &I_play_text_19x5);
    button_panel_add_item(
        button_panel,
        i,
        0,
        2,
        6,
        87,
        &I_pause_19x20,
        &I_pause_hover_19x20,
        infrared_scene_universal_common_item_callback,
        context);
    infrared_brute_force_add_record(brute_force, i++, "Pause");
    button_panel_add_icon(button_panel, 4, 109, &I_pause_text_23x5);

    button_panel_add_label(button_panel, 3, 11, FontPrimary, "Proj. remote");
    button_panel_add_icon(button_panel, 34, 68, &I_vol_ac_text_30x30);
>>>>>>> 742c4ae8

    view_set_orientation(view_stack_get_view(infrared->view_stack), ViewOrientationVertical);
    view_dispatcher_switch_to_view(infrared->view_dispatcher, InfraredViewStack);

    infrared_show_loading_popup(infrared, true);
    bool success = infrared_brute_force_calculate_messages(brute_force);
    infrared_show_loading_popup(infrared, false);

    if(!success) {
        scene_manager_next_scene(infrared->scene_manager, InfraredSceneErrorDatabases);
    }
}

bool infrared_scene_universal_projector_on_event(void* context, SceneManagerEvent event) {
    return infrared_scene_universal_common_on_event(context, event);
}

void infrared_scene_universal_projector_on_exit(void* context) {
    infrared_scene_universal_common_on_exit(context);
}<|MERGE_RESOLUTION|>--- conflicted
+++ resolved
@@ -18,14 +18,6 @@
         i,
         0,
         0,
-<<<<<<< HEAD
-        3,
-        19,
-        &I_Power_25x27,
-        &I_Power_hvr_25x27,
-        infrared_scene_universal_common_item_callback,
-        context);
-=======
         6,
         24,
         &I_power_19x20,
@@ -33,21 +25,12 @@
         infrared_scene_universal_common_item_callback,
         context);
     button_panel_add_icon(button_panel, 4, 46, &I_power_text_24x5);
->>>>>>> 742c4ae8
     infrared_brute_force_add_record(brute_force, i++, "Power");
     button_panel_add_item(
         button_panel,
         i,
         1,
         0,
-<<<<<<< HEAD
-        36,
-        19,
-        &I_Mute_25x27,
-        &I_Mute_hvr_25x27,
-        infrared_scene_universal_common_item_callback,
-        context);
-=======
         39,
         24,
         &I_mute_19x20,
@@ -55,24 +38,16 @@
         infrared_scene_universal_common_item_callback,
         context);
     button_panel_add_icon(button_panel, 39, 46, &I_mute_text_19x5);
->>>>>>> 742c4ae8
     infrared_brute_force_add_record(brute_force, i++, "Mute");
     button_panel_add_item(
         button_panel,
         i,
         1,
-<<<<<<< HEAD
-        3,
-        64,
-        &I_Vol_up_25x27,
-        &I_Vol_up_hvr_25x27,
-=======
         1,
         37,
         55,
         &I_volup_24x21,
         &I_volup_hover_24x21,
->>>>>>> 742c4ae8
         infrared_scene_universal_common_item_callback,
         context);
     infrared_brute_force_add_record(brute_force, i++, "Vol_up");
@@ -80,43 +55,7 @@
         button_panel,
         i,
         1,
-        1,
-        36,
-        64,
-        &I_Vol_down_25x27,
-        &I_Vol_down_hvr_25x27,
-        infrared_scene_universal_common_item_callback,
-        context);
-    infrared_brute_force_add_record(brute_force, i++, "Vol_dn");
-    button_panel_add_item(
-        button_panel,
-        i,
-        1,
         2,
-<<<<<<< HEAD
-        3,
-        101,
-        &I_Play_25x27,
-        &I_Play_hvr_25x27,
-        infrared_scene_universal_common_item_callback,
-        context);
-    infrared_brute_force_add_record(brute_force, i++, "Play");
-    button_panel_add_item(
-        button_panel,
-        i,
-        1,
-        2,
-        36,
-        101,
-        &I_Pause_25x27,
-        &I_Pause_hvr_25x27,
-        infrared_scene_universal_common_item_callback,
-        context);
-    infrared_brute_force_add_record(brute_force, i++, "Pause");
-
-    button_panel_add_label(button_panel, 10, 11, FontPrimary, "Projector");
-    button_panel_add_label(button_panel, 17, 60, FontSecondary, "Volume");
-=======
         37,
         89,
         &I_voldown_24x21,
@@ -153,7 +92,6 @@
 
     button_panel_add_label(button_panel, 3, 11, FontPrimary, "Proj. remote");
     button_panel_add_icon(button_panel, 34, 68, &I_vol_ac_text_30x30);
->>>>>>> 742c4ae8
 
     view_set_orientation(view_stack_get_view(infrared->view_stack), ViewOrientationVertical);
     view_dispatcher_switch_to_view(infrared->view_dispatcher, InfraredViewStack);
