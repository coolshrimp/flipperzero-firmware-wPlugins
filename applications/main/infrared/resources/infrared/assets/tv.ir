--- conflicted
+++ resolved
@@ -2460,48 +2460,8 @@
 address: 38 00 00 00
 command: 1C 00 00 00
 #
-<<<<<<< HEAD
-# Philips OLED 934/12
-#
-name: Power
-type: parsed
-protocol: RC6
-address: 00 00 00 00
-command: 0C 00 00 00
-# 
-name: Mute
-type: parsed
-protocol: RC6
-address: 00 00 00 00
-command: 0D 00 00 00
-# 
-name: Vol_up
-type: parsed
-protocol: RC6
-address: 00 00 00 00
-command: 10 00 00 00
-# 
-name: Vol_dn
-type: parsed
-protocol: RC6
-address: 00 00 00 00
-command: 11 00 00 00
-# 
-name: Ch_next
-type: parsed
-protocol: RC6
-address: 00 00 00 00
-command: 20 00 00 00
-# 
-name: Ch_prev
-type: parsed
-protocol: RC6
-address: 00 00 00 00
-command: 21 00 00 00
-=======
 name: Mute
 type: parsed
 protocol: NEC
 address: 38 00 00 00
-command: 04 00 00 00
->>>>>>> 18194b6b
+command: 04 00 00 00