Filetype: IR library file
Version: 1
# Last Updated 18th Feb, 2024
# Last Checked 18th Feb, 2024
#
name: Power
type: parsed
protocol: SIRC
address: 01 00 00 00
command: 15 00 00 00
#
name: Vol_up
type: parsed
protocol: SIRC
address: 01 00 00 00
command: 12 00 00 00
#
name: Vol_dn
type: parsed
protocol: SIRC
address: 01 00 00 00
command: 13 00 00 00
#
name: Ch_next
type: parsed
protocol: SIRC
address: 01 00 00 00
command: 10 00 00 00
#
name: Ch_prev
type: parsed
protocol: SIRC
address: 01 00 00 00
command: 11 00 00 00
#
name: Mute
type: parsed
protocol: SIRC
address: 01 00 00 00
command: 14 00 00 00
# 
name: Power
type: parsed
protocol: NEC
address: 40 00 00 00
command: 0B 00 00 00
# 
name: Ch_next
type: parsed
protocol: NEC
address: 40 00 00 00
command: 11 00 00 00
# 
name: Ch_prev
type: parsed
protocol: NEC
address: 40 00 00 00
command: 10 00 00 00
# 
name: Vol_up
type: parsed
protocol: NEC
address: 40 00 00 00
command: 13 00 00 00
# 
name: Mute
type: parsed
protocol: NEC
address: 40 00 00 00
command: 14 00 00 00
#
name: Power
type: parsed
protocol: Kaseikyo
address: 80 02 20 00
command: D0 03 00 00
#
name: Vol_up
type: parsed
protocol: Kaseikyo
address: 80 02 20 00
command: 00 02 00 00
# 
name: Vol_dn
type: parsed
protocol: Kaseikyo
address: 80 02 20 00
command: 10 02 00 00
#
name: Mute
type: parsed
protocol: Kaseikyo
address: 80 02 20 00
command: 20 03 00 00
# 
name: Ch_next
type: parsed
protocol: Kaseikyo
address: 80 02 20 00
command: 40 03 00 00
# 
name: Ch_prev
type: parsed
protocol: Kaseikyo
address: 80 02 20 00
command: 50 03 00 00
#
name: Power
type: parsed
protocol: NEC
address: 04 00 00 00
command: 40 00 00 00
# 
name: Mute
type: parsed
protocol: NEC
address: 04 00 00 00
command: 12 00 00 00
# 
name: Power
type: parsed
protocol: NECext
address: 00 7F 00 00
command: 15 EA 00 00
# 
name: Mute
type: parsed
protocol: NECext
address: 00 7F 00 00
command: 16 E9 00 00
# 
name: Vol_up
type: parsed
protocol: NECext
address: 00 7F 00 00
command: 1B E4 00 00
# 
name: Vol_dn
type: parsed
protocol: NECext
address: 00 7F 00 00
command: 1A E5 00 00
# 
name: Ch_next
type: parsed
protocol: NECext
address: 00 7F 00 00
command: 19 E6 00 00
# 
name: Ch_prev
type: parsed
protocol: NECext
address: 00 7F 00 00
command: 18 E7 00 00
#
name: Mute
type: parsed
protocol: NECext
address: 00 FB 00 00
command: 0F F0 00 00
#
name: Power
type: parsed
protocol: NECext
address: 00 FB 00 00
command: 0A F5 00 00
#
name: Vol_up
type: parsed
protocol: NECext
address: 00 FB 00 00
command: 58 A7 00 00
#
name: Vol_dn
type: parsed
protocol: NECext
address: 00 FB 00 00
command: 4B B4 00 00
#
name: Ch_next
type: parsed
protocol: NECext
address: 00 FB 00 00
command: 1F E0 00 00
#
name: Ch_prev
type: parsed
protocol: NECext
address: 00 FB 00 00
command: 1E E1 00 00
#
name: Power
type: parsed
protocol: NECext
address: 00 DF 00 00
command: 1C E3 00 00
#
name: Vol_up
type: parsed
protocol: NECext
address: 00 DF 00 00
command: 4B B4 00 00
#
name: Vol_dn
type: parsed
protocol: NECext
address: 00 DF 00 00
command: 4F B0 00 00
#
name: Mute
type: parsed
protocol: NECext
address: 00 DF 00 00
command: 08 F7 00 00
#
name: Ch_next
type: parsed
protocol: NECext
address: 00 DF 00 00
command: 09 F6 00 00
#
name: Ch_prev
type: parsed
protocol: NECext
address: 00 DF 00 00
command: 05 FA 00 00
#
name: Power
type: parsed
protocol: NEC
address: 01 00 00 00
command: 03 00 00 00
#
name: Ch_next
type: parsed
protocol: RC5
address: 00 00 00 00
command: 20 00 00 00
#
name: Ch_prev
type: parsed
protocol: RC5
address: 00 00 00 00
command: 21 00 00 00
#
name: Vol_dn
type: parsed
protocol: RC5
address: 00 00 00 00
command: 11 00 00 00
#
name: Vol_up
type: parsed
protocol: RC5
address: 00 00 00 00
command: 10 00 00 00
#
name: Power
type: parsed
protocol: NEC
address: 03 00 00 00
command: 1D 00 00 00
#
name: Mute
type: parsed
protocol: NECext
address: 00 7F 00 00
command: 4E B1 00 00
#
name: Vol_up
type: parsed
protocol: NEC
address: 03 00 00 00
command: 11 00 00 00
#
name: Vol_dn
type: parsed
protocol: NEC
address: 03 00 00 00
command: 15 00 00 00
#
name: Power
type: parsed
protocol: NEC
address: 19 00 00 00
command: 18 00 00 00
#
name: Mute
type: parsed
protocol: NEC
address: 19 00 00 00
command: 56 00 00 00
#
name: Vol_up
type: parsed
protocol: NEC
address: 19 00 00 00
command: 4F 00 00 00
#
name: Vol_dn
type: parsed
protocol: NEC
address: 19 00 00 00
command: 0D 00 00 00
#
name: Ch_next
type: parsed
protocol: NEC
address: 19 00 00 00
command: 4C 00 00 00
#
name: Ch_prev
type: parsed
protocol: NEC
address: 19 00 00 00
command: 0F 00 00 00
#
name: Power
type: parsed
protocol: NECext
address: BA A0 00 00
command: 4C B3 00 00
#
name: Mute
type: parsed
protocol: NECext
address: BA A0 00 00
command: 01 FE 00 00
#
name: Power
type: parsed
protocol: NECext
address: AD ED 00 00
command: B5 4A 00 00
#
# ON
name: Power
type: parsed
protocol: NEC
address: 01 00 00 00
command: 40 00 00 00
# ON
name: Power
type: parsed
protocol: NECext
address: A0 B7 00 00
command: E9 16 00 00
#
name: Power
type: parsed
protocol: SIRC
address: 10 00 00 00
command: 15 00 00 00
#
name: Power
type: parsed
protocol: NEC
address: 08 00 00 00
command: 05 00 00 00
#
name: Vol_up
type: parsed
protocol: NEC
address: 08 00 00 00
command: 00 00 00 00
#
name: Vol_dn
type: parsed
protocol: NEC
address: 08 00 00 00
command: 01 00 00 00
#
name: Ch_next
type: parsed
protocol: NEC
address: 08 00 00 00
command: 02 00 00 00
#
name: Ch_prev
type: parsed
protocol: NEC
address: 08 00 00 00
command: 03 00 00 00
#
name: Mute
type: parsed
protocol: NEC
address: 08 00 00 00
command: 0B 00 00 00
#
name: Power
type: parsed
protocol: NECext
address: 00 DF 00 00
command: 1C 00 00 00
#
name: Vol_up
type: parsed
protocol: NECext
address: 00 DF 00 00
command: 4B 00 00 00
#
name: Vol_dn
type: parsed
protocol: NECext
address: 00 DF 00 00
command: 4F 00 00 00
#
name: Ch_next
type: parsed
protocol: NECext
address: 00 DF 00 00
command: 09 00 00 00
#
name: Ch_prev
type: parsed
protocol: NECext
address: 00 DF 00 00
command: 05 00 00 00
#
name: Mute
type: parsed
protocol: NECext
address: 00 DF 00 00
command: 08 00 00 00
#
name: Power
type: parsed
protocol: Samsung32
address: 0E 00 00 00
command: 0C 00 00 00
#
name: Mute
type: parsed
protocol: Samsung32
address: 0E 00 00 00
command: 0D 00 00 00
#
name: Vol_up
type: parsed
protocol: Samsung32
address: 0E 00 00 00
command: 14 00 00 00
#
name: Vol_dn
type: parsed
protocol: Samsung32
address: 0E 00 00 00
command: 15 00 00 00
# 
name: Vol_dn
type: parsed
protocol: NEC
address: 40 00 00 00
command: 12 00 00 00
#
name: Ch_next
type: parsed
protocol: Samsung32
address: 0E 00 00 00
command: 12 00 00 00
#
name: Ch_prev
type: parsed
protocol: Samsung32
address: 0E 00 00 00
command: 13 00 00 00
#
name: Power
type: parsed
protocol: RC6
address: 00 00 00 00
command: 0C 00 00 00
#
name: Power
type: parsed
protocol: Samsung32
address: 07 00 00 00
command: 02 00 00 00
#
name: Power
type: parsed
protocol: NEC
address: 50 00 00 00
command: 17 00 00 00
#
name: Power
type: parsed
protocol: NECext
address: 31 49 00 00
command: 63 00 00 00
#
name: Power
type: parsed
protocol: NEC
address: AA 00 00 00
command: 1C 00 00 00
#
name: Power
type: parsed
protocol: NEC
address: 38 00 00 00
command: 1C 00 00 00
#
name: Power
type: parsed
protocol: NECext
address: 83 7A 00 00
command: 08 00 00 00
#
name: Power
type: parsed
protocol: NEC
address: 53 00 00 00
command: 17 00 00 00
#
name: Power
type: parsed
protocol: NECext
address: 18 18 00 00
command: C0 00 00 00
#
name: Power
type: parsed
protocol: NEC
address: 38 00 00 00
command: 10 00 00 00
#
name: Power
type: parsed
protocol: NEC
address: AA 00 00 00
command: C5 00 00 00
#
name: Power
type: parsed
protocol: NEC
address: 04 00 00 00
command: 08 00 00 00
#
name: Power
type: parsed
protocol: NEC
address: 18 00 00 00
command: 08 00 00 00
#
name: Power
type: parsed
protocol: NEC
address: 71 00 00 00
command: 08 00 00 00
#
name: Power
type: parsed
protocol: NECext
address: 80 6F 00 00
command: 0A 00 00 00
#
name: Power
type: parsed
protocol: NEC
address: 48 00 00 00
command: 00 00 00 00
#
name: Power
type: parsed
protocol: NECext
address: 80 7B 00 00
command: 13 00 00 00
#
name: Power
type: parsed
protocol: NECext
address: 80 7E 00 00
command: 18 00 00 00
#
name: Power
type: parsed
protocol: NEC
address: 50 00 00 00
command: 08 00 00 00
#
name: Power
type: parsed
protocol: NECext
address: 80 75 00 00
command: 0A 00 00 00
#
name: Power
type: parsed
protocol: NECext
address: 80 57 00 00
command: 0A 00 00 00
#
name: Power
type: parsed
protocol: Samsung32
address: 0B 00 00 00
command: 0A 00 00 00
#
name: Power
type: parsed
protocol: NEC
address: AA 00 00 00
command: 1B 00 00 00
#
name: Power
type: parsed
protocol: NECext
address: 85 46 00 00
command: 12 00 00 00
#
name: Power
type: parsed
protocol: Samsung32
address: 05 00 00 00
command: 02 00 00 00
#
name: Power
type: parsed
protocol: Samsung32
address: 08 00 00 00
command: 0F 00 00 00
#
name: Power
type: parsed
protocol: NEC
address: 00 00 00 00
command: 01 00 00 00
#
name: Power
type: parsed
protocol: Samsung32
address: 07 00 00 00
command: E6 00 00 00
#
name: Vol_up
type: parsed
protocol: Samsung32
address: 07 00 00 00
command: 07 00 00 00
#
name: Vol_dn
type: parsed
protocol: Samsung32
address: 07 00 00 00
command: 0B 00 00 00
#
name: Ch_next
type: parsed
protocol: Samsung32
address: 07 00 00 00
command: 12 00 00 00
#
name: Ch_prev
type: parsed
protocol: Samsung32
address: 07 00 00 00
command: 10 00 00 00
#
name: Mute
type: parsed
protocol: Samsung32
address: 07 00 00 00
command: 0F 00 00 00
#
name: Power
type: parsed
protocol: NEC
address: 71 00 00 00
command: 4A 00 00 00
#
name: Power
type: parsed
protocol: NEC
address: 60 00 00 00
command: 03 00 00 00
#
name: Power
type: parsed
protocol: NEC
address: 60 00 00 00
command: 00 00 00 00
#
name: Power
type: parsed
protocol: NEC
address: 42 00 00 00
command: 01 00 00 00
#
name: Power
type: parsed
protocol: NECext
address: 50 AD 00 00
command: 00 00 00 00
#
name: Power
type: parsed
protocol: NECext
address: 50 AD 00 00
command: 02 00 00 00
#
name: Power
type: parsed
protocol: NEC
address: 50 00 00 00
command: 3F 00 00 00
#
name: Power
type: parsed
protocol: Samsung32
address: 06 00 00 00
command: 0F 00 00 00
#
name: Power
type: parsed
protocol: NEC
address: 08 00 00 00
command: 12 00 00 00
#
name: Power
type: parsed
protocol: Samsung32
address: 08 00 00 00
command: 0B 00 00 00
#
name: Power
type: parsed
protocol: NECext
address: 83 55 00 00
command: C2 00 00 00
#
name: Power
type: parsed
protocol: NEC
address: 00 00 00 00
command: 51 00 00 00
#
name: Power
type: parsed
protocol: NECext
address: 00 BD 00 00
command: 01 00 00 00
#
name: Power
type: parsed
protocol: Samsung32
address: 00 00 00 00
command: 0F 00 00 00
#
name: Power
type: parsed
protocol: Samsung32
address: 16 00 00 00
command: 0F 00 00 00
#
name: Power
type: parsed
protocol: NEC
address: 01 00 00 00
command: 01 00 00 00
#
name: Power
type: parsed
protocol: NECext
address: 80 68 00 00
command: 49 00 00 00
#
name: Power
type: parsed
protocol: NECext
address: 86 02 00 00
command: 49 00 00 00
#
name: Power
type: parsed
protocol: NECext
address: 00 7F 00 00
command: 0A F5 00 00
#
name: Power
type: parsed
protocol: NECext
address: 01 72 00 00
command: 1E E1 00 00
#
name: Ch_next
type: parsed
protocol: NECext
address: 01 72 00 00
command: 48 B7 00 00
#
name: Ch_prev
type: parsed
protocol: NECext
address: 01 72 00 00
command: 44 BB 00 00
#
name: Vol_up
type: parsed
protocol: NECext
address: 01 72 00 00
command: 0A F5 00 00
#
name: Vol_dn
type: parsed
protocol: NECext
address: 01 72 00 00
command: 06 F9 00 00
#
name: Mute
type: parsed
protocol: NECext
address: 01 72 00 00
command: 5C A3 00 00
#
name: Power
type: parsed
protocol: NECext
address: 86 05 00 00
command: 0F F0 00 00
#
name: Vol_up
type: parsed
protocol: NECext
address: 86 05 00 00
command: 0C F3 00 00
#
name: Vol_dn
type: parsed
protocol: NECext
address: 86 05 00 00
command: 0D F2 00 00
#
name: Ch_next
type: parsed
protocol: NECext
address: 86 05 00 00
command: 0A F5 00 00
#
name: Ch_prev
type: parsed
protocol: NECext
address: 86 05 00 00
command: 0B F4 00 00
#
name: Mute
type: parsed
protocol: NECext
address: 86 05 00 00
command: 0E F1 00 00
#
name: Power
type: parsed
protocol: NECext
address: 02 7D 00 00
command: 46 B9 00 00
#
name: Mute
type: parsed
protocol: NECext
address: 02 7D 00 00
command: 4C B3 00 00
#
name: Ch_next
type: parsed
protocol: NECext
address: 02 7D 00 00
command: 0F F0 00 00
#
name: Ch_prev
type: parsed
protocol: NECext
address: 02 7D 00 00
command: 5A A5 00 00
#
name: Vol_up
type: parsed
protocol: NECext
address: 02 7D 00 00
command: 0C F3 00 00
#
name: Vol_dn
type: parsed
protocol: NECext
address: 02 7D 00 00
command: 19 E6 00 00
#
name: Ch_prev
type: parsed
protocol: NECext
address: 02 7D 00 00
command: 41 BE 00 00
#
name: Vol_dn
type: parsed
protocol: NECext
address: 02 7D 00 00
command: 42 BD 00 00
#
name: Ch_prev
type: parsed
protocol: NECext
address: 02 7D 00 00
command: 57 A8 00 00
#
name: Vol_up
type: parsed
protocol: NECext
address: 02 7D 00 00
command: 15 EA 00 00
#
name: Power
type: parsed
protocol: NECext
address: 84 E0 00 00
command: 20 DF 00 00
#
name: Ch_next
type: parsed
protocol: NECext
address: 84 E0 00 00
command: 50 AF 00 00
#
name: Ch_prev
type: parsed
protocol: NECext
address: 84 E0 00 00
command: 51 AE 00 00
#
name: Vol_up
type: parsed
protocol: NECext
address: 84 E0 00 00
command: 60 9F 00 00
#
name: Vol_dn
type: parsed
protocol: NECext
address: 84 E0 00 00
command: 61 9E 00 00
#
name: Mute
type: parsed
protocol: NECext
address: 84 E0 00 00
command: 64 9B 00 00
#
name: Ch_prev
type: parsed
protocol: NECext
address: 84 E0 00 00
command: 57 A8 00 00
#
name: Power
type: parsed
protocol: NEC
address: 6E 00 00 00
command: 02 00 00 00
#
name: Vol_up
type: parsed
protocol: NEC
address: 6E 00 00 00
command: 06 00 00 00
#
name: Vol_dn
type: parsed
protocol: NEC
address: 6E 00 00 00
command: 0C 00 00 00
#
name: Ch_next
type: parsed
protocol: NEC
address: 6E 00 00 00
command: 08 00 00 00
#
name: Ch_prev
type: parsed
protocol: NEC
address: 6E 00 00 00
command: 0E 00 00 00
#
name: Mute
type: parsed
protocol: NEC
address: 6E 00 00 00
command: 04 00 00 00
#
name: Vol_up
type: parsed
protocol: NEC
address: 04 00 00 00
command: 02 00 00 00
#
name: Vol_dn
type: parsed
protocol: NEC
address: 04 00 00 00
command: 03 00 00 00
#
name: Mute
type: parsed
protocol: NEC
address: 04 00 00 00
command: 09 00 00 00
#
name: Ch_next
type: parsed
protocol: NEC
address: 04 00 00 00
command: 00 00 00 00
#
name: Ch_prev
type: parsed
protocol: NEC
address: 04 00 00 00
command: 01 00 00 00
#
name: Mute
type: parsed
protocol: NEC
address: 50 00 00 00
command: 0B 00 00 00
#
name: Vol_up
type: parsed
protocol: NEC
address: 50 00 00 00
command: 12 00 00 00
#
name: Vol_dn
type: parsed
protocol: NEC
address: 50 00 00 00
command: 15 00 00 00
#
name: Ch_next
type: parsed
protocol: NEC
address: 50 00 00 00
command: 19 00 00 00
#
name: Ch_prev
type: parsed
protocol: NEC
address: 50 00 00 00
command: 18 00 00 00
#
name: Power
type: parsed
protocol: NECext
address: 85 7C 00 00
command: 80 7F 00 00
#
name: Vol_up
type: parsed
protocol: NECext
address: 85 7C 00 00
command: 8F 70 00 00
#
name: Vol_dn
type: parsed
protocol: NECext
address: 85 7C 00 00
command: 93 6C 00 00
#
name: Ch_next
type: parsed
protocol: NECext
address: 85 7C 00 00
command: 8D 72 00 00
#
name: Ch_prev
type: parsed
protocol: NECext
address: 85 7C 00 00
command: 91 6E 00 00
#
name: Mute
type: parsed
protocol: NECext
address: 85 7C 00 00
command: 97 68 00 00
#
name: Ch_prev
type: parsed
protocol: NECext
address: 85 7C 00 00
command: 96 69 00 00
#
name: Power
type: parsed
protocol: NECext
address: EA C7 00 00
command: 17 E8 00 00
#
name: Vol_up
type: parsed
protocol: NECext
address: EA C7 00 00
command: 0F F0 00 00
#
name: Vol_dn
type: parsed
protocol: NECext
address: EA C7 00 00
command: 10 EF 00 00
#
name: Mute
type: parsed
protocol: NECext
address: EA C7 00 00
command: 20 DF 00 00
#
name: Vol_up
type: parsed
protocol: RC6
address: 00 00 00 00
command: 10 00 00 00
#
name: Vol_dn
type: parsed
protocol: RC6
address: 00 00 00 00
command: 11 00 00 00
#
name: Ch_next
type: parsed
protocol: RC6
address: 00 00 00 00
command: 4C 00 00 00
#
name: Ch_prev
type: parsed
protocol: RC6
address: 00 00 00 00
command: 4D 00 00 00
#
name: Mute
type: parsed
protocol: RC6
address: 00 00 00 00
command: 0D 00 00 00
# 
# Samsung Standby
# 
name: Power
type: parsed
protocol: Samsung32
address: 07 00 00 00
command: E0 00 00 00
# 
# Samsung Power Off
# 
name: Power
type: parsed
protocol: Samsung32
address: 07 00 00 00
command: 98 00 00 00
#
name: Power
type: parsed
protocol: SIRC
address: 01 00 00 00
command: 6D 00 00 00
#
name: Vol_dn
type: parsed
protocol: SIRC
address: 01 00 00 00
command: 73 00 00 00
#
name: Vol_up
type: parsed
protocol: SIRC
address: 01 00 00 00
command: 72 00 00 00
#
name: Ch_prev
type: parsed
protocol: SIRC15
address: 97 00 00 00
command: 3C 00 00 00
#
name: Vol_up
type: parsed
protocol: NEC
address: 02 00 00 00
command: 1F 00 00 00
#
name: Vol_dn
type: parsed
protocol: NEC
address: 02 00 00 00
command: 1E 00 00 00
#
name: Mute
type: parsed
protocol: NEC
address: 02 00 00 00
command: 1C 00 00 00
#
name: Vol_up
type: parsed
protocol: NEC
address: 40 00 00 00
command: 1A 00 00 00
#
name: Vol_dn
type: parsed
protocol: NEC
address: 40 00 00 00
command: 1E 00 00 00
#
name: Ch_next
type: parsed
protocol: NEC
address: 40 00 00 00
command: 1B 00 00 00
#
name: Ch_prev
type: parsed
protocol: NEC
address: 40 00 00 00
command: 1F 00 00 00
#
name: Ch_prev
type: parsed
protocol: NEC
address: 04 00 00 00
command: 1A 00 00 00
#
name: Power
type: parsed
protocol: NEC
address: 01 00 00 00
command: 10 00 00 00
#
name: Vol_up
type: parsed
protocol: NEC
address: 01 00 00 00
command: 0E 00 00 00
#
name: Vol_dn
type: parsed
protocol: NEC
address: 01 00 00 00
command: 0F 00 00 00
#
name: Ch_next
type: parsed
protocol: NEC
address: 01 00 00 00
command: 0C 00 00 00
#
name: Ch_prev
type: parsed
protocol: NEC
address: 01 00 00 00
command: 0D 00 00 00
#
name: Mute
type: parsed
protocol: NEC
address: 01 00 00 00
command: 17 00 00 00
#
name: Power
type: parsed
protocol: NEC
address: 08 00 00 00
command: D7 00 00 00
#
name: Vol_up
type: parsed
protocol: NEC
address: 08 00 00 00
command: 80 00 00 00
#
name: Vol_dn
type: parsed
protocol: NEC
address: 08 00 00 00
command: 8E 00 00 00
#
name: Ch_next
type: parsed
protocol: NEC
address: 08 00 00 00
command: 83 00 00 00
#
name: Ch_prev
type: parsed
protocol: NEC
address: 08 00 00 00
command: 86 00 00 00
#
name: Mute
type: parsed
protocol: NEC
address: 08 00 00 00
command: DF 00 00 00
#
name: Power
type: parsed
protocol: RC5
address: 01 00 00 00
command: 0C 00 00 00
#
name: Mute
type: parsed
protocol: RC5
address: 01 00 00 00
command: 0D 00 00 00
#
name: Vol_up
type: parsed
protocol: RC5
address: 01 00 00 00
command: 10 00 00 00
#
name: Vol_dn
type: parsed
protocol: RC5
address: 01 00 00 00
command: 11 00 00 00
#
name: Ch_next
type: parsed
protocol: RC5
address: 01 00 00 00
command: 20 00 00 00
#
name: Ch_prev
type: parsed
protocol: RC5
address: 01 00 00 00
command: 21 00 00 00
#
name: Mute
type: parsed
protocol: NECext
address: 00 7F 00 00
command: 50 AF 00 00
#
name: Vol_up
type: parsed
protocol: NECext
address: 00 7F 00 00
command: 1E E1 00 00
#
name: Vol_dn
type: parsed
protocol: NECext
address: 00 7F 00 00
command: 5F A0 00 00
#
name: Ch_next
type: parsed
protocol: NECext
address: 00 7F 00 00
command: 1F E0 00 00
#
name: Ch_prev
type: parsed
protocol: NECext
address: 00 7F 00 00
command: 5C A3 00 00
#
name: Power
type: parsed
protocol: NECext
address: 64 46 00 00
command: 5D A2 00 00
#
name: Ch_next
type: parsed
protocol: NECext
address: 64 46 00 00
command: DE 21 00 00
#
name: Ch_prev
type: parsed
protocol: NECext
address: 64 46 00 00
command: DB 24 00 00
#
name: Power
type: parsed
protocol: NEC
address: 20 00 00 00
command: 52 00 00 00
#
name: Mute
type: parsed
protocol: NEC
address: 20 00 00 00
command: 53 00 00 00
#
name: Ch_next
type: parsed
protocol: NEC
address: 20 00 00 00
command: 02 00 00 00
#
name: Ch_prev
type: parsed
protocol: NEC
address: 20 00 00 00
command: 09 00 00 00
#
name: Vol_up
type: parsed
protocol: NEC
address: 20 00 00 00
command: 03 00 00 00
#
name: Vol_dn
type: parsed
protocol: NEC
address: 20 00 00 00
command: 41 00 00 00
#
name: Power
type: parsed
protocol: NECext
address: 00 BF 00 00
command: 0D F2 00 00
#
name: Vol_up
type: parsed
protocol: NECext
address: 00 BF 00 00
command: 44 BB 00 00
#
name: Vol_dn
type: parsed
protocol: NECext
address: 00 BF 00 00
command: 43 BC 00 00
#
name: Mute
type: parsed
protocol: NECext
address: 00 BF 00 00
command: 0E F1 00 00
#
name: Ch_next
type: parsed
protocol: NECext
address: 00 BF 00 00
command: 4A B5 00 00
#
name: Ch_prev
type: parsed
protocol: NECext
address: 00 BF 00 00
command: 4B B4 00 00
#
name: Power
type: parsed
protocol: RC5
address: 03 00 00 00
command: 0C 00 00 00
#
name: Vol_up
type: parsed
protocol: RC5
address: 03 00 00 00
command: 10 00 00 00
#
name: Vol_dn
type: parsed
protocol: RC5
address: 03 00 00 00
command: 11 00 00 00
#
name: Ch_next
type: parsed
protocol: RC5
address: 03 00 00 00
command: 20 00 00 00
#
name: Ch_prev
type: parsed
protocol: RC5
address: 03 00 00 00
command: 21 00 00 00
#
name: Mute
type: parsed
protocol: RC5
address: 03 00 00 00
command: 0D 00 00 00
#
name: Power
type: parsed
protocol: NECext
address: 00 BF 00 00
command: 00 FF 00 00
#
name: Vol_up
type: parsed
protocol: NECext
address: 00 BF 00 00
command: 48 B7 00 00
#
name: Vol_dn
type: parsed
protocol: NECext
address: 00 BF 00 00
command: 49 B6 00 00
#
name: Mute
type: parsed
protocol: NECext
address: 00 BF 00 00
command: 01 FE 00 00
#
name: Power
type: parsed
protocol: Samsung32
address: 17 00 00 00
command: 14 00 00 00
#
name: Ch_prev
type: parsed
protocol: Samsung32
address: 17 00 00 00
command: 11 00 00 00
#
name: Ch_next
type: parsed
protocol: Samsung32
address: 17 00 00 00
command: 10 00 00 00
#
name: Vol_dn
type: parsed
protocol: Samsung32
address: 17 00 00 00
command: 13 00 00 00
#
name: Vol_up
type: parsed
protocol: Samsung32
address: 17 00 00 00
command: 12 00 00 00
#
name: Mute
type: parsed
protocol: Samsung32
address: 17 00 00 00
command: 15 00 00 00
#
name: Power
type: parsed
protocol: RC5
address: 00 00 00 00
command: 0C 00 00 00
#
name: Ch_next
type: parsed
protocol: RC5X
address: 00 00 00 00
command: 10 00 00 00
#
name: Ch_prev
type: parsed
protocol: RC5X
address: 00 00 00 00
command: 11 00 00 00
#
name: Vol_up
type: parsed
protocol: RC5X
address: 00 00 00 00
command: 16 00 00 00
#
name: Vol_dn
type: parsed
protocol: RC5X
address: 00 00 00 00
command: 15 00 00 00
#
name: Mute
type: parsed
protocol: RC5
address: 00 00 00 00
command: 0D 00 00 00
#
name: Ch_next
type: parsed
protocol: RC6
address: 00 00 00 00
command: 20 00 00 00
#
name: Ch_prev
type: parsed
protocol: RC6
address: 00 00 00 00
command: 21 00 00 00
#
name: Power
type: parsed
protocol: NEC
address: A0 00 00 00
command: 5F 00 00 00
#
name: Mute
type: parsed
protocol: NEC
address: A0 00 00 00
command: 1C 00 00 00
#
name: Vol_up
type: parsed
protocol: NEC
address: A0 00 00 00
command: 40 00 00 00
#
name: Vol_dn
type: parsed
protocol: NEC
address: A0 00 00 00
command: 5D 00 00 00
#
name: Ch_next
type: parsed
protocol: NEC
address: A0 00 00 00
command: 03 00 00 00
#
name: Ch_prev
type: parsed
protocol: NEC
address: A0 00 00 00
command: 1F 00 00 00
#
name: Power
type: parsed
protocol: NEC
address: 38 00 00 00
command: 12 00 00 00
#
name: Vol_up
type: parsed
protocol: NEC
address: 38 00 00 00
command: 0E 00 00 00
#
name: Vol_dn
type: parsed
protocol: NEC
address: 38 00 00 00
command: 0F 00 00 00
#
name: Mute
type: parsed
protocol: NEC
address: 38 00 00 00
command: 18 00 00 00
#
name: Ch_next
type: parsed
protocol: NEC
address: 38 00 00 00
command: 0A 00 00 00
#
name: Ch_prev
type: parsed
protocol: NEC
address: 38 00 00 00
command: 0B 00 00 00
#
name: Power
type: parsed
protocol: SIRC
address: 01 00 00 00
command: 2E 00 00 00
#
name: Power
type: parsed
protocol: SIRC
address: 01 00 00 00
command: 2F 00 00 00
#
name: Power
type: parsed
protocol: NECext
address: EA C7 00 00
command: 97 68 00 00
#
name: Power
type: parsed
protocol: NECext
address: 40 40 00 00
command: 0A F5 00 00
#
name: Vol_up
type: parsed
protocol: NECext
address: 40 40 00 00
command: 15 EA 00 00
#
name: Vol_dn
type: parsed
protocol: NECext
address: 40 40 00 00
command: 1C E3 00 00
#
name: Ch_next
type: parsed
protocol: NECext
address: 40 40 00 00
command: 1F E0 00 00
#
name: Ch_prev
type: parsed
protocol: NECext
address: 40 40 00 00
command: 1E E1 00 00
#
name: Mute
type: parsed
protocol: NECext
address: 40 40 00 00
command: 0F F0 00 00
#
name: Mute
type: parsed
protocol: NEC
address: 01 00 00 00
command: 41 00 00 00
#
name: Mute
type: parsed
protocol: NECext
address: A0 B7 00 00
command: AF 50 00 00
#
name: Vol_up
type: parsed
protocol: NECext
address: AD ED 00 00
command: BA 45 00 00
#
name: Vol_dn
type: parsed
protocol: NECext
address: AD ED 00 00
command: BB 44 00 00
#
name: Ch_next
type: parsed
protocol: NECext
address: AD ED 00 00
command: B0 4F 00 00
#
name: Ch_prev
type: parsed
protocol: NECext
address: AD ED 00 00
command: B1 4E 00 00
#
name: Mute
type: parsed
protocol: NECext
address: AD ED 00 00
command: C5 3A 00 00
#
name: Power
type: parsed
protocol: NEC
address: 00 00 00 00
command: 1A 00 00 00
#
name: Vol_up
type: parsed
protocol: NEC
address: 00 00 00 00
command: 11 00 00 00
#
name: Vol_dn
type: parsed
protocol: NEC
address: 00 00 00 00
command: 33 00 00 00
# 
name: Power
type: parsed
protocol: NEC
address: 28 00 00 00
command: 0B 00 00 00
# 
name: Ch_next
type: parsed
protocol: NEC
address: 28 00 00 00
command: 0C 00 00 00
# 
name: Ch_prev
type: parsed
protocol: NEC
address: 28 00 00 00
command: 0D 00 00 00
# 
name: Vol_up
type: parsed
protocol: NEC
address: 28 00 00 00
command: 0E 00 00 00
# 
name: Vol_dn
type: parsed
protocol: NEC
address: 28 00 00 00
command: 0F 00 00 00
#
name: Mute
type: parsed
protocol: NEC
address: 28 00 00 00
command: 10 00 00 00
# 
name: Ch_next
type: parsed
protocol: RC5
address: 01 00 00 00
command: 14 00 00 00
# 
name: Ch_next
type: parsed
protocol: SIRC20
address: 5A 0E 00 00
command: 10 00 00 00
# 
name: Ch_prev
type: parsed
protocol: SIRC20
address: 5A 0E 00 00
command: 11 00 00 00
# 
name: Vol_up
type: parsed
protocol: RC5
address: 00 00 00 00
command: 15 00 00 00
# 
name: Vol_dn
type: parsed
protocol: RC5
address: 00 00 00 00
command: 14 00 00 00
# 
name: Ch_next
type: parsed
protocol: RC5
address: 00 00 00 00
command: 18 00 00 00
# 
name: Ch_prev
type: parsed
protocol: RC5
address: 00 00 00 00
command: 17 00 00 00
# 
name: Power
type: parsed
protocol: NEC
address: 80 00 00 00
command: 12 00 00 00
# 
name: Vol_up
type: parsed
protocol: NEC
address: 80 00 00 00
command: 1A 00 00 00
# 
name: Vol_dn
type: parsed
protocol: NEC
address: 80 00 00 00
command: 1E 00 00 00
# 
name: Mute
type: parsed
protocol: NEC
address: 80 00 00 00
command: 10 00 00 00
# 
name: Ch_next
type: parsed
protocol: SIRC20
address: 10 01 00 00
command: 34 00 00 00
# 
name: Ch_prev
type: parsed
protocol: SIRC20
address: 10 01 00 00
command: 33 00 00 00
#
# Sharp TV
# 
name: Power
type: parsed
protocol: NECext
address: 00 BD 00 00
command: 01 FE 00 00
# 
name: Vol_up
type: parsed
protocol: NECext
address: 00 BD 00 00
command: 0C F3 00 00
# 
name: Vol_dn
type: parsed
protocol: NECext
address: 00 BD 00 00
command: 10 EF 00 00
# 
name: Ch_next
type: parsed
protocol: NECext
address: 00 BD 00 00
command: 18 E7 00 00
# 
name: Ch_prev
type: parsed
protocol: NECext
address: 00 BD 00 00
command: 1C E3 00 00
# 
name: Mute
type: parsed
protocol: NECext
address: 00 BD 00 00
command: 04 FB 00 00
#
name: Power
type: raw
frequency: 38000
duty_cycle: 0.330000
data: 278 1811 277 788 246 794 250 764 280 786 248 792 252 1813 275 1815 273 791 253 1812 276 789 255 785 249 791 253 1812 276 789 255 45322 280 1809 279 786 248 766 278 788 246 794 250 1815 273 792 252 788 246 1819 280 785 249 1817 271 1819 280 1810 278 787 247 1818 281 43217 274 1818 270 794 250 764 280 786 248 792 252 788 256 1809 279 1811 277 788 246 1819 280 785 249 766 278 762 272 1819 280 785 248
# 
name: Mute
type: raw
frequency: 38000
duty_cycle: 0.330000
data: 278 1812 276 762 282 758 276 765 279 761 273 1818 281 1809 279 1811 277 762 282 1809 279 760 274 766 278 762 282 1809 279 760 274 44279 276 1813 275 763 281 759 275 766 278 762 272 768 276 764 280 760 274 1817 271 768 276 1815 273 1817 271 1819 280 759 275 1816 272 44276 279 1812 276 763 281 758 276 765 279 761 273 1818 281 1810 278 1811 277 762 272 1819 279 760 274 766 278 762 282 1809 279 760 274
# 
name: Vol_up
type: raw
frequency: 38000
duty_cycle: 0.330000
data: 272 1817 271 794 250 790 254 786 248 792 252 762 272 794 250 1815 273 792 252 1813 275 790 254 785 249 766 278 1813 275 789 255 46372 273 1817 271 794 250 763 281 785 248 792 252 1813 275 1814 274 791 253 1812 276 789 255 1810 278 1812 276 1813 275 790 254 1811 277 42170 277 1814 274 791 253 787 247 793 251 763 281 759 275 791 253 1812 276 789 255 1810 278 787 247 793 251 789 255 1810 278 787 247
# 
name: Vol_dn
type: raw
frequency: 38000
duty_cycle: 0.330000
data: 275 1814 274 791 253 787 247 793 251 789 255 1810 278 787 247 1818 281 785 249 1816 272 793 251 789 255 785 249 1816 272 766 278 45325 274 1815 273 792 252 762 272 794 250 790 254 786 247 1818 270 794 250 1815 273 792 252 1813 275 1815 273 1816 272 793 251 1814 274 43224 277 1814 274 764 280 786 248 792 252 788 246 1820 279 786 247 1817 271 768 276 1815 273 792 252 761 273 794 250 1815 273 791 253
# 
name: Ch_next
type: raw
frequency: 38000
duty_cycle: 0.330000
data: 272 1817 271 794 250 790 254 786 248 792 252 1813 275 790 254 759 275 792 252 1813 275 789 255 785 248 792 252 1813 275 789 255 46372 273 1817 271 793 251 763 281 759 275 791 253 787 247 1818 281 1810 278 1812 276 789 255 1809 279 1811 277 1813 275 790 254 1811 277 42169 277 1815 273 792 252 787 247 794 250 789 255 1810 278 787 247 794 250 789 255 1810 278 761 273 793 251 789 255 1810 278 787 247
# 
name: Ch_prev
type: raw
frequency: 38000
duty_cycle: 0.330000
data: 273 1816 272 767 277 789 255 785 249 791 253 787 246 1818 281 785 248 765 279 1812 276 789 255 759 275 791 253 1812 276 789 255 46372 281 1808 280 785 249 791 253 787 247 793 251 1814 274 791 253 1812 276 1814 274 791 253 1812 276 1814 274 1815 273 792 252 1813 275 42172 272 1819 280 785 249 765 279 761 273 768 276 764 280 1811 277 788 246 768 276 1815 273 792 252 788 246 794 250 1815 273 791 253
# 
# Brandt TV
# 
name: Power
type: raw
frequency: 38000
duty_cycle: 0.330000
data: 9346 4516 657 502 659 502 688 473 687 475 634 527 635 527 634 1662 633 528 662 1634 662 1658 635 1660 608 1687 609 1687 633 1662 634 527 634 1662 634 528 633 1663 632 529 632 530 631 1665 630 531 630 531 631 531 630 1666 630 531 630 1666 630 1666 630 532 630 1666 630 1666 630 1666 630
# 
name: Vol_up
type: raw
frequency: 38000
duty_cycle: 0.330000
data: 9348 4542 631 529 632 503 659 502 688 474 634 527 634 527 634 1661 635 528 661 1636 660 1659 634 1637 632 1687 608 1687 609 1687 609 552 632 1664 633 528 633 1663 633 529 632 1664 631 1665 631 531 630 531 631 531 631 1665 631 531 631 1666 630 531 631 531 630 1666 630 1666 630 1666 631
# 
name: Vol_dn
type: raw
frequency: 38000
duty_cycle: 0.330000
data: 9376 4512 660 475 684 475 635 527 634 528 633 527 634 527 634 1662 662 525 636 1658 637 1658 637 1658 636 1659 636 1660 635 1660 635 526 635 1661 634 527 634 1662 633 1663 632 1664 631 1665 630 531 631 531 630 531 630 1666 630 531 630 531 631 531 630 531 631 1666 630 1666 630 1667 630
# 
name: Ch_next
type: raw
frequency: 38000
duty_cycle: 0.330000
data: 9315 4513 657 501 660 501 659 500 661 502 688 499 661 474 634 1660 634 527 634 1660 634 1686 608 1687 607 1686 608 1686 608 1686 608 552 608 1686 608 1687 607 1687 632 530 631 1664 630 1665 630 531 630 531 630 531 630 531 630 531 630 1665 630 531 630 531 630 1665 630 1665 630 1665 630
# 
name: Ch_prev
type: raw
frequency: 38000
duty_cycle: 0.330000
data: 9345 4540 631 503 658 529 661 475 683 476 635 526 635 527 634 1661 634 527 662 1658 636 1659 634 1660 608 1686 609 1686 634 1661 634 527 634 1661 634 1662 633 1662 633 1663 632 1664 630 1665 630 531 630 531 630 531 630 531 631 531 630 531 630 531 630 532 629 1666 630 1666 629 1666 629
# 
name: Mute
type: raw
frequency: 38000
duty_cycle: 0.330000
data: 9348 4516 657 501 660 502 659 502 659 502 688 474 634 527 634 1662 634 528 633 1687 634 1660 608 1664 631 1687 608 1687 609 1686 609 552 609 1687 608 553 632 529 633 529 632 530 631 1665 630 531 630 531 631 531 630 1666 630 1666 630 1666 630 1666 630 531 631 1666 630 1666 630 1666 630
# 
name: Power
type: parsed
protocol: Samsung32
address: 3E 00 00 00
command: 0C 00 00 00
# 
name: Vol_up
type: parsed
protocol: Samsung32
address: 3E 00 00 00
command: 14 00 00 00
# 
name: Vol_dn
type: parsed
protocol: Samsung32
address: 3E 00 00 00
command: 15 00 00 00
# 
name: Ch_next
type: parsed
protocol: Samsung32
address: 3E 00 00 00
command: 12 00 00 00
# 
name: Ch_prev
type: parsed
protocol: Samsung32
address: 3E 00 00 00
command: 13 00 00 00
# 
name: Mute
type: parsed
protocol: Samsung32
address: 3E 00 00 00
command: 0D 00 00 00
#
# TCL LED49D2930 / Thomson Remote RC3000E02
# 
name: Power
type: parsed
protocol: RCA
address: 0F 00 00 00
command: 54 00 00 00
# 
name: Mute
type: parsed
protocol: RCA
address: 0F 00 00 00
command: FC 00 00 00
# 
name: Ch_next
type: parsed
protocol: RCA
address: 0F 00 00 00
command: B4 00 00 00
# 
name: Ch_prev
type: parsed
protocol: RCA
address: 0F 00 00 00
command: 34 00 00 00
# 
name: Vol_up
type: parsed
protocol: RCA
address: 0F 00 00 00
command: F4 00 00 00
# 
name: Vol_dn
type: parsed
protocol: RCA
address: 0F 00 00 00
command: 74 00 00 00
#
name: Vol_up
type: parsed
protocol: NEC
address: 01 00 00 00
command: 18 00 00 00
# 
name: Ch_prev
type: parsed
protocol: NEC
address: 08 00 00 00
command: DD 00 00 00
# 
name: Power
type: parsed
protocol: NECext
address: 04 F4 00 00
command: 08 F7 00 00
# 
name: Vol_up
type: parsed
protocol: NECext
address: 04 F4 00 00
command: 02 FD 00 00
# 
name: Vol_dn
type: parsed
protocol: NECext
address: 04 F4 00 00
command: 03 FC 00 00
# 
name: Mute
type: parsed
protocol: NECext
address: 04 F4 00 00
command: 09 F6 00 00
# 
name: Ch_prev
type: parsed
protocol: Samsung32
address: 07 00 00 00
command: 13 00 00 00
# 
name: Vol_up
type: parsed
protocol: SIRC
address: 10 00 00 00
command: 12 00 00 00
# 
name: Vol_dn
type: parsed
protocol: SIRC
address: 10 00 00 00
command: 13 00 00 00
# 
name: Mute
type: parsed
protocol: SIRC
address: 10 00 00 00
command: 14 00 00 00
# 
name: Ch_next
type: parsed
protocol: SIRC
address: 0D 00 00 00
command: 10 00 00 00
# 
name: Ch_prev
type: parsed
protocol: SIRC
address: 0D 00 00 00
command: 11 00 00 00
# 
name: Mute
type: parsed
protocol: NEC
address: 01 00 00 00
command: 11 00 00 00
# 
name: Ch_prev
type: parsed
protocol: RC5
address: 01 00 00 00
command: 22 00 00 00
# 
name: Power
type: parsed
protocol: NEC
address: 40 00 00 00
command: 12 00 00 00
# 
name: Vol_dn
type: parsed
protocol: NEC
address: 01 00 00 00
command: 10 00 00 00
# 
name: Power
type: parsed
protocol: NECext
address: 00 7F 00 00
command: 1E E1 00 00
# 
name: Mute
type: parsed
protocol: NECext
address: 00 7F 00 00
command: 5C A3 00 00
# 
name: Vol_up
type: parsed
protocol: NEC
address: 20 00 00 00
command: 02 00 00 00
# 
name: Vol_dn
type: parsed
protocol: NEC
address: 20 00 00 00
command: 09 00 00 00
# 
name: Ch_next
type: parsed
protocol: NEC
address: 20 00 00 00
command: 03 00 00 00
# 
name: Ch_prev
type: parsed
protocol: NEC
address: 20 00 00 00
command: 41 00 00 00
# 
name: Vol_up
type: parsed
protocol: NECext
address: 02 7D 00 00
command: 0F F0 00 00
# 
name: Vol_dn
type: parsed
protocol: NECext
address: 02 7D 00 00
command: 5A A5 00 00
# 
name: Ch_next
type: parsed
protocol: NECext
address: 02 7D 00 00
command: 0C F3 00 00
# 
name: Ch_prev
type: parsed
protocol: NECext
address: 02 7D 00 00
command: 19 E6 00 00
# 
name: Mute
type: parsed
protocol: NEC
address: 40 00 00 00
command: 10 00 00 00
# 
name: Ch_next
type: parsed
protocol: Samsung32
address: 07 00 00 00
command: 10 00 00 00
# 
name: Ch_prev
type: parsed
protocol: Samsung32
address: 07 00 00 00
command: 12 00 00 00
# 
name: Power
type: parsed
protocol: NEC
address: A0 00 00 00
command: 1C 00 00 00
# 
name: Mute
type: parsed
protocol: NEC
address: A0 00 00 00
command: 5F 00 00 00
# 
# Xiaomi TV
# 
name: Power
type: raw
frequency: 38000
duty_cycle: 0.330000
data: 1126 497 708 498 706 1433 708 1433 707 497 707 1458 707 497 707 1434 681 523 681 1459 681 1460 680 9808 1100 525 677 527 677 1464 676 1465 675 529 675 1466 674 530 675 1466 675 530 674 1466 674 1466 675 9814 1095 529 675 529 675 1466 675 1466 674 530 674 1466 675 530 674 1466 674 530 674 1466 675 1466 674 9814 1095 530 674 530 674 1466 674 1466 675 530 674 1467 674 530 674 1467 674 530 674 1467 674 1467 674 9814 1095 530 674 530 674 1467 674 1467 673 530 674 1467 673 531 674 1467 673 530 675 1467 673 1467 674 9814 1095 530 674 530 674 1467 674 1467 673 531 673 1467 674 531 673 1467 673 531 673 1467 673 1467 674
# 
name: Vol_up
type: raw
frequency: 38000
duty_cycle: 0.330000
data: 1126 496 707 1122 705 499 704 811 704 1124 704 502 701 502 702 1461 678 1150 677 527 677 527 676 12307 1096 529 675 1154 674 530 674 842 674 1155 673 530 674 530 674 1466 674 1154 674 531 673 530 674 12309 1094 530 674 1155 673 531 673 843 673 1155 673 531 673 530 674 1467 673 1155 673 530 674 531 673 12309 1094 530 674 1155 673 531 673 843 673 1155 673 531 673 531 673 1467 673 1155 673 531 673 531 673 12309 1094 531 673 1155 673 531 673 843 673 1155 673 531 673 531 673 1467 673 1155 673 531 673 531 673 12310 1093 531 673 1156 672 532 672 844 672 1156 672 532 672 532 672 1468 672 1157 671 532 672 532 672
# 
name: Vol_dn
type: raw
frequency: 38000
duty_cycle: 0.330000
data: 1096 528 676 1152 676 529 675 842 673 1155 674 530 674 530 674 1466 674 1467 673 531 674 843 673 11688 1094 530 674 1156 673 532 673 844 672 1156 673 531 673 531 674 1467 673 1468 673 531 673 843 675 11686 1095 530 674 1155 671 534 673 843 673 1156 672 532 673 531 674 1468 672 1468 673 530 674 843 673 11689 1092 532 672 1157 673 531 673 844 673 1155 673 531 674 530 673 1468 673 1467 674 531 673 844 671 11690 1093 532 673 1155 673 533 672 844 672 1156 672 531 673 532 672 1468 673 1468 673 531 673 844 671 11688 1095 531 672 1182 647 532 672 845 672 1156 672 532 671 534 672 1469 670 1469 671 534 672 845 671
# 
name: Ch_next
type: raw
frequency: 38000
duty_cycle: 0.330000
data: 1097 505 699 1154 673 531 673 842 675 1156 672 529 675 532 672 842 674 843 674 1156 672 1466 674 11688 1094 531 673 1157 671 531 673 844 671 1156 648 557 672 533 674 842 673 844 672 1156 673 1467 674 11687 1094 531 674 1157 670 534 671 843 674 1156 673 530 672 534 673 844 672 845 671 1158 671 1467 670 11690 1094 531 671 1158 671 531 673 844 674 1155 673 530 673 532 673 842 672 845 646 1184 699 1440 673 11687 1094 532 671 1157 672 531 673 844 672 1155 674 531 673 531 672 845 672 844 672 1157 670 1470 645 11715 1093 531 674 1155 673 531 673 870 647 1156 673 531 674 557 647 843 672 845 672 1156 673 1467 673
# 
name: Ch_prev
type: raw
frequency: 38000
duty_cycle: 0.330000
data: 1119 528 675 1154 647 558 674 841 675 1153 675 531 673 532 673 843 673 1155 675 1153 674 531 673 12312 1120 505 672 1156 673 532 673 844 673 1155 673 532 671 534 672 842 675 1155 670 1158 673 530 674 12312 1093 532 671 1156 675 530 672 845 672 1156 673 533 671 533 670 846 672 1156 674 1154 674 529 675 12312 1093 557 646 1182 646 532 674 843 673 1181 646 534 672 532 674 842 673 1158 670 1156 674 530 673 12315 1091 530 674 1155 673 530 673 844 673 1157 644 559 673 532 672 844 670 1157 672 1158 672 532 672 12313 1093 533 671 1157 672 532 673 845 671 1157 670 558 647 532 646 871 672 1157 671 1181 646 534 671
# 
# Daewoo TV
# 
name: Power
type: parsed
protocol: NEC
address: 80 00 00 00
command: 82 00 00 00
# 
name: Vol_up
type: parsed
protocol: NEC
address: 80 00 00 00
command: 9F 00 00 00
# 
name: Vol_dn
type: parsed
protocol: NEC
address: 80 00 00 00
command: 8B 00 00 00
# 
name: Ch_next
type: parsed
protocol: NEC
address: 80 00 00 00
command: 9B 00 00 00
# 
name: Ch_prev
type: parsed
protocol: NEC
address: 80 00 00 00
command: 8F 00 00 00
# 
name: Mute
type: parsed
protocol: NEC
address: 80 00 00 00
command: D0 00 00 00
#
name: Ch_next
type: parsed
protocol: NECext
address: 00 7F 00 00
command: 48 B7 00 00
#
name: Ch_prev
type: parsed
protocol: NECext
address: 00 7F 00 00
command: 44 BB 00 00
#
name: Vol_up
type: parsed
protocol: NECext
address: 00 7F 00 00
command: 0A F5 00 00
#
name: Vol_dn
type: parsed
protocol: NECext
address: 00 7F 00 00
command: 06 F9 00 00
# 
name: Power
type: parsed
protocol: NECext
address: 69 69 00 00
command: 01 FE 00 00
# 
name: Vol_up
type: parsed
protocol: NECext
address: 69 69 00 00
command: 0A F5 00 00
# 
name: Vol_dn
type: parsed
protocol: NECext
address: 69 69 00 00
command: 0B F4 00 00
# 
name: Mute
type: parsed
protocol: NECext
address: 69 69 00 00
command: 0E F1 00 00
#
name: Power
type: parsed
protocol: NECext
address: 01 3E 00 00
command: 0A F5 00 00
#
name: Mute
type: parsed
protocol: NECext
address: 01 3E 00 00
command: 0B F4 00 00
#
name: Vol_up
type: parsed
protocol: NECext
address: 01 3E 00 00
command: 1E E1 00 00
#
name: Vol_dn
type: parsed
protocol: NECext
address: 01 3E 00 00
command: 5F A0 00 00
#
name: Ch_next
type: parsed
protocol: NECext
address: 01 3E 00 00
command: 1F E0 00 00
#
name: Ch_prev
type: parsed
protocol: NECext
address: 01 3E 00 00
command: 5C A3 00 00
#
name: Power
type: parsed
protocol: NEC
address: 38 00 00 00
command: 01 00 00 00
#
name: Vol_up
type: parsed
protocol: NEC
address: 38 00 00 00
command: 0C 00 00 00
#
name: Vol_dn
type: parsed
protocol: NEC
address: 38 00 00 00
command: 10 00 00 00
#
name: Ch_next
type: parsed
protocol: NEC
address: 38 00 00 00
command: 18 00 00 00
#
name: Ch_prev
type: parsed
protocol: NEC
address: 38 00 00 00
command: 1C 00 00 00
#
name: Mute
type: parsed
protocol: NEC
address: 38 00 00 00
command: 04 00 00 00
# 
<<<<<<< HEAD
# Model TCL 50P715X1
# 
name: Power
type: parsed
protocol: RCA
address: 0F 00 00 00
command: 54 00 00 00
# 
name: Mute
type: parsed
protocol: RCA
address: 0F 00 00 00
command: FC 00 00 00
# 
name: Vol_up
type: parsed
protocol: RCA
address: 0F 00 00 00
command: F4 00 00 00
# 
name: Vol_dn
type: parsed
protocol: RCA
address: 0F 00 00 00
command: 74 00 00 00
# 
name: Ch_next
type: parsed
protocol: RCA
address: 0F 00 00 00
command: B4 00 00 00
# 
name: Ch_prev
type: parsed
protocol: RCA
address: 0F 00 00 00
command: 34 00 00 00
#
# Model: JTC Genesis 5.5
#
name: Mute
type: parsed
protocol: NECext
address: 01 72 00 00
command: 5C A3 00 00
# 
name: Power
type: parsed
protocol: NECext
address: 01 72 00 00
command: 1E E1 00 00
# 
name: Vol_up
type: parsed
protocol: NECext
address: 01 72 00 00
command: 0A F5 00 00
# 
name: Vol_dn
type: parsed
protocol: NECext
address: 01 72 00 00
command: 06 F9 00 00
# 
name: Ch_next
type: parsed
protocol: NECext
address: 01 72 00 00
command: 48 B7 00 00
# 
name: Ch_prev
type: parsed
protocol: NECext
address: 01 72 00 00
command: 44 BB 00 00
=======
name: Power
type: raw
frequency: 38000
duty_cycle: 0.330000
data: 634 2571 505 519 479 519 479 518 480 518 480 518 480 518 480 517 481 547 481 517 481 20040 590 2555 501 1007 999 997 510 548 480 486 512 486 512 486 542 485 513 516 482 116758 593 2552 504 1004 992 1004 514 514 514 483 515 513 485 483 545 482 516 482 516
# 
name: Power
type: raw
frequency: 38000
duty_cycle: 0.330000
data: 525 1955 449 1999 476 4545 446 4544 478 2032 443 2006 469 2011 444 4577 445 4545 447 4574 448 2002 473 4547 444 34913 447 2032 443 2007 478 4542 449 4541 471 2039 446 2004 471 2008 447 4574 448 4543 448 4572 450 2030 445 4545 446
# 
name: Power
type: raw
frequency: 38000
duty_cycle: 0.330000
data: 389 1737 280 796 253 744 295 754 274 775 274 776 273 1827 271 1828 270 805 254 1820 278 796 253 797 252 745 294 1806 302 773 245 48942 305 1821 277 798 251 746 303 747 271 778 271 1829 279 796 253 796 253 1821 277 798 251 1823 275 1824 274 1825 273 802 247 1827 271 42824 381 1745 272 804 245 752 297 753 275 773 276 774 275 1825 273 1826 272 803 246 1828 270 805 254 795 244 753 296 1804 294 781 247 48939 379 1746 271 804 245 779 270 753 275 774 275 1825 273 802 247 802 247 1827 271 804 245 1829 279 1820 278 1821 277 798 251 1823 275
# 
name: Power
type: raw
frequency: 38000
duty_cycle: 0.330000
data: 562 1721 561 594 557 597 564 617 513 615 536 618 543 1715 566 1716 566 1692 559 594 567 588 563 618 543 611 540 615 536 618 543 1715 556 623 538 617 534 621 530 624 516 638 513 642 509 1722 560 620 541 1717 565 1692 559 1724 568 1715 556 1701 560 1723 559
# 
name: Power
type: raw
frequency: 38000
duty_cycle: 0.330000
data: 8436 4189 538 1563 566 1559 539 510 559 543 516 507 542 560 509 540 509 567 512 1586 512 1562 567 1559 539 536 533 1566 542 507 562 513 536 540 509 22102 647 1478 559 1568 540 508 541 535 534 515 534 568 511 538 511 539 540 1585 513 1560 559 1567 541 534 535 1564 534 515 534 568 511 538 511 22125 644 1482 565 1561 537 511 538 564 515 508 541 535 534 541 508 516 563 1588 510 1563 556 1570 538 510 559 1567 541 534 515 535 534 541 508
# 
name: Power
type: raw
frequency: 38000
duty_cycle: 0.330000
data: 448 2031 444 2005 480 4540 452 4539 473 2037 438 2011 474 2006 449 4571 451 4539 453 4568 444 2036 449 4541 451 34906 527 1953 451 1998 477 4543 449 4542 480 2030 445 2004 471 2009 446 4575 447 4543 449 4572 450 1999 476 4545 446
# 
name: Power
type: parsed
protocol: NEC42
address: 7B 00 00 00
command: 00 00 00 00
# 
name: Power
type: raw
frequency: 38000
duty_cycle: 0.330000
data: 8041 3979 513 536 482 515 513 1559 509 515 514 1560 508 515 514 509 509 514 484 4000 533 1566 512 537 481 1566 512 537 481 1566 512 537 481 516 513 537 481 24150 8044 3977 505 518 510 539 479 1567 511 512 506 1568 510 539 479 543 485 538 480 3977 536 1564 514 534 484 1563 515 508 510 1563 515 508 510 540 489 534 484
# 
name: Power
type: raw
frequency: 38000
duty_cycle: 0.330000
data: 383 2027 295 2112 271 2138 266 890 271 887 294 926 235 2114 300 887 274 915 236 2145 269 887 274 884 297 923 238 920 241 917 264 895 266 26573 384 2026 296 2111 273 2136 268 889 272 886 295 924 237 2113 301 886 275 914 237 2144 270 886 275 914 267 921 240 919 242 916 265 924 237
# 
name: Power
type: raw
frequency: 38000
duty_cycle: 0.330000
data: 177 8474 175 5510 174 8476 173 8477 177 8504 171 5515 175 8476 178 8472 177 8473 176 5541 174 8476 173 45583 171 8481 178 5507 177 8473 176 8474 175 8506 173 5512 172 8478 176 8475 174 8476 178 5538 177 8474 175
# 
name: Power
type: raw
frequency: 38000
duty_cycle: 0.330000
data: 8044 3976 506 517 511 1563 505 517 511 538 480 517 511 538 460 563 455 568 460 3993 530 545 483 1564 514 1559 509 1564 514 509 509 540 488 535 483 513 505 24150 8043 3978 514 509 509 1564 514 509 509 540 478 519 509 540 458 565 464 559 459 3994 529 546 482 1565 513 1560 508 1565 513 510 508 541 487 536 482 541 477
# 
name: Power
type: raw
frequency: 38000
duty_cycle: 0.330000
data: 558 2942 450 10021 482 2989 484 10015 447 3024 449 10021 472 3100 485 2986 477 2994 500 2999 475 2996 477 2994 479 2992 482 3018 476 2995 479 6464 484 36270 477 3023 450 10020 473 2999 485 10014 448 3022 452 10019 474 3098 478 2994 480 2991 503 2996 477 2994 480 2992 482 2990 484 3015 479 2992 481 6462 485
# 
name: Power
type: raw
frequency: 38000
duty_cycle: 0.330000
data: 587 2407 476 1062 965 547 482 547 451 577 452 546 452 22108 590 2404 479 1060 967 1028 510 519 509 548 480 487 511 120791 645 2411 472 1066 961 1065 483 515 514 514 504 493 515
# 
name: Power
type: raw
frequency: 38000
duty_cycle: 0.330000
data: 172 7439 171 7441 169 7443 177 7434 176 7462 178 4887 176 4916 177 4914 169 7469 171 4920 174 4918 175 55174 176 7436 174 7437 173 7439 171 7440 175 7463 172 4894 174 4917 171 4921 172 7465 175 4916 178 4914 169
# 
name: Power
type: raw
frequency: 38000
duty_cycle: 0.330000
data: 589 2556 500 524 474 554 454 544 454 543 455 543 455 543 455 543 445 583 446 552 446 20046 584 2561 505 1033 485 514 963 518 480 1032 516 512 476 522 506 491 507 522 476 116758 586 2560 506 1033 484 513 964 548 450 1031 507 522 476 521 507 490 508 521 477
# 
name: Power
type: raw
frequency: 38000
duty_cycle: 0.330000
data: 586 2407 476 1063 964 578 450 548 450 547 481 517 481 577 451 546 452 546 472 556 452 545 453 575 453 514 484 544 484 543 455 14954 510 2483 481 1058 480 548 959 552 446 1067 481 516 512 546 482 515 992 1003 535 493 515 543 486 513 475 522 506 552 446 111671 589 2405 478 1061 477 551 967 514 484 1059 479 549 479 548 480 517 990 1036 512 516 482 546 483 515 503 525 483 544 454
# 
name: Power
type: raw
frequency: 38000
duty_cycle: 0.330000
data: 8444 4180 537 1564 565 1560 538 1561 557 1568 540 1559 539 536 533 542 517 559 510 1563 535 1564 565 1561 537 512 567 1558 540 535 534 1566 542 1557 562 23122 564 1562 557 1569 539 1560 538 1587 542 1558 540 534 535 515 534 541 538 1587 511 1563 566 1560 538 536 533 1567 541 534 515 1585 533 1566 542 23166 561 1565 564 1561 537 1563 535 1590 539 1561 537 538 541 534 515 535 534 1564 534 1566 563 1563 535 540 539 1560 538 511 538 1588 541 1559 539
# 
name: Power
type: raw
frequency: 38000
duty_cycle: 0.330000
data: 527 1923 481 1998 477 4543 449 4542 470 2040 445 2004 471 2009 446 4575 447 4543 449 4572 450 1999 476 2034 441 34899 524 1956 448 2001 474 4546 446 4545 477 2033 442 2007 478 2002 443 4578 444 4546 445 4575 447 2003 472 2037 448
# 
name: Power
type: raw
frequency: 38000
duty_cycle: 0.330000
data: 533 1356 437 3474 427 3483 429 3455 436 1454 430 1459 405 28168 510 1379 434 3477 434 3476 425 3459 432 1457 427 1462 402
# 
name: Power
type: raw
frequency: 38000
duty_cycle: 0.330000
data: 179 7433 177 4915 178 7434 175 7436 174 7464 176 7435 175 4916 177 4915 173 4918 170 4922 171 4920 173 55174 175 7437 173 4919 174 7437 173 7439 171 7467 173 7438 172 4920 173 4919 174 4917 176 4915 178 4914 169
# 
name: Power
type: raw
frequency: 38000
duty_cycle: 0.330000
data: 169 6731 176 6748 169 6730 177 6748 169 6755 172 4427 177 4447 178 6721 175 6749 178 4446 168 4456 169 54704 176 6723 174 6750 177 6723 173 6750 177 6747 170 4429 175 4449 176 6723 174 6751 176 4448 177 4447 178
# 
name: Power
type: raw
frequency: 38000
duty_cycle: 0.330000
data: 3506 3494 876 830 840 2576 847 2568 844 862 819 2570 842 864 816 863 818 2570 842 836 844 2572 840 866 815 865 815 2573 839 867 813 866 814 2573 850 857 813 2575 847 2568 844 834 847 2569 843 835 845 2571 872 2571 842 32654 3512 3488 872 834 847 2570 842 2573 839 867 814 2574 849 858 822 857 813 2575 848 859 821 2566 846 832 848 860 821 2567 845 833 848 860 820 2568 844 834 847 2569 843 2572 840 838 843 2574 849 829 841 2575 868 2575 837
# 
name: Power
type: raw
frequency: 38000
duty_cycle: 0.330000
data: 560 2939 453 10018 475 2996 477 10022 450 3021 452 10018 475 3097 478 6464 483 6460 477 6466 502 6469 479 2993 480 2990 484 36274 564 2936 456 10015 478 2993 481 10020 534 2936 456 10014 479 3093 482 6461 476 6466 482 6461 476 6495 473 2999 485 2986 477
# 
name: Power
type: raw
frequency: 38000
duty_cycle: 0.330000
data: 10726 41047 10727
# 
name: Power
type: raw
frequency: 38000
duty_cycle: 0.330000
data: 1617 4604 1559 1537 1560 1537 1560 4661 1533 33422 1613 4607 1566 1530 1556 1540 1536 4685 1539
# 
name: Power
type: raw
frequency: 38000
duty_cycle: 0.330000
data: 174 4972 177 4910 173 4944 170 6988 174 6984 177 6951 175 6983 174 14269 177 4969 175 4912 176 4941 178 6979 172 6986 175 6953 178 6980 171
# 
name: Power
type: raw
frequency: 38000
duty_cycle: 0.330000
data: 174 7067 176 10544 1055 719 1053 739 1054 738 953 822 1052 2566 169 3435 171 3431 175 3446 170 3432 174 3446 170 3432 174 3428 178 3442 174 3429 177 3425 171 39320 2323 4900 178 10543 1056 719 1053 739 1054 738 953 821 1053 2566 169 3435 171 3431 175 3445 171 3432 174 3446 170 3432 174 3428 178 3442 174 3428 178 3425 171
# 
name: Power
type: raw
frequency: 38000
duty_cycle: 0.330000
data: 3506 3492 868 839 841 2575 848 858 822 2566 846 832 848 859 821 858 812 2576 847 860 820 2567 845 833 847 860 821 2568 844 862 818 2570 842 864 817 2571 841 2574 849 2567 845 861 820 2568 845 834 847 2570 873 2570 842 34395 3503 3496 874 833 847 2568 845 834 847 2570 842 864 816 835 846 862 819 2569 843 835 846 2571 841 865 816 864 816 2571 841 837 844 2573 850 857 813 2575 848 2567 845 2570 842 864 816 2572 840 838 842 2574 869 2574 838
# 
name: Power
type: raw
frequency: 38000
duty_cycle: 0.330000
data: 170 8479 170 5516 178 8472 177 8474 175 8506 173 5513 171 8479 175 8476 178 8472 177 5540 175 8475 174 45584 177 8473 176 5509 175 8476 173 8477 176 8504 170 5516 178 8472 177 8474 175 8476 173 5543 172 8479 170
# 
name: Power
type: raw
frequency: 38000
duty_cycle: 0.330000
data: 178 4969 170 6958 173 4944 175 6983 173 6956 174 6984 177 6980 171 16308 180 4966 173 6955 176 4941 172 6985 176 6982 169 6960 176 6982 174
# 
name: Power
type: raw
frequency: 38000
duty_cycle: 0.330000
data: 585 2409 474 550 478 550 448 1033 994 1063 485 512 506 79916 585 2410 473 551 477 550 448 1034 993 1033 515 543 475
# 
name: Power
type: raw
frequency: 38000
duty_cycle: 0.330000
data: 1192 1012 6649 26844 1192 1013 6648
# 
name: Power
type: raw
frequency: 38000
duty_cycle: 0.330000
data: 3134 6105 6263 82963 3134 6105 6263
# 
name: Power
type: raw
frequency: 38000
duty_cycle: 0.330000
data: 588 1511 567 1533 565 589 531 597 513 589 541 587 533 1565 533 569 541 1533 565 562 568 1531 537 1537 561 593 537 591 539 1507 561 1539 569 22152 586 1513 565 1535 563 590 540 562 538 564 566 588 542 1557 531 597 513 1534 564 590 540 1533 535 1539 559 568 562 592 538 1509 569 1531 567
# 
name: Power
type: parsed
protocol: RC5
address: 00 00 00 00
command: 20 00 00 00
# 
name: Power
type: raw
frequency: 38000
duty_cycle: 0.330000
data: 689 1461 566 1534 564 589 531 597 513 1534 564 564 566 1533 535 620 510 1537 561 592 538 1535 543 1531 567 587 533 595 535 1511 567 1533 565 22161 588 1512 566 1534 564 564 556 598 512 1535 563 565 565 1534 534 594 536 1538 560 593 537 1536 542 1532 566 587 543 585 535 1511 567 1534 564
# 
name: Power
type: raw
frequency: 38000
duty_cycle: 0.330000
data: 588 2558 498 526 482 515 483 546 452 545 453 545 453 545 453 545 453 544 474 554 444 20047 583 2562 504 519 479 519 479 1003 515 483 1024 548 450 1001 995 1001 506 116771 593 2552 504 520 478 551 447 1004 513 514 993 549 449 1002 994 1002 516
# 
name: Power
type: raw
frequency: 38000
duty_cycle: 0.330000
data: 587 2559 507 517 481 517 481 547 451 516 482 546 452 546 452 546 452 545 473 525 483 20038 592 2553 503 521 477 552 446 521 477 1004 514 515 992 1034 483 514 484 513 485 116769 593 2552 504 520 478 550 448 520 478 1003 515 514 993 1032 486 513 475 522 476
# 
name: Power
type: raw
frequency: 38000
duty_cycle: 0.330000
data: 4558 4576 558 596 565 97881 4554 4579 565 589 562
# 
name: Power
type: raw
frequency: 38000
duty_cycle: 0.330000
data: 1039 7202 958 4713 981 4713 961 7255 956 4739 955 16077 1038 7204 956 4714 980 4715 959 7256 954 4741 954
# 
name: Power
type: raw
frequency: 38000
duty_cycle: 0.330000
data: 506 2638 510 516 482 516 482 546 452 546 452 545 453 545 453 545 453 575 443 554 444 20048 592 2554 502 1036 481 517 481 517 511 516 482 516 961 1035 513 515 483 514 484 116757 594 2552 504 1034 484 514 484 514 504 524 484 513 964 1032 506 522 476 492 506
# 
name: Power
type: raw
frequency: 38000
duty_cycle: 0.330000
data: 170 7441 169 4924 174 7437 193 7444 171 7441 174 4918 170 7441 174 4917 171 7440 195 7443 172 7439 171 55187 174 7437 173 4919 175 7437 173 7438 172 7466 175 4891 172 7439 171 4921 172 7439 171 7441 174 7464 171
# 
name: Power
type: raw
frequency: 38000
duty_cycle: 0.330000
data: 179 4967 172 4915 178 6980 171 4945 169 4948 176 4912 176 4941 178 16307 176 4969 175 4912 176 6982 174 4942 171 4945 169 4919 174 4943 176
# 
name: Power
type: raw
frequency: 38000
duty_cycle: 0.330000
data: 1042 793 898 883 869 858 924 884 878 877 875 879 873 855 928 1717 901 854 1794 878 894 887 875 1716 902 89114 985 798 903 878 874 880 902 852 900 855 897 857 905 876 896 1722 906 849 1789 883 899 855 897 1721 897
# 
name: Power
type: raw
frequency: 38000
duty_cycle: 0.330000
data: 170 8480 169 8481 178 8472 177 8474 175 8476 173 5513 176 8474 175 8476 173 8507 178 5509 175 8505 174 45558 175 8476 173 8476 173 8477 172 8478 171 8480 169 5517 177 8473 176 8474 175 8506 174 5512 172 8509 171
# 
name: Power
type: raw
frequency: 38000
duty_cycle: 0.330000
data: 628 2577 499 528 480 545 453 544 454 544 454 544 454 544 454 543 455 543 475 553 445 20047 593 2553 503 521 477 551 447 1004 514 515 992 519 479 1003 515 513 485 543 455 116768 585 2561 505 519 479 519 479 1002 516 513 994 548 450 1001 506 522 476 521 477
# 
name: Power
type: parsed
protocol: NECext
address: 80 63 00 00
command: 0F 15 00 00
# 
name: Power
type: parsed
protocol: NECext
address: 80 64 00 00
command: 49 08 00 00
# 
name: Power
type: raw
frequency: 38000
duty_cycle: 0.330000
data: 298 1828 270 804 245 1829 279 1820 278 797 252 771 278 1822 276 1824 274 800 249 1825 273 802 247 776 252 771 278 1822 276 799 250 48931 388 1737 280 796 253 1821 277 1822 276 798 251 1823 275 800 249 774 275 1825 273 776 273 1801 297 1828 270 1829 279 796 253 1821 277 42813 301 1825 273 801 248 1826 272 1827 271 804 245 805 244 1830 278 1821 277 798 251 1823 275 799 250 774 244 779 280 1820 278 796 253 48926 382 1744 354 696 271 1828 270 1829 279 796 253 1821 277 797 252 746 303 1823 275 774 275 1799 299 1826 272 1827 271 804 245 1829 279
# 
name: Power
type: raw
frequency: 38000
duty_cycle: 0.330000
data: 177 5508 176 5539 176 8475 174 5542 173 8478 171 5545 170 8481 168 8482 177 8473 176 5541 174 8476 173 45573 169 5517 177 5538 177 8473 176 5541 174 8476 173 5544 171 8479 170 8481 178 8472 177 5540 175 8475 174
# 
name: Power
type: raw
frequency: 38000
duty_cycle: 0.330000
data: 175 8474 175 8475 174 8477 172 8478 171 8480 169 8481 178 5538 177 5510 174 5542 173 5543 172 5544 171 45575 177 8472 177 8474 175 8476 173 8477 172 8478 171 8481 178 5507 177 5539 176 5540 175 5542 173 5543 172
# 
name: Power
type: raw
frequency: 38000
duty_cycle: 0.330000
data: 8050 3971 511 1562 516 1558 510 539 490 1557 511 1563 515 533 485 538 490 533 485 3983 530 1569 509 1564 514 1559 509 1565 513 1560 508 515 513 536 482 541 488 24152 8042 3979 514 1560 508 1565 513 510 508 1565 513 1560 508 515 513 536 482 541 488 3980 533 1567 511 1562 516 1557 511 1563 515 1558 510 539 489 534 484 539 490
# 
name: Power
type: raw
frequency: 38000
duty_cycle: 0.330000
data: 175 8475 174 5512 177 8473 176 8475 174 8506 179 5508 176 8474 175 8475 174 8477 172 5544 171 8480 169 45587 176 8475 174 5511 173 8477 177 8473 176 8504 170 5516 178 8472 177 8473 176 8475 174 5542 173 8478 171
# 
name: Power
type: raw
frequency: 38000
duty_cycle: 0.330000
data: 176 7436 174 7438 172 7439 171 7441 174 7463 172 7440 170 4921 172 4919 174 4917 176 4916 177 4914 174 55176 175 7437 173 7439 191 7446 174 7438 177 7434 176 7435 175 4917 176 4915 179 4914 174 4917 171 4946 178
# 
name: Power
type: raw
frequency: 38000
duty_cycle: 0.330000
data: 176 7435 175 4917 177 7435 175 7436 189 7449 176 7435 175 7437 173 4918 175 7436 174 4918 175 4916 178 55171 175 7436 174 4918 170 7441 174 7438 177 7460 170 7441 174 7438 177 4914 174 7437 178 4914 169 4922 171
# 
name: Power
type: raw
frequency: 38000
duty_cycle: 0.330000
data: 8049 3973 509 1564 514 509 509 1564 514 535 483 1564 514 535 483 540 489 535 483 3980 533 1566 512 537 481 1566 512 511 507 1566 512 537 481 542 486 511 507 24149 8045 3976 516 1558 510 512 516 1557 511 512 516 1558 510 512 516 507 511 512 506 3984 539 1560 508 515 513 1560 508 541 488 1560 508 541 488 536 482 514 504
# 
name: Power
type: raw
frequency: 38000
duty_cycle: 0.330000
data: 366 202 867 527 170 130516 343 227 863 529 168
# 
name: Power
type: raw
frequency: 38000
duty_cycle: 0.330000
data: 176 5992 176 1372 176 1320 177 1345 172 1349 179 1370 178 1317 175 4444 176 1346 171 1351 177 1345 172 1349 179 1344 174 5963 175 65574 172 5995 178 1344 174 1348 175 1347 175 1347 170 1378 170 1325 172 4447 178 1344 173 1349 169 1353 175 1347 170 1351 177 5961 177
# 
name: Power
type: raw
frequency: 38000
duty_cycle: 0.330000
data: 497 1478 488 511 467 1482 494 531 447 1477 499 501 466 533 445 530 468 507 471 529 438 12857 488 1485 491 509 469 1481 495 529 448 1476 490 510 468 532 445 529 469 480 498 502 465
# 
name: Power
type: raw
frequency: 38000
duty_cycle: 0.330000
data: 982 6313 961 2662 903 2718 929 2719 907 6363 900 2722 904 6365 909 6361 903 6368 906 2742 905 46364 989 6307 906 2716 911 2712 925 2723 903 6367 907 2715 901 6369 905 6365 909 6361 903 2745 902
# 
name: Power
type: raw
frequency: 38000
duty_cycle: 0.330000
data: 599 257 975 317 177 130649 308 228 974 319 175
# 
name: Power
type: raw
frequency: 38000
duty_cycle: 0.330000
data: 176 4969 170 6958 173 6985 177 6981 171 6958 178 6980 177 6981 170 16308 180 4966 173 6955 176 6982 169 6988 174 6956 175 6983 173 6984 172
# 
name: Power
type: raw
frequency: 38000
duty_cycle: 0.330000
data: 178 5990 173 1349 174 1348 175 1348 174 4444 176 1346 171 1351 177 4416 178 1344 173 1348 169 1353 175 1347 170 1351 177 9048 177 65573 173 5995 173 1348 175 1348 174 1347 176 4444 171 1351 177 1345 173 4421 173 1348 169 1352 176 1347 170 1351 177 1345 172 9053 177
# 
name: Power
type: raw
frequency: 38000
duty_cycle: 0.330000
data: 174 4972 177 4910 173 6985 177 4940 174 6984 178 6951 175 6983 174 14269 177 4968 176 4912 176 6981 175 4941 173 6985 177 6953 178 6979 172
# 
name: Power
type: raw
frequency: 38000
duty_cycle: 0.330000
data: 1318 225 177 130305 1609 231 171
# 
name: Power
type: raw
frequency: 38000
duty_cycle: 0.330000
data: 585 2410 473 1065 962 581 447 519 479 580 448 549 449 579 449 518 480 548 480 517 481 517 481 577 451 516 482 576 452 545 453 14955 510 2483 481 1058 480 549 969 543 445 1037 511 547 481 546 482 516 482 545 484 545 483 514 484 544 963 1063 485 543 445 111612 626 2427 557 954 513 512 995 547 451 1031 507 521 508 551 477 520 478 550 478 549 479 488 510 548 969 1057 481 517 481
# 
name: Power
type: raw
frequency: 38000
duty_cycle: 0.330000
data: 203 272 1215 302 171 130229 1423 275 178
# 
name: Power
type: raw
frequency: 38000
duty_cycle: 0.330000
data: 176 7436 174 7438 192 7446 174 7437 178 7434 176 7435 175 4917 176 4915 178 4913 175 4917 197 7440 175 55130 286 7377 177 7435 175 7437 173 7438 172 7466 174 7411 178 4913 170 4921 172 4919 174 4918 175 7436 174
# 
name: Power
type: raw
frequency: 38000
duty_cycle: 0.330000
data: 175 7437 173 4918 170 7441 174 7437 178 7460 170 7441 179 7433 177 4915 178 4913 170 4922 171 4920 173 55124 291 7372 172 4921 172 7439 171 7441 174 7463 172 7440 170 7442 178 4913 170 4922 171 4920 173 4918 175
# 
name: Power
type: raw
frequency: 38000
duty_cycle: 0.330000
data: 172 8477 172 8478 171 8480 169 5516 179 8502 178 5509 175 8475 174 8476 173 8479 170 5545 170 8480 169 45588 176 8473 176 8474 175 8476 173 5513 177 8504 171 5515 174 8476 178 8472 177 8473 176 5541 174 8476 173
# 
name: Power
type: raw
frequency: 38000
duty_cycle: 0.330000
data: 177 7436 174 4918 175 7436 174 4918 175 7462 178 4887 176 4916 177 4914 174 4917 171 4921 172 4919 175 55184 175 7435 175 4918 175 7436 174 4918 175 7462 178 4914 174 4917 171 4920 173 4919 174 4917 176 4915 178
# 
name: Power
type: raw
frequency: 38000
duty_cycle: 0.330000
data: 508 2484 480 1060 967 544 485 544 454 574 454 543 455 573 445 553 445 522 506 552 446 552 446 551 477 551 447 581 447 520 478 550 478 15908 626 2427 476 1062 476 522 995 547 451 1061 477 520 508 550 478 519 479 519 999 1058 959 1037 990 582 446 1035 483 111666 590 2404 479 1059 479 549 968 543 455 1027 511 548 480 517 511 486 512 546 961 1065 962 1034 993 579 449 1032 486
# 
name: Power
type: raw
frequency: 38000
duty_cycle: 0.330000
data: 175 8475 174 8475 174 8477 172 8478 171 8480 169 5517 178 8473 175 8475 179 8501 173 5513 176 8505 169 45562 179 8472 177 8473 176 8474 175 8476 173 8478 171 5515 174 8476 178 8473 176 8505 174 5512 172 8508 171 120769 178 93377 175 7437 173 4919 174 7437 173 7439 171 7467 173 7439 171 7441 174 4918 170 4921 172 7439 171 7467 173 55167 171 7440 170 4922 171 7440 195 7443 172 7439 171 7441 174 7438 177 4915 173 4918 195 7442 173 7439 170
# 
name: Power
type: raw
frequency: 38000
duty_cycle: 0.330000
data: 295 1805 273 776 242 1808 270 754 244 1806 272 777 241 758 270 754 264 760 268 756 272 14149 297 1802 266 784 244 1805 263 762 246 1803 265 785 244 780 248 751 267 758 271 753 265
# 
name: Power
type: raw
frequency: 38000
duty_cycle: 0.330000
data: 535 1723 569 585 566 615 536 619 542 586 565 616 535 1722 539 615 536 1721 561 620 541 587 564 617 534 621 540 588 563 618 543 1714 537 617 534 621 540 615 536 618 543 612 539 615 536 1722 560 594 567 1717 534 1723 569 1714 557 1700 643 1639 643 1641 559
# 
name: Power
type: raw
frequency: 38000
duty_cycle: 0.330000
data: 502 2521 504 521 997 545 453 575 453 545 453 575 454 22097 591 2433 511 513 994 1062 476 552 476 522 476 552 476 120839 628 2455 509 515 992 1064 484 513 505 493 515 543 475
# 
name: Power
type: raw
frequency: 38000
duty_cycle: 0.330000
data: 591 2404 479 1060 967 1029 509 519 509 549 479 518 480 79926 585 2408 556 956 989 1033 515 544 484 543 475 522 476
# 
name: Power
type: raw
frequency: 38000
duty_cycle: 0.330000
data: 586 2560 506 518 480 548 450 548 450 517 481 517 481 517 481 547 451 546 482 516 482 20040 590 2556 500 1038 480 518 969 543 455 543 475 1006 511 517 481 517 511 486 481 116778 584 2561 505 1033 485 513 964 548 450 548 480 1001 506 522 476 522 506 521 446
# 
name: Power
type: raw
frequency: 38000
duty_cycle: 0.330000
data: 917 206 175 186 170 21561 170 2280 175 2274 502 1929 174 2276 169 5178 170 2261 173 3724 498 1932 171 2279 176 2273 172 3709 172 2277 178 3720 171 17223 177 7619 174 2275 170 2279 176 2256 168 2280 175 5172 176 2256 168 3729 173 2276 179 2253 171 2278 177 3703 178 2271 174 3724 177 17251 170 7627 177 2272 173 2276 169 2263 171 2277 178 5169 169 2262 172 3726 175 2256 168 2280 175 2274 171 3710 171 2278 177 3720 171
# 
name: Power
type: raw
frequency: 38000
duty_cycle: 0.330000
data: 565 233 653 313 170 130328 752 235 233 107 229 398 177
# 
name: Power
type: raw
frequency: 38000
duty_cycle: 0.330000
data: 586 2439 505 549 968 1027 511 517 511 517 481 547 481 21583 584 2439 505 520 997 1059 479 549 479 518 480 548 480 120894 593 2432 501 522 995 1061 477 521 507 520 478 550 478
# 
name: Power
type: raw
frequency: 38000
duty_cycle: 0.330000
data: 558 8032 474 8115 503 8116 482 8108 480 8141 477 5239 476 8114 504 8115 483 8107 481 5236 509 8111 477 45290 554 8036 481 8108 510 8110 478 8112 476 8145 473 5243 482 8107 511 8109 479 8111 477 5240 505 8115 473
# 
name: Power
type: raw
frequency: 38000
duty_cycle: 0.330000
data: 173 7438 172 4920 173 7438 172 4920 173 7465 175 4890 173 7439 171 4920 173 4919 174 4917 176 4915 178 55179 170 7441 169 4924 174 7437 178 4913 175 7463 172 4893 170 7441 174 4918 170 4922 171 4920 173 4918 175
# 
name: Power
type: raw
frequency: 38000
duty_cycle: 0.330000
data: 225 745 222 774 193 778 200 797 175 769 193 777 201 771 196 774 224 747 220 776 202 769 198 248 220 252 196 250 218 253 225 746 221 250 198 248 220 252 226 246 222 223 225 248 220 252 216 229 219 253 225 247 221 277 176 243 220 279 189 230 228 244 224 248 220 252 196 250 218 253 215 257 201 770 197 799 189 257 201 271 197 37716 222 749 218 778 200 771 196 801 172 772 200 771 196 774 193 777 221 750 217 780 197 773 194 251 217 255 193 279 199 273 195 749 218 254 194 252 226 245 223 275 178 242 221 277 201 245 193 253 225 247 221 250 218 254 194 252 226 272 196 223 225 248 220 251 217 255 193 253 225 247 221 251 197 773 194 803 174 297 176 244 219
# 
name: Power
type: raw
frequency: 38000
duty_cycle: 0.330000
data: 3503 2655 197 642 876 2568 844 834 846 833 848 860 821 831 839 2576 847 2569 843 2572 841 2574 849 858 823 857 813 866 815 865 815 2572 841 2575 848 2568 844 2570 842 836 844 863 818 834 847 861 820 2568 845 2571 872 2571 842 32651 3505 3495 875 2567 845 861 820 832 849 859 811 840 840 2576 847 2568 844 2571 842 2574 849 830 840 867 814 838 842 865 815 2572 840 2575 848 2568 845 2571 841 865 815 864 817 834 846 861 819 2569 843 2572 871 2572 840
# 
name: Power
type: raw
frequency: 38000
duty_cycle: 0.330000
data: 347 677 219 252 196 276 202 742 225 798 174 770 192 778 200 771 196 775 223 748 219 777 200 770 197 249 219 253 195 251 227 271 197 747 220 252 216 229 219 253 225 273 195 277 176 244 219 253 215 230 228 244 224 248 220 252 196 250 218 280 198 247 201 245 223 249 219 253 195 251 227 245 223 248 200 797 175 795 198 248 200 246 222 37666 344 678 228 245 223 222 226 771 196 800 198 747 220 750 217 753 224 773 194 776 202 769 198 799 173 246 227 245 223 249 199 247 221 749 218 280 198 247 201 245 223 249 219 253 195 251 227 244 224 248 200 272 196 250 218 254 194 252 226 245 223 249 199 274 194 251 227 245 193 253 225 273 195 251 217 753 225 746 221 251 197 275 193
# 
name: Power
type: raw
frequency: 38000
duty_cycle: 0.330000
data: 174 7437 173 7440 174 7437 178 7433 177 7461 169 7442 178 4914 174 4917 171 4921 172 4919 174 7463 177 55163 177 7435 174 7437 173 7438 172 7440 175 7463 172 7413 176 4915 178 4913 175 4917 171 4920 174 7438 172
# 
name: Power
type: raw
frequency: 38000
duty_cycle: 0.330000
data: 8042 3979 513 510 508 541 487 1559 509 515 513 1560 508 515 513 510 508 541 477 3981 532 1568 510 1563 515 1558 510 1564 514 1559 509 514 514 535 483 540 488 24151 8042 3979 513 536 482 541 487 1560 508 541 488 1560 508 541 487 536 482 541 477 3980 533 1566 512 1561 507 1566 512 1562 516 1557 511 538 491 533 485 538 490
# 
name: Power
type: raw
frequency: 38000
duty_cycle: 0.330000
data: 8988 4504 640 487 562 592 538 590 510 592 538 590 540 588 532 596 514 614 516 1689 562 1668 563 1695 536 1695 566 1664 567 1690 612 1618 643 1430 801 1613 648 481 558 570 540 589 541 587 533 595 535 592 508 594 536 592 538 1667 564 1693 558 1672 569 1688 563 1668 644 1586 563 1694 567 40630 8994 2265 557 96833 8987 2273 538
# 
name: Power
type: raw
frequency: 38000
duty_cycle: 0.330000
data: 173 7439 171 4922 172 7439 171 4921 172 7466 174 4917 176 4915 173 4918 170 7441 174 7438 192 7445 175 55181 174 7437 173 4918 175 7437 173 4919 175 7463 177 4888 175 4917 176 4915 178 7460 170 7440 175 7437 178
# 
name: Power
type: raw
frequency: 38000
duty_cycle: 0.330000
data: 1636 4610 1563 1533 1584 7760 1561 28769 1641 4606 1557 1539 1588 7757 1564
# 
name: Power
type: raw
frequency: 38000
duty_cycle: 0.330000
data: 590 2404 479 1059 968 575 454 544 454 574 454 543 455 543 475 522 476 552 476 552 446 551 447 581 448 520 478 581 447 519 479 549 479 15967 587 2407 476 1062 476 522 995 547 451 1030 508 520 509 550 478 519 479 519 998 1028 999 1057 481 547 960 1066 482 111641 587 2407 476 1063 485 513 994 547 451 1031 507 551 477 551 477 520 478 550 968 1059 968 1027 511 548 959 1036 512
# 
name: Power
type: raw
frequency: 38000
duty_cycle: 0.330000
data: 588 2406 477 1061 966 577 451 516 482 545 483 545 453 575 443 524 484 514 504 554 454 543 455 543 475 553 445 583 445 521 477 582 446 15969 585 2409 474 1065 483 514 993 549 449 1033 515 543 475 553 475 522 476 552 965 1030 997 576 452 1029 998 1028 479 111668 587 2407 475 1063 485 543 964 517 481 1031 507 552 476 551 477 520 478 550 968 1028 999 574 454 1027 990 1036 481
# 
name: Power
type: raw
frequency: 38000
duty_cycle: 0.330000
data: 174 7439 196 7441 174 7437 173 7439 171 7441 174 7438 177 7460 170 7442 178 7433 177 4915 173 4918 170 55186 174 7438 172 7440 170 7441 174 7438 177 7461 169 7416 173 7464 176 7435 175 7437 173 4918 175 4917 176
# 
name: Power
type: raw
frequency: 38000
duty_cycle: 0.330000
data: 173 7438 172 7441 174 7438 177 7434 176 7462 168 7443 177 7435 175 4917 176 4915 173 7438 177 4941 173 55166 174 7438 197 7441 174 7437 173 7439 171 7441 174 7438 177 7460 170 4922 171 4893 195 7443 172 4920 173
# 
name: Power
type: raw
frequency: 38000
duty_cycle: 0.330000
data: 175 7436 179 4913 175 4917 171 4920 173 4945 169 4896 177 7435 175 7436 174 7464 176 4916 177 4914 169 55180 170 7441 169 4924 169 4922 171 4920 173 4919 174 4917 176 7435 175 7463 177 7434 176 4916 177 4914 174
# 
name: Power
type: parsed
protocol: RC5
address: 02 00 00 00
command: 0C 00 00 00
# 
name: Power
type: raw
frequency: 38000
duty_cycle: 0.330000
data: 176 5991 177 1372 176 1320 177 1344 173 1349 174 1374 169 1327 170 4449 176 1346 171 1351 177 1345 172 1349 168 1353 175 5963 175 65573 173 5995 178 1344 174 1348 175 1348 174 1347 170 1378 170 1325 172 4447 178 1344 174 1349 169 1353 175 1347 170 1352 176 5961 177
# 
name: Power
type: raw
frequency: 38000
duty_cycle: 0.330000
data: 178 7761 176 11308 546 957 540 1958 538 970 537 1955 541 962 545 1953 543 964 543 962 545 957 540 970 548 960 547 1945 541 1950 546 965 542 1953 543 962 545 1945 540 970 537 1958 538 7881 172 7744 172 11318 536 971 536 1956 540 963 534 1964 542 966 541 1951 535 968 539 971 536 971 536 969 538 964 533 1965 541 1954 542 963 534 1956 540 971 536 1959 537 968 539 1951 535
# 
name: Power
type: raw
frequency: 38000
duty_cycle: 0.330000
data: 278 1845 274 808 271 806 273 812 278 805 275 805 274 1840 279 1844 275 809 281 1836 272 806 274 812 278 805 274 1842 277 802 277 44956 279 1842 277 804 275 802 277 808 271 811 279 1838 281 798 271 814 276 1844 275 806 273 1841 278 1845 274 1846 273 808 271 1843 276 44959 275 1845 274 807 272 805 275 811 279 804 275 805 274 1839 280 1844 275 808 271 1845 274 805 274 811 279 804 275 1841 278 801 278 44955 280 1841 278 802 277 801 278 807 272 810 280 1837 271 807 272 813 277 1843 276 805 274 1839 280 1843 276 1845 274 807 272 1842 277
# 
name: Power
type: raw
frequency: 38000
duty_cycle: 0.330000
data: 509 1717 504 629 512 631 510 627 504 633 508 633 508 1713 508 1719 512 1713 508 625 505 637 504 633 508 629 512 629 512 623 508 1719 512 626 505 628 513 631 510 627 514 623 507 632 509 1713 508 632 509 1716 505 1715 506 1724 507 1716 505 1719 512 1715 506
# 
name: Power
type: raw
frequency: 38000
duty_cycle: 0.330000
data: 506 493 505 4059 505 5051 501 506 502 4065 499 511 497 4063 501 5058 504 504 504 4060 504 5052 500 507 501 4066 498 5056 506 5042 500 515 503 119614 504 505 503 4065 499 5051 501 511 497 4069 505 499 499 4072 502 5050 502 506 502 4066 498 5053 499 512 506 4060 504 5044 498 5061 501 508 500
# 
name: Power
type: parsed
protocol: NECext
address: 87 22 00 00
command: E0 1F 00 00
# 
name: Power
type: raw
frequency: 38000
duty_cycle: 0.330000
data: 8313 4161 515 1574 514 1571 507 569 510 562 507 563 506 562 507 568 511 562 507 1580 508 1577 511 1582 506 567 513 1575 513 554 505 571 509 564 505 22604 513 1573 505 1589 509 563 506 564 505 562 507 569 511 562 507 563 506 1579 509 1584 514 1576 512 558 511 1574 514 562 507 565 515 556 513 22593 514 1581 507 1583 505 564 505 563 506 570 510 563 506 564 505 562 507 1586 512 1578 510 1577 511 557 512 1581 507 566 514 556 513 555 514
# 
name: Power
type: raw
frequency: 38000
duty_cycle: 0.330000
data: 8735 4383 558 573 557 550 560 568 562 544 566 1722 560 540 560 1732 560 544 566 1719 563 1701 560 1723 559 1704 557 574 556 1699 562 574 556 1703 559 1727 565 1698 563 1721 561 546 564 1723 559 541 559 577 564 541 559 571 560 548 562 565 566 1697 565 567 564 1693 558 1733 559 1701 560 39926 8754 2247 565 92341 8758 2243 589
# 
name: Power
type: raw
frequency: 38000
duty_cycle: 0.330000
data: 3298 3336 821 2506 825 881 820 2505 826 2529 823 856 825 2524 817 866 825 2528 813 2513 818 888 813 862 819 887 814 865 826 2522 820 864 827 2526 815 861 820 887 814 2510 821 885 816 863 818 2531 821 2512 819 2559 793 32401 3298 3349 818 2507 824 882 819 2509 822 2527 814 868 823 2530 821 855 826 2531 821 2504 827 879 822 857 824 875 816 867 824 2529 823 854 827 2530 821 853 817 889 822 2506 825 873 818 866 825 2527 814 2513 818 2564 788
# 
name: Power
type: parsed
protocol: NEC42
address: 1C 01 00 00
command: 12 00 00 00
# 
name: Power
type: raw
frequency: 38000
duty_cycle: 0.330000
data: 289 2112 261 2109 295 2101 262 918 294 912 259 915 297 2098 265 916 296 909 262 2107 297 905 266 913 289 918 263 910 292 909 262 918 294 24789 263 2106 298 2098 265 2110 294 913 258 916 296 905 266 2108 296 911 260 914 288 2107 266 914 298 908 263 911 291 910 261 919 293 913 258
# 
name: Power
type: raw
frequency: 38000
duty_cycle: 0.330000
data: 3215 1637 410 430 405 439 406 1242 408 435 410 1242 408 428 407 440 405 435 410 1240 410 1243 407 431 404 440 405 437 408 1238 402 1254 406 434 401 439 406 438 407 431 404 440 405 437 408 428 407 439 406 434 401 439 406 438 407 1241 409 434 401 441 404 432 403 444 401 1249 401 439 406 438 407 1241 409 434 401 441 404 433 402 444 401 1249 401 439 406 1248 402 436 409 434 401 441 404 433 402 444 401 439 406 45471 3239 1614 403 435 400 444 401 1250 400 437 408 1248 402 438 407 433 402 442 403 1245 405 1248 423 420 405 431 404 443 402 1248 402 1248 422 421 404 435 400 443 402 440 405 431 404 443 402 438 407 433 402 442 403 435 400 443 402 1250 400 436 399 447 408 432 403 438 407 1246 404 434 401 443 402 1250 400 436 399 447 408 432 403 437 408 1246 404 434 401 1253 407 434 401 436 399 447 408 432 403 437 408 436 399
# 
name: Power
type: raw
frequency: 38000
duty_cycle: 0.330000
data: 7928 3948 504 515 503 518 500 1583 505 516 502 1584 504 510 508 516 502 516 502 3952 510 1579 509 507 501 1587 501 519 510 1571 507 518 500 517 501 517 501 23073 7931 3943 509 514 504 515 503 1578 500 524 505 1580 508 510 508 514 504 511 507 3951 511 1576 502 513 505 1586 502 515 503 1582 506 515 503 513 505 516 502
# 
name: Power
type: parsed
protocol: NECext
address: 18 18 00 00
command: C0 3F 00 00
# 
name: Power
type: raw
frequency: 38000
duty_cycle: 0.330000
data: 492 4975 496 4993 498 498 500 4056 498 504 494 4055 499 4963 497 532 496 4031 492 4996 495 502 496 4060 494 4972 499 4990 491 506 492 4063 491 511 497 4052 492 4970 490 539 500 4027 496 103358 500 4961 500 4995 496 505 493 4056 498 499 499 4057 497 4969 491 533 496 4026 497 4997 494 508 490 4059 495 4967 494 5001 490 511 497 4053 491 505 493 4063 491 4975 496 528 490 4032 491
# 
name: Power
type: raw
frequency: 38000
duty_cycle: 0.330000
data: 3425 3482 848 2607 846 2639 845 2608 846 2639 845 2612 852 2624 850 2613 851 911 851 885 847 919 843 891 851 915 847 890 852 907 845 897 845 917 845 891 851 915 847 887 845 2639 845 2612 852 2625 849 2613 851 2630 844 34282 3455 3478 852 2601 852 2633 851 2605 848 2629 845 2617 847 2633 851 2604 849 917 845 890 852 913 849 889 843 915 847 896 846 916 846 890 852 914 848 885 847 919 843 895 847 2630 844 2617 847 2634 850 2605 848 2636 848
# 
name: Power
type: raw
frequency: 38000
duty_cycle: 0.330000
data: 500 500 498 4066 498 5058 504 502 506 4061 503 508 500 4060 504 5055 497 5055 497 511 497 4071 503 5047 505 507 501 4065 499 5049 503 512 496 124314 501 508 500 4067 507 5043 499 513 505 4060 504 501 497 4073 501 5052 500 5052 500 512 496 4066 498 5058 504 506 502 4058 506 5053 499 509 499
# 
name: Power
type: raw
frequency: 38000
duty_cycle: 0.330000
data: 176 7763 174 8817 169 10842 544 1955 541 967 540 1952 544 959 538 972 546 962 545 1947 538 1952 544 967 540 1955 541 964 543 1947 539 972 546 1949 547 7873 170 7746 170 10350 175 11811 543 960 537 1961 535 972 535 970 537 965 542 1956 540 1956 540 965 542 1947 539 973 534 1960 536 969 538 1952 534
# 
name: Power
type: raw
frequency: 38000
duty_cycle: 0.330000
data: 2570 2682 1189 1208 1186 2665 1186 1217 1187 2668 1183 1215 1179 2671 1190 2695 1186 1187 1187 2692 1179 2671 1190 1213 1181 1193 1191 1207 1187 2663 1188 1215 1179 2676 1185 46941 2563 2685 1186 1191 1183 2698 1184 1188 1186 2691 1180 1197 1187 2694 1187 2666 1185 1210 1184 2674 1187 2695 1186 1185 1189 1206 1188 1189 1185 2696 1186 1186 1187 2689 1182
# 
name: Power
type: parsed
protocol: RC5
address: 00 00 00 00
command: 26 00 00 00
# 
name: Power
type: raw
frequency: 38000
duty_cycle: 0.330000
data: 3325 1560 406 444 401 453 402 1226 404 449 406 1226 404 443 402 454 401 449 406 1224 406 1228 402 446 409 444 401 451 404 1223 407 1230 410 440 405 445 410 443 402 446 409 444 401 451 404 442 403 453 402 448 407 443 402 451 404 1224 406 448 407 444 401 445 410 446 409 1221 409 442 403 1231 409 439 406 1227 403 450 405 441 404 452 403 1227 403 448 407 446 409 439 406 447 408 444 401 445 400 456 410 440 405 52348 3320 1553 403 445 400 454 401 1230 400 447 408 1228 402 449 406 444 401 452 403 1225 405 1229 431 421 404 442 403 454 401 1229 401 1229 431 423 402 446 399 455 400 451 404 442 403 453 402 448 407 443 402 451 404 444 401 452 403 1229 401 445 400 457 398 451 404 446 399 1235 405 443 402 1232 408 444 401 1225 405 452 403 447 398 452 403 1231 399 449 406 447 408 443 402 444 401 456 399 450 405 445 400 453 402
# 
name: Power
type: raw
frequency: 38000
duty_cycle: 0.330000
data: 990 915 980 909 986 924 981 2829 981 934 981 2823 987 923 982 2828 982 933 982 906 989 33895 989 907 988 927 988 900 985 2841 979 915 980 2851 980 909 986 2840 980 914 981 934 981
# 
name: Power
type: raw
frequency: 38000
duty_cycle: 0.330000
data: 821 5754 848 2490 841 2492 819 2524 817 5726 845 2492 839 5727 844 5757 845 5727 854 2483 848
# 
name: Power
type: raw
frequency: 38000
duty_cycle: 0.330000
data: 5092 1621 406 2599 406 2598 407 2605 1653 1616 411 2619 1609 1606 1654 1618 409 2623 382 2600 405
# 
name: Power
type: parsed
protocol: NEC
address: 15 00 00 00
command: 12 00 00 00
# 
name: Power
type: raw
frequency: 38000
duty_cycle: 0.330000
data: 1144 1010 6795 26754 1151 997 6798
# 
name: Power
type: raw
frequency: 38000
duty_cycle: 0.330000
data: 1144 1009 1120 1006 1143 1991 1116 26758 1146 1006 1123 1003 1146 1988 1119
# 
name: Power
type: raw
frequency: 38000
duty_cycle: 0.330000
data: 170 46238 169
# 
name: Power
type: raw
frequency: 38000
duty_cycle: 0.330000
data: 8906 4165 572 1672 569 1678 563 640 572 637 565 643 569 633 569 643 569 1674 567 639 563 1684 567 637 565 1681 570 1675 566 1673 568 1681 570 636 566 640 572 637 565 639 563 1684 567 640 572 630 572 640 572 634 568 1675 566 1681 570 1670 571 638 564 1681 570 1669 572 1678 563 1680 571 40485 8898 2252 570 85621 8955 2194 567
# 
name: Power
type: raw
frequency: 38000
duty_cycle: 0.330000
data: 446 1191 449 1194 446 1195 445 1204 446 1200 1316 459 447 1193 447 1202 448 1197 443 1201 449 1191 449 34491 443 1204 446 1197 443 1198 442 1207 443 1202 1314 436 440 1201 449 1199 441 1205 445 1198 442 1199 441
# 
name: Power
type: raw
frequency: 38000
duty_cycle: 0.330000
data: 4268 4327 522 1593 516 1603 516 1597 522 519 520 520 519 515 514 531 518 520 519 519 520 521 518 519 520 1597 522 1595 514 1597 522 1599 520 1595 514 524 515 1604 515 521 518 523 516 524 515 519 520 525 514 524 515 1599 520 522 517 1596 513 1605 514 1602 517 1595 514 1607 522 1592 516 40481 8748 2187 523 93986 8721 2189 521
# 
name: Power
type: raw
frequency: 38000
duty_cycle: 0.330000
data: 247 3006 244 153 178 1007 251 117 637 597 381 678 218 156 175 529 382 679 217 157 174 24963 247 3038 252 117 219 994 249 119 217 483 250 117 173 531 278 779 173 167 169 569 383 679 217 156 175 126538 246 3039 251 118 218 995 247 120 195 504 249 118 172 532 277 780 172 168 178 560 382 680 216 157 174
# 
name: Power
type: parsed
protocol: NEC
address: 10 00 00 00
command: EF 00 00 00
# 
name: Power
type: raw
frequency: 38000
duty_cycle: 0.330000
data: 4278 4318 521 517 522 520 519 517 522 520 519 521 518 516 513 531 518 520 519 1595 514 1605 514 1599 520 1598 521 1595 513 1598 521 1600 519 1596 513 1602 517 1601 518 1595 514 1604 515 525 514 520 519 526 513 525 514 524 515 527 522 513 516 526 513 1603 516 1595 514 1607 522 1593 516 40481 8749 2186 524 93985 8722 2189 521
# 
name: Power
type: raw
frequency: 38000
duty_cycle: 0.330000
data: 2746 8423 2744 19607 2746 19601 2742 8431 2745 8424 2742 19608 2745 8419 2747 19608 2745 19607 2746 8422 2744
# 
name: Power
type: raw
frequency: 38000
duty_cycle: 0.330000
data: 170 6683 174 4889 175 10382 372 849 821 2498 176 10378 264 2479 842 2492 839 2475 846 2483 838 2481 840 2495 836 2477 844 845 846 37009 172 6681 176 4888 175 10381 373 848 924 2395 844 2490 174 10383 248 2492 172 10386 245 2495 169
# 
name: Power
type: parsed
protocol: NEC
address: C4 00 00 00
command: 18 00 00 00
# 
name: Power
type: parsed
protocol: NEC
address: 37 00 00 00
command: 12 00 00 00
# 
name: Power
type: raw
frequency: 38000
duty_cycle: 0.330000
data: 179 2644 178 8174 170 2646 176 8181 173 2648 174 8177 177 2640 172 5419 174 5413 170 2649 173 2644 178 2646 176 2646 176 5409 174 28831 174 2651 171 8183 171 2648 174 8174 170 2655 177 8177 177 2642 170 5412 171 5420 173 2649 173 2646 176 2640 172 2653 169 5419 174
# 
name: Power
type: raw
frequency: 38000
duty_cycle: 0.330000
data: 174 2648 174 8178 176 2640 171 8185 169 2653 169 8182 172 2645 177 2647 557 2264 558 5027 174 5410 173 5418 175 5413 170 28837 168 2649 173 8184 170 2652 170 8181 173 2643 169 8188 176 2646 176 2643 168 2648 174 5417 176 5411 172 5413 170 5413 170
# 
name: Power
type: raw
frequency: 38000
duty_cycle: 0.330000
data: 178 706 266 139 268 137 173 173 198 234 178 126768 175 299 169 86 275 130 267 138 172 230 177
# 
name: Power
type: raw
frequency: 38000
duty_cycle: 0.330000
data: 554 1922 584 3809 582 3782 578 3821 580 1920 555 1941 544 1922 574
# 
name: Power
type: raw
frequency: 38000
duty_cycle: 0.330000
data: 476 1470 465 3479 474 3469 474 3477 475 1467 468 1471 474 27473 472 1474 472 3475 467 3478 475 3468 474 1471 475 1468 467
# 
name: Power
type: raw
frequency: 38000
duty_cycle: 0.330000
data: 301 2188 236 2169 235 2205 230 1009 234 1070 183 1064 179 2198 206 1046 207 1069 173 2207 207 1042 211 1062 201 1043 210 1032 231 1005 237 1039 234 1006 236
# 
name: Power
type: parsed
protocol: NEC
address: 6D 00 00 00
command: 14 00 00 00
# 
name: Power
type: parsed
protocol: NEC
address: 20 00 00 00
command: 11 00 00 00
# 
name: Power
type: parsed
protocol: NEC
address: A0 00 00 00
command: 0B 00 00 00
# 
name: Power
type: parsed
protocol: NEC
address: FF 00 00 00
command: 3F 00 00 00
# 
name: Power
type: raw
frequency: 38000
duty_cycle: 0.330000
data: 176 7764 173 11361 544 1951 545 1948 176 8815 171 2319 177 2322 174 2321 175 2318 178 2313 173 18281 170 7746 170 11369 536 1954 542 1957 539 969 538 1954 542 1949 536 1962 534 1960 174 2320 176 2315 170 2328 178 2317 168
# 
name: Power
type: raw
frequency: 38000
duty_cycle: 0.330000
data: 172 23035 176 2267 178 2285 170 2270 175 2288 177 11602 222 2218 216 2246 173 183 173 935 221 218 174 864 221 1250 171 1310 223 2219 216 2247 218 1244 223 216 176 869 170 1296 217 2239 216 1254 223 216 176 866 219 9127 169 7642 173 2284 171 2273 172 2290 175 2263 171 10143 178 10623 222 1245 222 217 175 1843 220 2226 219 1264 223 1237 174 183 178 952 219 2222 223 216 176 866 219 1249 172 9190 173 7637 178 2266 169 2286 169 2280 175 2284 171 10125 175 10622 224 215 177 868 216 2228 217 2238 171 1299 224 215 177 865 174 183 173 934 222 216 176 1848 215 1247 220 1265 222 762 170
# 
name: Power
type: raw
frequency: 38000
duty_cycle: 0.330000
data: 7410 1482 382 2742 375 2747 380 2751 1630 1535 400 2724 1657 1529 1629 1538 407 2720 407 2716 401 2722 4125 1549 376 2751 376 2748 379 2744 1626 1541 405 2723 1658 1530 1628 1531 404 2726 401 2726 401 2723 4124 1542 383 2747 380 2747 380 2745 1626 1534 401 2729 1652 1539 1629 1532 403 2719 408 2722 405
# 
name: Power
type: raw
frequency: 38000
duty_cycle: 0.330000
data: 4277 4319 520 518 521 521 518 518 521 1597 522 1594 515 1597 522 1599 520 1594 515 1600 519 1600 519 1594 515 526 513 527 522 512 517 528 521 517 522 516 513 1605 514 522 517 525 514 525 514 521 518 526 513 525 514 1600 519 523 516 1597 522 1596 513 1603 516 1595 514 1607 522 1593 516 40481 8749 2186 524 93986 8721 2188 522
# 
name: Power
type: raw
frequency: 38000
duty_cycle: 0.330000
data: 1325 431 445 1199 1317 455 441 1207 443 1202 1294 457 449 1190 440 1209 441 1205 445 1198 1318 454 442 93237 1320 434 442 1201 1325 448 448 1200 440 1205 1291 460 446 1193 447 1202 448 1198 442 1201 1325 447 449
# 
name: Power
type: parsed
protocol: NEC
address: 00 00 00 00
command: 0B 00 00 00
# 
name: Power
type: raw
frequency: 38000
duty_cycle: 0.330000
data: 300 1791 297 744 295 743 296 751 298 745 294 747 302 736 293 1837 271 745 294 747 302 1793 295 752 297 1802 296 1801 297 742 297 1806 302 31592 296 1801 297 742 297 749 300 744 295 745 294 745 294 752 297 1829 269 746 293 745 294 1809 300 744 295 1802 296 1799 299 748 301
# 
name: Power
type: raw
frequency: 38000
duty_cycle: 0.330000
data: 178 2003 177 2899 177 1996 174 2908 168 2910 177 2000 170 2004 176
# 
name: Power
type: raw
frequency: 38000
duty_cycle: 0.330000
data: 8898 4173 564 642 570 1677 564 1677 564 645 567 640 572 631 571 641 571 635 567 639 563 1683 568 1673 568 641 571 636 566 637 565 647 565 641 571 634 568 642 570 1671 570 639 563 1682 569 632 570 643 569 636 566 1677 564 1683 568 636 566 1680 571 636 566 1674 567 1682 569 1674 567 40489 8904 2246 566 85626 8902 2248 564
# 
name: Power
type: parsed
protocol: NEC
address: AA 00 00 00
command: 80 00 00 00
# 
name: Power
type: parsed
protocol: NEC
address: 51 00 00 00
command: 08 00 00 00
# 
name: Power
type: raw
frequency: 38000
duty_cycle: 0.330000
data: 3892 3856 525 978 529 977 530 969 528 977 530 974 523 975 532 1924 531 971 526 1924 531 975 532 1916 529 976 531 1921 524 1947 508 1925 530 1920 525 1926 529 1925 530 970 527 1927 528 976 531 1915 530 978 529 1921 1033 9201 3871 3867 524 977 530 975 522 981 526 972 525 983 524 978 529 1921 524 982 525 1923 532 973 524 1928 527 971 526 1931 524 1950 505 1922 523 1931 524 1924 531 1923 532 972 525 1922 523 985 533 1918 527 975 532 1922 1032
# 
name: Power
type: parsed
protocol: NEC
address: 6E 00 00 00
command: 14 00 00 00
# 
name: Power
type: parsed
protocol: RC5
address: 07 00 00 00
command: 0C 00 00 00
# 
name: Power
type: raw
frequency: 38000
duty_cycle: 0.330000
data: 4758 1543 403 2731 407 2726 402 2739 1601 1514 401 2760 1580 1530 1577 1540 406 2758 400 2708 1602 1535 400 2740 408 2729 409 2726 401 2731 1599 1520 405 2758 1572 1540 1578 1532 403 2737 431 2706 1604 1535 411 2722 405 2734 403 2734 404 2731 1599 1512 403 2764 1576 1539 1578 1533 402 2730 428 2712 1608 1534 402
# 
name: Power
type: parsed
protocol: NEC
address: AA 00 00 00
command: A7 00 00 00
# 
name: Power
type: raw
frequency: 38000
duty_cycle: 0.330000
data: 171 313 176 798 337 133 600 232 170 126777 176 65 169 496 176 200 609
# 
name: Power
type: raw
frequency: 38000
duty_cycle: 0.330000
data: 500 527 491 4033 500 4986 495 510 498 4054 500 499 499 4048 496 4974 497 530 499 4026 497 4989 492 513 495 4057 497 4967 493 4992 499 506 492 4060 494 505 493 4054 500 98563 497 529 500 4025 498 4988 493 512 496 4056 498 501 497 4050 493 4976 495 532 497 4028 495 4991 500 505 493 4059 495 4969 491 4994 497 508 490 4062 492 507 491 4056 498
# 
name: Power
type: raw
frequency: 38000
duty_cycle: 0.330000
data: 879 901 871 1796 1770 903 869 917 876 916 877 913 880 906 877 918 875 914 879 1788 1768 1784 875 87826 871 921 872 1797 1769 897 875 919 874 915 878 910 873 920 873 914 879 913 870 1800 1776 1767 871
# 
name: Power
type: parsed
protocol: Kaseikyo
address: 90 02 20 00
command: D0 03 00 00
# 
name: Power
type: raw
frequency: 38000
duty_cycle: 0.330000
data: 4411 4332 558 1660 561 596 565 612 559 597 564 617 565 585 566 620 561 591 560 620 561 595 566 611 560 597 564 1653 558 592 559 627 565 589 562 617 564 1630 560 617 564 592 559 22591 4439 4322 558 1639 561 618 563 590 561 622 560 592 559 624 557 597 564 612 559 600 561 618 563 590 561 622 559 1628 562 621 561 594 567 609 562 597 564 1652 559 595 566 617 564
# 
name: Power
type: raw
frequency: 38000
duty_cycle: 0.330000
data: 3444 1767 413 487 419 1274 417 481 415 1277 414 488 418 1267 414 492 414 1276 415 484 412 1282 419 478 418 1275 416 1276 415 480 416 1280 421 479 417 1272 419 1275 416 1272 419 1274 417 484 412 484 412 493 413 1277 414 485 421 1273 418 479 417 486 420 1271 420 476 420 486 420 479 417 482 414 1280 411 1276 415 488 418 1273 418 478 418 488 418 481 415 1275 416 487 419 478 418 485 411 1280 421 475 421 1275 416 1273 418 69071 3439 1759 441 456 440 1253 438 463 443 1243 438 468 438 1251 440 460 446 1247 444 454 442 1251 440 461 445 1241 440 1256 445 455 441 1248 443 461 445 1242 439 1254 447 1245 446 1240 441 465 441 458 438 462 444 1249 442 456 440 1252 439 463 443 452 444 1252 439 461 445 454 442 461 445 452 444 1249 442 1250 441 454 442 1254 437 463 443 456 440 463 443 1245 446 456 440 462 444 451 445 1251 440 460 436 1253 438 1256 445
# 
name: Power
type: raw
frequency: 38000
duty_cycle: 0.330000
data: 8705 4317 583 682 581 688 585 678 585 1721 581 1722 580 681 582 690 583 682 581 1721 581 1725 587 1713 579 689 584 683 580 1718 584 1724 588 1714 588 677 586 683 580 683 580 1726 586 680 583 678 585 687 586 679 584 1718 584 1721 581 1719 583 685 588 1716 586 1713 579 1729 583 1719 583 41145 8706 2217 585 94686 8705 2217 584
# 
name: Power
type: parsed
protocol: NECext
address: 10 2D 00 00
command: 1F E0 00 00
# 
name: Power
type: parsed
protocol: RC5
address: 05 00 00 00
command: 0C 00 00 00
# 
name: Power
type: raw
frequency: 38000
duty_cycle: 0.330000
data: 178 7753 174 2308 178 2284 171 2316 170 2298 177 10228 174 10724 223 1256 221 217 175 1868 169 2293 172 1327 216 1263 178 1316 217 2245 220 218 174 887 218 1261 170 10707 174 7752 175 2296 169 2314 171 2293 172 2307 179 10216 176 6265 174 10729 219 1258 219 1272 215 1268 173 2310 221 1255 222 217 175 877 172
# 
name: Power
type: raw
frequency: 38000
duty_cycle: 0.330000
data: 532 1692 559 561 529 574 567 559 531 566 564 555 535 1694 557 568 532 1691 560 560 530 573 557 568 532 565 565 555 535 567 563 1688 533 564 567 554 536 567 563 562 538 558 562 558 532 1697 565 561 539 1683 558 1689 532 1697 564 1687 534 1689 562 1684 537
# 
name: Power
type: parsed
protocol: NECext
address: 12 FF 00 00
command: 0E F1 00 00
# 
name: Power
type: raw
frequency: 38000
duty_cycle: 0.330000
data: 446 1694 455 1706 453 1705 424 628 452 597 452 622 458 1673 456 625 455 594 455 1706 454 590 459 621 459 591 458 616 453 591 458 622 539 22750 459 1675 454 1733 427 1712 427 622 458 588 451 622 458 1681 458 618 451 595 454 1705 455 598 451 625 454 592 457 616 453 598 451 626 535
# 
name: Power
type: raw
frequency: 38000
duty_cycle: 0.330000
data: 3429 3445 875 2555 868 875 867 871 871 2560 873 868 874 2551 872 874 868 871 871 869 873 870 872 865 867 2565 868 873 869 2556 867 2567 866 874 868 2560 873 870 872 2555 868 2564 869 2586 847 2577 846 2589 844 870 872 32983 3470 3430 869 2559 874 868 874 867 875 2550 873 873 869 2559 874 865 867 877 875 862 870 873 869 872 870 2555 868 877 875 2554 869 2559 874 869 873 2554 869 873 869 2562 871 2553 870 2590 843 2586 847 2581 842 876 866
# 
name: Power
type: parsed
protocol: NEC
address: 83 00 00 00
command: FF 00 00 00
# 
name: Power
type: raw
frequency: 38000
duty_cycle: 0.330000
data: 4275 4320 519 520 519 523 516 520 519 1599 520 520 519 515 524 521 518 520 519 1595 524 1595 524 1588 520 521 518 1599 520 1591 517 1603 516 1599 520 1595 524 1594 525 1588 521 1597 522 518 521 513 526 519 520 518 521 517 522 520 519 517 522 519 520 1597 522 1589 519 1601 518 1597 522 40475 8724 2186 514 93995 8752 2183 516
# 
name: Power
type: raw
frequency: 38000
duty_cycle: 0.330000
data: 10380 4892 599 620 592 605 597 620 592 604 598 623 589 2081 598 627 595 2080 599 2101 598 2105 574 2099 590 2088 591 2111 599 591 590 2116 594 599 593 626 596 2082 597 619 593 2086 593 626 596 594 598 627 595 598 594 2106 593 604 598 2100 589 607 595 2107 593 2079 590 2116 594 2082 750 41149 8722 2109 590 94682 8727 2104 596
# 
name: Power
type: parsed
protocol: NEC
address: 83 00 00 00
command: 08 00 00 00
# 
name: Power
type: raw
frequency: 38000
duty_cycle: 0.330000
data: 4271 4324 515 1600 519 1600 519 1594 515 1603 516 1601 518 1593 516 1605 514 1601 518 520 519 522 517 520 519 522 517 523 516 518 521 523 516 522 517 1598 521 1597 522 1591 518 1600 519 521 518 516 523 522 517 521 518 520 519 523 516 520 519 522 517 1599 520 1591 518 1603 516 1599 520 40477 8753 2183 516 93993 8724 2185 515
# 
name: Power
type: raw
frequency: 38000
duty_cycle: 0.330000
data: 7847 3931 470 1448 467 495 472 1443 472 490 467 1451 464 491 466 499 468 491 466 4413 467 1455 470 486 471 1449 466 495 472 1441 464 501 466 492 465 494 463 22093 7851 3934 467 1454 471 490 467 1446 469 496 471 1446 469 489 468 494 473 484 473 4410 470 1449 466 489 468 1455 470 489 468 1449 466 496 471 486 471 490 467
# 
name: Power
type: raw
frequency: 38000
duty_cycle: 0.330000
data: 3462 1592 490 332 513 1200 489 331 514 1201 489 355 490 1201 489 356 512 1178 489 356 512 1178 512 334 487 1202 488 1202 488 357 512 1178 512 334 486 1203 487 1202 488 1203 487 1204 486 383 461 1228 488 357 488 357 487 357 487 1203 486 1204 486 359 485 1205 485 360 485 361 484 360 485 360 485 361 484 361 484 361 484 1206 484 360 484 361 484 361 484 1206 484 361 484 361 484 361 484 1206 484 361 484 1206 484 361 484 71543 3434 1620 486 359 485 1205 485 360 485 1206 484 360 485 1206 484 360 485 1206 484 360 485 1206 484 360 485 1205 485 1206 484 360 485 1206 484 360 485 1206 484 1206 484 1206 484 1206 484 361 484 1206 484 360 485 360 485 361 484 1206 484 1206 484 360 484 1206 484 360 485 361 484 361 484 360 485 361 484 361 484 361 484 1206 484 361 484 361 484 361 484 1206 484 361 484 361 484 361 484 1207 483 361 484 1206 484 361 484 71543 3435 1619 486 358 486 1204 486 359 486 1205 485 360 485 1205 485 360 485 1205 485 360 485 1205 485 360 484 1205 485 1205 485 360 485 1205 485 360 485 1205 485 1205 485 1205 485 1206 484 360 485 1205 485 360 485 360 485 360 485 1205 485 1206 484 360 485 1206 484 360 485 360 485 360 485 360 485 360 485 360 485 360 485 1206 484 360 485 360 485 360 485 1206 484 360 485 360 485 360 485 1205 485 360 485 1206 484 360 485 71542 3436 1619 486 358 487 1204 486 359 485 1205 485 360 485 1205 485 360 485 1205 485 360 485 1205 485 360 485 1205 485 1205 485 360 485 1205 485 360 485 1206 484 1206 484 1206 484 1206 484 360 485 1206 484 360 485 360 485 361 484 1206 484 1206 484 361 484 1206 484 361 484 361 484 361 484 361 484 361 484 361 484 360 485 1206 484 361 484 361 484 361 484 1206 484 361 484 361 484 360 485 1206 484 361 484 1206 484 361 484 71542 3437 1618 487 358 486 1204 486 359 486 1205 485 360 485 1205 485 360 485 1205 485 360 485 1205 485 360 485 1205 485 1206 484 360 485 1205 485 360 485 1206 484 1205 485 1206 484 1205 485 360 485 1205 485 360 485 360 485 360 485 1205 485 1205 485 360 485 1205 485 360 485 360 485 360 485 360 485 360 485 360 485 360 485 1205 485 360 485 360 485 360 485 1205 485 360 485 360 485 360 485 1205 485 360 485 1205 485 360 485
# 
name: Mute
type: parsed
protocol: NEC
address: 40 00 00 00
command: 17 00 00 00
>>>>>>> b8d5dfdd
<|MERGE_RESOLUTION|>--- conflicted
+++ resolved
@@ -2466,83 +2466,6 @@
 address: 38 00 00 00
 command: 04 00 00 00
 # 
-<<<<<<< HEAD
-# Model TCL 50P715X1
-# 
-name: Power
-type: parsed
-protocol: RCA
-address: 0F 00 00 00
-command: 54 00 00 00
-# 
-name: Mute
-type: parsed
-protocol: RCA
-address: 0F 00 00 00
-command: FC 00 00 00
-# 
-name: Vol_up
-type: parsed
-protocol: RCA
-address: 0F 00 00 00
-command: F4 00 00 00
-# 
-name: Vol_dn
-type: parsed
-protocol: RCA
-address: 0F 00 00 00
-command: 74 00 00 00
-# 
-name: Ch_next
-type: parsed
-protocol: RCA
-address: 0F 00 00 00
-command: B4 00 00 00
-# 
-name: Ch_prev
-type: parsed
-protocol: RCA
-address: 0F 00 00 00
-command: 34 00 00 00
-#
-# Model: JTC Genesis 5.5
-#
-name: Mute
-type: parsed
-protocol: NECext
-address: 01 72 00 00
-command: 5C A3 00 00
-# 
-name: Power
-type: parsed
-protocol: NECext
-address: 01 72 00 00
-command: 1E E1 00 00
-# 
-name: Vol_up
-type: parsed
-protocol: NECext
-address: 01 72 00 00
-command: 0A F5 00 00
-# 
-name: Vol_dn
-type: parsed
-protocol: NECext
-address: 01 72 00 00
-command: 06 F9 00 00
-# 
-name: Ch_next
-type: parsed
-protocol: NECext
-address: 01 72 00 00
-command: 48 B7 00 00
-# 
-name: Ch_prev
-type: parsed
-protocol: NECext
-address: 01 72 00 00
-command: 44 BB 00 00
-=======
 name: Power
 type: raw
 frequency: 38000
@@ -3639,5 +3562,4 @@
 type: parsed
 protocol: NEC
 address: 40 00 00 00
-command: 17 00 00 00
->>>>>>> b8d5dfdd
+command: 17 00 00 00