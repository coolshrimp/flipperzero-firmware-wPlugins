--- conflicted
+++ resolved
@@ -19,7 +19,6 @@
 #include <gui/modules/text_input.h>
 #include <gui/modules/button_menu.h>
 #include <gui/modules/button_panel.h>
-#include <gui/modules/variable_item_list.h>
 
 #include <rpc/rpc_app.h>
 #include <storage/storage.h>
@@ -147,10 +146,7 @@
     InfraredViewDebugView,
     InfraredViewMove,
     InfraredViewVariableItemList,
-<<<<<<< HEAD
-=======
     InfraredViewLoading,
->>>>>>> 17dd089b
 } InfraredView;
 
 /**
