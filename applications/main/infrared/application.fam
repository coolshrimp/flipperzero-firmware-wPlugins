App(
    appid="infrared",
    name="Infrared",
    apptype=FlipperAppType.MENUEXTERNAL,
    entry_point="infrared_app",
    targets=["f7"],
    icon="A_Infrared_14",
    stack_size=3 * 1024,
    order=40,
    sources=["*.c", "!infrared_cli.c"],
    resources="resources",
    fap_libs=["assets"],
    fap_icon="icon.png",
    fap_category="Infrared",
<<<<<<< HEAD
=======
)

App(
    appid="infrared_start",
    apptype=FlipperAppType.STARTUP,
    targets=["f7"],
    entry_point="infrared_on_system_start",
    sources=[
        "infrared_cli.c",
        "infrared_brute_force.c",
        "infrared_signal.c",
    ],
    order=20,
>>>>>>> b982d28e
)<|MERGE_RESOLUTION|>--- conflicted
+++ resolved
@@ -12,8 +12,6 @@
     fap_libs=["assets"],
     fap_icon="icon.png",
     fap_category="Infrared",
-<<<<<<< HEAD
-=======
 )
 
 App(
@@ -27,5 +25,4 @@
         "infrared_signal.c",
     ],
     order=20,
->>>>>>> b982d28e
 )