--- conflicted
+++ resolved
@@ -112,9 +112,6 @@
         view_dispatcher_run(app->view_dispatcher);
         if(app->battery_info->exit_to_about) {
             app->battery_info->exit_to_about = false;
-<<<<<<< HEAD
-            if(about_settings_app("about_battery")) {
-=======
 
             bool stay = false;
             FlipperApplication* fap = flipper_application_alloc(
@@ -135,7 +132,6 @@
             furi_record_close(RECORD_STORAGE);
 
             if(stay) {
->>>>>>> 82b8f524
                 scene_manager_next_scene(app->scene_manager, first_scene);
                 continue;
             }
