--- conflicted
+++ resolved
@@ -10,11 +10,7 @@
     PowerSettingsApp* app = context;
     DialogEx* dialog = app->dialog;
 
-<<<<<<< HEAD
-    dialog_ex_set_header(dialog, "Shutdown the Flipper?", 64, 2, AlignCenter, AlignTop);
-=======
-    dialog_ex_set_header(dialog, "Turn OFF Device?", 64, 2, AlignCenter, AlignTop);
->>>>>>> 175db7ba
+    dialog_ex_set_header(dialog, "Shutdown Flipper?", 64, 2, AlignCenter, AlignTop);
     dialog_ex_set_text(
         dialog, "   I will be\nwaiting for\n you here...", 78, 16, AlignLeft, AlignTop);
     dialog_ex_set_icon(dialog, 21, 13, &I_Cry_dolph_55x52);
