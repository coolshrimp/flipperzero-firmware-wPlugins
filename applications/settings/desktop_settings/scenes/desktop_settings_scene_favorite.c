#include "../desktop_settings_app.h"
#include <applications.h>
#include "desktop_settings_scene.h"
#include "desktop_settings_scene_i.h"
#include <flipper_application/flipper_application.h>
#include <storage/storage.h>
#include <dialogs/dialogs.h>

#define APPS_COUNT (FLIPPER_APPS_COUNT + FLIPPER_EXTERNAL_APPS_COUNT + FLIPPER_SETTINGS_APPS_COUNT)

#define DEFAULT_INDEX (0)
#define EXTERNAL_BROWSER_NAME ("Apps Menu (Default)")
#define PASSPORT_NAME ("Passport (Default)")

#define NONE_APPLICATION_INDEX (1)
#define NONE_APPLICATION_NAME "None (disable)"
#define LOCK_APPLICATION_NAME "Lock Flipper"

#define EXTERNAL_APPLICATION_INDEX (2)
#define EXTERNAL_APPLICATION_NAME ("[Select App]")

#define MAIN_LIST_APPLICATION_OFFSET (3)

#define PRESELECTED_SPECIAL 0xffffffff

static const char* favorite_fap_get_app_name(size_t i) {
    const char* name;
    if(i < FLIPPER_APPS_COUNT) {
        name = FLIPPER_APPS[i].name;
    } else if(i < (FLIPPER_APPS_COUNT + FLIPPER_EXTERNAL_APPS_COUNT)) {
        name = FLIPPER_EXTERNAL_APPS[i - FLIPPER_APPS_COUNT].name;
    } else {
        name = FLIPPER_SETTINGS_APPS[i - (FLIPPER_APPS_COUNT + FLIPPER_EXTERNAL_APPS_COUNT)].name;
    }

    return name;
}

static bool favorite_fap_selector_item_callback(
    FuriString* file_path,
    void* context,
    uint8_t** icon_ptr,
    FuriString* item_name) {
    UNUSED(context);
    Storage* storage = furi_record_open(RECORD_STORAGE);
    bool success = flipper_application_load_name_and_icon(file_path, storage, icon_ptr, item_name);
    furi_record_close(RECORD_STORAGE);
    return success;
}

static bool favorite_fap_selector_file_exists(char* file_path) {
    Storage* storage = furi_record_open(RECORD_STORAGE);
    bool exists = storage_file_exists(storage, file_path);
    furi_record_close(RECORD_STORAGE);
    return exists;
}

static void desktop_settings_scene_favorite_submenu_callback(void* context, uint32_t index) {
    DesktopSettingsApp* app = context;
    view_dispatcher_send_custom_event(app->view_dispatcher, index);
}

void desktop_settings_scene_favorite_on_enter(void* context) {
    DesktopSettingsApp* app = context;
    Submenu* submenu = app->submenu;
    submenu_reset(submenu);

    uint32_t favorite_id =
        scene_manager_get_scene_state(app->scene_manager, DesktopSettingsAppSceneFavorite);
    uint32_t pre_select_item = PRESELECTED_SPECIAL;
    FavoriteApp* curr_favorite_app = NULL;
<<<<<<< HEAD
    if(primary_favorite == 0) {
        curr_favorite_app = &app->settings.favorite_primary;
    } else if(primary_favorite == 1) {
        curr_favorite_app = &app->settings.favorite_secondary;
    } else if(primary_favorite == 2) {
        curr_favorite_app = &app->settings.favorite_tertiary;
    } else if(primary_favorite == 3) {
        curr_favorite_app = &app->settings.favorite_quaternary;
=======
    bool is_dummy_app = false;
    bool default_passport = false;
    bool lock_if_none = false;

    if((favorite_id & SCENE_STATE_SET_DUMMY_APP) == 0) {
        furi_assert(favorite_id < FavoriteAppNumber);
        curr_favorite_app = &app->settings.favorite_apps[favorite_id];
        if(favorite_id == FavoriteAppRightShort) {
            default_passport = true;
        }
>>>>>>> f17b941f
    } else {
        favorite_id &= ~(SCENE_STATE_SET_DUMMY_APP);
        furi_assert(favorite_id < DummyAppNumber);
        curr_favorite_app = &app->settings.dummy_apps[favorite_id];
        is_dummy_app = true;
        default_passport = true;
        if(favorite_id == DummyAppUpLong) {
            lock_if_none = true;
        }
    }

    // Special case: Application browser
    submenu_add_item(
        submenu,
        default_passport ? (PASSPORT_NAME) : (EXTERNAL_BROWSER_NAME),
        DEFAULT_INDEX,
        desktop_settings_scene_favorite_submenu_callback,
        app);

    // Special case: None (disable) or Lock Flipper
    submenu_add_item(
        submenu,
        lock_if_none ? (LOCK_APPLICATION_NAME) : (NONE_APPLICATION_NAME),
        NONE_APPLICATION_INDEX,
        desktop_settings_scene_favorite_submenu_callback,
        app);

    // Special case: Specific application
    submenu_add_item(
        submenu,
        EXTERNAL_APPLICATION_NAME,
        EXTERNAL_APPLICATION_INDEX,
        desktop_settings_scene_favorite_submenu_callback,
        app);

<<<<<<< HEAD
    submenu_add_item(
        submenu,
        "None (disable)",
        NONE_APPLICATION_INDEX,
        desktop_settings_scene_favorite_submenu_callback,
        app);

    if(pre_select_item == PRESELECTED_SPECIAL) {
        if(curr_favorite_app->name_or_path[0] == '\0') {
            pre_select_item = EXTERNAL_BROWSER_INDEX;
        } else if(strcmp(curr_favorite_app->name_or_path, "d") == 0) {
=======
    if(!is_dummy_app) {
        for(size_t i = 0; i < APPS_COUNT; i++) {
            const char* name = favorite_fap_get_app_name(i);

            submenu_add_item(
                submenu,
                name,
                i + MAIN_LIST_APPLICATION_OFFSET,
                desktop_settings_scene_favorite_submenu_callback,
                app);

            // Select favorite item in submenu
            if(!strcmp(name, curr_favorite_app->name_or_path)) {
                pre_select_item = i + MAIN_LIST_APPLICATION_OFFSET;
            }
        }
    }

    if(pre_select_item == PRESELECTED_SPECIAL) {
        if(curr_favorite_app->name_or_path[0] == '\0') {
            pre_select_item = DEFAULT_INDEX;
        } else if(
            (curr_favorite_app->name_or_path[1] == '\0') &&
            (curr_favorite_app->name_or_path[0] == '?')) {
>>>>>>> f17b941f
            pre_select_item = NONE_APPLICATION_INDEX;
        } else {
            pre_select_item = EXTERNAL_APPLICATION_INDEX;
        }
    }

<<<<<<< HEAD
    if(primary_favorite == 0) {
        submenu_set_header(submenu, "Primary favorite app:");
    } else if(primary_favorite == 1) {
        submenu_set_header(submenu, "Secondary favorite app:");
    } else if(primary_favorite == 2) {
        submenu_set_header(submenu, "Tertiary favorite app:");
    } else if(primary_favorite == 3) {
        submenu_set_header(submenu, "Quaternary favorite app:");
    }
=======
    submenu_set_header(submenu, is_dummy_app ? ("Dummy Mode app:") : ("Favorite app:"));
>>>>>>> f17b941f
    submenu_set_selected_item(submenu, pre_select_item); // If set during loop, visual glitch.

    view_dispatcher_switch_to_view(app->view_dispatcher, DesktopSettingsAppViewMenu);
}

bool desktop_settings_scene_favorite_on_event(void* context, SceneManagerEvent event) {
    DesktopSettingsApp* app = context;
    bool consumed = false;
    FuriString* temp_path = furi_string_alloc_set_str(EXT_PATH("apps"));

    uint32_t favorite_id =
        scene_manager_get_scene_state(app->scene_manager, DesktopSettingsAppSceneFavorite);
    FavoriteApp* curr_favorite_app = NULL;
<<<<<<< HEAD
    if(primary_favorite == 0) {
        curr_favorite_app = &app->settings.favorite_primary;
    } else if(primary_favorite == 1) {
        curr_favorite_app = &app->settings.favorite_secondary;
    } else if(primary_favorite == 2) {
        curr_favorite_app = &app->settings.favorite_tertiary;
    } else if(primary_favorite == 3) {
        curr_favorite_app = &app->settings.favorite_quaternary;
=======
    if((favorite_id & SCENE_STATE_SET_DUMMY_APP) == 0) {
        furi_assert(favorite_id < FavoriteAppNumber);
        curr_favorite_app = &app->settings.favorite_apps[favorite_id];
>>>>>>> f17b941f
    } else {
        favorite_id &= ~(SCENE_STATE_SET_DUMMY_APP);
        furi_assert(favorite_id < DummyAppNumber);
        curr_favorite_app = &app->settings.dummy_apps[favorite_id];
    }

    if(event.type == SceneManagerEventTypeCustom) {
        if(event.event == DEFAULT_INDEX) {
            curr_favorite_app->name_or_path[0] = '\0';
            consumed = true;
        } else if(event.event == NONE_APPLICATION_INDEX) {
            curr_favorite_app->name_or_path[0] = '?';
            curr_favorite_app->name_or_path[1] = '\0';
            consumed = true;
        } else if(event.event == EXTERNAL_APPLICATION_INDEX) {
            const DialogsFileBrowserOptions browser_options = {
                .extension = ".fap",
                .icon = &I_unknown_10px,
                .skip_assets = true,
                .hide_ext = true,
                .item_loader_callback = favorite_fap_selector_item_callback,
                .item_loader_context = app,
                .base_path = EXT_PATH("apps"),
            };

            // Select favorite fap in file browser
            if(favorite_fap_selector_file_exists(curr_favorite_app->name_or_path)) {
                furi_string_set_str(temp_path, curr_favorite_app->name_or_path);
            }

            if(dialog_file_browser_show(app->dialogs, temp_path, temp_path, &browser_options)) {
                submenu_reset(app->submenu); // Prevent menu from being shown when we exiting scene
                strncpy(
                    curr_favorite_app->name_or_path,
                    furi_string_get_cstr(temp_path),
                    MAX_APP_LENGTH);
                consumed = true;
            }
        } else {
            size_t app_index = event.event - MAIN_LIST_APPLICATION_OFFSET;
            const char* name = favorite_fap_get_app_name(app_index);
            if(name) strncpy(curr_favorite_app->name_or_path, name, MAX_APP_LENGTH);
            consumed = true;
        }
        if(consumed) {
            scene_manager_previous_scene(app->scene_manager);
        }
        consumed = true;
    }

    furi_string_free(temp_path);
    return consumed;
}

void desktop_settings_scene_favorite_on_exit(void* context) {
    DesktopSettingsApp* app = context;
    DESKTOP_SETTINGS_SAVE(&app->settings);
    submenu_reset(app->submenu);
}<|MERGE_RESOLUTION|>--- conflicted
+++ resolved
@@ -69,16 +69,6 @@
         scene_manager_get_scene_state(app->scene_manager, DesktopSettingsAppSceneFavorite);
     uint32_t pre_select_item = PRESELECTED_SPECIAL;
     FavoriteApp* curr_favorite_app = NULL;
-<<<<<<< HEAD
-    if(primary_favorite == 0) {
-        curr_favorite_app = &app->settings.favorite_primary;
-    } else if(primary_favorite == 1) {
-        curr_favorite_app = &app->settings.favorite_secondary;
-    } else if(primary_favorite == 2) {
-        curr_favorite_app = &app->settings.favorite_tertiary;
-    } else if(primary_favorite == 3) {
-        curr_favorite_app = &app->settings.favorite_quaternary;
-=======
     bool is_dummy_app = false;
     bool default_passport = false;
     bool lock_if_none = false;
@@ -89,7 +79,6 @@
         if(favorite_id == FavoriteAppRightShort) {
             default_passport = true;
         }
->>>>>>> f17b941f
     } else {
         favorite_id &= ~(SCENE_STATE_SET_DUMMY_APP);
         furi_assert(favorite_id < DummyAppNumber);
@@ -125,19 +114,6 @@
         desktop_settings_scene_favorite_submenu_callback,
         app);
 
-<<<<<<< HEAD
-    submenu_add_item(
-        submenu,
-        "None (disable)",
-        NONE_APPLICATION_INDEX,
-        desktop_settings_scene_favorite_submenu_callback,
-        app);
-
-    if(pre_select_item == PRESELECTED_SPECIAL) {
-        if(curr_favorite_app->name_or_path[0] == '\0') {
-            pre_select_item = EXTERNAL_BROWSER_INDEX;
-        } else if(strcmp(curr_favorite_app->name_or_path, "d") == 0) {
-=======
     if(!is_dummy_app) {
         for(size_t i = 0; i < APPS_COUNT; i++) {
             const char* name = favorite_fap_get_app_name(i);
@@ -162,26 +138,13 @@
         } else if(
             (curr_favorite_app->name_or_path[1] == '\0') &&
             (curr_favorite_app->name_or_path[0] == '?')) {
->>>>>>> f17b941f
             pre_select_item = NONE_APPLICATION_INDEX;
         } else {
             pre_select_item = EXTERNAL_APPLICATION_INDEX;
         }
     }
 
-<<<<<<< HEAD
-    if(primary_favorite == 0) {
-        submenu_set_header(submenu, "Primary favorite app:");
-    } else if(primary_favorite == 1) {
-        submenu_set_header(submenu, "Secondary favorite app:");
-    } else if(primary_favorite == 2) {
-        submenu_set_header(submenu, "Tertiary favorite app:");
-    } else if(primary_favorite == 3) {
-        submenu_set_header(submenu, "Quaternary favorite app:");
-    }
-=======
     submenu_set_header(submenu, is_dummy_app ? ("Dummy Mode app:") : ("Favorite app:"));
->>>>>>> f17b941f
     submenu_set_selected_item(submenu, pre_select_item); // If set during loop, visual glitch.
 
     view_dispatcher_switch_to_view(app->view_dispatcher, DesktopSettingsAppViewMenu);
@@ -195,20 +158,9 @@
     uint32_t favorite_id =
         scene_manager_get_scene_state(app->scene_manager, DesktopSettingsAppSceneFavorite);
     FavoriteApp* curr_favorite_app = NULL;
-<<<<<<< HEAD
-    if(primary_favorite == 0) {
-        curr_favorite_app = &app->settings.favorite_primary;
-    } else if(primary_favorite == 1) {
-        curr_favorite_app = &app->settings.favorite_secondary;
-    } else if(primary_favorite == 2) {
-        curr_favorite_app = &app->settings.favorite_tertiary;
-    } else if(primary_favorite == 3) {
-        curr_favorite_app = &app->settings.favorite_quaternary;
-=======
     if((favorite_id & SCENE_STATE_SET_DUMMY_APP) == 0) {
         furi_assert(favorite_id < FavoriteAppNumber);
         curr_favorite_app = &app->settings.favorite_apps[favorite_id];
->>>>>>> f17b941f
     } else {
         favorite_id &= ~(SCENE_STATE_SET_DUMMY_APP);
         furi_assert(favorite_id < DummyAppNumber);
