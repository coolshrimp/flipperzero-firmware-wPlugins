#include "../desktop_settings_app.h"
#include "../ext/services/applications.h"
#include "desktop_settings_scene.h"
#include <storage/storage.h>
#include <dialogs/dialogs.h>
#include <fap_loader/fap_loader_app.h>

#define EXTERNAL_APPLICATION_NAME ("[External Application]")
#define EXTERNAL_APPLICATION_INDEX (FLIPPER_APPS_COUNT + 1)

static bool favorite_fap_selector_item_callback(
    FuriString* file_path,
    void* context,
    uint8_t** icon_ptr,
    FuriString* item_name) {
    UNUSED(context);
#ifdef APP_FAP_LOADER
    Storage* storage = furi_record_open(RECORD_STORAGE);
    bool success = fap_loader_load_name_and_icon(file_path, storage, icon_ptr, item_name);
    furi_record_close(RECORD_STORAGE);
#else
    UNUSED(file_path);
    UNUSED(icon_ptr);
    UNUSED(item_name);
    bool success = false;
#endif
    return success;
}

static bool favorite_fap_selector_file_exists(char* file_path) {
    Storage* storage = furi_record_open(RECORD_STORAGE);
    bool exists = storage_file_exists(storage, file_path);
    furi_record_close(RECORD_STORAGE);
    return exists;
}

static void desktop_settings_scene_favorite_submenu_callback(void* context, uint32_t index) {
    DesktopSettingsApp* app = context;
    view_dispatcher_send_custom_event(app->view_dispatcher, index);
}

void desktop_settings_scene_favorite_on_enter(void* context) {
    DesktopSettingsApp* app = context;
    Submenu* submenu = app->submenu;
    submenu_reset(submenu);

    uint32_t primary_favorite =
        scene_manager_get_scene_state(app->scene_manager, DesktopSettingsAppSceneFavorite);
    uint32_t pre_select_item = 0;
    FavoriteApp* curr_favorite_app = NULL;
    if(primary_favorite == 0) {
        curr_favorite_app = &app->settings.favorite_primary;
    } else if(primary_favorite == 1) {
        curr_favorite_app = &app->settings.favorite_secondary;
    } else if(primary_favorite == 2) {
        curr_favorite_app = &app->settings.favorite_tertiary;
    } else {
        curr_favorite_app = &app->settings.favorite_primary;
    }
    if(curr_favorite_app == NULL) {
        // This should not happen!
        return;
    }

    for(size_t i = 0; i < FLIPPER_APPS_COUNT2; i++) {
        submenu_add_item(
            submenu,
            FLIPPER_APPS2[i].name,
            i,
            desktop_settings_scene_favorite_submenu_callback,
            app);

<<<<<<< HEAD
        if(primary_favorite == 0) { // Select favorite item in submenu
            if((app->settings.favorite_primary.is_external &&
                !strcmp(FLIPPER_APPS2[i].name, FAP_LOADER_APP_NAME)) ||
               (!strcmp(FLIPPER_APPS2[i].name, app->settings.favorite_primary.name_or_path))) {
                pre_select_item = i;
            }
        } else if(primary_favorite == 1) {
            if((app->settings.favorite_secondary.is_external &&
                !strcmp(FLIPPER_APPS2[i].name, FAP_LOADER_APP_NAME)) ||
               (!strcmp(FLIPPER_APPS2[i].name, app->settings.favorite_secondary.name_or_path))) {
                pre_select_item = i;
            }
        } else if(primary_favorite == 2) {
            if((app->settings.favorite_tertiary.is_external &&
                !strcmp(FLIPPER_APPS2[i].name, FAP_LOADER_APP_NAME)) ||
               (!strcmp(FLIPPER_APPS2[i].name, app->settings.favorite_tertiary.name_or_path))) {
                pre_select_item = i;
            }
        } else if(primary_favorite == 3) {
            if((app->settings.favorite_quaternary.is_external &&
                !strcmp(FLIPPER_APPS2[i].name, FAP_LOADER_APP_NAME)) ||
               (!strcmp(FLIPPER_APPS2[i].name, app->settings.favorite_quaternary.name_or_path))) {
                pre_select_item = i;
            }
=======
        // Select favorite item in submenu
        if(!curr_favorite_app->is_external &&
           !strcmp(FLIPPER_APPS[i].name, curr_favorite_app->name_or_path)) {
            pre_select_item = i;
>>>>>>> b4558b2d
        }
    }

#ifdef APP_FAP_LOADER
    submenu_add_item(
        submenu,
        EXTERNAL_APPLICATION_NAME,
        EXTERNAL_APPLICATION_INDEX,
        desktop_settings_scene_favorite_submenu_callback,
        app);
    if(curr_favorite_app->is_external) {
        pre_select_item = EXTERNAL_APPLICATION_INDEX;
    }
#endif

    submenu_add_item(
        submenu,
        "None (disable)",
<<<<<<< HEAD
        FLIPPER_APPS_COUNT2 + 1,
=======
        FLIPPER_APPS_COUNT + 2,
>>>>>>> b4558b2d
        desktop_settings_scene_favorite_submenu_callback,
        app);

    if(primary_favorite == 0) {
        submenu_set_header(submenu, "Primary favorite app:");
    } else if(primary_favorite == 1) {
        submenu_set_header(submenu, "Secondary favorite app:");
    } else if(primary_favorite == 2) {
        submenu_set_header(submenu, "Tertiary favorite app:");
    } else if(primary_favorite == 3) {
        submenu_set_header(submenu, "Quaternary favorite app:");
    }
    submenu_set_selected_item(submenu, pre_select_item); // If set during loop, visual glitch.

    view_dispatcher_switch_to_view(app->view_dispatcher, DesktopSettingsAppViewMenu);
}

bool desktop_settings_scene_favorite_on_event(void* context, SceneManagerEvent event) {
    DesktopSettingsApp* app = context;
    bool consumed = false;
    FuriString* temp_path = furi_string_alloc_set_str(EXT_PATH("apps"));

    uint32_t primary_favorite =
        scene_manager_get_scene_state(app->scene_manager, DesktopSettingsAppSceneFavorite);
    FavoriteApp* curr_favorite_app = NULL;
    if(primary_favorite == 0) {
        curr_favorite_app = &app->settings.favorite_primary;
    } else if(primary_favorite == 1) {
        curr_favorite_app = &app->settings.favorite_secondary;
    } else if(primary_favorite == 2) {
        curr_favorite_app = &app->settings.favorite_tertiary;
    } else {
        curr_favorite_app = &app->settings.favorite_primary;
    }
    if(curr_favorite_app == NULL) {
        // This should not happen!
        furi_string_free(temp_path);
        return consumed;
    }

    if(event.type == SceneManagerEventTypeCustom) {
<<<<<<< HEAD
        if(event.event >= (FLIPPER_APPS_COUNT2 + 1)) {
            if(primary_favorite == 0) {
                app->settings.favorite_primary.is_external = false;
                strncpy(app->settings.favorite_primary.name_or_path, "", MAX_APP_LENGTH);
            } else if(primary_favorite == 1) {
                app->settings.favorite_secondary.is_external = false;
                strncpy(app->settings.favorite_secondary.name_or_path, "", MAX_APP_LENGTH);
            } else if(primary_favorite == 2) {
                app->settings.favorite_tertiary.is_external = false;
                strncpy(app->settings.favorite_tertiary.name_or_path, "", MAX_APP_LENGTH);
            } else if(primary_favorite == 3) {
                app->settings.favorite_quaternary.is_external = false;
                strncpy(app->settings.favorite_quaternary.name_or_path, "", MAX_APP_LENGTH);
            }

            scene_manager_previous_scene(app->scene_manager);
            consumed = true;
            furi_string_free(temp_path);
            return consumed;
        }
        if(strcmp(FLIPPER_APPS2[event.event].name, FAP_LOADER_APP_NAME) != 0) {
            if(primary_favorite == 0) {
                app->settings.favorite_primary.is_external = false;
                strncpy(
                    app->settings.favorite_primary.name_or_path,
                    FLIPPER_APPS2[event.event].name,
                    MAX_APP_LENGTH);
            } else if(primary_favorite == 1) {
                app->settings.favorite_secondary.is_external = false;
                strncpy(
                    app->settings.favorite_secondary.name_or_path,
                    FLIPPER_APPS2[event.event].name,
                    MAX_APP_LENGTH);
            } else if(primary_favorite == 2) {
                app->settings.favorite_tertiary.is_external = false;
                strncpy(
                    app->settings.favorite_tertiary.name_or_path,
                    FLIPPER_APPS2[event.event].name,
                    MAX_APP_LENGTH);
            } else if(primary_favorite == 3) {
                app->settings.favorite_quaternary.is_external = false;
                strncpy(
                    app->settings.favorite_quaternary.name_or_path,
                    FLIPPER_APPS2[event.event].name,
                    MAX_APP_LENGTH);
            }
        } else {
=======
        if(event.event == EXTERNAL_APPLICATION_INDEX) {
>>>>>>> b4558b2d
            const DialogsFileBrowserOptions browser_options = {
                .extension = ".fap",
                .icon = &I_unknown_10px,
                .skip_assets = true,
                .hide_ext = true,
                .item_loader_callback = favorite_fap_selector_item_callback,
                .item_loader_context = app,
                .base_path = EXT_PATH("apps"),
            };

<<<<<<< HEAD
            if(primary_favorite == 0) { // Select favorite fap in file browser
                if(favorite_fap_selector_file_exists(
                       app->settings.favorite_primary.name_or_path)) {
                    furi_string_set_str(temp_path, app->settings.favorite_primary.name_or_path);
                }
            } else if(primary_favorite == 1) {
                if(favorite_fap_selector_file_exists(
                       app->settings.favorite_secondary.name_or_path)) {
                    furi_string_set_str(temp_path, app->settings.favorite_secondary.name_or_path);
                }
            } else if(primary_favorite == 2) {
                if(favorite_fap_selector_file_exists(
                       app->settings.favorite_tertiary.name_or_path)) {
                    furi_string_set_str(temp_path, app->settings.favorite_tertiary.name_or_path);
                }
            } else if(primary_favorite == 3) {
                if(favorite_fap_selector_file_exists(
                       app->settings.favorite_quaternary.name_or_path)) {
                    furi_string_set_str(temp_path, app->settings.favorite_quaternary.name_or_path);
                }
=======
            // Select favorite fap in file browser
            if(favorite_fap_selector_file_exists(curr_favorite_app->name_or_path)) {
                furi_string_set_str(temp_path, curr_favorite_app->name_or_path);
>>>>>>> b4558b2d
            }

            if(dialog_file_browser_show(app->dialogs, temp_path, temp_path, &browser_options)) {
<<<<<<< HEAD
                if(primary_favorite == 0) {
                    app->settings.favorite_primary.is_external = true;
                    strncpy(
                        app->settings.favorite_primary.name_or_path,
                        furi_string_get_cstr(temp_path),
                        MAX_APP_LENGTH);
                } else if(primary_favorite == 1) {
                    app->settings.favorite_secondary.is_external = true;
                    strncpy(
                        app->settings.favorite_secondary.name_or_path,
                        furi_string_get_cstr(temp_path),
                        MAX_APP_LENGTH);
                } else if(primary_favorite == 2) {
                    app->settings.favorite_tertiary.is_external = true;
                    strncpy(
                        app->settings.favorite_tertiary.name_or_path,
                        furi_string_get_cstr(temp_path),
                        MAX_APP_LENGTH);
                } else if(primary_favorite == 3) {
                    app->settings.favorite_quaternary.is_external = true;
                    strncpy(
                        app->settings.favorite_quaternary.name_or_path,
                        furi_string_get_cstr(temp_path),
                        MAX_APP_LENGTH);
                }
=======
                submenu_reset(app->submenu); // Prevent menu from being shown when we exiting scene
                curr_favorite_app->is_external = true;
                strncpy(
                    curr_favorite_app->name_or_path,
                    furi_string_get_cstr(temp_path),
                    MAX_APP_LENGTH);
                consumed = true;
>>>>>>> b4558b2d
            }
        } else {
            curr_favorite_app->is_external = false;
            strncpy(
                curr_favorite_app->name_or_path, FLIPPER_APPS[event.event].name, MAX_APP_LENGTH);
            consumed = true;
        }
        if(consumed) {
            scene_manager_previous_scene(app->scene_manager);
        };
        consumed = true;
    }

    furi_string_free(temp_path);
    return consumed;
}

void desktop_settings_scene_favorite_on_exit(void* context) {
    DesktopSettingsApp* app = context;
    DESKTOP_SETTINGS_SAVE(&app->settings);
    submenu_reset(app->submenu);
}<|MERGE_RESOLUTION|>--- conflicted
+++ resolved
@@ -54,6 +54,8 @@
         curr_favorite_app = &app->settings.favorite_secondary;
     } else if(primary_favorite == 2) {
         curr_favorite_app = &app->settings.favorite_tertiary;
+    } else if(primary_favorite == 3) {
+        curr_favorite_app = &app->settings.favorite_quaternary;
     } else {
         curr_favorite_app = &app->settings.favorite_primary;
     }
@@ -70,37 +72,10 @@
             desktop_settings_scene_favorite_submenu_callback,
             app);
 
-<<<<<<< HEAD
-        if(primary_favorite == 0) { // Select favorite item in submenu
-            if((app->settings.favorite_primary.is_external &&
-                !strcmp(FLIPPER_APPS2[i].name, FAP_LOADER_APP_NAME)) ||
-               (!strcmp(FLIPPER_APPS2[i].name, app->settings.favorite_primary.name_or_path))) {
-                pre_select_item = i;
-            }
-        } else if(primary_favorite == 1) {
-            if((app->settings.favorite_secondary.is_external &&
-                !strcmp(FLIPPER_APPS2[i].name, FAP_LOADER_APP_NAME)) ||
-               (!strcmp(FLIPPER_APPS2[i].name, app->settings.favorite_secondary.name_or_path))) {
-                pre_select_item = i;
-            }
-        } else if(primary_favorite == 2) {
-            if((app->settings.favorite_tertiary.is_external &&
-                !strcmp(FLIPPER_APPS2[i].name, FAP_LOADER_APP_NAME)) ||
-               (!strcmp(FLIPPER_APPS2[i].name, app->settings.favorite_tertiary.name_or_path))) {
-                pre_select_item = i;
-            }
-        } else if(primary_favorite == 3) {
-            if((app->settings.favorite_quaternary.is_external &&
-                !strcmp(FLIPPER_APPS2[i].name, FAP_LOADER_APP_NAME)) ||
-               (!strcmp(FLIPPER_APPS2[i].name, app->settings.favorite_quaternary.name_or_path))) {
-                pre_select_item = i;
-            }
-=======
         // Select favorite item in submenu
         if(!curr_favorite_app->is_external &&
            !strcmp(FLIPPER_APPS[i].name, curr_favorite_app->name_or_path)) {
             pre_select_item = i;
->>>>>>> b4558b2d
         }
     }
 
@@ -119,11 +94,7 @@
     submenu_add_item(
         submenu,
         "None (disable)",
-<<<<<<< HEAD
-        FLIPPER_APPS_COUNT2 + 1,
-=======
-        FLIPPER_APPS_COUNT + 2,
->>>>>>> b4558b2d
+        FLIPPER_APPS_COUNT2 + 2,
         desktop_settings_scene_favorite_submenu_callback,
         app);
 
@@ -155,6 +126,8 @@
         curr_favorite_app = &app->settings.favorite_secondary;
     } else if(primary_favorite == 2) {
         curr_favorite_app = &app->settings.favorite_tertiary;
+    } else if(primary_favorite == 3) {
+        curr_favorite_app = &app->settings.favorite_quaternary;
     } else {
         curr_favorite_app = &app->settings.favorite_primary;
     }
@@ -165,57 +138,7 @@
     }
 
     if(event.type == SceneManagerEventTypeCustom) {
-<<<<<<< HEAD
-        if(event.event >= (FLIPPER_APPS_COUNT2 + 1)) {
-            if(primary_favorite == 0) {
-                app->settings.favorite_primary.is_external = false;
-                strncpy(app->settings.favorite_primary.name_or_path, "", MAX_APP_LENGTH);
-            } else if(primary_favorite == 1) {
-                app->settings.favorite_secondary.is_external = false;
-                strncpy(app->settings.favorite_secondary.name_or_path, "", MAX_APP_LENGTH);
-            } else if(primary_favorite == 2) {
-                app->settings.favorite_tertiary.is_external = false;
-                strncpy(app->settings.favorite_tertiary.name_or_path, "", MAX_APP_LENGTH);
-            } else if(primary_favorite == 3) {
-                app->settings.favorite_quaternary.is_external = false;
-                strncpy(app->settings.favorite_quaternary.name_or_path, "", MAX_APP_LENGTH);
-            }
-
-            scene_manager_previous_scene(app->scene_manager);
-            consumed = true;
-            furi_string_free(temp_path);
-            return consumed;
-        }
-        if(strcmp(FLIPPER_APPS2[event.event].name, FAP_LOADER_APP_NAME) != 0) {
-            if(primary_favorite == 0) {
-                app->settings.favorite_primary.is_external = false;
-                strncpy(
-                    app->settings.favorite_primary.name_or_path,
-                    FLIPPER_APPS2[event.event].name,
-                    MAX_APP_LENGTH);
-            } else if(primary_favorite == 1) {
-                app->settings.favorite_secondary.is_external = false;
-                strncpy(
-                    app->settings.favorite_secondary.name_or_path,
-                    FLIPPER_APPS2[event.event].name,
-                    MAX_APP_LENGTH);
-            } else if(primary_favorite == 2) {
-                app->settings.favorite_tertiary.is_external = false;
-                strncpy(
-                    app->settings.favorite_tertiary.name_or_path,
-                    FLIPPER_APPS2[event.event].name,
-                    MAX_APP_LENGTH);
-            } else if(primary_favorite == 3) {
-                app->settings.favorite_quaternary.is_external = false;
-                strncpy(
-                    app->settings.favorite_quaternary.name_or_path,
-                    FLIPPER_APPS2[event.event].name,
-                    MAX_APP_LENGTH);
-            }
-        } else {
-=======
         if(event.event == EXTERNAL_APPLICATION_INDEX) {
->>>>>>> b4558b2d
             const DialogsFileBrowserOptions browser_options = {
                 .extension = ".fap",
                 .icon = &I_unknown_10px,
@@ -226,62 +149,12 @@
                 .base_path = EXT_PATH("apps"),
             };
 
-<<<<<<< HEAD
-            if(primary_favorite == 0) { // Select favorite fap in file browser
-                if(favorite_fap_selector_file_exists(
-                       app->settings.favorite_primary.name_or_path)) {
-                    furi_string_set_str(temp_path, app->settings.favorite_primary.name_or_path);
-                }
-            } else if(primary_favorite == 1) {
-                if(favorite_fap_selector_file_exists(
-                       app->settings.favorite_secondary.name_or_path)) {
-                    furi_string_set_str(temp_path, app->settings.favorite_secondary.name_or_path);
-                }
-            } else if(primary_favorite == 2) {
-                if(favorite_fap_selector_file_exists(
-                       app->settings.favorite_tertiary.name_or_path)) {
-                    furi_string_set_str(temp_path, app->settings.favorite_tertiary.name_or_path);
-                }
-            } else if(primary_favorite == 3) {
-                if(favorite_fap_selector_file_exists(
-                       app->settings.favorite_quaternary.name_or_path)) {
-                    furi_string_set_str(temp_path, app->settings.favorite_quaternary.name_or_path);
-                }
-=======
             // Select favorite fap in file browser
             if(favorite_fap_selector_file_exists(curr_favorite_app->name_or_path)) {
                 furi_string_set_str(temp_path, curr_favorite_app->name_or_path);
->>>>>>> b4558b2d
             }
 
             if(dialog_file_browser_show(app->dialogs, temp_path, temp_path, &browser_options)) {
-<<<<<<< HEAD
-                if(primary_favorite == 0) {
-                    app->settings.favorite_primary.is_external = true;
-                    strncpy(
-                        app->settings.favorite_primary.name_or_path,
-                        furi_string_get_cstr(temp_path),
-                        MAX_APP_LENGTH);
-                } else if(primary_favorite == 1) {
-                    app->settings.favorite_secondary.is_external = true;
-                    strncpy(
-                        app->settings.favorite_secondary.name_or_path,
-                        furi_string_get_cstr(temp_path),
-                        MAX_APP_LENGTH);
-                } else if(primary_favorite == 2) {
-                    app->settings.favorite_tertiary.is_external = true;
-                    strncpy(
-                        app->settings.favorite_tertiary.name_or_path,
-                        furi_string_get_cstr(temp_path),
-                        MAX_APP_LENGTH);
-                } else if(primary_favorite == 3) {
-                    app->settings.favorite_quaternary.is_external = true;
-                    strncpy(
-                        app->settings.favorite_quaternary.name_or_path,
-                        furi_string_get_cstr(temp_path),
-                        MAX_APP_LENGTH);
-                }
-=======
                 submenu_reset(app->submenu); // Prevent menu from being shown when we exiting scene
                 curr_favorite_app->is_external = true;
                 strncpy(
@@ -289,7 +162,6 @@
                     furi_string_get_cstr(temp_path),
                     MAX_APP_LENGTH);
                 consumed = true;
->>>>>>> b4558b2d
             }
         } else {
             curr_favorite_app->is_external = false;
