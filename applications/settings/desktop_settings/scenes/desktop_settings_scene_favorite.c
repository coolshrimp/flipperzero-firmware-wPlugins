--- conflicted
+++ resolved
@@ -1,26 +1,12 @@
 #include "../desktop_settings_app.h"
 #include "desktop_settings_scene.h"
-<<<<<<< HEAD
 #include "../helpers/desktop_settings_applications.h"
-=======
-#include <flipper_application/flipper_application.h>
->>>>>>> c00d758c
 #include <storage/storage.h>
 #include <dialogs/dialogs.h>
 #include <flipper_application/flipper_application.h>
 
-<<<<<<< HEAD
 #define NONE_APPLICATION_NAME ("None (disable)")
 #define NONE_APPLICATION_INDEX (FLIPPER_APPS2_COUNT + 1)
-=======
-#define EXTERNAL_BROWSER_NAME ("Applications")
-#define EXTERNAL_BROWSER_INDEX (FLIPPER_APPS_COUNT + 1)
-
-#define EXTERNAL_APPLICATION_NAME ("[External Application]")
-#define EXTERNAL_APPLICATION_INDEX (FLIPPER_APPS_COUNT + 2)
-
-#define NONE_APPLICATION_INDEX (FLIPPER_APPS_COUNT + 3)
->>>>>>> c00d758c
 
 static bool favorite_fap_selector_item_callback(
     FuriString* file_path,
@@ -108,26 +94,7 @@
     // Special case: Specific application
     submenu_add_item(
         submenu,
-<<<<<<< HEAD
         NONE_APPLICATION_NAME,
-=======
-        EXTERNAL_APPLICATION_NAME,
-        EXTERNAL_APPLICATION_INDEX,
-        desktop_settings_scene_favorite_submenu_callback,
-        app);
-
-    if(curr_favorite_app->is_external) {
-        if(curr_favorite_app->name_or_path[0] == '\0') {
-            pre_select_item = EXTERNAL_BROWSER_INDEX;
-        } else {
-            pre_select_item = EXTERNAL_APPLICATION_INDEX;
-        }
-    }
-
-    submenu_add_item(
-        submenu,
-        "None (disable)",
->>>>>>> c00d758c
         NONE_APPLICATION_INDEX,
         desktop_settings_scene_favorite_submenu_callback,
         app);
@@ -190,19 +157,11 @@
     }
 
     if(event.type == SceneManagerEventTypeCustom) {
-<<<<<<< HEAD
         if(event.event == NONE_APPLICATION_INDEX) {
             curr_favorite_app->is_external = false;
             strncpy(curr_favorite_app->name_or_path, "None (disable)", MAX_APP_LENGTH);
             consumed = true;
         } else if(strcmp(FLIPPER_APPS2[event.event].name, "Applications") == 0) {
-=======
-        if(event.event == EXTERNAL_BROWSER_INDEX) {
-            curr_favorite_app->is_external = true;
-            curr_favorite_app->name_or_path[0] = '\0';
-            consumed = true;
-        } else if(event.event == EXTERNAL_APPLICATION_INDEX) {
->>>>>>> c00d758c
             const DialogsFileBrowserOptions browser_options = {
                 .extension = ".fap",
                 .icon = &I_unknown_10px,
@@ -227,7 +186,6 @@
                     MAX_APP_LENGTH);
                 consumed = true;
             }
-<<<<<<< HEAD
         } else if(strcmp(FLIPPER_APPS2[event.event].appid, "NULL") != 0) {
             if(strstr(FLIPPER_APPS2[event.event].appid, ".fap")) {
                 curr_favorite_app->is_external = false;
@@ -236,11 +194,6 @@
                     FLIPPER_APPS2[event.event].appid,
                     MAX_APP_LENGTH);
             }
-=======
-        } else if(event.event == NONE_APPLICATION_INDEX) {
-            curr_favorite_app->is_external = false;
-            strncpy(curr_favorite_app->name_or_path, "n", MAX_APP_LENGTH);
->>>>>>> c00d758c
             consumed = true;
         } else {
             curr_favorite_app->is_external = false;
