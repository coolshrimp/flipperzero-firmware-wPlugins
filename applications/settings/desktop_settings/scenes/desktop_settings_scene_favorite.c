#include "../desktop_settings_app.h"
#include <applications.h>
#include "desktop_settings_scene.h"
#include "desktop_settings_scene_i.h"
#include <flipper_application/flipper_application.h>
#include <storage/storage.h>
#include <dialogs/dialogs.h>

#define APPS_COUNT (FLIPPER_APPS_COUNT + FLIPPER_EXTERNAL_APPS_COUNT + FLIPPER_SETTINGS_APPS_COUNT)

#define DEFAULT_INDEX (0)
#define EXTERNAL_BROWSER_NAME ("Apps Menu (Default)")
#define PASSPORT_NAME ("Passport (Default)")

#define NONE_APPLICATION_INDEX (1)
#define NONE_APPLICATION_NAME "None (disable)"
#define LOCK_APPLICATION_NAME "Lock Flipper"

#define EXTERNAL_APPLICATION_INDEX (2)
#define EXTERNAL_APPLICATION_NAME ("[Select App]")

#define MAIN_LIST_APPLICATION_OFFSET (3)

#define PRESELECTED_SPECIAL 0xffffffff

static const char* favorite_fap_get_app_name(size_t i) {
    const char* name;
    if(i < FLIPPER_APPS_COUNT) {
        name = FLIPPER_APPS[i].name;
    } else if(i < (FLIPPER_APPS_COUNT + FLIPPER_EXTERNAL_APPS_COUNT)) {
        name = FLIPPER_EXTERNAL_APPS[i - FLIPPER_APPS_COUNT].name;
    } else {
        name = FLIPPER_SETTINGS_APPS[i - (FLIPPER_APPS_COUNT + FLIPPER_EXTERNAL_APPS_COUNT)].name;
    }

    return name;
}

static bool favorite_fap_selector_item_callback(
    FuriString* file_path,
    void* context,
    uint8_t** icon_ptr,
    FuriString* item_name) {
    UNUSED(context);
    Storage* storage = furi_record_open(RECORD_STORAGE);
    bool success = flipper_application_load_name_and_icon(file_path, storage, icon_ptr, item_name);
    furi_record_close(RECORD_STORAGE);
    return success;
}

static bool favorite_fap_selector_file_exists(char* file_path) {
    Storage* storage = furi_record_open(RECORD_STORAGE);
    bool exists = storage_file_exists(storage, file_path);
    furi_record_close(RECORD_STORAGE);
    return exists;
}

static void desktop_settings_scene_favorite_submenu_callback(void* context, uint32_t index) {
    DesktopSettingsApp* app = context;
    view_dispatcher_send_custom_event(app->view_dispatcher, index);
}

void desktop_settings_scene_favorite_on_enter(void* context) {
    DesktopSettingsApp* app = context;
    Submenu* submenu = app->submenu;
    submenu_reset(submenu);

    uint32_t favorite_id =
        scene_manager_get_scene_state(app->scene_manager, DesktopSettingsAppSceneFavorite);
    uint32_t pre_select_item = PRESELECTED_SPECIAL;
    FavoriteApp* curr_favorite_app = NULL;
    bool is_dummy_app = false;
    bool default_passport = false;
    bool lock_if_none = false;

    if((favorite_id & SCENE_STATE_SET_DUMMY_APP) == 0) {
        furi_assert(favorite_id < FavoriteAppNumber);
        curr_favorite_app = &app->settings.favorite_apps[favorite_id];
        if(favorite_id == FavoriteAppRightShort) {
            default_passport = true;
        }
    } else {
        favorite_id &= ~(SCENE_STATE_SET_DUMMY_APP);
        furi_assert(favorite_id < DummyAppNumber);
        curr_favorite_app = &app->settings.dummy_apps[favorite_id];
        is_dummy_app = true;
        default_passport = true;
<<<<<<< HEAD
        if(favorite_id == DummyAppUpLong) {
            lock_if_none = true;
        }
=======
        favorite_id |= SCENE_STATE_SET_DUMMY_APP;
>>>>>>> 03196fa1
    }

    // Special case: Application browser
    submenu_add_item(
        submenu,
        default_passport ? (PASSPORT_NAME) : (EXTERNAL_BROWSER_NAME),
        DEFAULT_INDEX,
        desktop_settings_scene_favorite_submenu_callback,
        app);

    // Special case: None (disable) or Lock Flipper
    submenu_add_item(
        submenu,
        lock_if_none ? (LOCK_APPLICATION_NAME) : (NONE_APPLICATION_NAME),
        NONE_APPLICATION_INDEX,
        desktop_settings_scene_favorite_submenu_callback,
        app);

    // Special case: Specific application
    submenu_add_item(
        submenu,
        EXTERNAL_APPLICATION_NAME,
        EXTERNAL_APPLICATION_INDEX,
        desktop_settings_scene_favorite_submenu_callback,
        app);

    if(!is_dummy_app) {
        for(size_t i = 0; i < APPS_COUNT; i++) {
            const char* name = favorite_fap_get_app_name(i);

            submenu_add_item(
                submenu,
                name,
                i + MAIN_LIST_APPLICATION_OFFSET,
                desktop_settings_scene_favorite_submenu_callback,
                app);

            // Select favorite item in submenu
            if(!strcmp(name, curr_favorite_app->name_or_path)) {
                pre_select_item = i + MAIN_LIST_APPLICATION_OFFSET;
            }
        }
    }

    if(pre_select_item == PRESELECTED_SPECIAL) {
        if(curr_favorite_app->name_or_path[0] == '\0') {
            pre_select_item = DEFAULT_INDEX;
        } else if(
            (curr_favorite_app->name_or_path[1] == '\0') &&
            (curr_favorite_app->name_or_path[0] == '?')) {
            pre_select_item = NONE_APPLICATION_INDEX;
        } else {
            pre_select_item = EXTERNAL_APPLICATION_INDEX;
        }
    }

<<<<<<< HEAD
    submenu_set_header(submenu, is_dummy_app ? ("Dummy Mode App") : ("Favorite App"));
=======
    switch(favorite_id) {
    case SCENE_STATE_SET_FAVORITE_APP | FavoriteAppLeftShort:
    case SCENE_STATE_SET_DUMMY_APP | DummyAppLeft:
        submenu_set_header(submenu, "Left - Press");
        break;
    case SCENE_STATE_SET_FAVORITE_APP | FavoriteAppLeftLong:
        submenu_set_header(submenu, "Left - Hold");
        break;
    case SCENE_STATE_SET_FAVORITE_APP | FavoriteAppRightShort:
    case SCENE_STATE_SET_DUMMY_APP | DummyAppRight:
        submenu_set_header(submenu, "Right - Press");
        break;
    case SCENE_STATE_SET_FAVORITE_APP | FavoriteAppRightLong:
        submenu_set_header(submenu, "Right - Hold");
        break;
    case SCENE_STATE_SET_DUMMY_APP | DummyAppDown:
        submenu_set_header(submenu, "Down - Press");
        break;
    case SCENE_STATE_SET_DUMMY_APP | DummyAppOk:
        submenu_set_header(submenu, "Middle - Press");
        break;
    default:
        break;
    }

>>>>>>> 03196fa1
    submenu_set_selected_item(submenu, pre_select_item); // If set during loop, visual glitch.

    view_dispatcher_switch_to_view(app->view_dispatcher, DesktopSettingsAppViewMenu);
}

bool desktop_settings_scene_favorite_on_event(void* context, SceneManagerEvent event) {
    DesktopSettingsApp* app = context;
    bool consumed = false;
    FuriString* temp_path = furi_string_alloc_set_str(EXT_PATH("apps"));

    uint32_t favorite_id =
        scene_manager_get_scene_state(app->scene_manager, DesktopSettingsAppSceneFavorite);
    FavoriteApp* curr_favorite_app = NULL;
    if((favorite_id & SCENE_STATE_SET_DUMMY_APP) == 0) {
        furi_assert(favorite_id < FavoriteAppNumber);
        curr_favorite_app = &app->settings.favorite_apps[favorite_id];
    } else {
        favorite_id &= ~(SCENE_STATE_SET_DUMMY_APP);
        furi_assert(favorite_id < DummyAppNumber);
        curr_favorite_app = &app->settings.dummy_apps[favorite_id];
    }

    if(event.type == SceneManagerEventTypeCustom) {
        if(event.event == DEFAULT_INDEX) {
            curr_favorite_app->name_or_path[0] = '\0';
            consumed = true;
        } else if(event.event == NONE_APPLICATION_INDEX) {
            curr_favorite_app->name_or_path[0] = '?';
            curr_favorite_app->name_or_path[1] = '\0';
            consumed = true;
        } else if(event.event == EXTERNAL_APPLICATION_INDEX) {
            const DialogsFileBrowserOptions browser_options = {
                .extension = ".fap",
                .icon = &I_unknown_10px,
                .skip_assets = true,
                .hide_ext = true,
                .item_loader_callback = favorite_fap_selector_item_callback,
                .item_loader_context = app,
                .base_path = EXT_PATH("apps"),
            };

            // Select favorite fap in file browser
            if(favorite_fap_selector_file_exists(curr_favorite_app->name_or_path)) {
                furi_string_set_str(temp_path, curr_favorite_app->name_or_path);
            }

            if(dialog_file_browser_show(app->dialogs, temp_path, temp_path, &browser_options)) {
                submenu_reset(app->submenu); // Prevent menu from being shown when we exiting scene
                strncpy(
                    curr_favorite_app->name_or_path,
                    furi_string_get_cstr(temp_path),
                    MAX_APP_LENGTH);
                consumed = true;
            }
        } else {
            size_t app_index = event.event - MAIN_LIST_APPLICATION_OFFSET;
            const char* name = favorite_fap_get_app_name(app_index);
            if(name) strncpy(curr_favorite_app->name_or_path, name, MAX_APP_LENGTH);
            consumed = true;
        }
        if(consumed) {
            scene_manager_previous_scene(app->scene_manager);
        }
        consumed = true;
    }

    furi_string_free(temp_path);
    return consumed;
}

void desktop_settings_scene_favorite_on_exit(void* context) {
    DesktopSettingsApp* app = context;
    DESKTOP_SETTINGS_SAVE(&app->settings);
    submenu_reset(app->submenu);
}<|MERGE_RESOLUTION|>--- conflicted
+++ resolved
@@ -85,13 +85,10 @@
         curr_favorite_app = &app->settings.dummy_apps[favorite_id];
         is_dummy_app = true;
         default_passport = true;
-<<<<<<< HEAD
         if(favorite_id == DummyAppUpLong) {
             lock_if_none = true;
         }
-=======
         favorite_id |= SCENE_STATE_SET_DUMMY_APP;
->>>>>>> 03196fa1
     }
 
     // Special case: Application browser
@@ -148,35 +145,7 @@
         }
     }
 
-<<<<<<< HEAD
     submenu_set_header(submenu, is_dummy_app ? ("Dummy Mode App") : ("Favorite App"));
-=======
-    switch(favorite_id) {
-    case SCENE_STATE_SET_FAVORITE_APP | FavoriteAppLeftShort:
-    case SCENE_STATE_SET_DUMMY_APP | DummyAppLeft:
-        submenu_set_header(submenu, "Left - Press");
-        break;
-    case SCENE_STATE_SET_FAVORITE_APP | FavoriteAppLeftLong:
-        submenu_set_header(submenu, "Left - Hold");
-        break;
-    case SCENE_STATE_SET_FAVORITE_APP | FavoriteAppRightShort:
-    case SCENE_STATE_SET_DUMMY_APP | DummyAppRight:
-        submenu_set_header(submenu, "Right - Press");
-        break;
-    case SCENE_STATE_SET_FAVORITE_APP | FavoriteAppRightLong:
-        submenu_set_header(submenu, "Right - Hold");
-        break;
-    case SCENE_STATE_SET_DUMMY_APP | DummyAppDown:
-        submenu_set_header(submenu, "Down - Press");
-        break;
-    case SCENE_STATE_SET_DUMMY_APP | DummyAppOk:
-        submenu_set_header(submenu, "Middle - Press");
-        break;
-    default:
-        break;
-    }
-
->>>>>>> 03196fa1
     submenu_set_selected_item(submenu, pre_select_item); // If set during loop, visual glitch.
 
     view_dispatcher_switch_to_view(app->view_dispatcher, DesktopSettingsAppViewMenu);
