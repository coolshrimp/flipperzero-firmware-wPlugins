--- conflicted
+++ resolved
@@ -8,14 +8,6 @@
 #define APPS_COUNT (FLIPPER_APPS_COUNT + FLIPPER_EXTERNAL_APPS_COUNT)
 
 #define EXTERNAL_BROWSER_NAME ("Applications")
-<<<<<<< HEAD
-#define EXTERNAL_BROWSER_INDEX (FLIPPER_APPS2_COUNT + 1)
-
-#define EXTERNAL_APPLICATION_NAME ("[External Application]")
-#define EXTERNAL_APPLICATION_INDEX (FLIPPER_APPS2_COUNT + 2)
-
-#define NONE_APPLICATION_INDEX (FLIPPER_APPS2_COUNT + 3)
-=======
 #define EXTERNAL_BROWSER_INDEX (APPS_COUNT + 1)
 
 #define EXTERNAL_APPLICATION_NAME ("[External Application]")
@@ -35,7 +27,6 @@
 
     return name;
 }
->>>>>>> 0cbbe1ac
 
 static bool favorite_fap_selector_item_callback(
     FuriString* file_path,
@@ -86,19 +77,6 @@
         return;
     }
 
-<<<<<<< HEAD
-    for(size_t i = 0; i < FLIPPER_APPS2_COUNT; i++) {
-        submenu_add_item(
-            submenu,
-            FLIPPER_APPS2[i].name,
-            i,
-            desktop_settings_scene_favorite_submenu_callback,
-            app);
-
-        // Select favorite item in submenu
-        if(!curr_favorite_app->is_external &&
-           !strcmp(FLIPPER_APPS2[i].name, curr_favorite_app->name_or_path)) {
-=======
     for(size_t i = 0; i < APPS_COUNT; i++) {
         const char* name = favorite_fap_get_app_name(i);
 
@@ -106,7 +84,6 @@
 
         // Select favorite item in submenu
         if(!strcmp(name, curr_favorite_app->name_or_path)) {
->>>>>>> 0cbbe1ac
             pre_select_item = i;
         }
     }
@@ -224,14 +201,8 @@
             strncpy(curr_favorite_app->name_or_path, "d", MAX_APP_LENGTH);
             consumed = true;
         } else {
-<<<<<<< HEAD
-            curr_favorite_app->is_external = false;
-            strncpy(
-                curr_favorite_app->name_or_path, FLIPPER_APPS2[event.event].name, MAX_APP_LENGTH);
-=======
             const char* name = favorite_fap_get_app_name(event.event);
             if(name) strncpy(curr_favorite_app->name_or_path, name, MAX_APP_LENGTH);
->>>>>>> 0cbbe1ac
             consumed = true;
         }
         if(consumed) {
