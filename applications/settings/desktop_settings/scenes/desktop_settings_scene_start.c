--- conflicted
+++ resolved
@@ -3,30 +3,20 @@
 
 #include "../desktop_settings_app.h"
 #include "desktop_settings_scene.h"
-<<<<<<< HEAD
-
-#define SCENE_EVENT_SELECT_FAVORITE_PRIMARY 0
-#define SCENE_EVENT_SELECT_FAVORITE_SECONDARY 1
-#define SCENE_EVENT_SELECT_FAVORITE_TERTIARY 2
-#define SCENE_EVENT_SELECT_FAVORITE_QUATERNARY 3
-#define SCENE_EVENT_SELECT_PIN_SETUP 4
-#define SCENE_EVENT_SELECT_AUTO_LOCK_DELAY 5
-#define SCENE_EVENT_SELECT_AUTO_LOCK_PIN 6
-#define SCENE_EVENT_SELECT_DUMBMODE 7
-=======
 #include "desktop_settings_scene_i.h"
 #include <power/power_service/power.h>
 
 typedef enum {
     DesktopSettingsPinSetup = 0,
     DesktopSettingsAutoLockDelay,
-    DesktopSettingsBatteryDisplay,
-    DesktopSettingsClockDisplay,
-    DesktopSettingsChangeName,
+    DesktopSettingsAutoLockPin,
+    DesktopSettingsDumbMode,
+    DesktopSettingsFavoriteDownLong,
     DesktopSettingsFavoriteLeftShort,
     DesktopSettingsFavoriteLeftLong,
     DesktopSettingsFavoriteRightShort,
     DesktopSettingsFavoriteRightLong,
+    DesktopSettingsFavoriteUpLong,
     DesktopSettingsDummyLeft,
     DesktopSettingsDummyLeftLong,
     DesktopSettingsDummyRight,
@@ -37,7 +27,6 @@
     DesktopSettingsDummyOk,
     DesktopSettingsDummyOkLong,
 } DesktopSettingsEntry;
->>>>>>> f17b941f
 
 #define AUTO_LOCK_DELAY_COUNT 9
 const char* const auto_lock_delay_text[AUTO_LOCK_DELAY_COUNT] = {
@@ -100,17 +89,6 @@
     VariableItem* item;
     uint8_t value_index;
 
-<<<<<<< HEAD
-    variable_item_list_add(variable_item_list, "Primary Favorite App", 1, NULL, NULL);
-
-    variable_item_list_add(variable_item_list, "Secondary Favorite App", 1, NULL, NULL);
-
-    variable_item_list_add(variable_item_list, "Tertiary Favorite App", 1, NULL, NULL);
-
-    variable_item_list_add(variable_item_list, "Quaternary Favorite App", 1, NULL, NULL);
-
-=======
->>>>>>> f17b941f
     variable_item_list_add(variable_item_list, "PIN Setup", 1, NULL, NULL);
 
     item = variable_item_list_add(
@@ -147,14 +125,12 @@
     variable_item_set_current_value_index(item, value_index);
     variable_item_set_current_value_text(item, desktop_on_off_text[value_index]);
 
-<<<<<<< HEAD
-    variable_item_list_set_enter_callback(
-        variable_item_list, desktop_settings_scene_start_var_list_enter_callback, app);
-=======
+    variable_item_list_add(variable_item_list, "Favorite App - Down Long", 1, NULL, NULL);
     variable_item_list_add(variable_item_list, "Favorite App - Left Short", 1, NULL, NULL);
     variable_item_list_add(variable_item_list, "Favorite App - Left Long", 1, NULL, NULL);
     variable_item_list_add(variable_item_list, "Favorite App - Right Short", 1, NULL, NULL);
     variable_item_list_add(variable_item_list, "Favorite App - Right Long", 1, NULL, NULL);
+    variable_item_list_add(variable_item_list, "Favorite App - Up Long", 1, NULL, NULL);
 
     variable_item_list_add(variable_item_list, "DummyMode App - Left", 1, NULL, NULL);
     variable_item_list_add(variable_item_list, "DummyMode App - Left Long", 1, NULL, NULL);
@@ -169,7 +145,6 @@
     variable_item_list_set_enter_callback(
         variable_item_list, desktop_settings_scene_start_var_list_enter_callback, app);
 
->>>>>>> f17b941f
     view_dispatcher_switch_to_view(app->view_dispatcher, DesktopSettingsAppViewVarItemList);
 }
 
@@ -177,33 +152,29 @@
     DesktopSettingsApp* app = context;
     bool consumed = false;
 
-<<<<<<< HEAD
-    if(sme.type == SceneManagerEventTypeCustom) {
-        switch(sme.event) {
-        case SCENE_EVENT_SELECT_FAVORITE_PRIMARY:
-            scene_manager_set_scene_state(app->scene_manager, DesktopSettingsAppSceneFavorite, 0);
-=======
     if(event.type == SceneManagerEventTypeCustom) {
         switch(event.event) {
         case DesktopSettingsPinSetup:
             scene_manager_next_scene(app->scene_manager, DesktopSettingsAppScenePinMenu);
             break;
-
-            // case DesktopSettingsAutoLockDelay:
-            // case DesktopSettingsBatteryDisplay:
-            // case DesktopSettingsClockDisplay:
-            // Proces in default
-
-        case DesktopSettingsChangeName:
-            scene_manager_next_scene(app->scene_manager, DesktopSettingsAppSceneChangeName);
-            break;
-
+        case DesktopSettingsAutoLockDelay:
+            break;
+        case DesktopSettingsAutoLockPin:
+            break;
+        case DesktopSettingsDumbMode:
+            break;
+        case DesktopSettingsFavoriteDownLong:
+            scene_manager_set_scene_state(
+                app->scene_manager,
+                DesktopSettingsAppSceneFavorite,
+                SCENE_STATE_SET_FAVORITE_APP | FavoriteAppDownLong);
+            scene_manager_next_scene(app->scene_manager, DesktopSettingsAppSceneFavorite);
+            break;
         case DesktopSettingsFavoriteLeftShort:
             scene_manager_set_scene_state(
                 app->scene_manager,
                 DesktopSettingsAppSceneFavorite,
                 SCENE_STATE_SET_FAVORITE_APP | FavoriteAppLeftShort);
->>>>>>> f17b941f
             scene_manager_next_scene(app->scene_manager, DesktopSettingsAppSceneFavorite);
             break;
         case DesktopSettingsFavoriteLeftLong:
@@ -220,25 +191,6 @@
                 SCENE_STATE_SET_FAVORITE_APP | FavoriteAppRightShort);
             scene_manager_next_scene(app->scene_manager, DesktopSettingsAppSceneFavorite);
             break;
-<<<<<<< HEAD
-        case SCENE_EVENT_SELECT_FAVORITE_QUATERNARY:
-            scene_manager_set_scene_state(app->scene_manager, DesktopSettingsAppSceneFavorite, 3);
-            scene_manager_next_scene(app->scene_manager, DesktopSettingsAppSceneFavorite);
-            consumed = true;
-            break;
-        case SCENE_EVENT_SELECT_PIN_SETUP:
-            scene_manager_next_scene(app->scene_manager, DesktopSettingsAppScenePinMenu);
-            consumed = true;
-            break;
-        case SCENE_EVENT_SELECT_AUTO_LOCK_DELAY:
-            consumed = true;
-            break;
-        case SCENE_EVENT_SELECT_AUTO_LOCK_PIN:
-            consumed = true;
-            break;
-        case SCENE_EVENT_SELECT_DUMBMODE:
-            consumed = true;
-=======
         case DesktopSettingsFavoriteRightLong:
             scene_manager_set_scene_state(
                 app->scene_manager,
@@ -246,6 +198,13 @@
                 SCENE_STATE_SET_FAVORITE_APP | FavoriteAppRightLong);
             scene_manager_next_scene(app->scene_manager, DesktopSettingsAppSceneFavorite);
             break;
+        case DesktopSettingsFavoriteUpLong:
+            scene_manager_set_scene_state(
+                app->scene_manager,
+                DesktopSettingsAppSceneFavorite,
+                SCENE_STATE_SET_FAVORITE_APP | FavoriteAppUpLong);
+            scene_manager_next_scene(app->scene_manager, DesktopSettingsAppSceneFavorite);
+            break;
 
         case DesktopSettingsDummyLeft:
             scene_manager_set_scene_state(
@@ -309,10 +268,6 @@
                 DesktopSettingsAppSceneFavorite,
                 SCENE_STATE_SET_DUMMY_APP | DummyAppOkLong);
             scene_manager_next_scene(app->scene_manager, DesktopSettingsAppSceneFavorite);
-            break;
-
-        default:
->>>>>>> f17b941f
             break;
         default:
             break;
