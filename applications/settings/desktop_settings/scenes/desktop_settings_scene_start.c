#include <applications.h>
#include <lib/toolbox/value_index.h>

#include "../desktop_settings_app.h"
#include "desktop_settings_scene.h"
<<<<<<< HEAD
#include "desktop_settings_scene_i.h"
#include <power/power_service/power.h>
=======
>>>>>>> 03196fa1

typedef enum {
    DesktopSettingsPinSetup = 0,
    DesktopSettingsAutoLockDelay,
    DesktopSettingsAutoLockPin,
    DesktopSettingsDumbMode,
    DesktopSettingsFavoriteDownLong,
    DesktopSettingsFavoriteLeftShort,
    DesktopSettingsFavoriteLeftLong,
    DesktopSettingsFavoriteRightShort,
    DesktopSettingsFavoriteRightLong,
    DesktopSettingsFavoriteUpLong,
    DesktopSettingsDummyLeft,
    DesktopSettingsDummyLeftLong,
    DesktopSettingsDummyRight,
    DesktopSettingsDummyRightLong,
    DesktopSettingsDummyUpLong,
    DesktopSettingsDummyDown,
    DesktopSettingsDummyDownLong,
    DesktopSettingsDummyOk,
    DesktopSettingsDummyOkLong,
} DesktopSettingsEntry;

#define AUTO_LOCK_DELAY_COUNT 9
const char* const auto_lock_delay_text[AUTO_LOCK_DELAY_COUNT] = {
    "OFF",
    "10s",
    "15s",
    "30s",
    "60s",
    "90s",
    "2min",
    "5min",
    "10min",
};

const uint32_t auto_lock_delay_value[AUTO_LOCK_DELAY_COUNT] =
    {0, 10000, 15000, 30000, 60000, 90000, 120000, 300000, 600000};

#define DESKTOP_ON_OFF_COUNT 2

const char* const desktop_on_off_text[DESKTOP_ON_OFF_COUNT] = {
    "OFF",
    "ON",
};

const uint32_t dumbmode_value[DESKTOP_ON_OFF_COUNT] = {false, true};

static void desktop_settings_scene_start_var_list_enter_callback(void* context, uint32_t index) {
    DesktopSettingsApp* app = context;
    view_dispatcher_send_custom_event(app->view_dispatcher, index);
}

static void desktop_settings_scene_start_auto_lock_delay_changed(VariableItem* item) {
    DesktopSettingsApp* app = variable_item_get_context(item);
    uint8_t index = variable_item_get_current_value_index(item);

    variable_item_set_current_value_text(item, auto_lock_delay_text[index]);
    app->settings.auto_lock_delay_ms = auto_lock_delay_value[index];
}

static void desktop_settings_scene_start_auto_lock_pin_changed(VariableItem* item) {
    DesktopSettingsApp* app = variable_item_get_context(item);
    uint8_t value = variable_item_get_current_value_index(item);

    variable_item_set_current_value_text(item, value ? "ON" : "OFF");
    app->settings.auto_lock_with_pin = value;
}

static void desktop_settings_scene_start_dumbmode_changed(VariableItem* item) {
    DesktopSettingsApp* app = variable_item_get_context(item);
    uint8_t index = variable_item_get_current_value_index(item);

    variable_item_set_current_value_text(item, desktop_on_off_text[index]);
    app->settings.is_dumbmode = dumbmode_value[index];
}

void desktop_settings_scene_start_on_enter(void* context) {
    DesktopSettingsApp* app = context;
    VariableItemList* variable_item_list = app->variable_item_list;

    VariableItem* item;
    uint8_t value_index;

    variable_item_list_add(variable_item_list, "PIN Setup", 1, NULL, NULL);

    item = variable_item_list_add(
        variable_item_list,
        "Auto Lock Time",
        AUTO_LOCK_DELAY_COUNT,
        desktop_settings_scene_start_auto_lock_delay_changed,
        app);

    value_index = value_index_uint32(
        app->settings.auto_lock_delay_ms, auto_lock_delay_value, AUTO_LOCK_DELAY_COUNT);
    variable_item_set_current_value_index(item, value_index);
    variable_item_set_current_value_text(item, auto_lock_delay_text[value_index]);

    item = variable_item_list_add(
        variable_item_list,
        "Auto Lock Pin",
        2,
        desktop_settings_scene_start_auto_lock_pin_changed,
        app);

    variable_item_set_current_value_index(item, app->settings.auto_lock_with_pin);
    variable_item_set_current_value_text(item, app->settings.auto_lock_with_pin ? "ON" : "OFF");

    item = variable_item_list_add(
        variable_item_list,
        "Games Only",
        DESKTOP_ON_OFF_COUNT,
        desktop_settings_scene_start_dumbmode_changed,
        app);

    value_index =
        value_index_uint32(app->settings.is_dumbmode, dumbmode_value, DESKTOP_ON_OFF_COUNT);
    variable_item_set_current_value_index(item, value_index);
    variable_item_set_current_value_text(item, desktop_on_off_text[value_index]);

    variable_item_list_add(variable_item_list, "Favorite - Down Long", 1, NULL, NULL);
    variable_item_list_add(variable_item_list, "Favorite - Left Short", 1, NULL, NULL);
    variable_item_list_add(variable_item_list, "Favorite - Left Long", 1, NULL, NULL);
    variable_item_list_add(variable_item_list, "Favorite - Right Short", 1, NULL, NULL);
    variable_item_list_add(variable_item_list, "Favorite - Right Long", 1, NULL, NULL);
    variable_item_list_add(variable_item_list, "Favorite - Up Long", 1, NULL, NULL);

    variable_item_list_add(variable_item_list, "DummyMode - Left", 1, NULL, NULL);
    variable_item_list_add(variable_item_list, "DummyMode - Left Long", 1, NULL, NULL);
    variable_item_list_add(variable_item_list, "DummyMode - Right", 1, NULL, NULL);
    variable_item_list_add(variable_item_list, "DummyMode - Right Long", 1, NULL, NULL);
    variable_item_list_add(variable_item_list, "DummyMode - Up Long", 1, NULL, NULL);
    variable_item_list_add(variable_item_list, "DummyMode - Down", 1, NULL, NULL);
    variable_item_list_add(variable_item_list, "DummyMode - Down Long", 1, NULL, NULL);
    variable_item_list_add(variable_item_list, "DummyMode - Ok", 1, NULL, NULL);
    variable_item_list_add(variable_item_list, "DummyMode - Ok Long", 1, NULL, NULL);

    variable_item_list_set_enter_callback(
        variable_item_list, desktop_settings_scene_start_var_list_enter_callback, app);

    view_dispatcher_switch_to_view(app->view_dispatcher, DesktopSettingsAppViewVarItemList);
}

bool desktop_settings_scene_start_on_event(void* context, SceneManagerEvent event) {
    DesktopSettingsApp* app = context;
    bool consumed = false;

    if(event.type == SceneManagerEventTypeCustom) {
        switch(event.event) {
        case DesktopSettingsPinSetup:
            scene_manager_next_scene(app->scene_manager, DesktopSettingsAppScenePinMenu);
            break;
        case DesktopSettingsAutoLockDelay:
            break;
        case DesktopSettingsAutoLockPin:
            break;
        case DesktopSettingsDumbMode:
            break;
        case DesktopSettingsFavoriteDownLong:
            scene_manager_set_scene_state(
                app->scene_manager,
                DesktopSettingsAppSceneFavorite,
                SCENE_STATE_SET_FAVORITE_APP | FavoriteAppDownLong);
            scene_manager_next_scene(app->scene_manager, DesktopSettingsAppSceneFavorite);
            break;
        case DesktopSettingsFavoriteLeftShort:
            scene_manager_set_scene_state(
                app->scene_manager,
                DesktopSettingsAppSceneFavorite,
                SCENE_STATE_SET_FAVORITE_APP | FavoriteAppLeftShort);
            scene_manager_next_scene(app->scene_manager, DesktopSettingsAppSceneFavorite);
            break;
        case DesktopSettingsFavoriteLeftLong:
            scene_manager_set_scene_state(
                app->scene_manager,
                DesktopSettingsAppSceneFavorite,
                SCENE_STATE_SET_FAVORITE_APP | FavoriteAppLeftLong);
            scene_manager_next_scene(app->scene_manager, DesktopSettingsAppSceneFavorite);
            break;
        case DesktopSettingsFavoriteRightShort:
            scene_manager_set_scene_state(
                app->scene_manager,
                DesktopSettingsAppSceneFavorite,
                SCENE_STATE_SET_FAVORITE_APP | FavoriteAppRightShort);
            scene_manager_next_scene(app->scene_manager, DesktopSettingsAppSceneFavorite);
            break;
        case DesktopSettingsFavoriteRightLong:
            scene_manager_set_scene_state(
                app->scene_manager,
                DesktopSettingsAppSceneFavorite,
                SCENE_STATE_SET_FAVORITE_APP | FavoriteAppRightLong);
            scene_manager_next_scene(app->scene_manager, DesktopSettingsAppSceneFavorite);
            break;
        case DesktopSettingsFavoriteUpLong:
            scene_manager_set_scene_state(
                app->scene_manager,
                DesktopSettingsAppSceneFavorite,
                SCENE_STATE_SET_FAVORITE_APP | FavoriteAppUpLong);
            scene_manager_next_scene(app->scene_manager, DesktopSettingsAppSceneFavorite);
            break;

        case DesktopSettingsDummyLeft:
            scene_manager_set_scene_state(
                app->scene_manager,
                DesktopSettingsAppSceneFavorite,
                SCENE_STATE_SET_DUMMY_APP | DummyAppLeft);
            scene_manager_next_scene(app->scene_manager, DesktopSettingsAppSceneFavorite);
            break;
        case DesktopSettingsDummyLeftLong:
            scene_manager_set_scene_state(
                app->scene_manager,
                DesktopSettingsAppSceneFavorite,
                SCENE_STATE_SET_DUMMY_APP | DummyAppLeftLong);
            scene_manager_next_scene(app->scene_manager, DesktopSettingsAppSceneFavorite);
            break;
        case DesktopSettingsDummyRight:
            scene_manager_set_scene_state(
                app->scene_manager,
                DesktopSettingsAppSceneFavorite,
                SCENE_STATE_SET_DUMMY_APP | DummyAppRight);
            scene_manager_next_scene(app->scene_manager, DesktopSettingsAppSceneFavorite);
            break;
        case DesktopSettingsDummyRightLong:
            scene_manager_set_scene_state(
                app->scene_manager,
                DesktopSettingsAppSceneFavorite,
                SCENE_STATE_SET_DUMMY_APP | DummyAppRightLong);
            scene_manager_next_scene(app->scene_manager, DesktopSettingsAppSceneFavorite);
            break;
        case DesktopSettingsDummyUpLong:
            scene_manager_set_scene_state(
                app->scene_manager,
                DesktopSettingsAppSceneFavorite,
                SCENE_STATE_SET_DUMMY_APP | DummyAppUpLong);
            scene_manager_next_scene(app->scene_manager, DesktopSettingsAppSceneFavorite);
            break;
        case DesktopSettingsDummyDown:
            scene_manager_set_scene_state(
                app->scene_manager,
                DesktopSettingsAppSceneFavorite,
                SCENE_STATE_SET_DUMMY_APP | DummyAppDown);
            scene_manager_next_scene(app->scene_manager, DesktopSettingsAppSceneFavorite);
            break;
        case DesktopSettingsDummyDownLong:
            scene_manager_set_scene_state(
                app->scene_manager,
                DesktopSettingsAppSceneFavorite,
                SCENE_STATE_SET_DUMMY_APP | DummyAppDownLong);
            scene_manager_next_scene(app->scene_manager, DesktopSettingsAppSceneFavorite);
            break;
        case DesktopSettingsDummyOk:
            scene_manager_set_scene_state(
                app->scene_manager,
                DesktopSettingsAppSceneFavorite,
                SCENE_STATE_SET_DUMMY_APP | DummyAppOk);
            scene_manager_next_scene(app->scene_manager, DesktopSettingsAppSceneFavorite);
            break;
        case DesktopSettingsDummyOkLong:
            scene_manager_set_scene_state(
                app->scene_manager,
                DesktopSettingsAppSceneFavorite,
                SCENE_STATE_SET_DUMMY_APP | DummyAppOkLong);
            scene_manager_next_scene(app->scene_manager, DesktopSettingsAppSceneFavorite);
            break;
        default:
            break;
        }
        consumed = true;
    }
    return consumed;
}

void desktop_settings_scene_start_on_exit(void* context) {
    DesktopSettingsApp* app = context;
    variable_item_list_reset(app->variable_item_list);
    DESKTOP_SETTINGS_SAVE(&app->settings);
}<|MERGE_RESOLUTION|>--- conflicted
+++ resolved
@@ -3,11 +3,7 @@
 
 #include "../desktop_settings_app.h"
 #include "desktop_settings_scene.h"
-<<<<<<< HEAD
-#include "desktop_settings_scene_i.h"
 #include <power/power_service/power.h>
-=======
->>>>>>> 03196fa1
 
 typedef enum {
     DesktopSettingsPinSetup = 0,
@@ -128,22 +124,22 @@
     variable_item_set_current_value_index(item, value_index);
     variable_item_set_current_value_text(item, desktop_on_off_text[value_index]);
 
-    variable_item_list_add(variable_item_list, "Favorite - Down Long", 1, NULL, NULL);
-    variable_item_list_add(variable_item_list, "Favorite - Left Short", 1, NULL, NULL);
-    variable_item_list_add(variable_item_list, "Favorite - Left Long", 1, NULL, NULL);
-    variable_item_list_add(variable_item_list, "Favorite - Right Short", 1, NULL, NULL);
-    variable_item_list_add(variable_item_list, "Favorite - Right Long", 1, NULL, NULL);
-    variable_item_list_add(variable_item_list, "Favorite - Up Long", 1, NULL, NULL);
-
-    variable_item_list_add(variable_item_list, "DummyMode - Left", 1, NULL, NULL);
-    variable_item_list_add(variable_item_list, "DummyMode - Left Long", 1, NULL, NULL);
-    variable_item_list_add(variable_item_list, "DummyMode - Right", 1, NULL, NULL);
-    variable_item_list_add(variable_item_list, "DummyMode - Right Long", 1, NULL, NULL);
-    variable_item_list_add(variable_item_list, "DummyMode - Up Long", 1, NULL, NULL);
-    variable_item_list_add(variable_item_list, "DummyMode - Down", 1, NULL, NULL);
-    variable_item_list_add(variable_item_list, "DummyMode - Down Long", 1, NULL, NULL);
-    variable_item_list_add(variable_item_list, "DummyMode - Ok", 1, NULL, NULL);
-    variable_item_list_add(variable_item_list, "DummyMode - Ok Long", 1, NULL, NULL);
+    variable_item_list_add(variable_item_list, "Favorite - Down Hold", 1, NULL, NULL);
+    variable_item_list_add(variable_item_list, "Favorite - Left Press", 1, NULL, NULL);
+    variable_item_list_add(variable_item_list, "Favorite - Left Hold", 1, NULL, NULL);
+    variable_item_list_add(variable_item_list, "Favorite - Right Press", 1, NULL, NULL);
+    variable_item_list_add(variable_item_list, "Favorite - Right Hold", 1, NULL, NULL);
+    variable_item_list_add(variable_item_list, "Favorite - Up Hold", 1, NULL, NULL);
+
+    variable_item_list_add(variable_item_list, "DummyMode - Left Press", 1, NULL, NULL);
+    variable_item_list_add(variable_item_list, "DummyMode - Left Hold", 1, NULL, NULL);
+    variable_item_list_add(variable_item_list, "DummyMode - Right Press", 1, NULL, NULL);
+    variable_item_list_add(variable_item_list, "DummyMode - Right Hold", 1, NULL, NULL);
+    variable_item_list_add(variable_item_list, "DummyMode - Up Hold", 1, NULL, NULL);
+    variable_item_list_add(variable_item_list, "DummyMode - Down Press", 1, NULL, NULL);
+    variable_item_list_add(variable_item_list, "DummyMode - Down Hold", 1, NULL, NULL);
+    variable_item_list_add(variable_item_list, "DummyMode - Ok Press", 1, NULL, NULL);
+    variable_item_list_add(variable_item_list, "DummyMode - Ok Hold", 1, NULL, NULL);
 
     variable_item_list_set_enter_callback(
         variable_item_list, desktop_settings_scene_start_var_list_enter_callback, app);
