--- conflicted
+++ resolved
@@ -35,6 +35,7 @@
     #  [JS: BadUSB Demo, Speaker API and VGM Module (By jamisonderek)](https://github.com/jamisonderek/flipper-zero-tutorials/blob/main/js/)
     #  [JS: Fix widget sometimes MemCrash on exit. (By jamisonderek)](https://github.com/Next-Flip/Momentum-Firmware/pull/103)
     #  [JS: Math (By Spooks4576) (Updated By nminaylov & skotopes)](https://github.com/flipperdevices/flipperzero-firmware/pull/3598)
+    #  [JS: TextBox (By Willy-JL) (Updated By nminaylov & skotopes)](https://github.com/flipperdevices/flipperzero-firmware/pull/3598)
 )
 
 App(
@@ -160,7 +161,6 @@
     apptype=FlipperAppType.PLUGIN,
     entry_point="js_usbdisk_ep",
     requires=["js_app"],
-<<<<<<< HEAD
     sources=["modules/js_usbdisk/*.c"],
 )
 
@@ -178,15 +178,4 @@
     entry_point="js_widget_ep",
     requires=["js_app"],
     sources=["modules/js_widget.c"],
-=======
-    sources=["modules/js_math.c"],
-)
-
-App(
-    appid="js_textbox",
-    apptype=FlipperAppType.PLUGIN,
-    entry_point="js_textbox_ep",
-    requires=["js_app"],
-    sources=["modules/js_textbox.c"],
->>>>>>> 03f9f044
 )