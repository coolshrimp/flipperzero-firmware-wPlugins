--- conflicted
+++ resolved
@@ -48,17 +48,17 @@
 )
 
 App(
-<<<<<<< HEAD
+    appid="js_submenu",
+    apptype=FlipperAppType.PLUGIN,
+    entry_point="js_submenu_ep",
+    requires=["js_app"],
+    sources=["modules/js_submenu.c"],
+)
+
+App(
     appid="js_math",
     apptype=FlipperAppType.PLUGIN,
     entry_point="js_math_ep",
     requires=["js_app"],
     sources=["modules/js_math.c"],
-=======
-    appid="js_submenu",
-    apptype=FlipperAppType.PLUGIN,
-    entry_point="js_submenu_ep",
-    requires=["js_app"],
-    sources=["modules/js_submenu.c"],
->>>>>>> 63403bba
 )