--- conflicted
+++ resolved
@@ -1,7 +1,6 @@
 #include <core/common_defines.h>
 #include "../js_modules.h"
 #include <dialogs/dialogs.h>
-#include <assets_icons.h>
 
 // File icon
 #include <gui/icon_i.h>
@@ -179,11 +178,7 @@
     DialogsApp* dialogs = furi_record_open(RECORD_DIALOGS);
     const DialogsFileBrowserOptions browser_options = {
         .extension = extension,
-<<<<<<< HEAD
-        .icon = &I_Apps_10px,
-=======
         .icon = &I_file_10px,
->>>>>>> 139cc3c9
         .base_path = base_path,
     };
     FuriString* path = furi_string_alloc_set(base_path);
