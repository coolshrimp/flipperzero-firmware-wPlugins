#include <core/common_defines.h>
#include "../js_modules.h"
#include <dialogs/dialogs.h>
#include <assets_icons.h>

static bool js_dialog_msg_parse_params(struct mjs* mjs, const char** hdr, const char** msg) {
    size_t num_args = mjs_nargs(mjs);
    if(num_args != 2) {
        return false;
    }
    mjs_val_t header_obj = mjs_arg(mjs, 0);
    mjs_val_t msg_obj = mjs_arg(mjs, 1);
    if((!mjs_is_string(header_obj)) || (!mjs_is_string(msg_obj))) {
        return false;
    }

    size_t arg_len = 0;
    *hdr = mjs_get_string(mjs, &header_obj, &arg_len);
    if(arg_len == 0) {
        *hdr = NULL;
    }

    *msg = mjs_get_string(mjs, &msg_obj, &arg_len);
    if(arg_len == 0) {
        *msg = NULL;
    }

    return true;
}

static void js_dialog_message(struct mjs* mjs) {
    const char* dialog_header = NULL;
    const char* dialog_msg = NULL;
    if(!js_dialog_msg_parse_params(mjs, &dialog_header, &dialog_msg)) {
        mjs_prepend_errorf(mjs, MJS_BAD_ARGS_ERROR, "");
        mjs_return(mjs, MJS_UNDEFINED);
        return;
    }
    DialogsApp* dialogs = furi_record_open(RECORD_DIALOGS);
    DialogMessage* message = dialog_message_alloc();
    dialog_message_set_buttons(message, NULL, "OK", NULL);
    if(dialog_header) {
        dialog_message_set_header(message, dialog_header, 64, 3, AlignCenter, AlignTop);
    }
    if(dialog_msg) {
        dialog_message_set_text(message, dialog_msg, 64, 26, AlignCenter, AlignTop);
    }
    DialogMessageButton result = dialog_message_show(dialogs, message);
    dialog_message_free(message);
    furi_record_close(RECORD_DIALOGS);
    mjs_return(mjs, mjs_mk_boolean(mjs, result == DialogMessageButtonCenter));
}

static void js_dialog_custom(struct mjs* mjs) {
    DialogsApp* dialogs = furi_record_open(RECORD_DIALOGS);
    DialogMessage* message = dialog_message_alloc();

    bool params_correct = false;

    do {
        if(mjs_nargs(mjs) != 1) {
            break;
        }
        mjs_val_t params_obj = mjs_arg(mjs, 0);
        if(!mjs_is_object(params_obj)) {
            break;
        }

        mjs_val_t text_obj = mjs_get(mjs, params_obj, "header", ~0);
        size_t arg_len = 0;
        const char* text_str = mjs_get_string(mjs, &text_obj, &arg_len);
        if(arg_len == 0) {
            text_str = NULL;
        }
        if(text_str) {
            dialog_message_set_header(message, text_str, 64, 3, AlignCenter, AlignTop);
        }

        text_obj = mjs_get(mjs, params_obj, "text", ~0);
        text_str = mjs_get_string(mjs, &text_obj, &arg_len);
        if(arg_len == 0) {
            text_str = NULL;
        }
        if(text_str) {
            dialog_message_set_text(message, text_str, 64, 26, AlignCenter, AlignTop);
        }

        mjs_val_t btn_obj[3] = {
            mjs_get(mjs, params_obj, "button_left", ~0),
            mjs_get(mjs, params_obj, "button_center", ~0),
            mjs_get(mjs, params_obj, "button_right", ~0),
        };
        const char* btn_text[3] = {NULL, NULL, NULL};

        for(uint8_t i = 0; i < 3; i++) {
            if(!mjs_is_string(btn_obj[i])) {
                continue;
            }
            btn_text[i] = mjs_get_string(mjs, &btn_obj[i], &arg_len);
            if(arg_len == 0) {
                btn_text[i] = NULL;
            }
        }

        dialog_message_set_buttons(message, btn_text[0], btn_text[1], btn_text[2]);

        DialogMessageButton result = dialog_message_show(dialogs, message);
        mjs_val_t return_obj = MJS_UNDEFINED;
        if(result == DialogMessageButtonLeft) {
            return_obj = mjs_mk_string(mjs, btn_text[0], ~0, true);
        } else if(result == DialogMessageButtonCenter) {
            return_obj = mjs_mk_string(mjs, btn_text[1], ~0, true);
        } else if(result == DialogMessageButtonRight) {
            return_obj = mjs_mk_string(mjs, btn_text[2], ~0, true);
        } else {
            return_obj = mjs_mk_string(mjs, "", ~0, true);
        }

        mjs_return(mjs, return_obj);
        params_correct = true;
    } while(0);

    dialog_message_free(message);
    furi_record_close(RECORD_DIALOGS);

    if(!params_correct) {
        mjs_prepend_errorf(mjs, MJS_BAD_ARGS_ERROR, "");
        mjs_return(mjs, MJS_UNDEFINED);
    }
}

static void js_dialog_pick_file(struct mjs* mjs) {
    if(mjs_nargs(mjs) != 2) {
        mjs_prepend_errorf(mjs, MJS_BAD_ARGS_ERROR, "Wrong arguments");
        mjs_return(mjs, MJS_UNDEFINED);
        return;
    }

    mjs_val_t base_path_obj = mjs_arg(mjs, 0);
    if(!mjs_is_string(base_path_obj)) {
        mjs_prepend_errorf(mjs, MJS_BAD_ARGS_ERROR, "Base path must be a string");
        mjs_return(mjs, MJS_UNDEFINED);
        return;
    }
    size_t base_path_len = 0;
    const char* base_path = mjs_get_string(mjs, &base_path_obj, &base_path_len);
    if((base_path_len == 0) || (base_path == NULL)) {
        mjs_prepend_errorf(mjs, MJS_BAD_ARGS_ERROR, "Bad base path argument");
        mjs_return(mjs, MJS_UNDEFINED);
        return;
    }

    mjs_val_t extension_obj = mjs_arg(mjs, 1);
    if(!mjs_is_string(extension_obj)) {
        mjs_prepend_errorf(mjs, MJS_BAD_ARGS_ERROR, "Extension must be a string");
        mjs_return(mjs, MJS_UNDEFINED);
        return;
    }
    size_t extension_len = 0;
    const char* extension = mjs_get_string(mjs, &extension_obj, &extension_len);
    if((extension_len == 0) || (extension == NULL)) {
        mjs_prepend_errorf(mjs, MJS_BAD_ARGS_ERROR, "Bad extension argument");
        mjs_return(mjs, MJS_UNDEFINED);
        return;
    }

    DialogsApp* dialogs = furi_record_open(RECORD_DIALOGS);
    const DialogsFileBrowserOptions browser_options = {
        .extension = extension,
<<<<<<< HEAD
        .icon = &I_file_10px,
=======
        .icon = &I_Apps_10px,
>>>>>>> ce67472d
        .base_path = base_path,
    };
    FuriString* path = furi_string_alloc_set(base_path);
    if(dialog_file_browser_show(dialogs, path, path, &browser_options)) {
        mjs_return(mjs, mjs_mk_string(mjs, furi_string_get_cstr(path), ~0, true));
    } else {
        mjs_return(mjs, MJS_UNDEFINED);
    }
    furi_string_free(path);
    furi_record_close(RECORD_DIALOGS);
}

static void* js_dialog_create(struct mjs* mjs, mjs_val_t* object) {
    mjs_val_t dialog_obj = mjs_mk_object(mjs);
    mjs_set(mjs, dialog_obj, "message", ~0, MJS_MK_FN(js_dialog_message));
    mjs_set(mjs, dialog_obj, "custom", ~0, MJS_MK_FN(js_dialog_custom));
    mjs_set(mjs, dialog_obj, "pickFile", ~0, MJS_MK_FN(js_dialog_pick_file));
    *object = dialog_obj;

    return (void*)1;
}

static const JsModuleDescriptor js_dialog_desc = {
    "dialog",
    js_dialog_create,
    NULL,
};

static const FlipperAppPluginDescriptor plugin_descriptor = {
    .appid = PLUGIN_APP_ID,
    .ep_api_version = PLUGIN_API_VERSION,
    .entry_point = &js_dialog_desc,
};

const FlipperAppPluginDescriptor* js_dialog_ep(void) {
    return &plugin_descriptor;
}<|MERGE_RESOLUTION|>--- conflicted
+++ resolved
@@ -167,11 +167,7 @@
     DialogsApp* dialogs = furi_record_open(RECORD_DIALOGS);
     const DialogsFileBrowserOptions browser_options = {
         .extension = extension,
-<<<<<<< HEAD
-        .icon = &I_file_10px,
-=======
         .icon = &I_Apps_10px,
->>>>>>> ce67472d
         .base_path = base_path,
     };
     FuriString* path = furi_string_alloc_set(base_path);
