--- conflicted
+++ resolved
@@ -52,7 +52,6 @@
     {"F10", HID_KEYBOARD_F10},
     {"F11", HID_KEYBOARD_F11},
     {"F12", HID_KEYBOARD_F12},
-<<<<<<< HEAD
     {"F13", HID_KEYBOARD_F13},
     {"F14", HID_KEYBOARD_F14},
     {"F15", HID_KEYBOARD_F15},
@@ -65,7 +64,6 @@
     {"F22", HID_KEYBOARD_F22},
     {"F23", HID_KEYBOARD_F23},
     {"F24", HID_KEYBOARD_F24},
-=======
 
     {"NUM0", HID_KEYPAD_0},
     {"NUM1", HID_KEYPAD_1},
@@ -77,7 +75,6 @@
     {"NUM7", HID_KEYPAD_7},
     {"NUM8", HID_KEYPAD_8},
     {"NUM9", HID_KEYPAD_9},
->>>>>>> 139cc3c9
 };
 
 static void js_badusb_quit_free(JsBadusbInst* badusb) {
