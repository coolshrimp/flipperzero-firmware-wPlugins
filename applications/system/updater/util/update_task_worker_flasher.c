--- conflicted
+++ resolved
@@ -344,9 +344,6 @@
         furi_hal_rtc_set_boot_mode(FuriHalRtcBootModePostUpdate);
         // Format LFS before restoring backup on next boot
         furi_hal_rtc_set_flag(FuriHalRtcFlagStorageFormatInternal);
-<<<<<<< HEAD
-
-=======
 #ifdef FURI_NDEBUG
         // Production
         furi_hal_rtc_set_log_level(FuriLogLevelDefault);
@@ -354,7 +351,6 @@
         furi_hal_rtc_reset_flag(FuriHalRtcFlagLegacySleep);
         furi_hal_rtc_set_heap_track_mode(FuriHalRtcHeapTrackModeNone);
 #endif
->>>>>>> aeabf044
         update_task_set_progress(update_task, UpdateTaskStageCompleted, 100);
         success = true;
     } while(false);
