/*
    Unitemp - Universal temperature reader
    Copyright (C) 2022-2023  Victor Nikitchuk (https://github.com/quen0n)

    This program is free software: you can redistribute it and/or modify
    it under the terms of the GNU General Public License as published by
    the Free Software Foundation, either version 3 of the License, or
    (at your option) any later version.

    This program is distributed in the hope that it will be useful,
    but WITHOUT ANY WARRANTY; without even the implied warranty of
    MERCHANTABILITY or FITNESS FOR A PARTICULAR PURPOSE.  See the
    GNU General Public License for more details.

    You should have received a copy of the GNU General Public License
    along with this program.  If not, see <https://www.gnu.org/licenses/>.
*/
#include "UnitempViews.h"
#include <gui/modules/variable_item_list.h>

//Текущий вид
static View* view;
//Список
static VariableItemList* variable_item_list;

static const char states[2][9] = {"Auto", "Infinity"};
static const char temp_units[UT_TEMP_COUNT][3] = {"*C", "*F"};
<<<<<<< HEAD
static const char pressure_units[UT_PRESSURE_COUNT][6] = {"mm Hg", "in Hg", "kPa"};
=======
static const char pressure_units[UT_PRESSURE_COUNT][6] = {"mm Hg", "in Hg", "kPa", "hPA"};
>>>>>>> 7aa15ada
static const char heat_index_bool[2][4] = {"OFF", "ON"};

//Элемент списка - бесконечная подсветка
VariableItem* infinity_backlight_item;
//Единица измерения температуры
VariableItem* temperature_unit_item;
//Единица измерения давления
VariableItem* pressure_unit_item;

VariableItem* heat_index_item;
#define VIEW_ID UnitempViewSettings

/**
 * @brief Функция обработки нажатия кнопки "Назад"
 *
 * @param context Указатель на данные приложения
 * @return ID вида в который нужно переключиться
 */
static uint32_t _exit_callback(void* context) {
    UNUSED(context);
    //Костыль с зависающей подсветкой
    if((bool)variable_item_get_current_value_index(infinity_backlight_item) !=
       app->settings.infinityBacklight) {
        if((bool)variable_item_get_current_value_index(infinity_backlight_item)) {
            notification_message(app->notifications, &sequence_display_backlight_enforce_on);
        } else {
            notification_message(app->notifications, &sequence_display_backlight_enforce_auto);
        }
    }

    app->settings.infinityBacklight =
        (bool)variable_item_get_current_value_index(infinity_backlight_item);
    app->settings.temp_unit = variable_item_get_current_value_index(temperature_unit_item);
    app->settings.pressure_unit = variable_item_get_current_value_index(pressure_unit_item);
    app->settings.heat_index = variable_item_get_current_value_index(heat_index_item);
    unitemp_saveSettings();
    unitemp_loadSettings();

    //Возврат предыдущий вид
    return UnitempViewMainMenu;
}
/**
 * @brief Функция обработки нажатия средней кнопки
 *
 * @param context Указатель на данные приложения
 * @param index На каком элементе списка была нажата кнопка
 */
static void _enter_callback(void* context, uint32_t index) {
    UNUSED(context);
    UNUSED(index);
}

static void _setting_change_callback(VariableItem* item) {
    if(item == infinity_backlight_item) {
        variable_item_set_current_value_text(
            infinity_backlight_item,
            states[variable_item_get_current_value_index(infinity_backlight_item)]);
    }
    if(item == temperature_unit_item) {
        variable_item_set_current_value_text(
            temperature_unit_item,
            temp_units[variable_item_get_current_value_index(temperature_unit_item)]);
    }
    if(item == pressure_unit_item) {
        variable_item_set_current_value_text(
            pressure_unit_item,
            pressure_units[variable_item_get_current_value_index(pressure_unit_item)]);
    }
    if(item == heat_index_item) {
        variable_item_set_current_value_text(
            heat_index_item,
            heat_index_bool[variable_item_get_current_value_index(heat_index_item)]);
    }
}

/**
 * @brief Создание меню редактирования настроек
 */
void unitemp_Settings_alloc(void) {
    variable_item_list = variable_item_list_alloc();
    //Сброс всех элементов меню
    variable_item_list_reset(variable_item_list);

    infinity_backlight_item = variable_item_list_add(
        variable_item_list, "Backlight time", UT_TEMP_COUNT, _setting_change_callback, app);
    temperature_unit_item =
        variable_item_list_add(variable_item_list, "Temp. unit", 2, _setting_change_callback, app);
    pressure_unit_item = variable_item_list_add(
        variable_item_list, "Press. unit", UT_PRESSURE_COUNT, _setting_change_callback, app);
    heat_index_item = variable_item_list_add(
        variable_item_list, "Calc. heat index", 2, _setting_change_callback, app);

    //Добавление колбека на нажатие средней кнопки
    variable_item_list_set_enter_callback(variable_item_list, _enter_callback, app);

    //Создание вида из списка
    view = variable_item_list_get_view(variable_item_list);
    //Добавление колбека на нажатие кнопки "Назад"
    view_set_previous_callback(view, _exit_callback);
    //Добавление вида в диспетчер
    view_dispatcher_add_view(app->view_dispatcher, VIEW_ID, view);
}

void unitemp_Settings_switch(void) {
    //Обнуление последнего выбранного пункта
    variable_item_list_set_selected_item(variable_item_list, 0);

    variable_item_set_current_value_index(
        infinity_backlight_item, (uint8_t)app->settings.infinityBacklight);
    variable_item_set_current_value_text(
        infinity_backlight_item,
        states[variable_item_get_current_value_index(infinity_backlight_item)]);

    variable_item_set_current_value_index(temperature_unit_item, (uint8_t)app->settings.temp_unit);
    variable_item_set_current_value_text(
        temperature_unit_item,
        temp_units[variable_item_get_current_value_index(temperature_unit_item)]);

    variable_item_set_current_value_index(
        pressure_unit_item, (uint8_t)app->settings.pressure_unit);
    variable_item_set_current_value_text(
        pressure_unit_item,
        pressure_units[variable_item_get_current_value_index(pressure_unit_item)]);

    variable_item_set_current_value_index(heat_index_item, (uint8_t)app->settings.heat_index);
    variable_item_set_current_value_text(
        heat_index_item, heat_index_bool[variable_item_get_current_value_index(heat_index_item)]);

    view_dispatcher_switch_to_view(app->view_dispatcher, VIEW_ID);
}

void unitemp_Settings_free(void) {
    //Очистка списка элементов
    variable_item_list_free(variable_item_list);
    //Очистка вида
    view_free(view);
    //Удаление вида после обработки
    view_dispatcher_remove_view(app->view_dispatcher, VIEW_ID);
}<|MERGE_RESOLUTION|>--- conflicted
+++ resolved
@@ -25,11 +25,7 @@
 
 static const char states[2][9] = {"Auto", "Infinity"};
 static const char temp_units[UT_TEMP_COUNT][3] = {"*C", "*F"};
-<<<<<<< HEAD
-static const char pressure_units[UT_PRESSURE_COUNT][6] = {"mm Hg", "in Hg", "kPa"};
-=======
 static const char pressure_units[UT_PRESSURE_COUNT][6] = {"mm Hg", "in Hg", "kPa", "hPA"};
->>>>>>> 7aa15ada
 static const char heat_index_bool[2][4] = {"OFF", "ON"};
 
 //Элемент списка - бесконечная подсветка
