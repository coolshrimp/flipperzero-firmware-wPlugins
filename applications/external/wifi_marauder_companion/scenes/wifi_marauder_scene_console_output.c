--- conflicted
+++ resolved
@@ -101,18 +101,12 @@
     view_dispatcher_switch_to_view(app->view_dispatcher, WifiMarauderAppViewConsoleOutput);
 
     // Register callbacks to receive data
-<<<<<<< HEAD
-    wifi_marauder_uart_set_handle_rx_data_cb(
-        app->uart,
-        wifi_marauder_console_output_handle_rx_data_cb); // setup callback for general log rx thread
-=======
     wifi_marauder_uart_set_handle_rx_data_cb(
         app->uart,
         wifi_marauder_console_output_handle_rx_data_cb); // setup callback for general log rx thread
     wifi_marauder_uart_set_handle_rx_data_cb(
         app->lp_uart,
         wifi_marauder_console_output_handle_rx_packets_cb); // setup callback for packets rx thread
->>>>>>> c3f7a0d1
 
     // Get ready to send command
     if((app->is_command && app->selected_tx_string) || app->script) {
