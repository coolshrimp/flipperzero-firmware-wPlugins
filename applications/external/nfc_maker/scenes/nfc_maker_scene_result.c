#include "../nfc_maker.h"

enum PopupEvent {
    PopupEventExit,
};

static void nfc_maker_scene_result_popup_callback(void* context) {
    NfcMaker* app = context;

    view_dispatcher_send_custom_event(app->view_dispatcher, PopupEventExit);
}

void nfc_maker_scene_result_on_enter(void* context) {
    NfcMaker* app = context;
    Popup* popup = app->popup;
    bool success = false;

    FlipperFormat* file = flipper_format_file_alloc(furi_record_open(RECORD_STORAGE));
    FuriString* path = furi_string_alloc();
    furi_string_printf(path, NFC_APP_FOLDER "/%s" NFC_APP_EXTENSION, app->name_buf);

<<<<<<< HEAD
    // uint32_t pages = 42;
=======
>>>>>>> 4ccfd5ba
    uint32_t pages = 135;
    size_t size = pages * 4;
    uint8_t* buf = malloc(size);
    do {
        if(!flipper_format_file_open_new(file, furi_string_get_cstr(path))) break;

        if(!flipper_format_write_header_cstr(file, "Flipper NFC device", 3)) break;
<<<<<<< HEAD
        // if(!flipper_format_write_string_cstr(file, "Device type", "NTAG203")) break;
=======
>>>>>>> 4ccfd5ba
        if(!flipper_format_write_string_cstr(file, "Device type", "NTAG215")) break;

        // Serial number
        size_t i = 0;
        buf[i++] = 0x04;
        furi_hal_random_fill_buf(&buf[i], 8);
        i += 8;
        uint8_t uid[7];
        memcpy(&uid[0], &buf[0], 3);
        memcpy(&uid[3], &buf[4], 4);

        if(!flipper_format_write_hex(file, "UID", uid, sizeof(uid))) break;
        if(!flipper_format_write_string_cstr(file, "ATQA", "00 44")) break;
        if(!flipper_format_write_string_cstr(file, "SAK", "00")) break;
        // TODO: Maybe randomize?
        if(!flipper_format_write_string_cstr(
               file,
               "Signature",
               "00 00 00 00 00 00 00 00 00 00 00 00 00 00 00 00 00 00 00 00 00 00 00 00 00 00 00 00 00 00 00 00"))
            break;
<<<<<<< HEAD
        // if(!flipper_format_write_string_cstr(file, "Mifare version", "00 00 00 00 00 00 00 00"))
=======
>>>>>>> 4ccfd5ba
        if(!flipper_format_write_string_cstr(file, "Mifare version", "00 04 04 02 01 00 11 03"))
            break;

        if(!flipper_format_write_string_cstr(file, "Counter 0", "0")) break;
        if(!flipper_format_write_string_cstr(file, "Tearing 0", "00")) break;
        if(!flipper_format_write_string_cstr(file, "Counter 1", "0")) break;
        if(!flipper_format_write_string_cstr(file, "Tearing 1", "00")) break;
        if(!flipper_format_write_string_cstr(file, "Counter 2", "0")) break;
        if(!flipper_format_write_string_cstr(file, "Tearing 2", "00")) break;
        if(!flipper_format_write_uint32(file, "Pages total", &pages, 1)) break;

        // Static data
        buf[i++] = 0x48; // Internal
        buf[i++] = 0x00; // Lock bytes
        buf[i++] = 0x00; // ...
        buf[i++] = 0xE1; // Capability container
        buf[i++] = 0x10; // ...
        buf[i++] = 0x3E; // ...
        buf[i++] = 0x00; // ...
        buf[i++] = 0x03; // Message flags
        size_t start = i++;

        switch(scene_manager_get_scene_state(app->scene_manager, NfcMakerSceneMenu)) {
        case NfcMakerSceneBluetooth: {
            buf[i++] = 0xD2;
            buf[i++] = 0x20;
            buf[i++] = 0x08;
            buf[i++] = 0x61;
            buf[i++] = 0x70;

            buf[i++] = 0x70;
            buf[i++] = 0x6C;
            buf[i++] = 0x69;
            buf[i++] = 0x63;

            buf[i++] = 0x61;
            buf[i++] = 0x74;
            buf[i++] = 0x69;
            buf[i++] = 0x6F;

            buf[i++] = 0x6E;
            buf[i++] = 0x2F;
            buf[i++] = 0x76;
            buf[i++] = 0x6E;

            buf[i++] = 0x64;
            buf[i++] = 0x2E;
            buf[i++] = 0x62;
            buf[i++] = 0x6C;

            buf[i++] = 0x75;
            buf[i++] = 0x65;
            buf[i++] = 0x74;
            buf[i++] = 0x6F;

            buf[i++] = 0x6F;
            buf[i++] = 0x74;
            buf[i++] = 0x68;
            buf[i++] = 0x2E;

            buf[i++] = 0x65;
            buf[i++] = 0x70;
            buf[i++] = 0x2E;
            buf[i++] = 0x6F;

            buf[i++] = 0x6F;
            buf[i++] = 0x62;
            buf[i++] = 0x08;
            buf[i++] = 0x00;

            memcpy(&buf[i], app->mac_buf, GAP_MAC_ADDR_SIZE);
            i += GAP_MAC_ADDR_SIZE;
            break;
        }
        case NfcMakerSceneHttps: {
            uint8_t data_len = strnlen(app->text_buf, TEXT_INPUT_LEN);
<<<<<<< HEAD
=======

>>>>>>> 4ccfd5ba
            buf[i++] = 0xD1;
            buf[i++] = 0x01;
            buf[i++] = data_len + 1;
            buf[i++] = 0x55;

            buf[i++] = 0x04; // Prepend "https://"
            memcpy(&buf[i], app->text_buf, data_len);
            i += data_len;
            break;
        }
        case NfcMakerSceneMail: {
            uint8_t data_len = strnlen(app->text_buf, TEXT_INPUT_LEN);
<<<<<<< HEAD
=======

>>>>>>> 4ccfd5ba
            buf[i++] = 0xD1;
            buf[i++] = 0x01;
            buf[i++] = data_len + 1;
            buf[i++] = 0x55;

            buf[i++] = 0x06; // Prepend "mailto:"
            memcpy(&buf[i], app->text_buf, data_len);
            i += data_len;
            break;
        }
        case NfcMakerScenePhone: {
            uint8_t data_len = strnlen(app->text_buf, TEXT_INPUT_LEN);
<<<<<<< HEAD
=======

>>>>>>> 4ccfd5ba
            buf[i++] = 0xD1;
            buf[i++] = 0x01;
            buf[i++] = data_len + 1;
            buf[i++] = 0x55;

            buf[i++] = 0x05; // Prepend "tel:"
            memcpy(&buf[i], app->text_buf, data_len);
            i += data_len;
            break;
        }
        case NfcMakerSceneText: {
            uint8_t data_len = strnlen(app->text_buf, TEXT_INPUT_LEN);
<<<<<<< HEAD
=======

>>>>>>> 4ccfd5ba
            buf[i++] = 0xD1;
            buf[i++] = 0x01;
            buf[i++] = data_len + 3;
            buf[i++] = 0x54;

            buf[i++] = 0x02;
            buf[i++] = 0x65; // e
            buf[i++] = 0x6E; // n
            memcpy(&buf[i], app->text_buf, data_len);
            i += data_len;
            break;
        }
        case NfcMakerSceneUrl: {
            uint8_t data_len = strnlen(app->text_buf, TEXT_INPUT_LEN);
<<<<<<< HEAD
=======

>>>>>>> 4ccfd5ba
            buf[i++] = 0xD1;
            buf[i++] = 0x01;
            buf[i++] = data_len + 1;
            buf[i++] = 0x55;

            buf[i++] = 0x00; // No prepend
            memcpy(&buf[i], app->text_buf, data_len);
            i += data_len;
            break;
        }
        case NfcMakerSceneWifi: {
            uint8_t ssid_len = strnlen(app->text_buf, WIFI_INPUT_LEN);
            uint8_t pass_len = strnlen(app->pass_buf, WIFI_INPUT_LEN);
            uint8_t data_len = ssid_len + pass_len;

            buf[i++] = 0xD2;
            buf[i++] = 0x17;
            buf[i++] = data_len + 47;
            buf[i++] = 0x61;
            buf[i++] = 0x70;

            buf[i++] = 0x70;
            buf[i++] = 0x6C;
            buf[i++] = 0x69;
            buf[i++] = 0x63;

            buf[i++] = 0x61;
            buf[i++] = 0x74;
            buf[i++] = 0x69;
            buf[i++] = 0x6F;

            buf[i++] = 0x6E;
            buf[i++] = 0x2F;
            buf[i++] = 0x76;
            buf[i++] = 0x6E;

            buf[i++] = 0x64;
            buf[i++] = 0x2E;
            buf[i++] = 0x77;
            buf[i++] = 0x66;

            buf[i++] = 0x61;
            buf[i++] = 0x2E;
            buf[i++] = 0x77;
            buf[i++] = 0x73;

            buf[i++] = 0x63;
            buf[i++] = 0x10;
            buf[i++] = 0x0E;
            buf[i++] = 0x00;

            buf[i++] = data_len + 43;
            buf[i++] = 0x10;
            buf[i++] = 0x26;
            buf[i++] = 0x00;

            buf[i++] = 0x01;
            buf[i++] = 0x01;
            buf[i++] = 0x10;
            buf[i++] = 0x45;

            buf[i++] = 0x00;
            buf[i++] = ssid_len;
            memcpy(&buf[i], app->text_buf, ssid_len);
            i += ssid_len;
            buf[i++] = 0x10;
            buf[i++] = 0x03;

            buf[i++] = 0x00;
            buf[i++] = 0x02;
            buf[i++] = 0x00;
            buf[i++] = scene_manager_get_scene_state(app->scene_manager, NfcMakerSceneWifiAuth);

            buf[i++] = 0x10;
            buf[i++] = 0x0F;
            buf[i++] = 0x00;
            buf[i++] = 0x02;

            buf[i++] = 0x00;
            buf[i++] = scene_manager_get_scene_state(app->scene_manager, NfcMakerSceneWifiEncr);
            buf[i++] = 0x10;
            buf[i++] = 0x27;

            buf[i++] = 0x00;
            buf[i++] = pass_len;
            memcpy(&buf[i], app->pass_buf, pass_len);
            i += pass_len;
            buf[i++] = 0x10;
            buf[i++] = 0x20;

            buf[i++] = 0x00;
            buf[i++] = 0x06;
            buf[i++] = 0xFF;
            buf[i++] = 0xFF;

            buf[i++] = 0xFF;
            buf[i++] = 0xFF;
            buf[i++] = 0xFF;
            buf[i++] = 0xFF;

            break;
        }
        default:
            break;
        }

        // Message length and terminator
        buf[start] = i - start - 1;
        buf[i++] = 0xFE;

        // Padding until last 5 pages
        for(; i < size - 20; i++) {
            buf[i] = 0x00;
        }

        // Last 5 static pages
        buf[i++] = 0x00;
        buf[i++] = 0x00;
        buf[i++] = 0x00;
        buf[i++] = 0xBD;

        buf[i++] = 0x04;
        buf[i++] = 0x00;
        buf[i++] = 0x00;
        buf[i++] = 0xFF;

        buf[i++] = 0x00;
        buf[i++] = 0x05;
        buf[i++] = 0x00;
        buf[i++] = 0x00;

        buf[i++] = 0xFF;
        buf[i++] = 0xFF;
        buf[i++] = 0xFF;
        buf[i++] = 0xFF;

        buf[i++] = 0x00;
        buf[i++] = 0x00;
        buf[i++] = 0x00;
        buf[i++] = 0x00;

        // Write pages
        char str[16];
        bool ok = true;
        for(size_t page = 0; page < pages; page++) {
            snprintf(str, sizeof(str), "Page %u", page);
            if(!flipper_format_write_hex(file, str, &buf[page * 4], 4)) {
                ok = false;
                break;
            }
        }
        if(!ok) break;

        success = true;

    } while(false);
    free(buf);

    furi_string_free(path);
    flipper_format_free(file);
    furi_record_close(RECORD_STORAGE);

    if(success) {
        popup_set_icon(popup, 32, 5, &I_DolphinNice_96x59);
        popup_set_header(popup, "Saved!", 13, 22, AlignLeft, AlignBottom);
    } else {
        popup_set_icon(popup, 32, 5, &I_DolphinNice_96x59);
        popup_set_header(popup, "Saved!", 13, 22, AlignLeft, AlignBottom);
    }
    popup_set_timeout(popup, 1500);
    popup_set_context(popup, app);
    popup_set_callback(popup, nfc_maker_scene_result_popup_callback);
    popup_enable_timeout(popup);

    view_dispatcher_switch_to_view(app->view_dispatcher, NfcMakerViewPopup);
}

bool nfc_maker_scene_result_on_event(void* context, SceneManagerEvent event) {
    NfcMaker* app = context;
    bool consumed = false;

    if(event.type == SceneManagerEventTypeCustom) {
        consumed = true;
        switch(event.event) {
        case PopupEventExit:
            scene_manager_search_and_switch_to_previous_scene(
                app->scene_manager, NfcMakerSceneMenu);
            break;
        default:
            break;
        }
    }

    return consumed;
}

void nfc_maker_scene_result_on_exit(void* context) {
    NfcMaker* app = context;
    popup_reset(app->popup);
}<|MERGE_RESOLUTION|>--- conflicted
+++ resolved
@@ -19,10 +19,7 @@
     FuriString* path = furi_string_alloc();
     furi_string_printf(path, NFC_APP_FOLDER "/%s" NFC_APP_EXTENSION, app->name_buf);
 
-<<<<<<< HEAD
     // uint32_t pages = 42;
-=======
->>>>>>> 4ccfd5ba
     uint32_t pages = 135;
     size_t size = pages * 4;
     uint8_t* buf = malloc(size);
@@ -30,10 +27,7 @@
         if(!flipper_format_file_open_new(file, furi_string_get_cstr(path))) break;
 
         if(!flipper_format_write_header_cstr(file, "Flipper NFC device", 3)) break;
-<<<<<<< HEAD
         // if(!flipper_format_write_string_cstr(file, "Device type", "NTAG203")) break;
-=======
->>>>>>> 4ccfd5ba
         if(!flipper_format_write_string_cstr(file, "Device type", "NTAG215")) break;
 
         // Serial number
@@ -54,10 +48,7 @@
                "Signature",
                "00 00 00 00 00 00 00 00 00 00 00 00 00 00 00 00 00 00 00 00 00 00 00 00 00 00 00 00 00 00 00 00"))
             break;
-<<<<<<< HEAD
         // if(!flipper_format_write_string_cstr(file, "Mifare version", "00 00 00 00 00 00 00 00"))
-=======
->>>>>>> 4ccfd5ba
         if(!flipper_format_write_string_cstr(file, "Mifare version", "00 04 04 02 01 00 11 03"))
             break;
 
@@ -134,10 +125,7 @@
         }
         case NfcMakerSceneHttps: {
             uint8_t data_len = strnlen(app->text_buf, TEXT_INPUT_LEN);
-<<<<<<< HEAD
-=======
-
->>>>>>> 4ccfd5ba
+
             buf[i++] = 0xD1;
             buf[i++] = 0x01;
             buf[i++] = data_len + 1;
@@ -150,10 +138,7 @@
         }
         case NfcMakerSceneMail: {
             uint8_t data_len = strnlen(app->text_buf, TEXT_INPUT_LEN);
-<<<<<<< HEAD
-=======
-
->>>>>>> 4ccfd5ba
+
             buf[i++] = 0xD1;
             buf[i++] = 0x01;
             buf[i++] = data_len + 1;
@@ -166,10 +151,7 @@
         }
         case NfcMakerScenePhone: {
             uint8_t data_len = strnlen(app->text_buf, TEXT_INPUT_LEN);
-<<<<<<< HEAD
-=======
-
->>>>>>> 4ccfd5ba
+
             buf[i++] = 0xD1;
             buf[i++] = 0x01;
             buf[i++] = data_len + 1;
@@ -182,10 +164,7 @@
         }
         case NfcMakerSceneText: {
             uint8_t data_len = strnlen(app->text_buf, TEXT_INPUT_LEN);
-<<<<<<< HEAD
-=======
-
->>>>>>> 4ccfd5ba
+
             buf[i++] = 0xD1;
             buf[i++] = 0x01;
             buf[i++] = data_len + 3;
@@ -200,10 +179,7 @@
         }
         case NfcMakerSceneUrl: {
             uint8_t data_len = strnlen(app->text_buf, TEXT_INPUT_LEN);
-<<<<<<< HEAD
-=======
-
->>>>>>> 4ccfd5ba
+
             buf[i++] = 0xD1;
             buf[i++] = 0x01;
             buf[i++] = data_len + 1;
