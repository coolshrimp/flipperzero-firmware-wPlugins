App(
    appid="Bomberduck",
    name="Bomberduck",
    apptype=FlipperAppType.EXTERNAL,
    entry_point="bomberduck_app",
    requires=[
        "gui",
    ],
    stack_size=1 * 1024,
    order=90,
	fap_icon="bomb.png",
    fap_category="Games",
    fap_icon_assets="assets",
<<<<<<< HEAD
    fap_icon_assets_symbol="bomberduck",
=======
    fap_author="@leo-need-more-coffee & @xMasterX",
    fap_version="1.0",
    fap_description="Bomberduck(Bomberman) Game",
>>>>>>> b51f0b2c
)<|MERGE_RESOLUTION|>--- conflicted
+++ resolved
@@ -11,11 +11,8 @@
 	fap_icon="bomb.png",
     fap_category="Games",
     fap_icon_assets="assets",
-<<<<<<< HEAD
     fap_icon_assets_symbol="bomberduck",
-=======
     fap_author="@leo-need-more-coffee & @xMasterX",
-    fap_version="1.0",
+    # fap_version="1.0",
     fap_description="Bomberduck(Bomberman) Game",
->>>>>>> b51f0b2c
 )