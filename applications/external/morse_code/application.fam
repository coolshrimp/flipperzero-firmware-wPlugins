App(
    appid="Morse_Code",
    name="Morse Code",
    apptype=FlipperAppType.EXTERNAL,
    entry_point="morse_code_app",
    requires=[
        "gui",
    ],
    stack_size=1 * 1024,
    order=20,
    fap_icon="morse_code_10px.png",
    fap_category="Media",
<<<<<<< HEAD
=======
    fap_author="@wh00hw & @xMasterX",
    fap_version="1.0",
    fap_description="Simple Morse Code parser",
>>>>>>> b51f0b2c
)<|MERGE_RESOLUTION|>--- conflicted
+++ resolved
@@ -10,10 +10,7 @@
     order=20,
     fap_icon="morse_code_10px.png",
     fap_category="Media",
-<<<<<<< HEAD
-=======
     fap_author="@wh00hw & @xMasterX",
-    fap_version="1.0",
+    # fap_version="1.0",
     fap_description="Simple Morse Code parser",
->>>>>>> b51f0b2c
 )