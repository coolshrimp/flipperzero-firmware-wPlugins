--- conflicted
+++ resolved
@@ -33,12 +33,7 @@
 /** The camera model. */
 extern CameraModel camera_model;
 
-<<<<<<< HEAD
-/** Set the camera model to the default values. */
-void set_camera_model_defaults();
-=======
 /** Set the camera model to the default values depending on the camera use. */
 void set_camera_model_defaults(CameraFunction camera_function);
->>>>>>> 39c4d7bc
 
 #endif