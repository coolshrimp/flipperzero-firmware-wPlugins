--- conflicted
+++ resolved
@@ -1,22 +1,6 @@
 #include "firmware.h"
 
 void setup() {
-<<<<<<< HEAD
-    // Begin serial communication.
-    Serial.begin(230400);
-
-    // Set the camera configuration defaults.
-    set_camera_config_defaults();
-
-    // Set the camera model defaults values.
-    set_camera_model_defaults();
-
-    // Initialize the camera.
-    initialize_camera();
-
-    // Set the camera to the default settings.
-    set_camera_defaults();
-=======
   // Begin serial communication.
   Serial.begin(230400);
 
@@ -31,24 +15,10 @@
 
   // Set initial camera settings for serial streaming.
   set_camera_defaults(CAMERA_FUNCTION_SERIAL);
->>>>>>> 39c4d7bc
 }
 
 // Main loop of the program.
 void loop() {
-<<<<<<< HEAD
-    process_serial_commands();
-
-    if (camera_model.isStreamEnabled) {
-        camera_fb_t* frame_buffer = esp_camera_fb_get();
-        if (frame_buffer) {
-            process_image(frame_buffer);
-            // Return the frame buffer back to the camera driver.
-            esp_camera_fb_return(frame_buffer);
-            delay(50);
-        }
-    }
-=======
   process_serial_input();
   
   if (camera_model.isStreamToSerialEnabled) {
@@ -63,5 +33,4 @@
   }
   
   delay(50);
->>>>>>> 39c4d7bc
 }