--- conflicted
+++ resolved
@@ -123,16 +123,12 @@
 
     memcpy(seader_uart->tx_buf + 2 + 10, data, len);
     seader_uart->tx_len = seader_add_lrc(seader_uart->tx_buf, 2 + 10 + len);
-<<<<<<< HEAD
-    // FURI_LOG_I(TAG, "seader_ccid_XfrBlock %d bytes", seader_uart->tx_len);
-=======
 
     char display[SEADER_UART_RX_BUF_SIZE * 2 + 1] = {0};
     for(uint8_t i = 0; i < seader_uart->tx_len; i++) {
         snprintf(display + (i * 2), sizeof(display), "%02x", seader_uart->tx_buf[i]);
     }
     FURI_LOG_D(TAG, "seader_ccid_XfrBlock %d bytes: %s", seader_uart->tx_len, display);
->>>>>>> 000ebe70
 
     furi_thread_flags_set(furi_thread_get_id(seader_uart->tx_thread), WorkerEvtSamRx);
 }
