App(
    appid="Text_Viewer",
    name="Text Viewer",
    apptype=FlipperAppType.EXTERNAL,
    entry_point="text_viewer_app",
    requires=[
        "gui",
        "dialogs",
    ],
    stack_size=2 * 1024,
    order=20,
    fap_icon="icons/text_10px.png",
    fap_category="Misc",
    fap_icon_assets="icons",
<<<<<<< HEAD
    fap_icon_assets_symbol="text_viewer",
=======
    fap_author="@kowalski7cc & @kyhwana",
    fap_version="1.0",
    fap_description="Text viewer application",
>>>>>>> b51f0b2c
)<|MERGE_RESOLUTION|>--- conflicted
+++ resolved
@@ -12,11 +12,8 @@
     fap_icon="icons/text_10px.png",
     fap_category="Misc",
     fap_icon_assets="icons",
-<<<<<<< HEAD
     fap_icon_assets_symbol="text_viewer",
-=======
     fap_author="@kowalski7cc & @kyhwana",
-    fap_version="1.0",
+    # fap_version="1.0",
     fap_description="Text viewer application",
->>>>>>> b51f0b2c
 )