// Application automatic lock timeout if user IDLE. (ticks)
#ifndef TOTP_AUTO_LOCK_IDLE_TIMEOUT_SEC
#define TOTP_AUTO_LOCK_IDLE_TIMEOUT_SEC (60)
#endif

// Include Bluetooth token input automation
#ifndef TOTP_NO_BADBT_TYPE
#define TOTP_BADBT_TYPE_ENABLED
#endif

// Include token input automation icons on the main screen
#ifndef TOTP_NO_AUTOMATION_ICONS
#define TOTP_AUTOMATION_ICONS_ENABLED
#endif

// List of compatible firmwares
#define TOTP_FIRMWARE_OFFICIAL_STABLE (1)
#define TOTP_FIRMWARE_OFFICIAL_DEV (2)
<<<<<<< HEAD
#define TOTP_FIRMWARE_CFW (3)
// End of list

// Checking FlipC.org definitions (https://github.com/playmean/fap-list/issues/9)
#if defined(TARGET_FIRMWARE_OFFICIAL)
#define TOTP_TARGET_FIRMWARE TOTP_FIRMWARE_OFFICIAL_STABLE
#endif
// End of FlipC.org definition checks

// If target firmware is not yet set, default it to Xtreme\Unleashed as I'm using it, and it is cool :)
#ifndef TOTP_TARGET_FIRMWARE
#define TOTP_TARGET_FIRMWARE TOTP_FIRMWARE_CFW
#endif

// List of available font for TOTP code
#define TOTP_FONT_MODENINE (1)
#define TOTP_FONT_REDHATMONO (2)
#define TOTP_FONT_BEDSTEAD (3)
#define TOTP_FONT_ZECTOR (4)
#define TOTP_FONT_712SERIF (5)
#define TOTP_FONT_GRAPH35PIX (6)
#define TOTP_FONT_KARMAFUTURE (7)
#define TOTP_FONT_FUNCLIMBING (8)
#define TOTP_FONT_DPCOMIC (9)
#define TOTP_FONT_PIXELFLAG (10)

// Max custom fonts value
#define MAX_CUSTOM_FONTS (10)
// End of list

// Active font for TOTP codes
#ifndef TOTP_FONT
#define TOTP_FONT TOTP_FONT_MODENINE
=======
#define TOTP_FIRMWARE_XTREME_UL (3)
// End of list

#ifndef TOTP_TARGET_FIRMWARE
#define TOTP_TARGET_FIRMWARE TOTP_FIRMWARE_XTREME_UL
>>>>>>> 99b203e2
#endif<|MERGE_RESOLUTION|>--- conflicted
+++ resolved
@@ -16,45 +16,9 @@
 // List of compatible firmwares
 #define TOTP_FIRMWARE_OFFICIAL_STABLE (1)
 #define TOTP_FIRMWARE_OFFICIAL_DEV (2)
-<<<<<<< HEAD
 #define TOTP_FIRMWARE_CFW (3)
 // End of list
 
-// Checking FlipC.org definitions (https://github.com/playmean/fap-list/issues/9)
-#if defined(TARGET_FIRMWARE_OFFICIAL)
-#define TOTP_TARGET_FIRMWARE TOTP_FIRMWARE_OFFICIAL_STABLE
-#endif
-// End of FlipC.org definition checks
-
-// If target firmware is not yet set, default it to Xtreme\Unleashed as I'm using it, and it is cool :)
 #ifndef TOTP_TARGET_FIRMWARE
 #define TOTP_TARGET_FIRMWARE TOTP_FIRMWARE_CFW
-#endif
-
-// List of available font for TOTP code
-#define TOTP_FONT_MODENINE (1)
-#define TOTP_FONT_REDHATMONO (2)
-#define TOTP_FONT_BEDSTEAD (3)
-#define TOTP_FONT_ZECTOR (4)
-#define TOTP_FONT_712SERIF (5)
-#define TOTP_FONT_GRAPH35PIX (6)
-#define TOTP_FONT_KARMAFUTURE (7)
-#define TOTP_FONT_FUNCLIMBING (8)
-#define TOTP_FONT_DPCOMIC (9)
-#define TOTP_FONT_PIXELFLAG (10)
-
-// Max custom fonts value
-#define MAX_CUSTOM_FONTS (10)
-// End of list
-
-// Active font for TOTP codes
-#ifndef TOTP_FONT
-#define TOTP_FONT TOTP_FONT_MODENINE
-=======
-#define TOTP_FIRMWARE_XTREME_UL (3)
-// End of list
-
-#ifndef TOTP_TARGET_FIRMWARE
-#define TOTP_TARGET_FIRMWARE TOTP_FIRMWARE_XTREME_UL
->>>>>>> 99b203e2
 #endif