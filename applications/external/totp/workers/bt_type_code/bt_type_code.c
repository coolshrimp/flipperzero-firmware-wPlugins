#include "bt_type_code.h"
#include <furi_hal_bt.h>
#include <furi_hal_bt_hid.h>
#include <furi_hal_version.h>
#include <furi/core/thread.h>
#include <furi/core/mutex.h>
#include <furi/core/string.h>
#include <furi/core/kernel.h>
#include <bt/bt_service/bt.h>
#include <storage/storage.h>
#include "../../types/common.h"
#include "../../types/token_info.h"
#include "../type_code_common.h"
#include "../../features_config.h"

<<<<<<< HEAD
#if TOTP_TARGET_FIRMWARE == TOTP_FIRMWARE_CFW
=======
#if TOTP_TARGET_FIRMWARE == TOTP_FIRMWARE_XTREME_UL
>>>>>>> 99b203e2
#define TOTP_BT_WORKER_BT_ADV_NAME_MAX_LEN FURI_HAL_BT_ADV_NAME_LENGTH
#define TOTP_BT_WORKER_BT_MAC_ADDRESS_LEN GAP_MAC_ADDR_SIZE
#endif

struct TotpBtTypeCodeWorkerContext {
    char* code_buffer;
    uint8_t code_buffer_size;
    uint8_t flags;
    FuriThread* thread;
    FuriMutex* code_buffer_sync;
    Bt* bt;
    bool is_advertising;
    bool is_connected;
<<<<<<< HEAD
#if TOTP_TARGET_FIRMWARE == TOTP_FIRMWARE_CFW
=======
#if TOTP_TARGET_FIRMWARE == TOTP_FIRMWARE_XTREME_UL
>>>>>>> 99b203e2
    char previous_bt_name[TOTP_BT_WORKER_BT_ADV_NAME_MAX_LEN];
    uint8_t previous_bt_mac[TOTP_BT_WORKER_BT_MAC_ADDRESS_LEN];
#endif
};

static inline bool totp_type_code_worker_stop_requested() {
    return furi_thread_flags_get() & TotpBtTypeCodeWorkerEventStop;
}

<<<<<<< HEAD
#if TOTP_TARGET_FIRMWARE == TOTP_FIRMWARE_CFW
=======
#if TOTP_TARGET_FIRMWARE == TOTP_FIRMWARE_XTREME_UL
>>>>>>> 99b203e2
static void totp_type_code_worker_bt_set_app_mac(uint8_t* mac) {
    uint8_t max_i;
    size_t uid_size = furi_hal_version_uid_size();
    if(uid_size < TOTP_BT_WORKER_BT_MAC_ADDRESS_LEN) {
        max_i = uid_size;
    } else {
        max_i = TOTP_BT_WORKER_BT_MAC_ADDRESS_LEN;
    }
<<<<<<< HEAD
#if TOTP_TARGET_FIRMWARE == TOTP_FIRMWARE_CFW
    const uint8_t* uid = furi_hal_version_uid_default();
#else
    const uint8_t* uid = furi_hal_version_uid();
#endif
=======

    const uint8_t* uid = (const uint8_t*)UID64_BASE; //-V566
>>>>>>> 99b203e2
    memcpy(mac, uid, max_i);
    for(uint8_t i = max_i; i < TOTP_BT_WORKER_BT_MAC_ADDRESS_LEN; i++) {
        mac[i] = 0;
    }

    mac[0] = 0b10;
}
#endif

static void totp_type_code_worker_type_code(TotpBtTypeCodeWorkerContext* context) {
    uint8_t i = 0;
    do {
        furi_delay_ms(500);
        i++;
    } while(!context->is_connected && i < 100 && !totp_type_code_worker_stop_requested());

    if(context->is_connected &&
       furi_mutex_acquire(context->code_buffer_sync, 500) == FuriStatusOk) {
        totp_type_code_worker_execute_automation(
            &furi_hal_bt_hid_kb_press,
            &furi_hal_bt_hid_kb_release,
            context->code_buffer,
            context->code_buffer_size,
            context->flags);
        furi_mutex_release(context->code_buffer_sync);
    }
}

static int32_t totp_type_code_worker_callback(void* context) {
    furi_check(context);
    FuriMutex* context_mutex = furi_mutex_alloc(FuriMutexTypeNormal);

    TotpBtTypeCodeWorkerContext* bt_context = context;

    while(true) {
        uint32_t flags = furi_thread_flags_wait(
            TotpBtTypeCodeWorkerEventStop | TotpBtTypeCodeWorkerEventType,
            FuriFlagWaitAny,
            FuriWaitForever);
        furi_check((flags & FuriFlagError) == 0); //-V562
        if(flags & TotpBtTypeCodeWorkerEventStop) break;

        if(furi_mutex_acquire(context_mutex, FuriWaitForever) == FuriStatusOk) {
            if(flags & TotpBtTypeCodeWorkerEventType) {
                totp_type_code_worker_type_code(bt_context);
            }

            furi_mutex_release(context_mutex);
        }
    }

    furi_mutex_free(context_mutex);

    return 0;
}

static void connection_status_changed_callback(BtStatus status, void* context) {
    TotpBtTypeCodeWorkerContext* bt_context = context;
    if(status == BtStatusConnected) {
        bt_context->is_connected = true;
    } else if(status < BtStatusConnected) {
        bt_context->is_connected = false;
    }
}

void totp_bt_type_code_worker_start(
    TotpBtTypeCodeWorkerContext* context,
    char* code_buffer,
    uint8_t code_buffer_size,
    FuriMutex* code_buffer_sync) {
    furi_check(context != NULL);
    context->code_buffer = code_buffer;
    context->code_buffer_size = code_buffer_size;
    context->code_buffer_sync = code_buffer_sync;
    context->thread = furi_thread_alloc();
    furi_thread_set_name(context->thread, "TOTPBtHidWorker");
    furi_thread_set_stack_size(context->thread, 1024);
    furi_thread_set_context(context->thread, context);
    furi_thread_set_callback(context->thread, totp_type_code_worker_callback);
    furi_thread_start(context->thread);
}

void totp_bt_type_code_worker_stop(TotpBtTypeCodeWorkerContext* context) {
    furi_check(context != NULL);
    furi_thread_flags_set(furi_thread_get_id(context->thread), TotpBtTypeCodeWorkerEventStop);
    furi_thread_join(context->thread);
    furi_thread_free(context->thread);
    context->thread = NULL;
}

void totp_bt_type_code_worker_notify(
    TotpBtTypeCodeWorkerContext* context,
    TotpBtTypeCodeWorkerEvent event,
    uint8_t flags) {
    furi_check(context != NULL);
    context->flags = flags;
    furi_thread_flags_set(furi_thread_get_id(context->thread), event);
}

TotpBtTypeCodeWorkerContext* totp_bt_type_code_worker_init() {
    TotpBtTypeCodeWorkerContext* context = malloc(sizeof(TotpBtTypeCodeWorkerContext));
    furi_check(context != NULL);

    context->bt = furi_record_open(RECORD_BT);
    context->is_advertising = false;
    context->is_connected = false;
    bt_disconnect(context->bt);
    furi_hal_bt_reinit();
    furi_delay_ms(200);
    bt_keys_storage_set_storage_path(context->bt, TOTP_BT_KEYS_STORAGE_PATH);

<<<<<<< HEAD
#if TOTP_TARGET_FIRMWARE == TOTP_FIRMWARE_CFW
=======
#if TOTP_TARGET_FIRMWARE == TOTP_FIRMWARE_XTREME_UL
>>>>>>> 99b203e2
    memcpy(
        &context->previous_bt_name[0],
        furi_hal_bt_get_profile_adv_name(FuriHalBtProfileHidKeyboard),
        TOTP_BT_WORKER_BT_ADV_NAME_MAX_LEN);
    memcpy(
        &context->previous_bt_mac[0],
        furi_hal_bt_get_profile_mac_addr(FuriHalBtProfileHidKeyboard),
        TOTP_BT_WORKER_BT_MAC_ADDRESS_LEN);
    char new_name[TOTP_BT_WORKER_BT_ADV_NAME_MAX_LEN];
    snprintf(new_name, sizeof(new_name), "%s TOTP Auth", furi_hal_version_get_name_ptr());
    uint8_t new_bt_mac[TOTP_BT_WORKER_BT_MAC_ADDRESS_LEN];
    totp_type_code_worker_bt_set_app_mac(new_bt_mac);
    furi_hal_bt_set_profile_adv_name(FuriHalBtProfileHidKeyboard, new_name);
    furi_hal_bt_set_profile_mac_addr(FuriHalBtProfileHidKeyboard, new_bt_mac);
#endif

    if(!bt_set_profile(context->bt, BtProfileHidKeyboard)) {
        FURI_LOG_E(LOGGING_TAG, "Failed to switch BT to keyboard HID profile");
    }

    furi_hal_bt_start_advertising();

<<<<<<< HEAD
#if TOTP_TARGET_FIRMWARE == TOTP_FIRMWARE_CFW
=======
#if TOTP_TARGET_FIRMWARE == TOTP_FIRMWARE_XTREME_UL
>>>>>>> 99b203e2
    bt_enable_peer_key_update(context->bt);
#endif

    context->is_advertising = true;
    bt_set_status_changed_callback(context->bt, connection_status_changed_callback, context);

    return context;
}

void totp_bt_type_code_worker_free(TotpBtTypeCodeWorkerContext* context) {
    furi_check(context != NULL);

    if(context->thread != NULL) {
        totp_bt_type_code_worker_stop(context);
    }

    bt_set_status_changed_callback(context->bt, NULL, NULL);

    furi_hal_bt_stop_advertising();
    context->is_advertising = false;
    context->is_connected = false;

    bt_disconnect(context->bt);
    furi_delay_ms(200);
    bt_keys_storage_set_default_path(context->bt);

<<<<<<< HEAD
#if TOTP_TARGET_FIRMWARE == TOTP_FIRMWARE_CFW
=======
#if TOTP_TARGET_FIRMWARE == TOTP_FIRMWARE_XTREME_UL
>>>>>>> 99b203e2
    furi_hal_bt_set_profile_adv_name(FuriHalBtProfileHidKeyboard, context->previous_bt_name);
    furi_hal_bt_set_profile_mac_addr(FuriHalBtProfileHidKeyboard, context->previous_bt_mac);
#endif

    if(!bt_set_profile(context->bt, BtProfileSerial)) {
        FURI_LOG_E(LOGGING_TAG, "Failed to switch BT to Serial profile");
    }
    furi_record_close(RECORD_BT);
    context->bt = NULL;

    free(context);
}

bool totp_bt_type_code_worker_is_advertising(const TotpBtTypeCodeWorkerContext* context) {
    return context->is_advertising;
}<|MERGE_RESOLUTION|>--- conflicted
+++ resolved
@@ -13,11 +13,7 @@
 #include "../type_code_common.h"
 #include "../../features_config.h"
 
-<<<<<<< HEAD
-#if TOTP_TARGET_FIRMWARE == TOTP_FIRMWARE_CFW
-=======
-#if TOTP_TARGET_FIRMWARE == TOTP_FIRMWARE_XTREME_UL
->>>>>>> 99b203e2
+#if TOTP_TARGET_FIRMWARE == TOTP_FIRMWARE_CFW
 #define TOTP_BT_WORKER_BT_ADV_NAME_MAX_LEN FURI_HAL_BT_ADV_NAME_LENGTH
 #define TOTP_BT_WORKER_BT_MAC_ADDRESS_LEN GAP_MAC_ADDR_SIZE
 #endif
@@ -31,11 +27,7 @@
     Bt* bt;
     bool is_advertising;
     bool is_connected;
-<<<<<<< HEAD
-#if TOTP_TARGET_FIRMWARE == TOTP_FIRMWARE_CFW
-=======
-#if TOTP_TARGET_FIRMWARE == TOTP_FIRMWARE_XTREME_UL
->>>>>>> 99b203e2
+#if TOTP_TARGET_FIRMWARE == TOTP_FIRMWARE_CFW
     char previous_bt_name[TOTP_BT_WORKER_BT_ADV_NAME_MAX_LEN];
     uint8_t previous_bt_mac[TOTP_BT_WORKER_BT_MAC_ADDRESS_LEN];
 #endif
@@ -45,11 +37,7 @@
     return furi_thread_flags_get() & TotpBtTypeCodeWorkerEventStop;
 }
 
-<<<<<<< HEAD
-#if TOTP_TARGET_FIRMWARE == TOTP_FIRMWARE_CFW
-=======
-#if TOTP_TARGET_FIRMWARE == TOTP_FIRMWARE_XTREME_UL
->>>>>>> 99b203e2
+#if TOTP_TARGET_FIRMWARE == TOTP_FIRMWARE_CFW
 static void totp_type_code_worker_bt_set_app_mac(uint8_t* mac) {
     uint8_t max_i;
     size_t uid_size = furi_hal_version_uid_size();
@@ -58,16 +46,8 @@
     } else {
         max_i = TOTP_BT_WORKER_BT_MAC_ADDRESS_LEN;
     }
-<<<<<<< HEAD
-#if TOTP_TARGET_FIRMWARE == TOTP_FIRMWARE_CFW
-    const uint8_t* uid = furi_hal_version_uid_default();
-#else
-    const uint8_t* uid = furi_hal_version_uid();
-#endif
-=======
 
     const uint8_t* uid = (const uint8_t*)UID64_BASE; //-V566
->>>>>>> 99b203e2
     memcpy(mac, uid, max_i);
     for(uint8_t i = max_i; i < TOTP_BT_WORKER_BT_MAC_ADDRESS_LEN; i++) {
         mac[i] = 0;
@@ -179,11 +159,7 @@
     furi_delay_ms(200);
     bt_keys_storage_set_storage_path(context->bt, TOTP_BT_KEYS_STORAGE_PATH);
 
-<<<<<<< HEAD
-#if TOTP_TARGET_FIRMWARE == TOTP_FIRMWARE_CFW
-=======
-#if TOTP_TARGET_FIRMWARE == TOTP_FIRMWARE_XTREME_UL
->>>>>>> 99b203e2
+#if TOTP_TARGET_FIRMWARE == TOTP_FIRMWARE_CFW
     memcpy(
         &context->previous_bt_name[0],
         furi_hal_bt_get_profile_adv_name(FuriHalBtProfileHidKeyboard),
@@ -206,11 +182,7 @@
 
     furi_hal_bt_start_advertising();
 
-<<<<<<< HEAD
-#if TOTP_TARGET_FIRMWARE == TOTP_FIRMWARE_CFW
-=======
-#if TOTP_TARGET_FIRMWARE == TOTP_FIRMWARE_XTREME_UL
->>>>>>> 99b203e2
+#if TOTP_TARGET_FIRMWARE == TOTP_FIRMWARE_CFW
     bt_enable_peer_key_update(context->bt);
 #endif
 
@@ -237,11 +209,7 @@
     furi_delay_ms(200);
     bt_keys_storage_set_default_path(context->bt);
 
-<<<<<<< HEAD
-#if TOTP_TARGET_FIRMWARE == TOTP_FIRMWARE_CFW
-=======
-#if TOTP_TARGET_FIRMWARE == TOTP_FIRMWARE_XTREME_UL
->>>>>>> 99b203e2
+#if TOTP_TARGET_FIRMWARE == TOTP_FIRMWARE_CFW
     furi_hal_bt_set_profile_adv_name(FuriHalBtProfileHidKeyboard, context->previous_bt_name);
     furi_hal_bt_set_profile_mac_addr(FuriHalBtProfileHidKeyboard, context->previous_bt_mac);
 #endif
