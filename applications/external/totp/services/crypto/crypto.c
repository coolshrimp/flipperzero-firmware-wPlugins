--- conflicted
+++ resolved
@@ -90,16 +90,8 @@
         } else {
             max_i = uid_size;
         }
-<<<<<<< HEAD
-#if TOTP_TARGET_FIRMWARE == TOTP_FIRMWARE_CFW
-        const uint8_t* uid = furi_hal_version_uid_default();
-#else
-        const uint8_t* uid = furi_hal_version_uid();
-#endif
-=======
 
         const uint8_t* uid = (const uint8_t*)UID64_BASE; //-V566
->>>>>>> 99b203e2
         for(uint8_t i = 0; i < max_i; i++) {
             plugin_state->iv[i] = plugin_state->iv[i] ^ uid[i];
         }
