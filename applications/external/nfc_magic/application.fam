--- conflicted
+++ resolved
@@ -10,11 +10,7 @@
     ],
     stack_size=4 * 1024,
     order=30,
-<<<<<<< HEAD
-    fap_icon="../../../assets/icons/Archive/125_10px.png",
-=======
     fap_icon="../../../assets/icons/Archive/Nfc_10px.png",
->>>>>>> 7b426b93
     fap_category="NFC",
     fap_private_libs=[
         Lib(
