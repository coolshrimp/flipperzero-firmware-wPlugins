#pragma once
#include <stdbool.h>
#include <stdint.h>
#include <furi_hal_spi.h>

#ifdef __cplusplus
extern "C" {
#endif

#define R_REGISTER 0x00
#define W_REGISTER 0x20
#define REGISTER_MASK 0x1F
#define ACTIVATE 0x50
#define R_RX_PL_WID 0x60
#define R_RX_PAYLOAD 0x61
#define W_TX_PAYLOAD 0xA0
#define W_TX_PAYLOAD_NOACK 0xB0
#define W_ACK_PAYLOAD 0xA8
#define FLUSH_TX 0xE1
#define FLUSH_RX 0xE2
#define REUSE_TX_PL 0xE3
#define RF24_NOP 0xFF

#define REG_CONFIG 0x00
#define REG_EN_AA 0x01
#define REG_EN_RXADDR 0x02
#define REG_SETUP_AW 0x03
#define REG_SETUP_RETR 0x04
#define REG_DYNPD 0x1C
#define REG_FEATURE 0x1D
#define REG_RF_SETUP 0x06
#define REG_STATUS 0x07
#define REG_RX_ADDR_P0 0x0A
#define REG_RF_CH 0x05
#define REG_TX_ADDR 0x10

#define RX_PW_P0 0x11
#define TX_DS 0x20
#define MAX_RT 0x10

#define nrf24_TIMEOUT 500
#define nrf24_CE_PIN &gpio_ext_pb2
#define nrf24_HANDLE &furi_hal_spi_bus_handle_external

/* Low level API */

/** Write device register
 *
 * @param      handle  - pointer to FuriHalSpiHandle
 * @param      reg     - register
 * @param      data    - data to write
 *
 * @return     device status
 */
uint8_t nrf24_write_reg(FuriHalSpiBusHandle* handle, uint8_t reg, uint8_t data);

/** Write buffer to device register
 *
 * @param      handle  - pointer to FuriHalSpiHandle
 * @param      reg     - register
 * @param      data    - data to write
 * @param      size    - size of data to write
 *
 * @return     device status
 */
uint8_t nrf24_write_buf_reg(FuriHalSpiBusHandle* handle, uint8_t reg, uint8_t* data, uint8_t size);

/** Read device register
 *
 * @param      handle  - pointer to FuriHalSpiHandle
 * @param      reg     - register
 * @param[out] data    - pointer to data
 *
 * @return     device status
 */
uint8_t nrf24_read_reg(FuriHalSpiBusHandle* handle, uint8_t reg, uint8_t* data, uint8_t size);

/** Power up the radio for operation
 * 
 * @param      handle  - pointer to FuriHalSpiHandle
 * 
 * @return     device status
 */
uint8_t nrf24_power_up(FuriHalSpiBusHandle* handle);

/** Power down the radio
 * 
 * @param      handle  - pointer to FuriHalSpiHandle
 * 
 * @return     device status
 */
uint8_t nrf24_set_idle(FuriHalSpiBusHandle* handle);

/** Sets the radio to RX mode
 *
 * @param      handle  - pointer to FuriHalSpiHandle
 * 
 * @return     device status
 */
uint8_t nrf24_set_rx_mode(FuriHalSpiBusHandle* handle);

/** Sets the radio to TX mode
 *
 * @param      handle  - pointer to FuriHalSpiHandle
 * 
 * @return     device status
 */
uint8_t nrf24_set_tx_mode(FuriHalSpiBusHandle* handle);

/*=============================================================================================================*/

/* High level API */

/** Must call this before using any other nrf24 API
 * 
 */
void nrf24_init();

/** Must call this when we end using nrf24 device
 * 
 */
void nrf24_deinit();

/** Send flush rx command
 *
 * @param      handle  - pointer to FuriHalSpiHandle
 *
 * @return     device status
 */
uint8_t nrf24_flush_rx(FuriHalSpiBusHandle* handle);

/** Send flush tx command
 *
 * @param      handle  - pointer to FuriHalSpiHandle
 *
 * @return     device status
 */
uint8_t nrf24_flush_tx(FuriHalSpiBusHandle* handle);

/** Gets the RX packet length in data pipe 0
 * 
 * @param      handle  - pointer to FuriHalSpiHandle
 * 
 * @return     packet length in data pipe 0
 */
uint8_t nrf24_get_packetlen(FuriHalSpiBusHandle* handle);

/** Sets the RX packet length in data pipe 0
 * 
 * @param      handle  - pointer to FuriHalSpiHandle
 * @param      len - length to set
 * 
 * @return     device status
 */
uint8_t nrf24_set_packetlen(FuriHalSpiBusHandle* handle, uint8_t len);

/** Gets configured length of MAC address
 *
 * @param      handle  - pointer to FuriHalSpiHandle
 * 
 * @return     MAC address length
 */
uint8_t nrf24_get_maclen(FuriHalSpiBusHandle* handle);

/** Sets configured length of MAC address
 *
 * @param      handle  - pointer to FuriHalSpiHandle
 * @param      maclen - length to set MAC address to, must be greater than 1 and less than 6
 * 
 * @return     MAC address length
 */
uint8_t nrf24_set_maclen(FuriHalSpiBusHandle* handle, uint8_t maclen);

/** Gets the current status flags from the STATUS register
 * 
 * @param      handle  - pointer to FuriHalSpiHandle
 * 
 * @return     status flags
 */
uint8_t nrf24_status(FuriHalSpiBusHandle* handle);

/** Gets the current transfer rate
 * 
 * @param      handle  - pointer to FuriHalSpiHandle
 * 
 * @return     transfer rate in bps
 */
uint32_t nrf24_get_rate(FuriHalSpiBusHandle* handle);

/** Sets the transfer rate
 *
 * @param      handle  - pointer to FuriHalSpiHandle
 * @param      rate - the transfer rate in bps
 * 
 * @return     device status
 */
uint8_t nrf24_set_rate(FuriHalSpiBusHandle* handle, uint32_t rate);

/** Gets the current channel
 * In nrf24, the channel number is multiplied times 1MHz and added to 2400MHz to get the frequency
 * 
 * @param      handle  - pointer to FuriHalSpiHandle
 * 
 * @return     channel
 */
uint8_t nrf24_get_chan(FuriHalSpiBusHandle* handle);

/** Sets the channel
 *
 * @param      handle  - pointer to FuriHalSpiHandle
 * @param      frequency - the frequency in hertz
 * 
 * @return     device status
 */
uint8_t nrf24_set_chan(FuriHalSpiBusHandle* handle, uint8_t chan);

/** Gets the source mac address
 *
 * @param      handle  - pointer to FuriHalSpiHandle
 * @param[out] mac - the source mac address
 * 
 * @return     device status
 */
uint8_t nrf24_get_src_mac(FuriHalSpiBusHandle* handle, uint8_t* mac);

/** Sets the source mac address
 *
 * @param      handle  - pointer to FuriHalSpiHandle
 * @param      mac - the mac address to set
 * @param      size - the size of the mac address (2 to 5)
 * 
 * @return     device status
 */
uint8_t nrf24_set_src_mac(FuriHalSpiBusHandle* handle, uint8_t* mac, uint8_t size);

/** Gets the dest mac address
 *
 * @param      handle  - pointer to FuriHalSpiHandle
 * @param[out] mac - the source mac address
 * 
 * @return     device status
 */
uint8_t nrf24_get_dst_mac(FuriHalSpiBusHandle* handle, uint8_t* mac);

/** Sets the dest mac address
 *
 * @param      handle  - pointer to FuriHalSpiHandle
 * @param      mac - the mac address to set
 * @param      size - the size of the mac address (2 to 5)
 * 
 * @return     device status
 */
uint8_t nrf24_set_dst_mac(FuriHalSpiBusHandle* handle, uint8_t* mac, uint8_t size);

/** Reads RX packet
 *
 * @param      handle  - pointer to FuriHalSpiHandle
 * @param[out] packet - the packet contents
 * @param[out] packetsize - size of the received packet
 * @param      full - boolean set to true, packet length is determined by RX_PW_P0 register, false it is determined by dynamic payload length command
 * 
 * @return     device status
 */
uint8_t
    nrf24_rxpacket(FuriHalSpiBusHandle* handle, uint8_t* packet, uint8_t* packetsize, bool full);

/** Sends TX packet
 *
 * @param      handle  - pointer to FuriHalSpiHandle
 * @param      packet - the packet contents
 * @param      size - packet size
 * @param      ack - boolean to determine whether an ACK is required for the packet or not
 * 
 * @return     device status
 */
uint8_t nrf24_txpacket(FuriHalSpiBusHandle* handle, uint8_t* payload, uint8_t size, bool ack);

/** Configure the radio
 * This is not comprehensive, but covers a lot of the common configuration options that may be changed
 * @param      handle  - pointer to FuriHalSpiHandle
 * @param      rate - transfer rate in Mbps (1 or 2)
 * @param      srcmac - source mac address
 * @param      dstmac - destination mac address
 * @param      maclen - length of mac address
 * @param      channel - channel to tune to
 * @param      noack - if true, disable auto-acknowledge
 * @param      disable_aa - if true, disable ShockBurst
 * 
 */
void nrf24_configure(
    FuriHalSpiBusHandle* handle,
    uint8_t rate,
    uint8_t* srcmac,
    uint8_t* dstmac,
    uint8_t maclen,
    uint8_t channel,
    bool noack,
    bool disable_aa);

/** Configures the radio for "promiscuous mode" and primes it for rx
 * This is not an actual mode of the nrf24, but this function exploits a few bugs in the chip that allows it to act as if it were.
 * See http://travisgoodspeed.blogspot.com/2011/02/promiscuity-is-nrf24l01s-duty.html for details.
 * @param      handle  - pointer to FuriHalSpiHandle
 * @param      channel - channel to tune to
 * @param      rate - transfer rate in Mbps (1 or 2) 
 */
void nrf24_init_promisc_mode(FuriHalSpiBusHandle* handle, uint8_t channel, uint8_t rate);

/** Listens for a packet and returns first possible address sniffed
 * Call this only after calling nrf24_init_promisc_mode
 * @param      handle  - pointer to FuriHalSpiHandle
 * @param      maclen - length of target mac address
 * @param[out] addresses - sniffed address
 * 
 * @return     success
 */
bool nrf24_sniff_address(FuriHalSpiBusHandle* handle, uint8_t maclen, uint8_t* address);

/** Sends ping packet on each channel for designated tx mac looking for ack
 * 
 * @param      handle  - pointer to FuriHalSpiHandle
 * @param      srcmac - source address
 * @param      dstmac - destination address
 * @param      maclen - length of address
 * @param      rate - transfer rate in Mbps (1 or 2) 
 * @param      min_channel - channel to start with
 * @param      max_channel - channel to end at
 * @param      autoinit - if true, automatically configure radio for this channel
 * 
 * @return     channel that the address is listening on, if this value is above the max_channel param, it failed
 */
uint8_t nrf24_find_channel(
    FuriHalSpiBusHandle* handle,
    uint8_t* srcmac,
    uint8_t* dstmac,
    uint8_t maclen,
    uint8_t rate,
    uint8_t min_channel,
    uint8_t max_channel,
    bool autoinit);

/** Converts 64 bit value into uint8_t array
 * @param      val  - 64-bit integer
 * @param[out] out - bytes out
 * @param      bigendian - if true, convert as big endian, otherwise little endian
 */
void int64_to_bytes(uint64_t val, uint8_t* out, bool bigendian);

/** Converts 32 bit value into uint8_t array
 * @param      val  - 32-bit integer
 * @param[out] out - bytes out
 * @param      bigendian - if true, convert as big endian, otherwise little endian
 */
void int32_to_bytes(uint32_t val, uint8_t* out, bool bigendian);

/** Converts uint8_t array into 32 bit value
 * @param      bytes  - uint8_t array
 * @param      bigendian - if true, convert as big endian, otherwise little endian
 * 
 * @return     32-bit value
 */
uint32_t bytes_to_int32(uint8_t* bytes, bool bigendian);

/** Check if the nrf24 is connected
 * @param      handle  - pointer to FuriHalSpiHandle
 * 
<<<<<<< HEAD
 * @return     true if connected, false otherwise
*/
bool nrf24_checkconnected(FuriHalSpiBusHandle* handle);
=======
 * @return     true if connected, otherwise false
*/
bool nrf24_check_connected(FuriHalSpiBusHandle* handle);
>>>>>>> 12f7edb5

#ifdef __cplusplus
}
#endif<|MERGE_RESOLUTION|>--- conflicted
+++ resolved
@@ -364,15 +364,9 @@
 /** Check if the nrf24 is connected
  * @param      handle  - pointer to FuriHalSpiHandle
  * 
-<<<<<<< HEAD
- * @return     true if connected, false otherwise
-*/
-bool nrf24_checkconnected(FuriHalSpiBusHandle* handle);
-=======
  * @return     true if connected, otherwise false
 */
 bool nrf24_check_connected(FuriHalSpiBusHandle* handle);
->>>>>>> 12f7edb5
 
 #ifdef __cplusplus
 }
