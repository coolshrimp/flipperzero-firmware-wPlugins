--- conflicted
+++ resolved
@@ -519,19 +519,10 @@
     return ch;
 }
 
-<<<<<<< HEAD
-bool nrf24_checkconnected(FuriHalSpiBusHandle* handle) {
-    uint8_t status = nrf24_status(handle);
-
-    // FURI_LOG_I("aa", "status: %02x", status);
-
-    if(status == 0x0e || status == 0x40) {
-=======
 bool nrf24_check_connected(FuriHalSpiBusHandle* handle) {
     uint8_t status = nrf24_status(handle);
 
     if(status != 0x00) {
->>>>>>> 12f7edb5
         return true;
     } else {
         return false;
