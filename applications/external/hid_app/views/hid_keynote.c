#include "hid_keynote.h"
#include <gui/elements.h>
#include "../hid.h"

#include "hid_icons.h"

#define TAG "HidKeynote"

struct HidKeynote {
    View* view;
    Hid* hid;
};

typedef struct {
    bool left_pressed;
    bool up_pressed;
    bool right_pressed;
    bool down_pressed;
    bool ok_pressed;
    bool back_pressed;
    bool connected;
    HidTransport transport;
} HidKeynoteModel;

static void hid_keynote_draw_arrow(Canvas* canvas, uint8_t x, uint8_t y, CanvasDirection dir) {
    canvas_draw_triangle(canvas, x, y, 5, 3, dir);
    if(dir == CanvasDirectionBottomToTop) {
        canvas_draw_line(canvas, x, y + 6, x, y - 1);
    } else if(dir == CanvasDirectionTopToBottom) {
        canvas_draw_line(canvas, x, y - 6, x, y + 1);
    } else if(dir == CanvasDirectionRightToLeft) {
        canvas_draw_line(canvas, x + 6, y, x - 1, y);
    } else if(dir == CanvasDirectionLeftToRight) {
        canvas_draw_line(canvas, x - 6, y, x + 1, y);
    }
}

static void hid_keynote_draw_callback(Canvas* canvas, void* context) {
    furi_assert(context);
    HidKeynoteModel* model = context;

    // Header
    if(model->transport == HidTransportBle) {
        if(model->connected) {
            canvas_draw_icon(canvas, 0, 0, &I_Ble_connected_15x15);
        } else {
            canvas_draw_icon(canvas, 0, 0, &I_Ble_disconnected_15x15);
        }
    }

    canvas_set_font(canvas, FontPrimary);
    elements_multiline_text_aligned(canvas, 17, 3, AlignLeft, AlignTop, "Keynote");

    canvas_draw_icon(canvas, 68, 2, &I_Pin_back_arrow_10x8);
    canvas_set_font(canvas, FontSecondary);
    elements_multiline_text_aligned(canvas, 127, 3, AlignRight, AlignTop, "Hold to exit");

    // Up
    canvas_draw_icon(canvas, 21, 24, &I_Button_18x18);
    if(model->up_pressed) {
        elements_slightly_rounded_box(canvas, 24, 26, 13, 13);
        canvas_set_color(canvas, ColorWhite);
    }
    hid_keynote_draw_arrow(canvas, 30, 30, CanvasDirectionBottomToTop);
    canvas_set_color(canvas, ColorBlack);

    // Down
    canvas_draw_icon(canvas, 21, 45, &I_Button_18x18);
    if(model->down_pressed) {
        elements_slightly_rounded_box(canvas, 24, 47, 13, 13);
        canvas_set_color(canvas, ColorWhite);
    }
    hid_keynote_draw_arrow(canvas, 30, 55, CanvasDirectionTopToBottom);
    canvas_set_color(canvas, ColorBlack);

    // Left
    canvas_draw_icon(canvas, 0, 45, &I_Button_18x18);
    if(model->left_pressed) {
        elements_slightly_rounded_box(canvas, 3, 47, 13, 13);
        canvas_set_color(canvas, ColorWhite);
    }
    hid_keynote_draw_arrow(canvas, 7, 53, CanvasDirectionRightToLeft);
    canvas_set_color(canvas, ColorBlack);

    // Right
    canvas_draw_icon(canvas, 42, 45, &I_Button_18x18);
    if(model->right_pressed) {
        elements_slightly_rounded_box(canvas, 45, 47, 13, 13);
        canvas_set_color(canvas, ColorWhite);
    }
    hid_keynote_draw_arrow(canvas, 53, 53, CanvasDirectionLeftToRight);
    canvas_set_color(canvas, ColorBlack);

    // Ok
    canvas_draw_icon(canvas, 63, 25, &I_Space_65x18);
    if(model->ok_pressed) {
        elements_slightly_rounded_box(canvas, 66, 27, 60, 13);
        canvas_set_color(canvas, ColorWhite);
    }
    canvas_draw_icon(canvas, 74, 29, &I_Ok_btn_9x9);
    elements_multiline_text_aligned(canvas, 91, 36, AlignLeft, AlignBottom, "Space");
    canvas_set_color(canvas, ColorBlack);

    // Back
    canvas_draw_icon(canvas, 63, 45, &I_Space_65x18);
    if(model->back_pressed) {
        elements_slightly_rounded_box(canvas, 66, 47, 60, 13);
        canvas_set_color(canvas, ColorWhite);
    }
    canvas_draw_icon(canvas, 74, 49, &I_Pin_back_arrow_10x8);
    elements_multiline_text_aligned(canvas, 91, 57, AlignLeft, AlignBottom, "Back");
}

static void hid_keynote_draw_vertical_callback(Canvas* canvas, void* context) {
    furi_assert(context);
    HidKeynoteModel* model = context;

    // Header
<<<<<<< HEAD
    canvas_set_font(canvas, FontPrimary);
=======
>>>>>>> c10c4561
    if(model->transport == HidTransportBle) {
        if(model->connected) {
            canvas_draw_icon(canvas, 0, 0, &I_Ble_connected_15x15);
        } else {
            canvas_draw_icon(canvas, 0, 0, &I_Ble_disconnected_15x15);
        }
<<<<<<< HEAD

        elements_multiline_text_aligned(canvas, 20, 3, AlignLeft, AlignTop, "Keynote");
    } else {
=======
        canvas_set_font(canvas, FontPrimary);
        elements_multiline_text_aligned(canvas, 20, 3, AlignLeft, AlignTop, "Keynote");
    } else {
        canvas_set_font(canvas, FontPrimary);
>>>>>>> c10c4561
        elements_multiline_text_aligned(canvas, 12, 3, AlignLeft, AlignTop, "Keynote");
    }

    canvas_draw_icon(canvas, 2, 18, &I_Pin_back_arrow_10x8);
    canvas_set_font(canvas, FontSecondary);
    elements_multiline_text_aligned(canvas, 15, 19, AlignLeft, AlignTop, "Hold to exit");

    const uint8_t x_2 = 23;
    const uint8_t x_1 = 2;
    const uint8_t x_3 = 44;

    const uint8_t y_1 = 44;
    const uint8_t y_2 = 65;

    // Up
    canvas_draw_icon(canvas, x_2, y_1, &I_Button_18x18);
    if(model->up_pressed) {
        elements_slightly_rounded_box(canvas, x_2 + 3, y_1 + 2, 13, 13);
        canvas_set_color(canvas, ColorWhite);
    }
    hid_keynote_draw_arrow(canvas, x_2 + 9, y_1 + 6, CanvasDirectionBottomToTop);
    canvas_set_color(canvas, ColorBlack);

    // Down
    canvas_draw_icon(canvas, x_2, y_2, &I_Button_18x18);
    if(model->down_pressed) {
        elements_slightly_rounded_box(canvas, x_2 + 3, y_2 + 2, 13, 13);
        canvas_set_color(canvas, ColorWhite);
    }
    hid_keynote_draw_arrow(canvas, x_2 + 9, y_2 + 10, CanvasDirectionTopToBottom);
    canvas_set_color(canvas, ColorBlack);

    // Left
    canvas_draw_icon(canvas, x_1, y_2, &I_Button_18x18);
    if(model->left_pressed) {
        elements_slightly_rounded_box(canvas, x_1 + 3, y_2 + 2, 13, 13);
        canvas_set_color(canvas, ColorWhite);
    }
    hid_keynote_draw_arrow(canvas, x_1 + 7, y_2 + 8, CanvasDirectionRightToLeft);
    canvas_set_color(canvas, ColorBlack);

    // Right
    canvas_draw_icon(canvas, x_3, y_2, &I_Button_18x18);
    if(model->right_pressed) {
        elements_slightly_rounded_box(canvas, x_3 + 3, y_2 + 2, 13, 13);
        canvas_set_color(canvas, ColorWhite);
    }
    hid_keynote_draw_arrow(canvas, x_3 + 11, y_2 + 8, CanvasDirectionLeftToRight);
    canvas_set_color(canvas, ColorBlack);

    // Ok
    canvas_draw_icon(canvas, 2, 86, &I_Space_60x18);
    if(model->ok_pressed) {
        elements_slightly_rounded_box(canvas, 5, 88, 55, 13);
        canvas_set_color(canvas, ColorWhite);
    }
    canvas_draw_icon(canvas, 11, 90, &I_Ok_btn_9x9);
    elements_multiline_text_aligned(canvas, 26, 98, AlignLeft, AlignBottom, "Space");
    canvas_set_color(canvas, ColorBlack);

    // Back
    canvas_draw_icon(canvas, 2, 107, &I_Space_60x18);
    if(model->back_pressed) {
        elements_slightly_rounded_box(canvas, 5, 109, 55, 13);
        canvas_set_color(canvas, ColorWhite);
    }
    canvas_draw_icon(canvas, 11, 111, &I_Pin_back_arrow_10x8);
    elements_multiline_text_aligned(canvas, 26, 119, AlignLeft, AlignBottom, "Back");
}

static void hid_keynote_process(HidKeynote* hid_keynote, InputEvent* event) {
    with_view_model(
        hid_keynote->view,
        HidKeynoteModel * model,
        {
            if(event->type == InputTypePress) {
                if(event->key == InputKeyUp) {
                    model->up_pressed = true;
                    hid_hal_keyboard_press(hid_keynote->hid, HID_KEYBOARD_UP_ARROW);
                } else if(event->key == InputKeyDown) {
                    model->down_pressed = true;
                    hid_hal_keyboard_press(hid_keynote->hid, HID_KEYBOARD_DOWN_ARROW);
                } else if(event->key == InputKeyLeft) {
                    model->left_pressed = true;
                    hid_hal_keyboard_press(hid_keynote->hid, HID_KEYBOARD_LEFT_ARROW);
                } else if(event->key == InputKeyRight) {
                    model->right_pressed = true;
                    hid_hal_keyboard_press(hid_keynote->hid, HID_KEYBOARD_RIGHT_ARROW);
                } else if(event->key == InputKeyOk) {
                    model->ok_pressed = true;
                    hid_hal_keyboard_press(hid_keynote->hid, HID_KEYBOARD_SPACEBAR);
                } else if(event->key == InputKeyBack) {
                    model->back_pressed = true;
                }
            } else if(event->type == InputTypeRelease) {
                if(event->key == InputKeyUp) {
                    model->up_pressed = false;
                    hid_hal_keyboard_release(hid_keynote->hid, HID_KEYBOARD_UP_ARROW);
                } else if(event->key == InputKeyDown) {
                    model->down_pressed = false;
                    hid_hal_keyboard_release(hid_keynote->hid, HID_KEYBOARD_DOWN_ARROW);
                } else if(event->key == InputKeyLeft) {
                    model->left_pressed = false;
                    hid_hal_keyboard_release(hid_keynote->hid, HID_KEYBOARD_LEFT_ARROW);
                } else if(event->key == InputKeyRight) {
                    model->right_pressed = false;
                    hid_hal_keyboard_release(hid_keynote->hid, HID_KEYBOARD_RIGHT_ARROW);
                } else if(event->key == InputKeyOk) {
                    model->ok_pressed = false;
                    hid_hal_keyboard_release(hid_keynote->hid, HID_KEYBOARD_SPACEBAR);
                } else if(event->key == InputKeyBack) {
                    model->back_pressed = false;
                }
            } else if(event->type == InputTypeShort) {
                if(event->key == InputKeyBack) {
                    hid_hal_keyboard_press(hid_keynote->hid, HID_KEYBOARD_DELETE);
                    hid_hal_keyboard_release(hid_keynote->hid, HID_KEYBOARD_DELETE);
                    hid_hal_consumer_key_press(hid_keynote->hid, HID_CONSUMER_AC_BACK);
                    hid_hal_consumer_key_release(hid_keynote->hid, HID_CONSUMER_AC_BACK);
                }
            }
        },
        true);
}

static bool hid_keynote_input_callback(InputEvent* event, void* context) {
    furi_assert(context);
    HidKeynote* hid_keynote = context;
    bool consumed = false;

    if(event->type == InputTypeLong && event->key == InputKeyBack) {
        hid_hal_keyboard_release_all(hid_keynote->hid);
    } else {
        hid_keynote_process(hid_keynote, event);
        consumed = true;
    }

    return consumed;
}

HidKeynote* hid_keynote_alloc(Hid* hid) {
    HidKeynote* hid_keynote = malloc(sizeof(HidKeynote));
    hid_keynote->view = view_alloc();
    hid_keynote->hid = hid;
    view_set_context(hid_keynote->view, hid_keynote);
    view_allocate_model(hid_keynote->view, ViewModelTypeLocking, sizeof(HidKeynoteModel));
    view_set_draw_callback(hid_keynote->view, hid_keynote_draw_callback);
    view_set_input_callback(hid_keynote->view, hid_keynote_input_callback);

    with_view_model(
        hid_keynote->view, HidKeynoteModel * model, { model->transport = hid->transport; }, true);

    return hid_keynote;
}

void hid_keynote_free(HidKeynote* hid_keynote) {
    furi_assert(hid_keynote);
    view_free(hid_keynote->view);
    free(hid_keynote);
}

View* hid_keynote_get_view(HidKeynote* hid_keynote) {
    furi_assert(hid_keynote);
    return hid_keynote->view;
}

void hid_keynote_set_connected_status(HidKeynote* hid_keynote, bool connected) {
    furi_assert(hid_keynote);
    with_view_model(
        hid_keynote->view, HidKeynoteModel * model, { model->connected = connected; }, true);
}

void hid_keynote_set_orientation(HidKeynote* hid_keynote, bool vertical) {
    furi_assert(hid_keynote);

    if(vertical) {
        view_set_draw_callback(hid_keynote->view, hid_keynote_draw_vertical_callback);
        view_set_orientation(hid_keynote->view, ViewOrientationVerticalFlip);

    } else {
        view_set_draw_callback(hid_keynote->view, hid_keynote_draw_callback);
        view_set_orientation(hid_keynote->view, ViewOrientationHorizontal);
    }
}<|MERGE_RESOLUTION|>--- conflicted
+++ resolved
@@ -116,26 +116,16 @@
     HidKeynoteModel* model = context;
 
     // Header
-<<<<<<< HEAD
-    canvas_set_font(canvas, FontPrimary);
-=======
->>>>>>> c10c4561
     if(model->transport == HidTransportBle) {
         if(model->connected) {
             canvas_draw_icon(canvas, 0, 0, &I_Ble_connected_15x15);
         } else {
             canvas_draw_icon(canvas, 0, 0, &I_Ble_disconnected_15x15);
         }
-<<<<<<< HEAD
-
-        elements_multiline_text_aligned(canvas, 20, 3, AlignLeft, AlignTop, "Keynote");
-    } else {
-=======
         canvas_set_font(canvas, FontPrimary);
         elements_multiline_text_aligned(canvas, 20, 3, AlignLeft, AlignTop, "Keynote");
     } else {
         canvas_set_font(canvas, FontPrimary);
->>>>>>> c10c4561
         elements_multiline_text_aligned(canvas, 12, 3, AlignLeft, AlignTop, "Keynote");
     }
 
