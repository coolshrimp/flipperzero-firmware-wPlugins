--- conflicted
+++ resolved
@@ -107,12 +107,7 @@
             boot = APP_DATA_PATH("assets/marauder/WifidevS2/esp32_marauder.ino.bootloader.bin");
             part = APP_DATA_PATH("assets/marauder/esp32_marauder.ino.partitions.bin");
             app0 = APP_DATA_PATH("assets/marauder/boot_app0.bin");
-<<<<<<< HEAD
-            firm = APP_DATA_PATH(
-                "assets/marauder/WifidevS2/esp32_marauder_v0_13_6_20231214_flipper.bin");
-=======
             firm = APP_DATA_PATH("assets/marauder/WifidevS2/marauder_v0_13_6_flipper.bin");
->>>>>>> 8bcd5615
             enter_bootloader = true;
             break;
         case QuickDevproWroomMarauder:
