#include "video_player.h"
#include "video_player_hal.h"
#include "init_deinit.h"

#include "video_player_icons.h"
#include <furi.h>
#include <furi/core/thread.h>
#include <furi_hal.h>
#include <cli/cli.h>
#include <gui/gui.h>
#include "furi_hal_rtc.h"

void draw_callback(Canvas* canvas, void* ctx) {
    PlayerViewModel* model = (PlayerViewModel*)ctx;
    VideoPlayerApp* player = (VideoPlayerApp*)(model->player);

    canvas_draw_xbm(canvas, 0, 0, player->width, player->height, player->image_buffer);
}

bool input_callback(InputEvent* input_event, void* ctx) {
    // Проверяем, что контекст не нулевой
    furi_assert(ctx);
    PlayerView* player_view = (PlayerView*)ctx;
    VideoPlayerApp* player = (VideoPlayerApp*)(player_view->context);

    bool consumed = false;

    VideoPlayerEvent event = {.type = EventTypeInput, .input = *input_event};

    furi_message_queue_put(player->event_queue, &event, FuriWaitForever);

    consumed = true;
    return consumed;
}

void direct_input_callback(const void* value, void* ctx) {
    // Проверяем, что контекст не нулевой
    furi_assert(ctx);
    const InputEvent* input_event = value;
    VideoPlayerApp* player = (VideoPlayerApp*)(ctx);

    VideoPlayerEvent event = {.type = EventTypeInput, .input = *input_event};

    furi_message_queue_put(player->event_queue, &event, FuriWaitForever);
}

void player_view_free(PlayerView* player_view) {
    furi_assert(player_view);
    view_free(player_view->view);
    free(player_view);
}

bool open_file_stream(Stream* stream) {
    DialogsApp* dialogs = furi_record_open(RECORD_DIALOGS);
    bool result = false;
    FuriString* path;
    path = furi_string_alloc();
    furi_string_set(path, VIDEO_PLAYER_FOLDER);

    DialogsFileBrowserOptions browser_options;
    dialog_file_browser_set_basic_options(&browser_options, ".bnd", &I_vid_logo);
    browser_options.base_path = VIDEO_PLAYER_FOLDER;
    browser_options.hide_ext = false;

    bool ret = dialog_file_browser_show(dialogs, path, path, &browser_options);

    furi_record_close(RECORD_DIALOGS);
    if(ret) {
        if(!file_stream_open(stream, furi_string_get_cstr(path), FSAM_READ, FSOM_OPEN_EXISTING)) {
            FURI_LOG_E("FUCK! ", "Cannot open file \"%s\"", furi_string_get_cstr(path));
        } else {
            result = true;
        }
    }
    furi_string_free(path);
    return result;
}

void draw_progress_bar(VideoPlayerApp* player) {
    canvas_set_color(player->canvas, ColorWhite);
    canvas_draw_box(player->canvas, 0, 57, 128, 7);
    canvas_set_color(player->canvas, ColorBlack);
    canvas_draw_frame(player->canvas, 0, 58, 128, 6);
    canvas_draw_box(player->canvas, 1, 59, player->progress, 4);
}

void draw_all(VideoPlayerApp* player) {
    canvas_reset(player->canvas);

    canvas_draw_xbm(
        player->canvas,
        player->width == 128 ? 0 : (128 - player->width) / 2,
        0,
        player->width,
        player->height,
        player->image_buffer);

    if(player->seeking) {
        draw_progress_bar(player);
    }

    canvas_commit(player->canvas);
}

int32_t video_player_app(void* p) {
    UNUSED(p);

    Storage* storage = furi_record_open(RECORD_STORAGE);
    bool st = storage_simply_mkdir(storage, APPSDATA_FOLDER);
    st = storage_simply_mkdir(storage, VIDEO_PLAYER_FOLDER);
    UNUSED(st);
    furi_record_close(RECORD_STORAGE);

    bool exit = false;

    while(!exit) {
        VideoPlayerApp* player = init_player();
        if(open_file_stream(player->stream)) {
            player->quit = false;
        } else {
            player->quit = true;
            exit = true;
        }

        if(!(player->quit)) {
            char header[8];
            header[7] = '\0';
            stream_read(player->stream, (uint8_t*)header, 7);

            if(strcmp(header, "BND!VID") != 0) {
                player->quit = true;
            }

            stream_read(player->stream, (uint8_t*)&player->version, sizeof(player->version));
            stream_read(player->stream, (uint8_t*)&player->num_frames, sizeof(player->num_frames));
            stream_read(
                player->stream,
                (uint8_t*)&player->audio_chunk_size,
                sizeof(player->audio_chunk_size));
            stream_read(
                player->stream, (uint8_t*)&player->sample_rate, sizeof(player->sample_rate));
            stream_read(player->stream, &player->height, sizeof(player->height));
            stream_read(player->stream, &player->width, sizeof(player->width));

            player->header_size = stream_tell(player->stream);

            player->buffer = (uint8_t*)malloc(
                player->audio_chunk_size * 2 +
                (uint32_t)player->height * (uint32_t)player->width / 8);
            memset(
                player->buffer,
                0,
                player->audio_chunk_size * 2 +
                    (uint32_t)player->height * (uint32_t)player->width / 8);

            player->image_buffer_length = (uint32_t)player->height * (uint32_t)player->width / 8;
            player->audio_buffer = (uint8_t*)&player->buffer[player->image_buffer_length];
            player->image_buffer = player->buffer;

            player->fake_audio_buffer = (uint8_t*)malloc(player->audio_chunk_size * 2);

            player->frame_size =
                player->audio_chunk_size + player->image_buffer_length; //for seeking
            player->frames_per_turn = player->num_frames / 126;

            player->silent = furi_hal_rtc_is_flag_set(FuriHalRtcFlagStealthMode);
        }

        if(furi_hal_speaker_acquire(1000)) {
            if(!(player->quit)) {
                player_init_hardware_and_play(player);
            }

            // Текущее событие типа кастомного типа VideoPlayerEvent
            VideoPlayerEvent event;

            //view_dispatcher_switch_to_view(player->view_dispatcher, VIEW_PLAYER);

            //switch from view dispatcher to direct draw
            view_dispatcher_remove_view(player->view_dispatcher, VIEW_PLAYER);

            view_dispatcher_free(player->view_dispatcher);

            player_view_free(player->player_view);
            furi_record_close(RECORD_GUI);

            player->input = furi_record_open(RECORD_INPUT_EVENTS);
            player->gui = furi_record_open(RECORD_GUI);
            player->canvas = gui_direct_draw_acquire(player->gui);

<<<<<<< HEAD
        furi_thread_set_current_priority(FuriThreadPriorityIdle);
=======
            player->input_subscription =
                furi_pubsub_subscribe(player->input, direct_input_callback, player);
>>>>>>> 42899216

            if(player->quit) {
                deinit_player(player);
                player_deinit_hardware();
                return 0;
            }

            player->playing = true;

            //vTaskPrioritySet(furi_thread_get_current_id(), FuriThreadPriorityIdle);
            furi_thread_set_current_priority(FuriThreadPriorityIdle);

            while(!(player->quit)) {
                furi_check(
                    furi_message_queue_get(player->event_queue, &event, FuriWaitForever) ==
                    FuriStatusOk);

                if(event.type == EventTypeInput) {
                    if(event.input.key == InputKeyBack) {
                        player->quit = true;
                    }

                    if(event.input.key == InputKeyOk) {
                        player->playing = !player->playing;
                    }

                    if(event.input.key == InputKeyLeft) {
                        player->seeking = true;
                        int32_t seek = CLAMP(
                            (int32_t)stream_tell(player->stream) -
                                player->frames_per_turn * player->frame_size,
                            (int32_t)player->num_frames * player->frame_size + player->header_size,
                            player->header_size);
                        stream_seek(player->stream, seek, StreamOffsetFromStart);

                        player->progress = (uint8_t)((int64_t)stream_tell(player->stream) * (int64_t)126 / ((int64_t)player->num_frames * (int64_t)player->frame_size + (int64_t)player->header_size));

                        if(event.input.type == InputTypeRelease) {
                            player->seeking = false;
                        }

                        static VideoPlayerEvent event = {.type = EventTypeJustRedraw};
                        furi_message_queue_put(player->event_queue, &event, 0);
                    }

                    if(event.input.key == InputKeyRight) {
                        player->seeking = true;
                        int32_t seek = CLAMP(
                            (int32_t)stream_tell(player->stream) +
                                player->frames_per_turn * player->frame_size,
                            (int32_t)player->num_frames * player->frame_size + player->header_size,
                            player->header_size);
                        stream_seek(player->stream, seek, StreamOffsetFromStart);

                        player->progress = (uint8_t)((int64_t)stream_tell(player->stream) * (int64_t)126 / ((int64_t)player->num_frames * (int64_t)player->frame_size + (int64_t)player->header_size));

                        if(event.input.type == InputTypeRelease) {
                            player->seeking = false;
                        }

                        static VideoPlayerEvent event = {.type = EventTypeJustRedraw};
                        furi_message_queue_put(player->event_queue, &event, 0);
                    }

                    if(player->playing) {
                        player_start();
                    }

                    else {
                        player_stop();
                    }
                }

                if(event.type == EventType1stHalf) {
                    uint8_t* audio_buffer = player->audio_buffer;

                    stream_read(player->stream, player->image_buffer, player->image_buffer_length);

                    if(player->silent) {
                        stream_read(
                            player->stream, player->fake_audio_buffer, player->audio_chunk_size);
                    }

                    else {
                        stream_read(player->stream, audio_buffer, player->audio_chunk_size);
                    }

                    player->frames_played++;

                    draw_all(player);
                }

                if(event.type == EventType2ndHalf) {
                    uint8_t* audio_buffer = &player->audio_buffer[player->audio_chunk_size];

                    stream_read(player->stream, player->image_buffer, player->image_buffer_length);

                    if(player->silent) {
                        stream_read(
                            player->stream, player->fake_audio_buffer, player->audio_chunk_size);
                    }

                    else {
                        stream_read(player->stream, audio_buffer, player->audio_chunk_size);
                    }

                    player->frames_played++;

                    draw_all(player);
                }

                if(event.type == EventTypeJustRedraw) {
                    draw_all(player);
                }

                if(player->frames_played == player->num_frames) {
                    player->quit = true;
                }

                furi_thread_yield();
            }
        }
        deinit_player(player);
        player_deinit_hardware();
    }

    return 0;
}<|MERGE_RESOLUTION|>--- conflicted
+++ resolved
@@ -188,12 +188,8 @@
             player->gui = furi_record_open(RECORD_GUI);
             player->canvas = gui_direct_draw_acquire(player->gui);
 
-<<<<<<< HEAD
-        furi_thread_set_current_priority(FuriThreadPriorityIdle);
-=======
             player->input_subscription =
                 furi_pubsub_subscribe(player->input, direct_input_callback, player);
->>>>>>> 42899216
 
             if(player->quit) {
                 deinit_player(player);
