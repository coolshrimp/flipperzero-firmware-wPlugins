--- conflicted
+++ resolved
@@ -157,10 +157,6 @@
 
         player->playing = true;
 
-<<<<<<< HEAD
-=======
-        //vTaskPrioritySet(furi_thread_get_current_id(), FuriThreadPriorityIdle);
->>>>>>> faf7c4a5
         furi_thread_set_current_priority(FuriThreadPriorityIdle);
 
         while(!(player->quit)) {
