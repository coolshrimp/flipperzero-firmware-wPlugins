--- conflicted
+++ resolved
@@ -23,11 +23,7 @@
 To get started with this calculator program, clone the repository and compile the source files.
 
 ```bash
-<<<<<<< HEAD
-# clone `RogueMaster Firmware` or `Xtreme-Firmware` or `flipperzero-firmware` repository:
-=======
 # clone `RogueMaster Firmware` repository:
->>>>>>> beb12574
 git clone --recursive https://github.com/RogueMaster/flipperzero-firmware-wPlugins.git
 cd flipperzero-firmware-wPlugins/
 --or--
