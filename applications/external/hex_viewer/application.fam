--- conflicted
+++ resolved
@@ -12,11 +12,8 @@
     fap_icon="icons/hex_10px.png",
     fap_category="Misc",
     fap_icon_assets="icons",
-<<<<<<< HEAD
     fap_icon_assets_symbol="hex_viewer",
-=======
     fap_author="@QtRoS",
-    fap_version="1.0",
+    # fap_version="1.0",
     fap_description="App allows to view various files as HEX.",
->>>>>>> b51f0b2c
 )