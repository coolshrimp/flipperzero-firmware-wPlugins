--- conflicted
+++ resolved
@@ -21,13 +21,8 @@
         ),
     ],
     fap_icon_assets="icons",
-<<<<<<< HEAD
+    fap_weburl="https://github.com/oleksiikutuzov/flipperzero-lightmeter",
+    fap_author="@oleksiikutuzov",
+    # fap_version="1.0",
     fap_description="Lightmeter app for photography based on BH1750 sensor",
-    fap_author="Oleksii Kutuzov",
-    fap_weburl="https://github.com/oleksiikutuzov/flipperzero-lightmeter",
-=======
-    fap_author="@oleksiikutuzov",
-    fap_version="1.0",
-    fap_description="Lightmeter app for photography based on BH1750 sensor",
->>>>>>> b51f0b2c
 )