#include <furi.h>
#include <furi_hal.h>
#include <gui/gui.h>
#include <input/input.h>
#include <notification/notification_messages.h>
#include <stdlib.h>
#include <dolphin/dolphin.h>

#include <nrf24.h>
#include <toolbox/stream/file_stream.h>

#define LOGITECH_MAX_CHANNEL 85
#define COUNT_THRESHOLD 2
#define DEFAULT_SAMPLE_TIME 4000
#define MAX_ADDRS 100
#define MAX_CONFIRMED 32

<<<<<<< HEAD
#define NRFSNIFF_APP_PATH_FOLDER EXT_PATH("apps_data/nrfsniff")
=======
#define NRFSNIFF_APP_PATH_FOLDER STORAGE_APP_DATA_PATH_PREFIX
>>>>>>> 12f7edb5
#define NRFSNIFF_APP_FILENAME "addresses.txt"
#define TAG "nrfsniff"

typedef enum {
    EventTypeTick,
    EventTypeKey,
} EventType;

typedef struct {
    EventType type;
    InputEvent input;
} PluginEvent;

typedef struct {
    FuriMutex* mutex;
} PluginState;

char rate_text_fmt[] = "Transfer rate: %dMbps";
char sample_text_fmt[] = "Sample Time: %d ms";
char channel_text_fmt[] = "Channel: %d    Sniffing: %s";
char preamble_text_fmt[] = "Preamble: %02X";
char sniff_text_fmt[] = "Found: %d       Unique: %u";
char addresses_header_text[] = "Address,rate";
char sniffed_address_fmt[] = "%s,%d";
char rate_text[46];
char channel_text[38];
char sample_text[32];
char preamble_text[14];
char sniff_text[38];
char sniffed_address[14];

uint8_t target_channel = 0;
uint32_t found_count = 0;
uint32_t unique_saved_count = 0;
uint32_t sample_time = DEFAULT_SAMPLE_TIME;
uint8_t target_rate = 8; // rate can be either 8 (2Mbps) or 0 (1Mbps)
uint8_t target_preamble[] = {0xAA, 0x00};
uint8_t sniffing_state = false;
char top_address[12];

uint8_t candidates[MAX_ADDRS][5] = {0}; // last 100 sniffed addresses
uint32_t counts[MAX_ADDRS];
uint8_t confirmed[MAX_CONFIRMED][5] = {0}; // first 32 confirmed addresses
uint8_t confirmed_idx = 0;
uint32_t total_candidates = 0;
uint32_t candidate_idx = 0;

static int get_addr_index(uint8_t* addr, uint8_t addr_size) {
    for(uint32_t i = 0; i < total_candidates; i++) {
        uint8_t* arr_item = candidates[i];
        if(!memcmp(arr_item, addr, addr_size)) return i;
    }

    return -1;
}

static int get_highest_idx() {
    uint32_t highest = 0;
    int highest_idx = 0;
    for(uint32_t i = 0; i < total_candidates; i++) {
        if(counts[i] > highest) {
            highest = counts[i];
            highest_idx = i;
        }
    }

    return highest_idx;
}

// if array is full, start over from beginning
static void insert_addr(uint8_t* addr, uint8_t addr_size) {
    if(candidate_idx >= MAX_ADDRS) candidate_idx = 0;

    memcpy(candidates[candidate_idx], addr, addr_size);
    counts[candidate_idx] = 1;
    if(total_candidates < MAX_ADDRS) total_candidates++;
    candidate_idx++;
}

static void render_callback(Canvas* const canvas, void* ctx) {
    furi_assert(ctx);
    const PluginState* plugin_state = ctx;
    furi_mutex_acquire(plugin_state->mutex, FuriWaitForever);

    uint8_t rate = 2;
    char sniffing[] = "Yes";

    // border around the edge of the screen
    canvas_draw_frame(canvas, 0, 0, 128, 64);
    canvas_set_font(canvas, FontSecondary);

    if(target_rate == 0) rate = 1;

    if(!sniffing_state) strcpy(sniffing, "No");

    snprintf(rate_text, sizeof(rate_text), rate_text_fmt, (int)rate);
    snprintf(channel_text, sizeof(channel_text), channel_text_fmt, (int)target_channel, sniffing);
    snprintf(sample_text, sizeof(sample_text), sample_text_fmt, (int)sample_time);
    //snprintf(preamble_text, sizeof(preamble_text), preamble_text_fmt, target_preamble[0]);
    snprintf(sniff_text, sizeof(sniff_text), sniff_text_fmt, found_count, unique_saved_count);
    snprintf(
        sniffed_address, sizeof(sniffed_address), sniffed_address_fmt, top_address, (int)rate);
    canvas_draw_str_aligned(canvas, 10, 10, AlignLeft, AlignBottom, rate_text);
    canvas_draw_str_aligned(canvas, 10, 20, AlignLeft, AlignBottom, sample_text);
    canvas_draw_str_aligned(canvas, 10, 30, AlignLeft, AlignBottom, channel_text);
    //canvas_draw_str_aligned(canvas, 10, 30, AlignLeft, AlignBottom, preamble_text);
    canvas_draw_str_aligned(canvas, 10, 40, AlignLeft, AlignBottom, sniff_text);
    canvas_draw_str_aligned(canvas, 30, 50, AlignLeft, AlignBottom, addresses_header_text);
    canvas_draw_str_aligned(canvas, 30, 60, AlignLeft, AlignBottom, sniffed_address);

    furi_mutex_release(plugin_state->mutex);
}

static void input_callback(InputEvent* input_event, FuriMessageQueue* event_queue) {
    furi_assert(event_queue);

    PluginEvent event = {.type = EventTypeKey, .input = *input_event};
    furi_message_queue_put(event_queue, &event, FuriWaitForever);
}

static void hexlify(uint8_t* in, uint8_t size, char* out) {
    memset(out, 0, size * 2);
    for(int i = 0; i < size; i++)
        snprintf(out + strlen(out), sizeof(out + strlen(out)), "%02X", in[i]);
}

static bool save_addr_to_file(
    Storage* storage,
    uint8_t* data,
    uint8_t size,
    NotificationApp* notification) {
    size_t file_size = 0;
    uint8_t linesize = 0;
    char filepath[42] = {0};
    char addrline[14] = {0};
    char ending[4];
    uint8_t* file_contents;
    uint8_t rate = 1;
    Stream* stream = file_stream_alloc(storage);

    if(target_rate == 8) rate = 2;
    snprintf(ending, sizeof(ending), ",%d\n", rate);
    hexlify(data, size, addrline);
    strcat(addrline, ending);
    linesize = strlen(addrline);
    strcpy(filepath, NRFSNIFF_APP_PATH_FOLDER);
    strcat(filepath, "/");
    strcat(filepath, NRFSNIFF_APP_FILENAME);
    stream_seek(stream, 0, StreamOffsetFromStart);

    // check if address already exists in file
    if(file_stream_open(stream, filepath, FSAM_READ_WRITE, FSOM_OPEN_APPEND)) {
        bool found = false;
        file_size = stream_size(stream);
        stream_seek(stream, 0, StreamOffsetFromStart);
        if(file_size > 0) {
            file_contents = malloc(file_size + 1);
            memset(file_contents, 0, file_size + 1);
            if(stream_read(stream, file_contents, file_size) > 0) {
                char* line = strtok((char*)file_contents, "\n");

                while(line != NULL) {
                    if(!memcmp(line, addrline, 12)) {
                        found = true;
                        break;
                    }
                    line = strtok(NULL, "\n");
                }
            }
            free(file_contents);
        }

        if(found) {
            FURI_LOG_I(TAG, "Address exists in file. Ending save process.");
            stream_free(stream);
            return false;
        } else {
            if(stream_write(stream, (uint8_t*)addrline, linesize) != linesize) {
                FURI_LOG_I(TAG, "Failed to write bytes to file stream.");
                stream_free(stream);
                return false;
            } else {
                FURI_LOG_I(TAG, "Found a new address: %s", addrline);
                FURI_LOG_I(TAG, "Save successful!");

                notification_message(notification, &sequence_success);

                stream_free(stream);
                unique_saved_count++;
                return true;
            }
        }
    } else {
        FURI_LOG_I(TAG, "Cannot open file \"%s\"", filepath);
        stream_free(stream);
        return false;
    }
}

void alt_address(uint8_t* addr, uint8_t* altaddr) {
    uint8_t macmess_hi_b[4];
    uint32_t macmess_hi;
    uint8_t macmess_lo;
    uint8_t preserved;
    uint8_t tmpaddr[5];

    // swap bytes
    for(int i = 0; i < 5; i++) tmpaddr[i] = addr[4 - i];

    // get address into 32-bit and 8-bit variables
    memcpy(macmess_hi_b, tmpaddr, 4);
    macmess_lo = tmpaddr[4];

    macmess_hi = bytes_to_int32(macmess_hi_b, true);

    //preserve lowest bit from hi to shift to low
    preserved = macmess_hi & 1;
    macmess_hi >>= 1;
    macmess_lo >>= 1;
    macmess_lo = (preserved << 7) | macmess_lo;
    int32_to_bytes(macmess_hi, macmess_hi_b, true);
    memcpy(tmpaddr, macmess_hi_b, 4);
    tmpaddr[4] = macmess_lo;

    // swap bytes back
    for(int i = 0; i < 5; i++) altaddr[i] = tmpaddr[4 - i];
}

static bool previously_confirmed(uint8_t* addr) {
    bool found = false;
    for(int i = 0; i < MAX_CONFIRMED; i++) {
        if(!memcmp(confirmed[i], addr, 5)) {
            found = true;
            break;
        }
    }

    return found;
}

static void wrap_up(Storage* storage, NotificationApp* notification) {
    uint8_t ch;
    uint8_t addr[5];
    uint8_t altaddr[5];
    char trying[12];
    int idx;
    uint8_t rate = 0;
    if(target_rate == 8) rate = 2;

    nrf24_set_idle(nrf24_HANDLE);

    while(true) {
        idx = get_highest_idx();
        if(counts[idx] < COUNT_THRESHOLD) break;

        counts[idx] = 0;
        memcpy(addr, candidates[idx], 5);
        hexlify(addr, 5, trying);
        FURI_LOG_I(TAG, "trying address %s", trying);
        ch = nrf24_find_channel(nrf24_HANDLE, addr, addr, 5, rate, 2, LOGITECH_MAX_CHANNEL, false);
        FURI_LOG_I(TAG, "find_channel returned %d", (int)ch);
        if(ch > LOGITECH_MAX_CHANNEL) {
            alt_address(addr, altaddr);
            hexlify(altaddr, 5, trying);
            FURI_LOG_I(TAG, "trying alternate address %s", trying);
            ch = nrf24_find_channel(
                nrf24_HANDLE, altaddr, altaddr, 5, rate, 2, LOGITECH_MAX_CHANNEL, false);
            FURI_LOG_I(TAG, "find_channel returned %d", (int)ch);
            memcpy(addr, altaddr, 5);
        }

        if(ch <= LOGITECH_MAX_CHANNEL) {
            hexlify(addr, 5, top_address);
            found_count++;
            save_addr_to_file(storage, addr, 5, notification);
            dolphin_deed(getRandomDeed());
            if(confirmed_idx < MAX_CONFIRMED) memcpy(confirmed[confirmed_idx++], addr, 5);
            break;
        }
    }
}

static void clear_cache() {
    found_count = 0;
    unique_saved_count = 0;
    confirmed_idx = 0;
    candidate_idx = 0;
    target_channel = 2;
    total_candidates = 0;
    memset(candidates, 0, sizeof(candidates));
    memset(counts, 0, sizeof(counts));
    memset(confirmed, 0, sizeof(confirmed));
}

static void start_sniffing() {
    nrf24_init_promisc_mode(nrf24_HANDLE, target_channel, target_rate);
}

int32_t nrfsniff_app(void* p) {
    UNUSED(p);
    dolphin_deed(DolphinDeedPluginStart);
    uint8_t address[5] = {0};
    uint32_t start = 0;
    hexlify(address, 5, top_address);
    FuriMessageQueue* event_queue = furi_message_queue_alloc(8, sizeof(PluginEvent));
    PluginState* plugin_state = malloc(sizeof(PluginState));
    plugin_state->mutex = furi_mutex_alloc(FuriMutexTypeNormal);
    if(!plugin_state->mutex) {
        furi_message_queue_free(event_queue);
        FURI_LOG_E(TAG, "cannot create mutex\r\n");
        free(plugin_state);
        return 255;
    }

    nrf24_init();

    while(!furi_hal_speaker_acquire(100)) {
        furi_delay_ms(100);
    }

    // Set system callbacks
    ViewPort* view_port = view_port_alloc();
    view_port_draw_callback_set(view_port, render_callback, plugin_state);
    view_port_input_callback_set(view_port, input_callback, event_queue);

    // Open GUI and register view_port
    Gui* gui = furi_record_open(RECORD_GUI);
    gui_add_view_port(gui, view_port, GuiLayerFullscreen);

    NotificationApp* notification = furi_record_open(RECORD_NOTIFICATION);

    Storage* storage = furi_record_open(RECORD_STORAGE);
    storage_common_migrate(storage, EXT_PATH("nrfsniff"), NRFSNIFF_APP_PATH_FOLDER);
    storage_common_mkdir(storage, NRFSNIFF_APP_PATH_FOLDER);

    PluginEvent event;
    for(bool processing = true; processing;) {
        FuriStatus event_status = furi_message_queue_get(event_queue, &event, 100);
        furi_mutex_acquire(plugin_state->mutex, FuriWaitForever);

        if(event_status == FuriStatusOk) {
            // press events
            if(event.type == EventTypeKey) {
                if(event.input.type == InputTypePress ||
                   (event.input.type == InputTypeLong && event.input.key == InputKeyBack)) {
                    switch(event.input.key) {
                    case InputKeyUp:
                        // toggle rate  1/2Mbps
                        if(!sniffing_state) {
                            if(target_rate == 0)
                                target_rate = 8;
                            else
                                target_rate = 0;
                        }
                        break;
                    case InputKeyDown:
                        // toggle preamble
                        if(!sniffing_state) {
                            if(target_preamble[0] == 0x55)
                                target_preamble[0] = 0xAA;
                            else
                                target_preamble[0] = 0x55;

                            nrf24_set_src_mac(nrf24_HANDLE, target_preamble, 2);
                        }
                        break;
                    case InputKeyRight:
                        // increment channel
                        //if(!sniffing_state && target_channel <= LOGITECH_MAX_CHANNEL)
                        //    target_channel++;
                        sample_time += 500;
                        break;
                    case InputKeyLeft:
                        // decrement channel
                        //if(!sniffing_state && target_channel > 0) target_channel--;
                        if(sample_time > 500) sample_time -= 500;
                        break;
                    case InputKeyOk:
                        // toggle sniffing
<<<<<<< HEAD
                        sniffing_state = !sniffing_state;

                        if(sniffing_state) {
                            if(nrf24_checkconnected(nrf24_HANDLE)) {
=======
                        if(nrf24_check_connected(nrf24_HANDLE)) {
                            sniffing_state = !sniffing_state;
                            if(sniffing_state) {
>>>>>>> 12f7edb5
                                clear_cache();
                                start_sniffing();
                                start = furi_get_tick();
                            } else {
<<<<<<< HEAD
                                nrf24_flush_rx(nrf24_HANDLE);

                                // check again
                                if(nrf24_checkconnected(nrf24_HANDLE)) {
                                    clear_cache();
                                    start_sniffing();
                                    start = furi_get_tick();
                                } else {
                                    sniffing_state = false;
                                    furi_hal_speaker_start(100, 100);
                                    furi_delay_ms(100);
                                    furi_hal_speaker_stop();
                                }
                            }
                        } else
                            wrap_up(storage, notification);
=======
                                wrap_up(storage, notification);
                            }
                        } else {
                            notification_message(notification, &sequence_error);
                        }

>>>>>>> 12f7edb5
                        break;
                    case InputKeyBack:
                        if(event.input.type == InputTypeLong) processing = false;
                        break;
                    default:
                        break;
                    }
                }
            }
        }

        if(sniffing_state && nrf24_checkconnected(nrf24_HANDLE)) {
            if(nrf24_sniff_address(nrf24_HANDLE, 5, address)) {
                int idx;
                uint8_t* top_addr;
                if(!previously_confirmed(address)) {
                    idx = get_addr_index(address, 5);
                    if(idx == -1)
                        insert_addr(address, 5);
                    else
                        counts[idx]++;

                    top_addr = candidates[get_highest_idx()];
                    hexlify(top_addr, 5, top_address);
                }
            }

            if(furi_get_tick() - start >= sample_time) {
                target_channel++;
                if(target_channel > LOGITECH_MAX_CHANNEL) target_channel = 2;
                {
                    wrap_up(storage, notification);
                    start_sniffing();
                }

                start = furi_get_tick();
            }
        }

        view_port_update(view_port);
        furi_mutex_release(plugin_state->mutex);
    }

    clear_cache();
    sample_time = DEFAULT_SAMPLE_TIME;
    target_rate = 8; // rate can be either 8 (2Mbps) or 0 (1Mbps)
    sniffing_state = false;
    nrf24_deinit();
    furi_hal_speaker_release();
    view_port_enabled_set(view_port, false);
    gui_remove_view_port(gui, view_port);
    furi_record_close(RECORD_GUI);
    furi_record_close(RECORD_NOTIFICATION);
    furi_record_close(RECORD_STORAGE);
    view_port_free(view_port);
    furi_message_queue_free(event_queue);
    furi_mutex_free(plugin_state->mutex);
    free(plugin_state);

    return 0;
}<|MERGE_RESOLUTION|>--- conflicted
+++ resolved
@@ -5,6 +5,7 @@
 #include <notification/notification_messages.h>
 #include <stdlib.h>
 #include <dolphin/dolphin.h>
+#include <storage/storage.h>
 
 #include <nrf24.h>
 #include <toolbox/stream/file_stream.h>
@@ -15,11 +16,7 @@
 #define MAX_ADDRS 100
 #define MAX_CONFIRMED 32
 
-<<<<<<< HEAD
 #define NRFSNIFF_APP_PATH_FOLDER EXT_PATH("apps_data/nrfsniff")
-=======
-#define NRFSNIFF_APP_PATH_FOLDER STORAGE_APP_DATA_PATH_PREFIX
->>>>>>> 12f7edb5
 #define NRFSNIFF_APP_FILENAME "addresses.txt"
 #define TAG "nrfsniff"
 
@@ -399,45 +396,19 @@
                         break;
                     case InputKeyOk:
                         // toggle sniffing
-<<<<<<< HEAD
-                        sniffing_state = !sniffing_state;
-
-                        if(sniffing_state) {
-                            if(nrf24_checkconnected(nrf24_HANDLE)) {
-=======
                         if(nrf24_check_connected(nrf24_HANDLE)) {
                             sniffing_state = !sniffing_state;
                             if(sniffing_state) {
->>>>>>> 12f7edb5
                                 clear_cache();
                                 start_sniffing();
                                 start = furi_get_tick();
                             } else {
-<<<<<<< HEAD
-                                nrf24_flush_rx(nrf24_HANDLE);
-
-                                // check again
-                                if(nrf24_checkconnected(nrf24_HANDLE)) {
-                                    clear_cache();
-                                    start_sniffing();
-                                    start = furi_get_tick();
-                                } else {
-                                    sniffing_state = false;
-                                    furi_hal_speaker_start(100, 100);
-                                    furi_delay_ms(100);
-                                    furi_hal_speaker_stop();
-                                }
-                            }
-                        } else
-                            wrap_up(storage, notification);
-=======
                                 wrap_up(storage, notification);
                             }
                         } else {
                             notification_message(notification, &sequence_error);
                         }
 
->>>>>>> 12f7edb5
                         break;
                     case InputKeyBack:
                         if(event.input.type == InputTypeLong) processing = false;
