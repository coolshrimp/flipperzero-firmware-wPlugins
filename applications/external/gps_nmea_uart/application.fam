--- conflicted
+++ resolved
@@ -8,7 +8,6 @@
     order=35,
     fap_icon="gps_10px.png",
     fap_category="GPIO",
-<<<<<<< HEAD
     fap_private_libs=[
         Lib(
             name="minmea",
@@ -16,9 +15,7 @@
             cdefines=["timegm=mktime"],
         ),
     ],
-=======
     fap_author="@ezod & @xMasterX",
-    fap_version="1.0",
+    # fap_version="1.0",
     fap_description="Works with GPS modules via UART, using NMEA protocol.",
->>>>>>> b51f0b2c
 )