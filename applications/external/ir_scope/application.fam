--- conflicted
+++ resolved
@@ -7,13 +7,9 @@
     requires=["gui"],
     stack_size=2 * 1024,
     fap_icon="ir_scope.png",
-<<<<<<< HEAD
     fap_category="Infrared",
     fap_icon_assets_symbol="ir_scope",
-=======
-    fap_category="Tools",
     fap_author="@kallanreed",
-    fap_version="1.0",
+    # fap_version="1.0",
     fap_description="App allows to see incoming IR signals.",
->>>>>>> b51f0b2c
 )