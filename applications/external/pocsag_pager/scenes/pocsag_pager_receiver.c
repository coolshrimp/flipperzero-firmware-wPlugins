--- conflicted
+++ resolved
@@ -160,13 +160,8 @@
             // Stop CC1101 Rx
             if(app->txrx->txrx_state == PCSGTxRxStateRx) {
                 pcsg_rx_end(app);
-<<<<<<< HEAD
-                pcsg_sleep(app);
-            }
-=======
                 pcsg_idle(app);
             };
->>>>>>> 342c7dc5
             app->txrx->hopper_state = PCSGHopperStateOFF;
             app->txrx->idx_menu_chosen = 0;
             subghz_receiver_set_rx_callback(app->txrx->receiver, NULL, app);
