--- conflicted
+++ resolved
@@ -380,10 +380,6 @@
         (CC1101_STATUS_RXBYTES) | CC1101_BURST,
         (uint8_t*)status);
     furi_hal_spi_release(subghz_device_cc1101_ext->spi_bus_handle);
-<<<<<<< HEAD
-    // TODO: Find reason why RXFIFO_OVERFLOW doesnt work correctly
-=======
->>>>>>> 25af13e9
     if(status->NUM_RXBYTES > 0) {
         return true;
     } else {
