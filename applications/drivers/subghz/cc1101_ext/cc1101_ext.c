#include "cc1101_ext.h"
#include <lib/subghz/devices/cc1101_configs.h>

#include <furi_hal_version.h>
#include <furi_hal_rtc.h>
#include <furi_hal_spi.h>
#include <furi_hal_interrupt.h>
#include <furi_hal_resources.h>
#include <furi_hal_bus.h>
#include <furi_hal_subghz.h>

#include <stm32wbxx_ll_dma.h>
#include <furi_hal_cortex.h>

#include <furi.h>
#include <cc1101.h>
#include <stdio.h>

#define TAG "SubGhzDeviceCc1101Ext"

#define SUBGHZ_DEVICE_CC1101_EXT_TX_GPIO (&gpio_ext_pb2)
<<<<<<< HEAD
#define SUBGHZ_DEVICE_CC1101_EXT_E07M20S_AMP_GPIO &gpio_ext_pc3
#define SUBGHZ_DEVICE_CC1101_EXT_FORCE_EXTENDED_RANGE false
=======
#define SUBGHZ_DEVICE_CC1101_EXT_E07_AMP_GPIO &gpio_ext_pc3
#define SUBGHZ_DEVICE_CC1101_EXT_FORCE_DANGEROUS_RANGE false
>>>>>>> f4ffd29b

#define SUBGHZ_DEVICE_CC1101_CONFIG_VER 1

/* DMA Channels definition */
#define SUBGHZ_DEVICE_CC1101_EXT_DMA (DMA2)
#define SUBGHZ_DEVICE_CC1101_EXT_DMA_CH3_CHANNEL (LL_DMA_CHANNEL_3)
#define SUBGHZ_DEVICE_CC1101_EXT_DMA_CH4_CHANNEL (LL_DMA_CHANNEL_4)
#define SUBGHZ_DEVICE_CC1101_EXT_DMA_CH5_CHANNEL (LL_DMA_CHANNEL_5)
#define SUBGHZ_DEVICE_CC1101_EXT_DMA_CH3_IRQ (FuriHalInterruptIdDma2Ch3)
#define SUBGHZ_DEVICE_CC1101_EXT_DMA_CH3_DEF \
    SUBGHZ_DEVICE_CC1101_EXT_DMA, SUBGHZ_DEVICE_CC1101_EXT_DMA_CH3_CHANNEL
#define SUBGHZ_DEVICE_CC1101_EXT_DMA_CH4_DEF \
    SUBGHZ_DEVICE_CC1101_EXT_DMA, SUBGHZ_DEVICE_CC1101_EXT_DMA_CH4_CHANNEL
#define SUBGHZ_DEVICE_CC1101_EXT_DMA_CH5_DEF \
    SUBGHZ_DEVICE_CC1101_EXT_DMA, SUBGHZ_DEVICE_CC1101_EXT_DMA_CH5_CHANNEL

/** Low level buffer dimensions and guard times */
#define SUBGHZ_DEVICE_CC1101_EXT_ASYNC_TX_BUFFER_FULL (256u)
#define SUBGHZ_DEVICE_CC1101_EXT_ASYNC_TX_BUFFER_HALF \
    (SUBGHZ_DEVICE_CC1101_EXT_ASYNC_TX_BUFFER_FULL / 2)
#define SUBGHZ_DEVICE_CC1101_EXT_ASYNC_TX_GUARD_TIME (999u >> 1)

/** SubGhz state */
typedef enum {
    SubGhzDeviceCC1101ExtStateInit, /**< Init pending */
    SubGhzDeviceCC1101ExtStateIdle, /**< Idle, energy save mode */
    SubGhzDeviceCC1101ExtStateAsyncRx, /**< Async RX started */
    SubGhzDeviceCC1101ExtStateAsyncTx, /**< Async TX started, DMA and timer is on */
} SubGhzDeviceCC1101ExtState;

/** SubGhz regulation, receive transmission on the current frequency for the
 * region */
typedef enum {
    SubGhzDeviceCC1101ExtRegulationOnlyRx, /**only Rx*/
    SubGhzDeviceCC1101ExtRegulationTxRx, /**TxRx*/
} SubGhzDeviceCC1101ExtRegulation;

typedef enum {
    SubGhzDeviceCC1101ExtAsyncTxMiddlewareStateIdle,
    SubGhzDeviceCC1101ExtAsyncTxMiddlewareStateReset,
    SubGhzDeviceCC1101ExtAsyncTxMiddlewareStateRun,
} SubGhzDeviceCC1101ExtAsyncTxMiddlewareState;

typedef struct {
    SubGhzDeviceCC1101ExtAsyncTxMiddlewareState state;
    bool is_odd_level;
    uint32_t adder_duration;
} SubGhzDeviceCC1101ExtAsyncTxMiddleware;

typedef struct {
    uint32_t* buffer;
    SubGhzDeviceCC1101ExtCallback callback;
    void* callback_context;
    uint32_t gpio_tx_buff[2];
    uint32_t debug_gpio_buff[2];
    SubGhzDeviceCC1101ExtAsyncTxMiddleware middleware;
} SubGhzDeviceCC1101ExtAsyncTx;

typedef struct {
    uint32_t capture_delta_duration;
    SubGhzDeviceCC1101ExtCaptureCallback capture_callback;
    void* capture_callback_context;
} SubGhzDeviceCC1101ExtAsyncRx;

typedef struct {
    volatile SubGhzDeviceCC1101ExtState state;
    volatile SubGhzDeviceCC1101ExtRegulation regulation;
    const GpioPin* async_mirror_pin;
    FuriHalSpiBusHandle* spi_bus_handle;
    const GpioPin* g0_pin;
    SubGhzDeviceCC1101ExtAsyncTx async_tx;
    SubGhzDeviceCC1101ExtAsyncRx async_rx;
    bool power_amp;
    bool extended_range;
} SubGhzDeviceCC1101Ext;

static SubGhzDeviceCC1101Ext* subghz_device_cc1101_ext = NULL;

static bool subghz_device_cc1101_ext_check_init(void) {
    furi_assert(subghz_device_cc1101_ext->state == SubGhzDeviceCC1101ExtStateInit);
    subghz_device_cc1101_ext->state = SubGhzDeviceCC1101ExtStateIdle;

    bool ret = false;
    CC1101Status cc1101_status = {0};

    furi_hal_spi_acquire(subghz_device_cc1101_ext->spi_bus_handle);
    FuriHalCortexTimer timer = furi_hal_cortex_timer_get(100 * 1000);
    do {
        // Reset
        furi_hal_gpio_init(
            subghz_device_cc1101_ext->g0_pin, GpioModeAnalog, GpioPullNo, GpioSpeedLow);
        furi_hal_gpio_init(
            subghz_device_cc1101_ext->spi_bus_handle->miso,
            GpioModeInput,
            GpioPullUp,
            GpioSpeedLow);

        cc1101_status = cc1101_reset(subghz_device_cc1101_ext->spi_bus_handle);
        if(cc1101_status.CHIP_RDYn != 0) {
            //timeout or error
            break;
        }
        cc1101_status = cc1101_write_reg(
            subghz_device_cc1101_ext->spi_bus_handle, CC1101_IOCFG0, CC1101IocfgHighImpedance);
        if(cc1101_status.CHIP_RDYn != 0) {
            //timeout or error
            break;
        }
        // Prepare GD0 for power on self test
        furi_hal_gpio_init(
            subghz_device_cc1101_ext->g0_pin, GpioModeInput, GpioPullUp, GpioSpeedLow);

        // GD0 low
        cc1101_status = cc1101_write_reg(
            subghz_device_cc1101_ext->spi_bus_handle, CC1101_IOCFG0, CC1101IocfgHW);
        if(cc1101_status.CHIP_RDYn != 0) {
            //timeout or error
            break;
        }
        while(furi_hal_gpio_read(subghz_device_cc1101_ext->g0_pin) != false) {
            if(furi_hal_cortex_timer_is_expired(timer)) {
                //timeout
                break;
            }
        }
        if(furi_hal_cortex_timer_is_expired(timer)) {
            //timeout
            break;
        }

        // GD0 high
        furi_hal_gpio_init(
            subghz_device_cc1101_ext->g0_pin, GpioModeInput, GpioPullDown, GpioSpeedLow);
        cc1101_status = cc1101_write_reg(
            subghz_device_cc1101_ext->spi_bus_handle,
            CC1101_IOCFG0,
            CC1101IocfgHW | CC1101_IOCFG_INV);
        if(cc1101_status.CHIP_RDYn != 0) {
            //timeout or error
            break;
        }
        while(furi_hal_gpio_read(subghz_device_cc1101_ext->g0_pin) != true) {
            if(furi_hal_cortex_timer_is_expired(timer)) {
                //timeout
                break;
            }
        }
        if(furi_hal_cortex_timer_is_expired(timer)) {
            //timeout
            break;
        }

        // Reset GD0 to floating state
        cc1101_status = cc1101_write_reg(
            subghz_device_cc1101_ext->spi_bus_handle, CC1101_IOCFG0, CC1101IocfgHighImpedance);
        if(cc1101_status.CHIP_RDYn != 0) {
            //timeout or error
            break;
        }
        furi_hal_gpio_init(
            subghz_device_cc1101_ext->g0_pin, GpioModeAnalog, GpioPullNo, GpioSpeedLow);

        // Reset GDO2 (!TX/RX) to floating state
        cc1101_status = cc1101_write_reg(
            subghz_device_cc1101_ext->spi_bus_handle, CC1101_IOCFG2, CC1101IocfgHighImpedance);
        if(cc1101_status.CHIP_RDYn != 0) {
            //timeout or error
            break;
        }

        // Go to sleep
        cc1101_status = cc1101_shutdown(subghz_device_cc1101_ext->spi_bus_handle);
        if(cc1101_status.CHIP_RDYn != 0) {
            //timeout or error
            break;
        }
        ret = true;
    } while(false);

    furi_hal_spi_release(subghz_device_cc1101_ext->spi_bus_handle);

    if(ret) {
        FURI_LOG_I(TAG, "Init OK");
    } else {
        FURI_LOG_E(TAG, "Init failed");
        furi_hal_gpio_init(
            subghz_device_cc1101_ext->g0_pin, GpioModeAnalog, GpioPullNo, GpioSpeedLow);
    }
    return ret;
}

bool subghz_device_cc1101_ext_alloc(SubGhzDeviceConf* conf) {
    furi_assert(subghz_device_cc1101_ext == NULL);
    subghz_device_cc1101_ext = malloc(sizeof(SubGhzDeviceCC1101Ext));
    subghz_device_cc1101_ext->state = SubGhzDeviceCC1101ExtStateInit;
    subghz_device_cc1101_ext->regulation = SubGhzDeviceCC1101ExtRegulationTxRx;
    subghz_device_cc1101_ext->async_mirror_pin = NULL;
    subghz_device_cc1101_ext->g0_pin = SUBGHZ_DEVICE_CC1101_EXT_TX_GPIO;
    subghz_device_cc1101_ext->power_amp = false;
    subghz_device_cc1101_ext->extended_range = false;
    if(conf) {
        if(conf->ver == SUBGHZ_DEVICE_CC1101_CONFIG_VER) {
            subghz_device_cc1101_ext->power_amp = conf->power_amp;
            subghz_device_cc1101_ext->extended_range = conf->extended_range;
        } else {
            FURI_LOG_E(TAG, "Config version mismatch");
        }
    }

    subghz_device_cc1101_ext->async_rx.capture_delta_duration = 0;

    subghz_device_cc1101_ext->spi_bus_handle =
        (cfw_settings.spi_cc1101_handle == SpiDefault ? &furi_hal_spi_bus_handle_external :
                                                        &furi_hal_spi_bus_handle_external_extra);

    // this is needed if multiple SPI devices are connected to the same bus but with different CS pins
    if(cfw_settings.spi_cc1101_handle == SpiDefault && !furi_hal_subghz_get_ext_power_amp()) {
        furi_hal_gpio_init_simple(&gpio_ext_pc3, GpioModeOutputPushPull);
        furi_hal_gpio_write(&gpio_ext_pc3, true);
    } else if(cfw_settings.spi_cc1101_handle == SpiExtra) {
        furi_hal_gpio_init_simple(&gpio_ext_pa4, GpioModeOutputPushPull);
        furi_hal_gpio_write(&gpio_ext_pa4, true);
    }

    furi_hal_spi_bus_handle_init(subghz_device_cc1101_ext->spi_bus_handle);
    if(subghz_device_cc1101_ext->power_amp) {
<<<<<<< HEAD
        furi_hal_gpio_init_simple(
            SUBGHZ_DEVICE_CC1101_EXT_E07M20S_AMP_GPIO, GpioModeOutputPushPull);
        furi_hal_gpio_write(SUBGHZ_DEVICE_CC1101_EXT_E07M20S_AMP_GPIO, 0);
=======
        furi_hal_gpio_init_simple(SUBGHZ_DEVICE_CC1101_EXT_E07_AMP_GPIO, GpioModeOutputPushPull);
>>>>>>> f4ffd29b
    }

    return subghz_device_cc1101_ext_check_init();
}

void subghz_device_cc1101_ext_free(void) {
    furi_assert(subghz_device_cc1101_ext != NULL);

    furi_hal_spi_bus_handle_deinit(subghz_device_cc1101_ext->spi_bus_handle);
<<<<<<< HEAD

    // resetting the CS pins to floating
    if(cfw_settings.spi_nrf24_handle == SpiDefault || subghz_device_cc1101_ext->power_amp) {
        furi_hal_gpio_init_simple(&gpio_ext_pc3, GpioModeAnalog);
    } else if(cfw_settings.spi_nrf24_handle == SpiExtra) {
        furi_hal_gpio_init_simple(&gpio_ext_pa4, GpioModeAnalog);
=======
    if(subghz_device_cc1101_ext->power_amp) {
        furi_hal_gpio_init_simple(SUBGHZ_DEVICE_CC1101_EXT_E07_AMP_GPIO, GpioModeAnalog);
>>>>>>> f4ffd29b
    }

    free(subghz_device_cc1101_ext);
    subghz_device_cc1101_ext = NULL;
}

void subghz_device_cc1101_ext_set_async_mirror_pin(const GpioPin* pin) {
    subghz_device_cc1101_ext->async_mirror_pin = pin;
}

const GpioPin* subghz_device_cc1101_ext_get_data_gpio(void) {
    return subghz_device_cc1101_ext->g0_pin;
}

bool subghz_device_cc1101_ext_is_connect(void) {
    bool ret = false;

    if(subghz_device_cc1101_ext == NULL) { // not initialized
        ret = subghz_device_cc1101_ext_alloc(NULL);
        subghz_device_cc1101_ext_free();
    } else { // initialized
        furi_hal_spi_acquire(subghz_device_cc1101_ext->spi_bus_handle);
        uint8_t partnumber = cc1101_get_partnumber(subghz_device_cc1101_ext->spi_bus_handle);
        furi_hal_spi_release(subghz_device_cc1101_ext->spi_bus_handle);
        ret = (partnumber != 0) && (partnumber != 0xFF);
    }

    return ret;
}

void subghz_device_cc1101_ext_sleep(void) {
    furi_assert(subghz_device_cc1101_ext->state == SubGhzDeviceCC1101ExtStateIdle);
    furi_hal_spi_acquire(subghz_device_cc1101_ext->spi_bus_handle);

    cc1101_switch_to_idle(subghz_device_cc1101_ext->spi_bus_handle);

    cc1101_write_reg(
        subghz_device_cc1101_ext->spi_bus_handle, CC1101_IOCFG0, CC1101IocfgHighImpedance);
    furi_hal_gpio_init(subghz_device_cc1101_ext->g0_pin, GpioModeAnalog, GpioPullNo, GpioSpeedLow);

    cc1101_shutdown(subghz_device_cc1101_ext->spi_bus_handle);

    furi_hal_spi_release(subghz_device_cc1101_ext->spi_bus_handle);
}

void subghz_device_cc1101_ext_dump_state(void) {
    furi_hal_spi_acquire(subghz_device_cc1101_ext->spi_bus_handle);
    printf(
        "[subghz_device_cc1101_ext] cc1101 chip %d, version %d\r\n",
        cc1101_get_partnumber(subghz_device_cc1101_ext->spi_bus_handle),
        cc1101_get_version(subghz_device_cc1101_ext->spi_bus_handle));
    furi_hal_spi_release(subghz_device_cc1101_ext->spi_bus_handle);
}

void subghz_device_cc1101_ext_load_custom_preset(const uint8_t* preset_data) {
    //load config
    subghz_device_cc1101_ext_reset();
    furi_hal_spi_acquire(subghz_device_cc1101_ext->spi_bus_handle);
    uint32_t i = 0;
    uint8_t pa[8] = {0};
    while(preset_data[i]) {
        cc1101_write_reg(
            subghz_device_cc1101_ext->spi_bus_handle, preset_data[i], preset_data[i + 1]);
        i += 2;
    }
    furi_hal_spi_release(subghz_device_cc1101_ext->spi_bus_handle);

    //load pa table
    memcpy(&pa[0], &preset_data[i + 2], 8);
    subghz_device_cc1101_ext_load_patable(pa);

    //show debug
    if(furi_hal_rtc_is_flag_set(FuriHalRtcFlagDebug)) {
        i = 0;
        FURI_LOG_D(TAG, "Loading custom preset");
        while(preset_data[i]) {
            FURI_LOG_D(TAG, "Reg[%lu]: %02X=%02X", i, preset_data[i], preset_data[i + 1]);
            i += 2;
        }
        for(uint8_t y = i; y < i + 10; y++) {
            FURI_LOG_D(TAG, "PA[%u]:  %02X", y, preset_data[y]);
        }
    }
}

void subghz_device_cc1101_ext_load_registers(const uint8_t* data) {
    subghz_device_cc1101_ext_reset();
    furi_hal_spi_acquire(subghz_device_cc1101_ext->spi_bus_handle);
    uint32_t i = 0;
    while(data[i]) {
        cc1101_write_reg(subghz_device_cc1101_ext->spi_bus_handle, data[i], data[i + 1]);
        i += 2;
    }
    furi_hal_spi_release(subghz_device_cc1101_ext->spi_bus_handle);
}

void subghz_device_cc1101_ext_load_patable(const uint8_t data[8]) {
    furi_hal_spi_acquire(subghz_device_cc1101_ext->spi_bus_handle);
    cc1101_set_pa_table(subghz_device_cc1101_ext->spi_bus_handle, data);
    furi_hal_spi_release(subghz_device_cc1101_ext->spi_bus_handle);
}

void subghz_device_cc1101_ext_write_packet(const uint8_t* data, uint8_t size) {
    furi_hal_spi_acquire(subghz_device_cc1101_ext->spi_bus_handle);
    cc1101_flush_tx(subghz_device_cc1101_ext->spi_bus_handle);
    cc1101_write_reg(subghz_device_cc1101_ext->spi_bus_handle, CC1101_FIFO, size);
    cc1101_write_fifo(subghz_device_cc1101_ext->spi_bus_handle, data, size);
    furi_hal_spi_release(subghz_device_cc1101_ext->spi_bus_handle);
}

void subghz_device_cc1101_ext_flush_rx(void) {
    furi_hal_spi_acquire(subghz_device_cc1101_ext->spi_bus_handle);
    cc1101_flush_rx(subghz_device_cc1101_ext->spi_bus_handle);
    furi_hal_spi_release(subghz_device_cc1101_ext->spi_bus_handle);
}

void subghz_device_cc1101_ext_flush_tx(void) {
    furi_hal_spi_acquire(subghz_device_cc1101_ext->spi_bus_handle);
    cc1101_flush_tx(subghz_device_cc1101_ext->spi_bus_handle);
    furi_hal_spi_release(subghz_device_cc1101_ext->spi_bus_handle);
}

bool subghz_device_cc1101_ext_rx_pipe_not_empty(void) {
    CC1101RxBytes status[1];
    furi_hal_spi_acquire(subghz_device_cc1101_ext->spi_bus_handle);
    cc1101_read_reg(
        subghz_device_cc1101_ext->spi_bus_handle,
        (CC1101_STATUS_RXBYTES) | CC1101_BURST,
        (uint8_t*)status);
    furi_hal_spi_release(subghz_device_cc1101_ext->spi_bus_handle);
    // TODO: Find reason why RXFIFO_OVERFLOW doesnt work correctly
    if(status->NUM_RXBYTES > 0) {
        return true;
    } else {
        return false;
    }
}

bool subghz_device_cc1101_ext_is_rx_data_crc_valid(void) {
    furi_hal_spi_acquire(subghz_device_cc1101_ext->spi_bus_handle);
    uint8_t data[1];
    cc1101_read_reg(
        subghz_device_cc1101_ext->spi_bus_handle, CC1101_STATUS_LQI | CC1101_BURST, data);
    furi_hal_spi_release(subghz_device_cc1101_ext->spi_bus_handle);
    if(((data[0] >> 7) & 0x01)) {
        return true;
    } else {
        return false;
    }
}

void subghz_device_cc1101_ext_read_packet(uint8_t* data, uint8_t* size) {
    furi_hal_spi_acquire(subghz_device_cc1101_ext->spi_bus_handle);
    cc1101_read_fifo(subghz_device_cc1101_ext->spi_bus_handle, data, size);
    furi_hal_spi_release(subghz_device_cc1101_ext->spi_bus_handle);
}

void subghz_device_cc1101_ext_shutdown(void) {
    furi_hal_spi_acquire(subghz_device_cc1101_ext->spi_bus_handle);
    // Reset and shutdown
    cc1101_shutdown(subghz_device_cc1101_ext->spi_bus_handle);
    furi_hal_spi_release(subghz_device_cc1101_ext->spi_bus_handle);
}

void subghz_device_cc1101_ext_reset(void) {
    furi_hal_spi_acquire(subghz_device_cc1101_ext->spi_bus_handle);
    furi_hal_gpio_init(subghz_device_cc1101_ext->g0_pin, GpioModeAnalog, GpioPullNo, GpioSpeedLow);
    cc1101_switch_to_idle(subghz_device_cc1101_ext->spi_bus_handle);
    cc1101_reset(subghz_device_cc1101_ext->spi_bus_handle);
    // Warning: push pull cc1101 clock output on GD0
    cc1101_write_reg(
        subghz_device_cc1101_ext->spi_bus_handle, CC1101_IOCFG0, CC1101IocfgHighImpedance);
    // Reset GDO2 (!TX/RX) to floating state
    cc1101_write_reg(
        subghz_device_cc1101_ext->spi_bus_handle, CC1101_IOCFG2, CC1101IocfgHighImpedance);
    furi_hal_spi_release(subghz_device_cc1101_ext->spi_bus_handle);
}

void subghz_device_cc1101_ext_idle(void) {
    furi_hal_spi_acquire(subghz_device_cc1101_ext->spi_bus_handle);
    cc1101_switch_to_idle(subghz_device_cc1101_ext->spi_bus_handle);
    //waiting for the chip to switch to IDLE mode
    furi_check(cc1101_wait_status_state(
        subghz_device_cc1101_ext->spi_bus_handle, CC1101StateIDLE, 10000));
    // Reset GDO2 (!TX/RX) to floating state
    cc1101_write_reg(
        subghz_device_cc1101_ext->spi_bus_handle, CC1101_IOCFG2, CC1101IocfgHighImpedance);
    furi_hal_spi_release(subghz_device_cc1101_ext->spi_bus_handle);
    if(subghz_device_cc1101_ext->power_amp) {
<<<<<<< HEAD
        furi_hal_gpio_write(SUBGHZ_DEVICE_CC1101_EXT_E07M20S_AMP_GPIO, 0);
=======
        furi_hal_gpio_write(SUBGHZ_DEVICE_CC1101_EXT_E07_AMP_GPIO, 0);
>>>>>>> f4ffd29b
    }
}

void subghz_device_cc1101_ext_rx(void) {
    furi_hal_spi_acquire(subghz_device_cc1101_ext->spi_bus_handle);
    cc1101_switch_to_rx(subghz_device_cc1101_ext->spi_bus_handle);
    //waiting for the chip to switch to Rx mode
    furi_check(
        cc1101_wait_status_state(subghz_device_cc1101_ext->spi_bus_handle, CC1101StateRX, 10000));
    // Go GDO2 (!TX/RX) to high (RX state)
    cc1101_write_reg(
        subghz_device_cc1101_ext->spi_bus_handle, CC1101_IOCFG2, CC1101IocfgHW | CC1101_IOCFG_INV);

    furi_hal_spi_release(subghz_device_cc1101_ext->spi_bus_handle);
    if(subghz_device_cc1101_ext->power_amp) {
<<<<<<< HEAD
        furi_hal_gpio_write(SUBGHZ_DEVICE_CC1101_EXT_E07M20S_AMP_GPIO, 0);
=======
        furi_hal_gpio_write(SUBGHZ_DEVICE_CC1101_EXT_E07_AMP_GPIO, 0);
>>>>>>> f4ffd29b
    }
}

bool subghz_device_cc1101_ext_tx(void) {
    if(subghz_device_cc1101_ext->regulation != SubGhzDeviceCC1101ExtRegulationTxRx) return false;
    furi_hal_spi_acquire(subghz_device_cc1101_ext->spi_bus_handle);
    cc1101_switch_to_tx(subghz_device_cc1101_ext->spi_bus_handle);
    //waiting for the chip to switch to Tx mode
    furi_check(
        cc1101_wait_status_state(subghz_device_cc1101_ext->spi_bus_handle, CC1101StateTX, 10000));
    // Go GDO2 (!TX/RX) to low (TX state)
    cc1101_write_reg(subghz_device_cc1101_ext->spi_bus_handle, CC1101_IOCFG2, CC1101IocfgHW);
    furi_hal_spi_release(subghz_device_cc1101_ext->spi_bus_handle);
    if(subghz_device_cc1101_ext->power_amp) {
<<<<<<< HEAD
        furi_hal_gpio_write(SUBGHZ_DEVICE_CC1101_EXT_E07M20S_AMP_GPIO, 1);
=======
        furi_hal_gpio_write(SUBGHZ_DEVICE_CC1101_EXT_E07_AMP_GPIO, 1);
>>>>>>> f4ffd29b
    }
    return true;
}

float subghz_device_cc1101_ext_get_rssi(void) {
    furi_hal_spi_acquire(subghz_device_cc1101_ext->spi_bus_handle);
    int32_t rssi_dec = cc1101_get_rssi(subghz_device_cc1101_ext->spi_bus_handle);
    furi_hal_spi_release(subghz_device_cc1101_ext->spi_bus_handle);

    float rssi = rssi_dec;
    if(rssi_dec >= 128) {
        rssi = ((rssi - 256.0f) / 2.0f) - 74.0f;
    } else {
        rssi = (rssi / 2.0f) - 74.0f;
    }

    return rssi;
}

uint8_t subghz_device_cc1101_ext_get_lqi(void) {
    furi_hal_spi_acquire(subghz_device_cc1101_ext->spi_bus_handle);
    uint8_t data[1];
    cc1101_read_reg(
        subghz_device_cc1101_ext->spi_bus_handle, CC1101_STATUS_LQI | CC1101_BURST, data);
    furi_hal_spi_release(subghz_device_cc1101_ext->spi_bus_handle);
    return data[0] & 0x7F;
}

bool subghz_device_cc1101_ext_is_frequency_valid(uint32_t value) {
    if(!(value >= 281000000 && value <= 361000000) &&
       !(value >= 378000000 && value <= 481000000) &&
       !(value >= 749000000 && value <= 962000000)) {
        return false;
    }

    return true;
}

bool subghz_device_cc1101_ext_is_tx_allowed(uint32_t value) {
<<<<<<< HEAD
    if(!(SUBGHZ_DEVICE_CC1101_EXT_FORCE_EXTENDED_RANGE ||
=======
    if(!(SUBGHZ_DEVICE_CC1101_EXT_FORCE_DANGEROUS_RANGE ||
>>>>>>> f4ffd29b
         subghz_device_cc1101_ext->extended_range) &&
       !(value >= 299999755 && value <= 350000335) && // was increased from 348 to 350
       !(value >= 386999938 && value <= 467750000) && // was increased from 464 to 467.75
       !(value >= 778999847 && value <= 928000000)) {
        FURI_LOG_I(TAG, "Frequency blocked - outside default range");
        return false;
    } else if(
<<<<<<< HEAD
        (SUBGHZ_DEVICE_CC1101_EXT_FORCE_EXTENDED_RANGE ||
         subghz_device_cc1101_ext->extended_range) &&
        !subghz_device_cc1101_ext_is_frequency_valid(value)) {
        FURI_LOG_I(TAG, "Frequency blocked - outside extended range");
=======
        (SUBGHZ_DEVICE_CC1101_EXT_FORCE_DANGEROUS_RANGE ||
         subghz_device_cc1101_ext->extended_range) &&
        !subghz_device_cc1101_ext_is_frequency_valid(value)) {
        FURI_LOG_I(TAG, "Frequency blocked - outside dangerous range");
>>>>>>> f4ffd29b
        return false;
    }

    return true;
}

uint32_t subghz_device_cc1101_ext_set_frequency(uint32_t value) {
    if(subghz_device_cc1101_ext_is_tx_allowed(value)) {
        subghz_device_cc1101_ext->regulation = SubGhzDeviceCC1101ExtRegulationTxRx;
    } else {
        subghz_device_cc1101_ext->regulation = SubGhzDeviceCC1101ExtRegulationTxRx;
    }

    furi_hal_spi_acquire(subghz_device_cc1101_ext->spi_bus_handle);
    uint32_t real_frequency =
        cc1101_set_frequency(subghz_device_cc1101_ext->spi_bus_handle, value);
    cc1101_calibrate(subghz_device_cc1101_ext->spi_bus_handle);

    while(true) {
        CC1101Status status = cc1101_get_status(subghz_device_cc1101_ext->spi_bus_handle);
        if(status.STATE == CC1101StateIDLE) break;
    }

    furi_hal_spi_release(subghz_device_cc1101_ext->spi_bus_handle);
    return real_frequency;
}

static bool subghz_device_cc1101_ext_start_debug(void) {
    bool ret = false;
    if(subghz_device_cc1101_ext->async_mirror_pin != NULL) {
        furi_hal_gpio_init(
            subghz_device_cc1101_ext->async_mirror_pin,
            GpioModeOutputPushPull,
            GpioPullNo,
            GpioSpeedVeryHigh);
        ret = true;
    }
    return ret;
}

static bool subghz_device_cc1101_ext_stop_debug(void) {
    bool ret = false;
    if(subghz_device_cc1101_ext->async_mirror_pin != NULL) {
        furi_hal_gpio_init(
            subghz_device_cc1101_ext->async_mirror_pin, GpioModeAnalog, GpioPullNo, GpioSpeedLow);
        ret = true;
    }
    return ret;
}

static void subghz_device_cc1101_ext_capture_ISR(void* context) {
    UNUSED(context);
    if(!furi_hal_gpio_read(subghz_device_cc1101_ext->g0_pin)) {
        if(subghz_device_cc1101_ext->async_rx.capture_callback) {
            if(subghz_device_cc1101_ext->async_mirror_pin != NULL)
                furi_hal_gpio_write(subghz_device_cc1101_ext->async_mirror_pin, false);

            subghz_device_cc1101_ext->async_rx.capture_callback(
                true,
                LL_TIM_GetCounter(TIM17) << 1,
                (void*)subghz_device_cc1101_ext->async_rx.capture_callback_context);
        }
    } else {
        if(subghz_device_cc1101_ext->async_rx.capture_callback) {
            if(subghz_device_cc1101_ext->async_mirror_pin != NULL)
                furi_hal_gpio_write(subghz_device_cc1101_ext->async_mirror_pin, true);

            subghz_device_cc1101_ext->async_rx.capture_callback(
                false,
                LL_TIM_GetCounter(TIM17) << 1,
                (void*)subghz_device_cc1101_ext->async_rx.capture_callback_context);
        }
    }
    LL_TIM_SetCounter(TIM17, 4); //8>>1
}

void subghz_device_cc1101_ext_start_async_rx(
    SubGhzDeviceCC1101ExtCaptureCallback callback,
    void* context) {
    furi_assert(subghz_device_cc1101_ext->state == SubGhzDeviceCC1101ExtStateIdle);
    subghz_device_cc1101_ext->state = SubGhzDeviceCC1101ExtStateAsyncRx;

    subghz_device_cc1101_ext->async_rx.capture_callback = callback;
    subghz_device_cc1101_ext->async_rx.capture_callback_context = context;

    furi_hal_bus_enable(FuriHalBusTIM17);

    // Configure TIM
    //Set the timer resolution to 2 us
    LL_TIM_SetPrescaler(TIM17, (64 << 1) - 1);
    LL_TIM_SetCounterMode(TIM17, LL_TIM_COUNTERMODE_UP);
    LL_TIM_SetAutoReload(TIM17, 0xFFFF);
    LL_TIM_SetClockDivision(TIM17, LL_TIM_CLOCKDIVISION_DIV1);

    // Timer: advanced
    LL_TIM_SetClockSource(TIM17, LL_TIM_CLOCKSOURCE_INTERNAL);
    LL_TIM_DisableARRPreload(TIM17);
    LL_TIM_DisableDMAReq_TRIG(TIM17);
    LL_TIM_DisableIT_TRIG(TIM17);

    furi_hal_gpio_init(
        subghz_device_cc1101_ext->g0_pin, GpioModeInterruptRiseFall, GpioPullUp, GpioSpeedVeryHigh);
    furi_hal_gpio_remove_int_callback(subghz_device_cc1101_ext->g0_pin);
    furi_hal_gpio_add_int_callback(
        subghz_device_cc1101_ext->g0_pin,
        subghz_device_cc1101_ext_capture_ISR,
        subghz_device_cc1101_ext->async_rx.capture_callback);

    // Start timer
    LL_TIM_SetCounter(TIM17, 0);
    LL_TIM_EnableCounter(TIM17);

    // Start debug
    subghz_device_cc1101_ext_start_debug();

    // Switch to RX
    subghz_device_cc1101_ext_rx();

    //Clear the variable after the end of the session
    subghz_device_cc1101_ext->async_rx.capture_delta_duration = 0;
}

void subghz_device_cc1101_ext_stop_async_rx(void) {
    furi_assert(subghz_device_cc1101_ext->state == SubGhzDeviceCC1101ExtStateAsyncRx);
    subghz_device_cc1101_ext->state = SubGhzDeviceCC1101ExtStateIdle;

    // Shutdown radio
    subghz_device_cc1101_ext_idle();

    FURI_CRITICAL_ENTER();
    furi_hal_bus_disable(FuriHalBusTIM17);

    // Stop debug
    subghz_device_cc1101_ext_stop_debug();

    FURI_CRITICAL_EXIT();
    furi_hal_gpio_remove_int_callback(subghz_device_cc1101_ext->g0_pin);
    furi_hal_gpio_init(subghz_device_cc1101_ext->g0_pin, GpioModeAnalog, GpioPullNo, GpioSpeedLow);
}

void subghz_device_cc1101_ext_async_tx_middleware_idle(
    SubGhzDeviceCC1101ExtAsyncTxMiddleware* middleware) {
    middleware->state = SubGhzDeviceCC1101ExtAsyncTxMiddlewareStateIdle;
    middleware->is_odd_level = false;
    middleware->adder_duration = SUBGHZ_DEVICE_CC1101_EXT_ASYNC_TX_GUARD_TIME;
}

static inline uint32_t subghz_device_cc1101_ext_async_tx_middleware_get_duration(
    SubGhzDeviceCC1101ExtAsyncTxMiddleware* middleware,
    SubGhzDeviceCC1101ExtCallback callback) {
    uint32_t ret = 0;
    bool is_level = false;

    if(middleware->state == SubGhzDeviceCC1101ExtAsyncTxMiddlewareStateReset) return 0;

    while(1) {
        LevelDuration ld = callback(subghz_device_cc1101_ext->async_tx.callback_context);
        if(level_duration_is_reset(ld)) {
            middleware->state = SubGhzDeviceCC1101ExtAsyncTxMiddlewareStateReset;
            if(!middleware->is_odd_level) {
                return 0;
            } else {
                return middleware->adder_duration;
            }
        } else if(level_duration_is_wait(ld)) {
            middleware->is_odd_level = !middleware->is_odd_level;
            ret = middleware->adder_duration + SUBGHZ_DEVICE_CC1101_EXT_ASYNC_TX_GUARD_TIME;
            middleware->adder_duration = 0;
            return ret;
        }

        is_level = level_duration_get_level(ld);

        if(middleware->state == SubGhzDeviceCC1101ExtAsyncTxMiddlewareStateIdle) {
            if(is_level != middleware->is_odd_level) {
                middleware->state = SubGhzDeviceCC1101ExtAsyncTxMiddlewareStateRun;
                middleware->is_odd_level = is_level;
                middleware->adder_duration = level_duration_get_duration(ld);
                return SUBGHZ_DEVICE_CC1101_EXT_ASYNC_TX_GUARD_TIME;
            } else {
                continue;
            }
        }

        if(middleware->state == SubGhzDeviceCC1101ExtAsyncTxMiddlewareStateRun) {
            if(is_level == middleware->is_odd_level) {
                middleware->adder_duration += level_duration_get_duration(ld);
                continue;
            } else {
                middleware->is_odd_level = is_level;
                ret = middleware->adder_duration;
                middleware->adder_duration = level_duration_get_duration(ld);
                return ret;
            }
        }
    }
}

static void subghz_device_cc1101_ext_async_tx_refill(uint32_t* buffer, size_t samples) {
    furi_assert(subghz_device_cc1101_ext->state == SubGhzDeviceCC1101ExtStateAsyncTx);

    while(samples > 0) {
        volatile uint32_t duration = subghz_device_cc1101_ext_async_tx_middleware_get_duration(
            &subghz_device_cc1101_ext->async_tx.middleware,
            subghz_device_cc1101_ext->async_tx.callback);
        if(duration == 0) {
            *buffer = 0;
            buffer++;
            samples--;
            LL_DMA_DisableIT_HT(SUBGHZ_DEVICE_CC1101_EXT_DMA_CH3_DEF);
            LL_DMA_DisableIT_TC(SUBGHZ_DEVICE_CC1101_EXT_DMA_CH3_DEF);
            if(LL_DMA_IsActiveFlag_HT3(SUBGHZ_DEVICE_CC1101_EXT_DMA)) {
                LL_DMA_ClearFlag_HT3(SUBGHZ_DEVICE_CC1101_EXT_DMA);
            }
            if(LL_DMA_IsActiveFlag_TC3(SUBGHZ_DEVICE_CC1101_EXT_DMA)) {
                LL_DMA_ClearFlag_TC3(SUBGHZ_DEVICE_CC1101_EXT_DMA);
            }
            break;
        } else {
            // Lowest possible value is 4us
            if(duration < 4) duration = 4;
            // Divide by 2 since timer resolution is 2us
            // Subtract 1 since we counting from 0
            *buffer = (duration >> 1) - 1;
            buffer++;
            samples--;
        }
    }
}

static void subghz_device_cc1101_ext_async_tx_dma_isr(void* context) {
    UNUSED(context);
    furi_assert(subghz_device_cc1101_ext->state == SubGhzDeviceCC1101ExtStateAsyncTx);

#if SUBGHZ_DEVICE_CC1101_EXT_DMA_CH3_CHANNEL == LL_DMA_CHANNEL_3
    if(LL_DMA_IsActiveFlag_HT3(SUBGHZ_DEVICE_CC1101_EXT_DMA)) {
        LL_DMA_ClearFlag_HT3(SUBGHZ_DEVICE_CC1101_EXT_DMA);
        subghz_device_cc1101_ext_async_tx_refill(
            subghz_device_cc1101_ext->async_tx.buffer,
            SUBGHZ_DEVICE_CC1101_EXT_ASYNC_TX_BUFFER_HALF);
    }
    if(LL_DMA_IsActiveFlag_TC3(SUBGHZ_DEVICE_CC1101_EXT_DMA)) {
        LL_DMA_ClearFlag_TC3(SUBGHZ_DEVICE_CC1101_EXT_DMA);
        subghz_device_cc1101_ext_async_tx_refill(
            subghz_device_cc1101_ext->async_tx.buffer +
                SUBGHZ_DEVICE_CC1101_EXT_ASYNC_TX_BUFFER_HALF,
            SUBGHZ_DEVICE_CC1101_EXT_ASYNC_TX_BUFFER_HALF);
    }
#else
#error Update this code. Would you kindly?
#endif
}

bool subghz_device_cc1101_ext_start_async_tx(SubGhzDeviceCC1101ExtCallback callback, void* context) {
    furi_assert(subghz_device_cc1101_ext->state == SubGhzDeviceCC1101ExtStateIdle);
    furi_assert(callback);

    //If transmission is prohibited by regional settings
    if(subghz_device_cc1101_ext->regulation != SubGhzDeviceCC1101ExtRegulationTxRx) return false;

    subghz_device_cc1101_ext->async_tx.callback = callback;
    subghz_device_cc1101_ext->async_tx.callback_context = context;

    subghz_device_cc1101_ext->state = SubGhzDeviceCC1101ExtStateAsyncTx;

    subghz_device_cc1101_ext->async_tx.buffer =
        malloc(SUBGHZ_DEVICE_CC1101_EXT_ASYNC_TX_BUFFER_FULL * sizeof(uint32_t));

    //Signal generation with mem-to-mem DMA
    furi_hal_gpio_write(subghz_device_cc1101_ext->g0_pin, false);
    furi_hal_gpio_init(
        subghz_device_cc1101_ext->g0_pin, GpioModeOutputPushPull, GpioPullNo, GpioSpeedVeryHigh);

    // Configure DMA  update timer
    LL_DMA_SetMemoryAddress(
        SUBGHZ_DEVICE_CC1101_EXT_DMA_CH3_DEF, (uint32_t)subghz_device_cc1101_ext->async_tx.buffer);
    LL_DMA_SetPeriphAddress(SUBGHZ_DEVICE_CC1101_EXT_DMA_CH3_DEF, (uint32_t) & (TIM17->ARR));
    LL_DMA_ConfigTransfer(
        SUBGHZ_DEVICE_CC1101_EXT_DMA_CH3_DEF,
        LL_DMA_DIRECTION_MEMORY_TO_PERIPH | LL_DMA_MODE_CIRCULAR | LL_DMA_PERIPH_NOINCREMENT |
            LL_DMA_MEMORY_INCREMENT | LL_DMA_PDATAALIGN_WORD | LL_DMA_MDATAALIGN_WORD |
            LL_DMA_PRIORITY_VERYHIGH);
    LL_DMA_SetDataLength(
        SUBGHZ_DEVICE_CC1101_EXT_DMA_CH3_DEF, SUBGHZ_DEVICE_CC1101_EXT_ASYNC_TX_BUFFER_FULL);
    LL_DMA_SetPeriphRequest(SUBGHZ_DEVICE_CC1101_EXT_DMA_CH3_DEF, LL_DMAMUX_REQ_TIM17_UP);

    LL_DMA_EnableIT_TC(SUBGHZ_DEVICE_CC1101_EXT_DMA_CH3_DEF);
    LL_DMA_EnableIT_HT(SUBGHZ_DEVICE_CC1101_EXT_DMA_CH3_DEF);
    LL_DMA_EnableChannel(SUBGHZ_DEVICE_CC1101_EXT_DMA_CH3_DEF);

    furi_hal_interrupt_set_isr(
        SUBGHZ_DEVICE_CC1101_EXT_DMA_CH3_IRQ, subghz_device_cc1101_ext_async_tx_dma_isr, NULL);

    furi_hal_bus_enable(FuriHalBusTIM17);

    // Configure TIM
    // Set the timer resolution to 2 us
    LL_TIM_SetCounterMode(TIM17, LL_TIM_COUNTERMODE_UP);
    LL_TIM_SetClockDivision(TIM17, LL_TIM_CLOCKDIVISION_DIV1);
    LL_TIM_SetAutoReload(TIM17, 500);
    LL_TIM_SetPrescaler(TIM17, (64 << 1) - 1);
    LL_TIM_SetClockSource(TIM17, LL_TIM_CLOCKSOURCE_INTERNAL);
    LL_TIM_DisableARRPreload(TIM17);

    subghz_device_cc1101_ext_async_tx_middleware_idle(
        &subghz_device_cc1101_ext->async_tx.middleware);
    subghz_device_cc1101_ext_async_tx_refill(
        subghz_device_cc1101_ext->async_tx.buffer, SUBGHZ_DEVICE_CC1101_EXT_ASYNC_TX_BUFFER_FULL);

    // Configure tx gpio dma
    const GpioPin* gpio = subghz_device_cc1101_ext->g0_pin;

    subghz_device_cc1101_ext->async_tx.gpio_tx_buff[0] = (uint32_t)gpio->pin << GPIO_NUMBER;
    subghz_device_cc1101_ext->async_tx.gpio_tx_buff[1] = gpio->pin;

    LL_DMA_SetMemoryAddress(
        SUBGHZ_DEVICE_CC1101_EXT_DMA_CH4_DEF,
        (uint32_t)subghz_device_cc1101_ext->async_tx.gpio_tx_buff);
    LL_DMA_SetPeriphAddress(SUBGHZ_DEVICE_CC1101_EXT_DMA_CH4_DEF, (uint32_t) & (gpio->port->BSRR));
    LL_DMA_ConfigTransfer(
        SUBGHZ_DEVICE_CC1101_EXT_DMA_CH4_DEF,
        LL_DMA_DIRECTION_MEMORY_TO_PERIPH | LL_DMA_MODE_CIRCULAR | LL_DMA_PERIPH_NOINCREMENT |
            LL_DMA_MEMORY_INCREMENT | LL_DMA_PDATAALIGN_WORD | LL_DMA_MDATAALIGN_WORD |
            LL_DMA_PRIORITY_HIGH);
    LL_DMA_SetDataLength(SUBGHZ_DEVICE_CC1101_EXT_DMA_CH4_DEF, 2);
    LL_DMA_SetPeriphRequest(SUBGHZ_DEVICE_CC1101_EXT_DMA_CH4_DEF, LL_DMAMUX_REQ_TIM17_UP);
    LL_DMA_EnableChannel(SUBGHZ_DEVICE_CC1101_EXT_DMA_CH4_DEF);

    // Start debug
    if(subghz_device_cc1101_ext_start_debug()) {
        gpio = subghz_device_cc1101_ext->async_mirror_pin;
        subghz_device_cc1101_ext->async_tx.debug_gpio_buff[0] = (uint32_t)gpio->pin << GPIO_NUMBER;
        subghz_device_cc1101_ext->async_tx.debug_gpio_buff[1] = gpio->pin;

        LL_DMA_SetMemoryAddress(
            SUBGHZ_DEVICE_CC1101_EXT_DMA_CH5_DEF,
            (uint32_t)subghz_device_cc1101_ext->async_tx.debug_gpio_buff);
        LL_DMA_SetPeriphAddress(
            SUBGHZ_DEVICE_CC1101_EXT_DMA_CH5_DEF, (uint32_t) & (gpio->port->BSRR));
        LL_DMA_ConfigTransfer(
            SUBGHZ_DEVICE_CC1101_EXT_DMA_CH5_DEF,
            LL_DMA_DIRECTION_MEMORY_TO_PERIPH | LL_DMA_MODE_CIRCULAR | LL_DMA_PERIPH_NOINCREMENT |
                LL_DMA_MEMORY_INCREMENT | LL_DMA_PDATAALIGN_WORD | LL_DMA_MDATAALIGN_WORD |
                LL_DMA_PRIORITY_LOW);
        LL_DMA_SetDataLength(SUBGHZ_DEVICE_CC1101_EXT_DMA_CH5_DEF, 2);
        LL_DMA_SetPeriphRequest(SUBGHZ_DEVICE_CC1101_EXT_DMA_CH5_DEF, LL_DMAMUX_REQ_TIM17_UP);
        LL_DMA_EnableChannel(SUBGHZ_DEVICE_CC1101_EXT_DMA_CH5_DEF);
    }

    // Start counter
    LL_TIM_EnableDMAReq_UPDATE(TIM17);

    subghz_device_cc1101_ext_tx();

    LL_TIM_SetCounter(TIM17, 0);
    LL_TIM_EnableCounter(TIM17);

    return true;
}

bool subghz_device_cc1101_ext_is_async_tx_complete(void) {
    return (
        (subghz_device_cc1101_ext->state == SubGhzDeviceCC1101ExtStateAsyncTx) &&
        (LL_TIM_GetAutoReload(TIM17) == 0));
}

void subghz_device_cc1101_ext_stop_async_tx(void) {
    furi_assert(subghz_device_cc1101_ext->state == SubGhzDeviceCC1101ExtStateAsyncTx);

    // Shutdown radio
    subghz_device_cc1101_ext_idle();

    // Deinitialize GPIO
    furi_hal_gpio_write(subghz_device_cc1101_ext->g0_pin, false);
    furi_hal_gpio_init(subghz_device_cc1101_ext->g0_pin, GpioModeAnalog, GpioPullNo, GpioSpeedLow);

    // Deinitialize Timer
    furi_hal_bus_disable(FuriHalBusTIM17);
    furi_hal_interrupt_set_isr(FuriHalInterruptIdTim1TrgComTim17, NULL, NULL);

    // Deinitialize DMA
    LL_DMA_DeInit(SUBGHZ_DEVICE_CC1101_EXT_DMA_CH3_DEF);
    LL_DMA_DisableChannel(SUBGHZ_DEVICE_CC1101_EXT_DMA_CH4_DEF);
    furi_hal_interrupt_set_isr(SUBGHZ_DEVICE_CC1101_EXT_DMA_CH3_IRQ, NULL, NULL);

    // Stop debug
    if(subghz_device_cc1101_ext_stop_debug()) {
        LL_DMA_DisableChannel(SUBGHZ_DEVICE_CC1101_EXT_DMA_CH5_DEF);
    }

    free(subghz_device_cc1101_ext->async_tx.buffer);

    subghz_device_cc1101_ext->state = SubGhzDeviceCC1101ExtStateIdle;
}<|MERGE_RESOLUTION|>--- conflicted
+++ resolved
@@ -19,13 +19,8 @@
 #define TAG "SubGhzDeviceCc1101Ext"
 
 #define SUBGHZ_DEVICE_CC1101_EXT_TX_GPIO (&gpio_ext_pb2)
-<<<<<<< HEAD
 #define SUBGHZ_DEVICE_CC1101_EXT_E07M20S_AMP_GPIO &gpio_ext_pc3
 #define SUBGHZ_DEVICE_CC1101_EXT_FORCE_EXTENDED_RANGE false
-=======
-#define SUBGHZ_DEVICE_CC1101_EXT_E07_AMP_GPIO &gpio_ext_pc3
-#define SUBGHZ_DEVICE_CC1101_EXT_FORCE_DANGEROUS_RANGE false
->>>>>>> f4ffd29b
 
 #define SUBGHZ_DEVICE_CC1101_CONFIG_VER 1
 
@@ -252,13 +247,9 @@
 
     furi_hal_spi_bus_handle_init(subghz_device_cc1101_ext->spi_bus_handle);
     if(subghz_device_cc1101_ext->power_amp) {
-<<<<<<< HEAD
         furi_hal_gpio_init_simple(
             SUBGHZ_DEVICE_CC1101_EXT_E07M20S_AMP_GPIO, GpioModeOutputPushPull);
         furi_hal_gpio_write(SUBGHZ_DEVICE_CC1101_EXT_E07M20S_AMP_GPIO, 0);
-=======
-        furi_hal_gpio_init_simple(SUBGHZ_DEVICE_CC1101_EXT_E07_AMP_GPIO, GpioModeOutputPushPull);
->>>>>>> f4ffd29b
     }
 
     return subghz_device_cc1101_ext_check_init();
@@ -268,17 +259,12 @@
     furi_assert(subghz_device_cc1101_ext != NULL);
 
     furi_hal_spi_bus_handle_deinit(subghz_device_cc1101_ext->spi_bus_handle);
-<<<<<<< HEAD
 
     // resetting the CS pins to floating
     if(cfw_settings.spi_nrf24_handle == SpiDefault || subghz_device_cc1101_ext->power_amp) {
         furi_hal_gpio_init_simple(&gpio_ext_pc3, GpioModeAnalog);
     } else if(cfw_settings.spi_nrf24_handle == SpiExtra) {
         furi_hal_gpio_init_simple(&gpio_ext_pa4, GpioModeAnalog);
-=======
-    if(subghz_device_cc1101_ext->power_amp) {
-        furi_hal_gpio_init_simple(SUBGHZ_DEVICE_CC1101_EXT_E07_AMP_GPIO, GpioModeAnalog);
->>>>>>> f4ffd29b
     }
 
     free(subghz_device_cc1101_ext);
@@ -468,11 +454,7 @@
         subghz_device_cc1101_ext->spi_bus_handle, CC1101_IOCFG2, CC1101IocfgHighImpedance);
     furi_hal_spi_release(subghz_device_cc1101_ext->spi_bus_handle);
     if(subghz_device_cc1101_ext->power_amp) {
-<<<<<<< HEAD
         furi_hal_gpio_write(SUBGHZ_DEVICE_CC1101_EXT_E07M20S_AMP_GPIO, 0);
-=======
-        furi_hal_gpio_write(SUBGHZ_DEVICE_CC1101_EXT_E07_AMP_GPIO, 0);
->>>>>>> f4ffd29b
     }
 }
 
@@ -488,11 +470,7 @@
 
     furi_hal_spi_release(subghz_device_cc1101_ext->spi_bus_handle);
     if(subghz_device_cc1101_ext->power_amp) {
-<<<<<<< HEAD
         furi_hal_gpio_write(SUBGHZ_DEVICE_CC1101_EXT_E07M20S_AMP_GPIO, 0);
-=======
-        furi_hal_gpio_write(SUBGHZ_DEVICE_CC1101_EXT_E07_AMP_GPIO, 0);
->>>>>>> f4ffd29b
     }
 }
 
@@ -507,11 +485,7 @@
     cc1101_write_reg(subghz_device_cc1101_ext->spi_bus_handle, CC1101_IOCFG2, CC1101IocfgHW);
     furi_hal_spi_release(subghz_device_cc1101_ext->spi_bus_handle);
     if(subghz_device_cc1101_ext->power_amp) {
-<<<<<<< HEAD
         furi_hal_gpio_write(SUBGHZ_DEVICE_CC1101_EXT_E07M20S_AMP_GPIO, 1);
-=======
-        furi_hal_gpio_write(SUBGHZ_DEVICE_CC1101_EXT_E07_AMP_GPIO, 1);
->>>>>>> f4ffd29b
     }
     return true;
 }
@@ -551,11 +525,7 @@
 }
 
 bool subghz_device_cc1101_ext_is_tx_allowed(uint32_t value) {
-<<<<<<< HEAD
     if(!(SUBGHZ_DEVICE_CC1101_EXT_FORCE_EXTENDED_RANGE ||
-=======
-    if(!(SUBGHZ_DEVICE_CC1101_EXT_FORCE_DANGEROUS_RANGE ||
->>>>>>> f4ffd29b
          subghz_device_cc1101_ext->extended_range) &&
        !(value >= 299999755 && value <= 350000335) && // was increased from 348 to 350
        !(value >= 386999938 && value <= 467750000) && // was increased from 464 to 467.75
@@ -563,17 +533,10 @@
         FURI_LOG_I(TAG, "Frequency blocked - outside default range");
         return false;
     } else if(
-<<<<<<< HEAD
         (SUBGHZ_DEVICE_CC1101_EXT_FORCE_EXTENDED_RANGE ||
          subghz_device_cc1101_ext->extended_range) &&
         !subghz_device_cc1101_ext_is_frequency_valid(value)) {
         FURI_LOG_I(TAG, "Frequency blocked - outside extended range");
-=======
-        (SUBGHZ_DEVICE_CC1101_EXT_FORCE_DANGEROUS_RANGE ||
-         subghz_device_cc1101_ext->extended_range) &&
-        !subghz_device_cc1101_ext_is_frequency_valid(value)) {
-        FURI_LOG_I(TAG, "Frequency blocked - outside dangerous range");
->>>>>>> f4ffd29b
         return false;
     }
 
