#include "cc1101_ext.h"
#include <lib/subghz/devices/cc1101_configs.h>

#include <furi_hal_version.h>
#include <furi_hal_rtc.h>
#include <furi_hal_spi.h>
#include <furi_hal_interrupt.h>
#include <furi_hal_resources.h>
#include <furi_hal_bus.h>
#include <furi_hal_subghz.h>

#include <stm32wbxx_ll_dma.h>
#include <furi_hal_cortex.h>

#include <furi.h>
#include <cc1101.h>
#include <stdio.h>

#define TAG "SubGhzDeviceCc1101Ext"

#define SUBGHZ_DEVICE_CC1101_EXT_TX_GPIO &gpio_ext_pb2
#define SUBGHZ_DEVICE_CC1101_EXT_E07_AMP_GPIO &gpio_ext_pc3
#define SUBGHZ_DEVICE_CC1101_EXT_FORCE_DANGEROUS_RANGE false

#define SUBGHZ_DEVICE_CC1101_CONFIG_VER 1

/* DMA Channels definition */
#define SUBGHZ_DEVICE_CC1101_EXT_DMA DMA2
#define SUBGHZ_DEVICE_CC1101_EXT_DMA_CH3_CHANNEL LL_DMA_CHANNEL_3
#define SUBGHZ_DEVICE_CC1101_EXT_DMA_CH4_CHANNEL LL_DMA_CHANNEL_4
#define SUBGHZ_DEVICE_CC1101_EXT_DMA_CH5_CHANNEL LL_DMA_CHANNEL_5
#define SUBGHZ_DEVICE_CC1101_EXT_DMA_CH3_IRQ FuriHalInterruptIdDma2Ch3
#define SUBGHZ_DEVICE_CC1101_EXT_DMA_CH3_DEF \
    SUBGHZ_DEVICE_CC1101_EXT_DMA, SUBGHZ_DEVICE_CC1101_EXT_DMA_CH3_CHANNEL
#define SUBGHZ_DEVICE_CC1101_EXT_DMA_CH4_DEF \
    SUBGHZ_DEVICE_CC1101_EXT_DMA, SUBGHZ_DEVICE_CC1101_EXT_DMA_CH4_CHANNEL
#define SUBGHZ_DEVICE_CC1101_EXT_DMA_CH5_DEF \
    SUBGHZ_DEVICE_CC1101_EXT_DMA, SUBGHZ_DEVICE_CC1101_EXT_DMA_CH5_CHANNEL

/** Low level buffer dimensions and guard times */
#define SUBGHZ_DEVICE_CC1101_EXT_ASYNC_TX_BUFFER_FULL (256)
#define SUBGHZ_DEVICE_CC1101_EXT_ASYNC_TX_BUFFER_HALF \
    (SUBGHZ_DEVICE_CC1101_EXT_ASYNC_TX_BUFFER_FULL / 2)
#define SUBGHZ_DEVICE_CC1101_EXT_ASYNC_TX_GUARD_TIME 999 << 1

/** SubGhz state */
typedef enum {
    SubGhzDeviceCC1101ExtStateInit, /**< Init pending */
    SubGhzDeviceCC1101ExtStateIdle, /**< Idle, energy save mode */
    SubGhzDeviceCC1101ExtStateAsyncRx, /**< Async RX started */
    SubGhzDeviceCC1101ExtStateAsyncTx, /**< Async TX started, DMA and timer is on */
    SubGhzDeviceCC1101ExtStateAsyncTxEnd, /**< Async TX complete, cleanup needed */
} SubGhzDeviceCC1101ExtState;

/** SubGhz regulation, receive transmission on the current frequency for the
 * region */
typedef enum {
    SubGhzDeviceCC1101ExtRegulationOnlyRx, /**only Rx*/
    SubGhzDeviceCC1101ExtRegulationTxRx, /**TxRx*/
} SubGhzDeviceCC1101ExtRegulation;

typedef struct {
    uint32_t* buffer;
    LevelDuration carry_ld;
    SubGhzDeviceCC1101ExtCallback callback;
    void* callback_context;
    uint32_t gpio_tx_buff[2];
    uint32_t debug_gpio_buff[2];
} SubGhzDeviceCC1101ExtAsyncTx;

typedef struct {
    uint32_t capture_delta_duration;
    SubGhzDeviceCC1101ExtCaptureCallback capture_callback;
    void* capture_callback_context;
} SubGhzDeviceCC1101ExtAsyncRx;

typedef struct {
    volatile SubGhzDeviceCC1101ExtState state;
    volatile SubGhzDeviceCC1101ExtRegulation regulation;
    const GpioPin* async_mirror_pin;
    FuriHalSpiBusHandle* spi_bus_handle;
    const GpioPin* g0_pin;
    SubGhzDeviceCC1101ExtAsyncTx async_tx;
    SubGhzDeviceCC1101ExtAsyncRx async_rx;
    bool power_amp;
    bool extended_range;
} SubGhzDeviceCC1101Ext;

static SubGhzDeviceCC1101Ext* subghz_device_cc1101_ext = NULL;

static bool subghz_device_cc1101_ext_check_init() {
    furi_assert(subghz_device_cc1101_ext->state == SubGhzDeviceCC1101ExtStateInit);
    subghz_device_cc1101_ext->state = SubGhzDeviceCC1101ExtStateIdle;

    bool ret = false;
    CC1101Status cc1101_status = {0};

    furi_hal_spi_acquire(subghz_device_cc1101_ext->spi_bus_handle);
    FuriHalCortexTimer timer = furi_hal_cortex_timer_get(100 * 1000);
    do {
        // Reset
        furi_hal_gpio_init(
            subghz_device_cc1101_ext->g0_pin, GpioModeAnalog, GpioPullNo, GpioSpeedLow);
        furi_hal_gpio_init(
            subghz_device_cc1101_ext->spi_bus_handle->miso,
            GpioModeInput,
            GpioPullUp,
            GpioSpeedLow);

        cc1101_status = cc1101_reset(subghz_device_cc1101_ext->spi_bus_handle);
        if(cc1101_status.CHIP_RDYn != 0) {
            //timeout or error
            break;
        }
        cc1101_status = cc1101_write_reg(
            subghz_device_cc1101_ext->spi_bus_handle, CC1101_IOCFG0, CC1101IocfgHighImpedance);
        if(cc1101_status.CHIP_RDYn != 0) {
            //timeout or error
            break;
        }
        // Prepare GD0 for power on self test
        furi_hal_gpio_init(
            subghz_device_cc1101_ext->g0_pin, GpioModeInput, GpioPullUp, GpioSpeedLow);

        // GD0 low
        cc1101_status = cc1101_write_reg(
            subghz_device_cc1101_ext->spi_bus_handle, CC1101_IOCFG0, CC1101IocfgHW);
        if(cc1101_status.CHIP_RDYn != 0) {
            //timeout or error
            break;
        }
        while(furi_hal_gpio_read(subghz_device_cc1101_ext->g0_pin) != false) {
            if(furi_hal_cortex_timer_is_expired(timer)) {
                //timeout
                break;
            }
        }
        if(furi_hal_cortex_timer_is_expired(timer)) {
            //timeout
            break;
        }

        // GD0 high
        furi_hal_gpio_init(
            subghz_device_cc1101_ext->g0_pin, GpioModeInput, GpioPullDown, GpioSpeedLow);
        cc1101_status = cc1101_write_reg(
            subghz_device_cc1101_ext->spi_bus_handle,
            CC1101_IOCFG0,
            CC1101IocfgHW | CC1101_IOCFG_INV);
        if(cc1101_status.CHIP_RDYn != 0) {
            //timeout or error
            break;
        }
        while(furi_hal_gpio_read(subghz_device_cc1101_ext->g0_pin) != true) {
            if(furi_hal_cortex_timer_is_expired(timer)) {
                //timeout
                break;
            }
        }
        if(furi_hal_cortex_timer_is_expired(timer)) {
            //timeout
            break;
        }

        // Reset GD0 to floating state
        cc1101_status = cc1101_write_reg(
            subghz_device_cc1101_ext->spi_bus_handle, CC1101_IOCFG0, CC1101IocfgHighImpedance);
        if(cc1101_status.CHIP_RDYn != 0) {
            //timeout or error
            break;
        }
        furi_hal_gpio_init(
            subghz_device_cc1101_ext->g0_pin, GpioModeAnalog, GpioPullNo, GpioSpeedLow);

        // Go to sleep
        cc1101_status = cc1101_shutdown(subghz_device_cc1101_ext->spi_bus_handle);
        if(cc1101_status.CHIP_RDYn != 0) {
            //timeout or error
            break;
        }
        ret = true;
    } while(false);

    furi_hal_spi_release(subghz_device_cc1101_ext->spi_bus_handle);

    if(ret) {
        FURI_LOG_I(TAG, "Init OK");
    } else {
        FURI_LOG_E(TAG, "Init failed");
        furi_hal_gpio_init(
            subghz_device_cc1101_ext->g0_pin, GpioModeAnalog, GpioPullNo, GpioSpeedLow);
    }
    return ret;
}

bool subghz_device_cc1101_ext_alloc(SubGhzDeviceConf* conf) {
    furi_assert(subghz_device_cc1101_ext == NULL);
    subghz_device_cc1101_ext = malloc(sizeof(SubGhzDeviceCC1101Ext));
    subghz_device_cc1101_ext->state = SubGhzDeviceCC1101ExtStateInit;
    subghz_device_cc1101_ext->regulation = SubGhzDeviceCC1101ExtRegulationTxRx;
    subghz_device_cc1101_ext->async_mirror_pin = NULL;
    subghz_device_cc1101_ext->g0_pin = SUBGHZ_DEVICE_CC1101_EXT_TX_GPIO;
    subghz_device_cc1101_ext->power_amp = false;
    subghz_device_cc1101_ext->extended_range = false;
    if(conf) {
        if(conf->ver == SUBGHZ_DEVICE_CC1101_CONFIG_VER) {
            subghz_device_cc1101_ext->power_amp = conf->power_amp;
            subghz_device_cc1101_ext->extended_range = conf->extended_range;
        } else {
            FURI_LOG_E(TAG, "Config version mismatch");
        }
    }

    subghz_device_cc1101_ext->async_rx.capture_delta_duration = 0;

    subghz_device_cc1101_ext->spi_bus_handle =
        (CFW_SETTINGS()->spi_cc1101_handle == SpiDefault ?
             &furi_hal_spi_bus_handle_external :
             &furi_hal_spi_bus_handle_external_extra);

    // this is needed if multiple SPI devices are connected to the same bus but with different CS pins
    if(CFW_SETTINGS()->spi_cc1101_handle == SpiDefault && !furi_hal_subghz_get_ext_power_amp()) {
        furi_hal_gpio_init_simple(&gpio_ext_pc3, GpioModeOutputPushPull);
        furi_hal_gpio_write(&gpio_ext_pc3, true);
    } else if(CFW_SETTINGS()->spi_cc1101_handle == SpiExtra) {
        furi_hal_gpio_init_simple(&gpio_ext_pa4, GpioModeOutputPushPull);
        furi_hal_gpio_write(&gpio_ext_pa4, true);
    }

    furi_hal_spi_bus_handle_init(subghz_device_cc1101_ext->spi_bus_handle);
    if(subghz_device_cc1101_ext->power_amp) {
        furi_hal_gpio_init_simple(SUBGHZ_DEVICE_CC1101_EXT_E07_AMP_GPIO, GpioModeOutputPushPull);
<<<<<<< HEAD
        furi_hal_gpio_write(SUBGHZ_DEVICE_CC1101_EXT_E07_AMP_GPIO, 0);
=======
>>>>>>> 1653abe0
    }

    return subghz_device_cc1101_ext_check_init();
}

void subghz_device_cc1101_ext_free() {
    furi_assert(subghz_device_cc1101_ext != NULL);

    furi_hal_spi_bus_handle_deinit(subghz_device_cc1101_ext->spi_bus_handle);
    if(subghz_device_cc1101_ext->power_amp) {
        furi_hal_gpio_init_simple(SUBGHZ_DEVICE_CC1101_EXT_E07_AMP_GPIO, GpioModeAnalog);
    }

    free(subghz_device_cc1101_ext);

    // resetting the CS pins to floating
    if(CFW_SETTINGS()->spi_nrf24_handle == SpiDefault || subghz_device_cc1101_ext->power_amp) {
        furi_hal_gpio_init_simple(&gpio_ext_pc3, GpioModeAnalog);
    } else if(CFW_SETTINGS()->spi_nrf24_handle == SpiExtra) {
        furi_hal_gpio_init_simple(&gpio_ext_pa4, GpioModeAnalog);
    }

    subghz_device_cc1101_ext = NULL;
}

void subghz_device_cc1101_ext_set_async_mirror_pin(const GpioPin* pin) {
    subghz_device_cc1101_ext->async_mirror_pin = pin;
}

const GpioPin* subghz_device_cc1101_ext_get_data_gpio() {
    return subghz_device_cc1101_ext->g0_pin;
}

bool subghz_device_cc1101_ext_is_connect() {
    bool ret = false;

    if(subghz_device_cc1101_ext == NULL) { // not initialized
        ret = subghz_device_cc1101_ext_alloc(NULL);
        subghz_device_cc1101_ext_free();
    } else { // initialized
        furi_hal_spi_acquire(subghz_device_cc1101_ext->spi_bus_handle);
        uint8_t partnumber = cc1101_get_partnumber(subghz_device_cc1101_ext->spi_bus_handle);
        furi_hal_spi_release(subghz_device_cc1101_ext->spi_bus_handle);
        ret = (partnumber != 0) && (partnumber != 0xFF);
    }

    return ret;
}

void subghz_device_cc1101_ext_sleep() {
    furi_assert(subghz_device_cc1101_ext->state == SubGhzDeviceCC1101ExtStateIdle);
    furi_hal_spi_acquire(subghz_device_cc1101_ext->spi_bus_handle);

    cc1101_switch_to_idle(subghz_device_cc1101_ext->spi_bus_handle);

    cc1101_write_reg(
        subghz_device_cc1101_ext->spi_bus_handle, CC1101_IOCFG0, CC1101IocfgHighImpedance);
    furi_hal_gpio_init(subghz_device_cc1101_ext->g0_pin, GpioModeAnalog, GpioPullNo, GpioSpeedLow);

    cc1101_shutdown(subghz_device_cc1101_ext->spi_bus_handle);

    furi_hal_spi_release(subghz_device_cc1101_ext->spi_bus_handle);
}

void subghz_device_cc1101_ext_dump_state() {
    furi_hal_spi_acquire(subghz_device_cc1101_ext->spi_bus_handle);
    printf(
        "[subghz_device_cc1101_ext] cc1101 chip %d, version %d\r\n",
        cc1101_get_partnumber(subghz_device_cc1101_ext->spi_bus_handle),
        cc1101_get_version(subghz_device_cc1101_ext->spi_bus_handle));
    furi_hal_spi_release(subghz_device_cc1101_ext->spi_bus_handle);
}

void subghz_device_cc1101_ext_load_custom_preset(const uint8_t* preset_data) {
    //load config
    furi_hal_spi_acquire(subghz_device_cc1101_ext->spi_bus_handle);
    cc1101_reset(subghz_device_cc1101_ext->spi_bus_handle);
    uint32_t i = 0;
    uint8_t pa[8] = {0};
    while(preset_data[i]) {
        cc1101_write_reg(
            subghz_device_cc1101_ext->spi_bus_handle, preset_data[i], preset_data[i + 1]);
        i += 2;
    }
    furi_hal_spi_release(subghz_device_cc1101_ext->spi_bus_handle);

    //load pa table
    memcpy(&pa[0], &preset_data[i + 2], 8);
    subghz_device_cc1101_ext_load_patable(pa);

    //show debug
    if(furi_hal_rtc_is_flag_set(FuriHalRtcFlagDebug)) {
        i = 0;
        FURI_LOG_D(TAG, "Loading custom preset");
        while(preset_data[i]) {
            FURI_LOG_D(TAG, "Reg[%lu]: %02X=%02X", i, preset_data[i], preset_data[i + 1]);
            i += 2;
        }
        for(uint8_t y = i; y < i + 10; y++) {
            FURI_LOG_D(TAG, "PA[%u]:  %02X", y, preset_data[y]);
        }
    }
}

void subghz_device_cc1101_ext_load_registers(const uint8_t* data) {
    furi_hal_spi_acquire(subghz_device_cc1101_ext->spi_bus_handle);
    cc1101_reset(subghz_device_cc1101_ext->spi_bus_handle);
    uint32_t i = 0;
    while(data[i]) {
        cc1101_write_reg(subghz_device_cc1101_ext->spi_bus_handle, data[i], data[i + 1]);
        i += 2;
    }
    furi_hal_spi_release(subghz_device_cc1101_ext->spi_bus_handle);
}

void subghz_device_cc1101_ext_load_patable(const uint8_t data[8]) {
    furi_hal_spi_acquire(subghz_device_cc1101_ext->spi_bus_handle);
    cc1101_set_pa_table(subghz_device_cc1101_ext->spi_bus_handle, data);
    furi_hal_spi_release(subghz_device_cc1101_ext->spi_bus_handle);
}

void subghz_device_cc1101_ext_write_packet(const uint8_t* data, uint8_t size) {
    furi_hal_spi_acquire(subghz_device_cc1101_ext->spi_bus_handle);
    cc1101_flush_tx(subghz_device_cc1101_ext->spi_bus_handle);
    cc1101_write_reg(subghz_device_cc1101_ext->spi_bus_handle, CC1101_FIFO, size);
    cc1101_write_fifo(subghz_device_cc1101_ext->spi_bus_handle, data, size);
    furi_hal_spi_release(subghz_device_cc1101_ext->spi_bus_handle);
}

void subghz_device_cc1101_ext_flush_rx() {
    furi_hal_spi_acquire(subghz_device_cc1101_ext->spi_bus_handle);
    cc1101_flush_rx(subghz_device_cc1101_ext->spi_bus_handle);
    furi_hal_spi_release(subghz_device_cc1101_ext->spi_bus_handle);
}

void subghz_device_cc1101_ext_flush_tx() {
    furi_hal_spi_acquire(subghz_device_cc1101_ext->spi_bus_handle);
    cc1101_flush_tx(subghz_device_cc1101_ext->spi_bus_handle);
    furi_hal_spi_release(subghz_device_cc1101_ext->spi_bus_handle);
}

bool subghz_device_cc1101_ext_rx_pipe_not_empty() {
    CC1101RxBytes status[1];
    furi_hal_spi_acquire(subghz_device_cc1101_ext->spi_bus_handle);
    cc1101_read_reg(
        subghz_device_cc1101_ext->spi_bus_handle,
        (CC1101_STATUS_RXBYTES) | CC1101_BURST,
        (uint8_t*)status);
    furi_hal_spi_release(subghz_device_cc1101_ext->spi_bus_handle);
    // TODO: Find reason why RXFIFO_OVERFLOW doesnt work correctly
    if(status->NUM_RXBYTES > 0) {
        return true;
    } else {
        return false;
    }
}

bool subghz_device_cc1101_ext_is_rx_data_crc_valid() {
    furi_hal_spi_acquire(subghz_device_cc1101_ext->spi_bus_handle);
    uint8_t data[1];
    cc1101_read_reg(
        subghz_device_cc1101_ext->spi_bus_handle, CC1101_STATUS_LQI | CC1101_BURST, data);
    furi_hal_spi_release(subghz_device_cc1101_ext->spi_bus_handle);
    if(((data[0] >> 7) & 0x01)) {
        return true;
    } else {
        return false;
    }
}

void subghz_device_cc1101_ext_read_packet(uint8_t* data, uint8_t* size) {
    furi_hal_spi_acquire(subghz_device_cc1101_ext->spi_bus_handle);
    cc1101_read_fifo(subghz_device_cc1101_ext->spi_bus_handle, data, size);
    furi_hal_spi_release(subghz_device_cc1101_ext->spi_bus_handle);
}

void subghz_device_cc1101_ext_shutdown() {
    furi_hal_spi_acquire(subghz_device_cc1101_ext->spi_bus_handle);
    // Reset and shutdown
    cc1101_shutdown(subghz_device_cc1101_ext->spi_bus_handle);
    furi_hal_spi_release(subghz_device_cc1101_ext->spi_bus_handle);
}

void subghz_device_cc1101_ext_reset() {
    furi_hal_spi_acquire(subghz_device_cc1101_ext->spi_bus_handle);
    furi_hal_gpio_init(subghz_device_cc1101_ext->g0_pin, GpioModeAnalog, GpioPullNo, GpioSpeedLow);
    cc1101_switch_to_idle(subghz_device_cc1101_ext->spi_bus_handle);
    cc1101_reset(subghz_device_cc1101_ext->spi_bus_handle);
    cc1101_write_reg(
        subghz_device_cc1101_ext->spi_bus_handle, CC1101_IOCFG0, CC1101IocfgHighImpedance);
    furi_hal_spi_release(subghz_device_cc1101_ext->spi_bus_handle);
}

void subghz_device_cc1101_ext_idle() {
    furi_hal_spi_acquire(subghz_device_cc1101_ext->spi_bus_handle);
    cc1101_switch_to_idle(subghz_device_cc1101_ext->spi_bus_handle);
    furi_hal_spi_release(subghz_device_cc1101_ext->spi_bus_handle);
    if(subghz_device_cc1101_ext->power_amp) {
        furi_hal_gpio_write(SUBGHZ_DEVICE_CC1101_EXT_E07_AMP_GPIO, 0);
    }
}

void subghz_device_cc1101_ext_rx() {
    furi_hal_spi_acquire(subghz_device_cc1101_ext->spi_bus_handle);
    cc1101_switch_to_rx(subghz_device_cc1101_ext->spi_bus_handle);
    furi_hal_spi_release(subghz_device_cc1101_ext->spi_bus_handle);
    if(subghz_device_cc1101_ext->power_amp) {
        furi_hal_gpio_write(SUBGHZ_DEVICE_CC1101_EXT_E07_AMP_GPIO, 0);
    }
}

bool subghz_device_cc1101_ext_tx() {
    if(subghz_device_cc1101_ext->regulation != SubGhzDeviceCC1101ExtRegulationTxRx) return false;
    furi_hal_spi_acquire(subghz_device_cc1101_ext->spi_bus_handle);
    cc1101_switch_to_tx(subghz_device_cc1101_ext->spi_bus_handle);
    furi_hal_spi_release(subghz_device_cc1101_ext->spi_bus_handle);
    if(subghz_device_cc1101_ext->power_amp) {
        furi_hal_gpio_write(SUBGHZ_DEVICE_CC1101_EXT_E07_AMP_GPIO, 1);
    }
    return true;
}

float subghz_device_cc1101_ext_get_rssi() {
    furi_hal_spi_acquire(subghz_device_cc1101_ext->spi_bus_handle);
    int32_t rssi_dec = cc1101_get_rssi(subghz_device_cc1101_ext->spi_bus_handle);
    furi_hal_spi_release(subghz_device_cc1101_ext->spi_bus_handle);

    float rssi = rssi_dec;
    if(rssi_dec >= 128) {
        rssi = ((rssi - 256.0f) / 2.0f) - 74.0f;
    } else {
        rssi = (rssi / 2.0f) - 74.0f;
    }

    return rssi;
}

uint8_t subghz_device_cc1101_ext_get_lqi() {
    furi_hal_spi_acquire(subghz_device_cc1101_ext->spi_bus_handle);
    uint8_t data[1];
    cc1101_read_reg(
        subghz_device_cc1101_ext->spi_bus_handle, CC1101_STATUS_LQI | CC1101_BURST, data);
    furi_hal_spi_release(subghz_device_cc1101_ext->spi_bus_handle);
    return data[0] & 0x7F;
}

bool subghz_device_cc1101_ext_is_frequency_valid(uint32_t value) {
    if(!(value >= 281000000 && value <= 361000000) &&
       !(value >= 378000000 && value <= 481000000) &&
       !(value >= 749000000 && value <= 962000000)) {
        return false;
    }

    return true;
}

bool subghz_device_cc1101_ext_is_tx_allowed(uint32_t value) {
    if(!(SUBGHZ_DEVICE_CC1101_EXT_FORCE_DANGEROUS_RANGE ||
         subghz_device_cc1101_ext->extended_range) &&
       !(value >= 299999755 && value <= 350000335) && // was increased from 348 to 350
       !(value >= 386999938 && value <= 467750000) && // was increased from 464 to 467.75
       !(value >= 778999847 && value <= 928000000)) {
        FURI_LOG_I(TAG, "Frequency blocked - outside default range");
        return false;
    } else if(
        (SUBGHZ_DEVICE_CC1101_EXT_FORCE_DANGEROUS_RANGE ||
         subghz_device_cc1101_ext->extended_range) &&
        !subghz_device_cc1101_ext_is_frequency_valid(value)) {
<<<<<<< HEAD
        FURI_LOG_I(TAG, "Frequency blocked - outside extended range");
=======
        FURI_LOG_I(TAG, "Frequency blocked - outside dangerous range");
>>>>>>> 1653abe0
        return false;
    }

    return true;
}

uint32_t subghz_device_cc1101_ext_set_frequency(uint32_t value) {
    if(subghz_device_cc1101_ext_is_tx_allowed(value)) {
        subghz_device_cc1101_ext->regulation = SubGhzDeviceCC1101ExtRegulationTxRx;
    } else {
        subghz_device_cc1101_ext->regulation = SubGhzDeviceCC1101ExtRegulationTxRx;
    }

    furi_hal_spi_acquire(subghz_device_cc1101_ext->spi_bus_handle);
    uint32_t real_frequency =
        cc1101_set_frequency(subghz_device_cc1101_ext->spi_bus_handle, value);
    cc1101_calibrate(subghz_device_cc1101_ext->spi_bus_handle);

    while(true) {
        CC1101Status status = cc1101_get_status(subghz_device_cc1101_ext->spi_bus_handle);
        if(status.STATE == CC1101StateIDLE) break;
    }

    furi_hal_spi_release(subghz_device_cc1101_ext->spi_bus_handle);
    return real_frequency;
}

static bool subghz_device_cc1101_ext_start_debug() {
    bool ret = false;
    if(subghz_device_cc1101_ext->async_mirror_pin != NULL) {
        furi_hal_gpio_init(
            subghz_device_cc1101_ext->async_mirror_pin,
            GpioModeOutputPushPull,
            GpioPullNo,
            GpioSpeedVeryHigh);
        ret = true;
    }
    return ret;
}

static bool subghz_device_cc1101_ext_stop_debug() {
    bool ret = false;
    if(subghz_device_cc1101_ext->async_mirror_pin != NULL) {
        furi_hal_gpio_init(
            subghz_device_cc1101_ext->async_mirror_pin, GpioModeAnalog, GpioPullNo, GpioSpeedLow);
        ret = true;
    }
    return ret;
}

static void subghz_device_cc1101_ext_capture_ISR() {
    if(!furi_hal_gpio_read(subghz_device_cc1101_ext->g0_pin)) {
        if(subghz_device_cc1101_ext->async_rx.capture_callback) {
            if(subghz_device_cc1101_ext->async_mirror_pin != NULL)
                furi_hal_gpio_write(subghz_device_cc1101_ext->async_mirror_pin, false);

            subghz_device_cc1101_ext->async_rx.capture_callback(
                true,
                LL_TIM_GetCounter(TIM17) << 1,
                (void*)subghz_device_cc1101_ext->async_rx.capture_callback_context);
        }
    } else {
        if(subghz_device_cc1101_ext->async_rx.capture_callback) {
            if(subghz_device_cc1101_ext->async_mirror_pin != NULL)
                furi_hal_gpio_write(subghz_device_cc1101_ext->async_mirror_pin, true);

            subghz_device_cc1101_ext->async_rx.capture_callback(
                false,
                LL_TIM_GetCounter(TIM17) << 1,
                (void*)subghz_device_cc1101_ext->async_rx.capture_callback_context);
        }
    }
    LL_TIM_SetCounter(TIM17, 4); //8>>1
}

void subghz_device_cc1101_ext_start_async_rx(
    SubGhzDeviceCC1101ExtCaptureCallback callback,
    void* context) {
    furi_assert(subghz_device_cc1101_ext->state == SubGhzDeviceCC1101ExtStateIdle);
    subghz_device_cc1101_ext->state = SubGhzDeviceCC1101ExtStateAsyncRx;

    subghz_device_cc1101_ext->async_rx.capture_callback = callback;
    subghz_device_cc1101_ext->async_rx.capture_callback_context = context;

    furi_hal_bus_enable(FuriHalBusTIM17);

    // Configure TIM
    //Set the timer resolution to 2 us
    LL_TIM_SetPrescaler(TIM17, (64 << 1) - 1);
    LL_TIM_SetCounterMode(TIM17, LL_TIM_COUNTERMODE_UP);
    LL_TIM_SetAutoReload(TIM17, 0xFFFF);
    LL_TIM_SetClockDivision(TIM17, LL_TIM_CLOCKDIVISION_DIV1);

    // Timer: advanced
    LL_TIM_SetClockSource(TIM17, LL_TIM_CLOCKSOURCE_INTERNAL);
    LL_TIM_DisableARRPreload(TIM17);
    LL_TIM_DisableDMAReq_TRIG(TIM17);
    LL_TIM_DisableIT_TRIG(TIM17);

    furi_hal_gpio_init(
        subghz_device_cc1101_ext->g0_pin, GpioModeInterruptRiseFall, GpioPullUp, GpioSpeedVeryHigh);
    furi_hal_gpio_remove_int_callback(subghz_device_cc1101_ext->g0_pin);
    furi_hal_gpio_add_int_callback(
        subghz_device_cc1101_ext->g0_pin,
        subghz_device_cc1101_ext_capture_ISR,
        subghz_device_cc1101_ext->async_rx.capture_callback);

    // Start timer
    LL_TIM_SetCounter(TIM17, 0);
    LL_TIM_EnableCounter(TIM17);

    // Start debug
    subghz_device_cc1101_ext_start_debug();

    // Switch to RX
    subghz_device_cc1101_ext_rx();

    //Clear the variable after the end of the session
    subghz_device_cc1101_ext->async_rx.capture_delta_duration = 0;
}

void subghz_device_cc1101_ext_stop_async_rx() {
    furi_assert(subghz_device_cc1101_ext->state == SubGhzDeviceCC1101ExtStateAsyncRx);
    subghz_device_cc1101_ext->state = SubGhzDeviceCC1101ExtStateIdle;

    // Shutdown radio
    subghz_device_cc1101_ext_idle();

    FURI_CRITICAL_ENTER();
    furi_hal_bus_disable(FuriHalBusTIM17);

    // Stop debug
    subghz_device_cc1101_ext_stop_debug();

    FURI_CRITICAL_EXIT();
    furi_hal_gpio_remove_int_callback(subghz_device_cc1101_ext->g0_pin);
    furi_hal_gpio_init(subghz_device_cc1101_ext->g0_pin, GpioModeAnalog, GpioPullNo, GpioSpeedLow);
}

static void subghz_device_cc1101_ext_async_tx_refill(uint32_t* buffer, size_t samples) {
    furi_assert(subghz_device_cc1101_ext->state == SubGhzDeviceCC1101ExtStateAsyncTx);
    while(samples > 0) {
        bool is_odd = samples % 2;
        LevelDuration ld;
        if(level_duration_is_reset(subghz_device_cc1101_ext->async_tx.carry_ld)) {
            ld = subghz_device_cc1101_ext->async_tx.callback(
                subghz_device_cc1101_ext->async_tx.callback_context);
        } else {
            ld = subghz_device_cc1101_ext->async_tx.carry_ld;
            subghz_device_cc1101_ext->async_tx.carry_ld = level_duration_reset();
        }

        if(level_duration_is_wait(ld)) {
            *buffer = SUBGHZ_DEVICE_CC1101_EXT_ASYNC_TX_GUARD_TIME;
            buffer++;
            samples--;
        } else if(level_duration_is_reset(ld)) {
            *buffer = 0;
            buffer++;
            samples--;
            LL_DMA_DisableIT_HT(SUBGHZ_DEVICE_CC1101_EXT_DMA_CH3_DEF);
            LL_DMA_DisableIT_TC(SUBGHZ_DEVICE_CC1101_EXT_DMA_CH3_DEF);
            LL_TIM_EnableIT_UPDATE(TIM17);
            break;
        } else {
            bool level = level_duration_get_level(ld);

            // Inject guard time if level is incorrect
            if(is_odd != level) {
                *buffer = SUBGHZ_DEVICE_CC1101_EXT_ASYNC_TX_GUARD_TIME;
                buffer++;
                samples--;

                // Special case: prevent buffer overflow if sample is last
                if(samples == 0) {
                    subghz_device_cc1101_ext->async_tx.carry_ld = ld;
                    break;
                }
            }

            uint32_t duration = level_duration_get_duration(ld);
            furi_assert(duration > 0);
            *buffer = duration >> 1;
            buffer++;
            samples--;
        }
    }
}

static void subghz_device_cc1101_ext_async_tx_dma_isr() {
    furi_assert(subghz_device_cc1101_ext->state == SubGhzDeviceCC1101ExtStateAsyncTx);

#if SUBGHZ_DEVICE_CC1101_EXT_DMA_CH3_CHANNEL == LL_DMA_CHANNEL_3
    if(LL_DMA_IsActiveFlag_HT3(SUBGHZ_DEVICE_CC1101_EXT_DMA)) {
        LL_DMA_ClearFlag_HT3(SUBGHZ_DEVICE_CC1101_EXT_DMA);
        subghz_device_cc1101_ext_async_tx_refill(
            subghz_device_cc1101_ext->async_tx.buffer,
            SUBGHZ_DEVICE_CC1101_EXT_ASYNC_TX_BUFFER_HALF);
    }
    if(LL_DMA_IsActiveFlag_TC3(SUBGHZ_DEVICE_CC1101_EXT_DMA)) {
        LL_DMA_ClearFlag_TC3(SUBGHZ_DEVICE_CC1101_EXT_DMA);
        subghz_device_cc1101_ext_async_tx_refill(
            subghz_device_cc1101_ext->async_tx.buffer +
                SUBGHZ_DEVICE_CC1101_EXT_ASYNC_TX_BUFFER_HALF,
            SUBGHZ_DEVICE_CC1101_EXT_ASYNC_TX_BUFFER_HALF);
    }
#else
#error Update this code. Would you kindly?
#endif
}

static void subghz_device_cc1101_ext_async_tx_timer_isr() {
    if(LL_TIM_IsActiveFlag_UPDATE(TIM17)) {
        if(LL_TIM_GetAutoReload(TIM17) == 0) {
            LL_DMA_DisableChannel(SUBGHZ_DEVICE_CC1101_EXT_DMA_CH3_DEF);
            furi_hal_gpio_write(subghz_device_cc1101_ext->g0_pin, false);
            if(subghz_device_cc1101_ext->async_mirror_pin != NULL)
                furi_hal_gpio_write(subghz_device_cc1101_ext->async_mirror_pin, false);
            LL_TIM_DisableCounter(TIM17);
            subghz_device_cc1101_ext->state = SubGhzDeviceCC1101ExtStateAsyncTxEnd;
        }
        LL_TIM_ClearFlag_UPDATE(TIM17);
    }
}

bool subghz_device_cc1101_ext_start_async_tx(SubGhzDeviceCC1101ExtCallback callback, void* context) {
    furi_assert(subghz_device_cc1101_ext->state == SubGhzDeviceCC1101ExtStateIdle);
    furi_assert(callback);

    //If transmission is prohibited by regional settings
    if(subghz_device_cc1101_ext->regulation != SubGhzDeviceCC1101ExtRegulationTxRx) return false;

    subghz_device_cc1101_ext->async_tx.callback = callback;
    subghz_device_cc1101_ext->async_tx.callback_context = context;

    subghz_device_cc1101_ext->state = SubGhzDeviceCC1101ExtStateAsyncTx;

    subghz_device_cc1101_ext->async_tx.buffer =
        malloc(SUBGHZ_DEVICE_CC1101_EXT_ASYNC_TX_BUFFER_FULL * sizeof(uint32_t));

    //Signal generation with mem-to-mem DMA
    furi_hal_gpio_write(subghz_device_cc1101_ext->g0_pin, false);
    furi_hal_gpio_init(
        subghz_device_cc1101_ext->g0_pin, GpioModeOutputPushPull, GpioPullNo, GpioSpeedVeryHigh);

    // Configure DMA  update timer
    LL_DMA_SetMemoryAddress(
        SUBGHZ_DEVICE_CC1101_EXT_DMA_CH3_DEF, (uint32_t)subghz_device_cc1101_ext->async_tx.buffer);
    LL_DMA_SetPeriphAddress(SUBGHZ_DEVICE_CC1101_EXT_DMA_CH3_DEF, (uint32_t) & (TIM17->ARR));
    LL_DMA_ConfigTransfer(
        SUBGHZ_DEVICE_CC1101_EXT_DMA_CH3_DEF,
        LL_DMA_DIRECTION_MEMORY_TO_PERIPH | LL_DMA_MODE_CIRCULAR | LL_DMA_PERIPH_NOINCREMENT |
            LL_DMA_MEMORY_INCREMENT | LL_DMA_PDATAALIGN_WORD | LL_DMA_MDATAALIGN_WORD |
            LL_DMA_MODE_NORMAL);
    LL_DMA_SetDataLength(
        SUBGHZ_DEVICE_CC1101_EXT_DMA_CH3_DEF, SUBGHZ_DEVICE_CC1101_EXT_ASYNC_TX_BUFFER_FULL);
    LL_DMA_SetPeriphRequest(SUBGHZ_DEVICE_CC1101_EXT_DMA_CH3_DEF, LL_DMAMUX_REQ_TIM17_UP);

    LL_DMA_EnableIT_TC(SUBGHZ_DEVICE_CC1101_EXT_DMA_CH3_DEF);
    LL_DMA_EnableIT_HT(SUBGHZ_DEVICE_CC1101_EXT_DMA_CH3_DEF);
    LL_DMA_EnableChannel(SUBGHZ_DEVICE_CC1101_EXT_DMA_CH3_DEF);

    furi_hal_interrupt_set_isr(
        SUBGHZ_DEVICE_CC1101_EXT_DMA_CH3_IRQ, subghz_device_cc1101_ext_async_tx_dma_isr, NULL);

    furi_hal_bus_enable(FuriHalBusTIM17);

    // Configure TIM
    // Set the timer resolution to 2 us
    LL_TIM_SetPrescaler(TIM17, (64 << 1) - 1);
    LL_TIM_SetCounterMode(TIM17, LL_TIM_COUNTERMODE_UP);
    LL_TIM_SetAutoReload(TIM17, 0xFFFF);
    LL_TIM_SetClockDivision(TIM17, LL_TIM_CLOCKDIVISION_DIV1);
    LL_TIM_SetClockSource(TIM17, LL_TIM_CLOCKSOURCE_INTERNAL);
    LL_TIM_DisableARRPreload(TIM17);

    furi_hal_interrupt_set_isr(
        FuriHalInterruptIdTim1TrgComTim17, subghz_device_cc1101_ext_async_tx_timer_isr, NULL);

    subghz_device_cc1101_ext_async_tx_refill(
        subghz_device_cc1101_ext->async_tx.buffer, SUBGHZ_DEVICE_CC1101_EXT_ASYNC_TX_BUFFER_FULL);

    // Configure tx gpio dma
    const GpioPin* gpio = subghz_device_cc1101_ext->g0_pin;

    subghz_device_cc1101_ext->async_tx.gpio_tx_buff[0] = (uint32_t)gpio->pin << GPIO_NUMBER;
    subghz_device_cc1101_ext->async_tx.gpio_tx_buff[1] = gpio->pin;

    LL_DMA_SetMemoryAddress(
        SUBGHZ_DEVICE_CC1101_EXT_DMA_CH4_DEF,
        (uint32_t)subghz_device_cc1101_ext->async_tx.gpio_tx_buff);
    LL_DMA_SetPeriphAddress(SUBGHZ_DEVICE_CC1101_EXT_DMA_CH4_DEF, (uint32_t) & (gpio->port->BSRR));
    LL_DMA_ConfigTransfer(
        SUBGHZ_DEVICE_CC1101_EXT_DMA_CH4_DEF,
        LL_DMA_DIRECTION_MEMORY_TO_PERIPH | LL_DMA_MODE_CIRCULAR | LL_DMA_PERIPH_NOINCREMENT |
            LL_DMA_MEMORY_INCREMENT | LL_DMA_PDATAALIGN_WORD | LL_DMA_MDATAALIGN_WORD |
            LL_DMA_PRIORITY_HIGH);
    LL_DMA_SetDataLength(SUBGHZ_DEVICE_CC1101_EXT_DMA_CH4_DEF, 2);
    LL_DMA_SetPeriphRequest(SUBGHZ_DEVICE_CC1101_EXT_DMA_CH4_DEF, LL_DMAMUX_REQ_TIM17_UP);
    LL_DMA_EnableChannel(SUBGHZ_DEVICE_CC1101_EXT_DMA_CH4_DEF);

    // Start debug
    if(subghz_device_cc1101_ext_start_debug()) {
        gpio = subghz_device_cc1101_ext->async_mirror_pin;
        subghz_device_cc1101_ext->async_tx.debug_gpio_buff[0] = (uint32_t)gpio->pin << GPIO_NUMBER;
        subghz_device_cc1101_ext->async_tx.debug_gpio_buff[1] = gpio->pin;

        LL_DMA_SetMemoryAddress(
            SUBGHZ_DEVICE_CC1101_EXT_DMA_CH5_DEF,
            (uint32_t)subghz_device_cc1101_ext->async_tx.debug_gpio_buff);
        LL_DMA_SetPeriphAddress(
            SUBGHZ_DEVICE_CC1101_EXT_DMA_CH5_DEF, (uint32_t) & (gpio->port->BSRR));
        LL_DMA_ConfigTransfer(
            SUBGHZ_DEVICE_CC1101_EXT_DMA_CH5_DEF,
            LL_DMA_DIRECTION_MEMORY_TO_PERIPH | LL_DMA_MODE_CIRCULAR | LL_DMA_PERIPH_NOINCREMENT |
                LL_DMA_MEMORY_INCREMENT | LL_DMA_PDATAALIGN_WORD | LL_DMA_MDATAALIGN_WORD |
                LL_DMA_PRIORITY_LOW);
        LL_DMA_SetDataLength(SUBGHZ_DEVICE_CC1101_EXT_DMA_CH5_DEF, 2);
        LL_DMA_SetPeriphRequest(SUBGHZ_DEVICE_CC1101_EXT_DMA_CH5_DEF, LL_DMAMUX_REQ_TIM17_UP);
        LL_DMA_EnableChannel(SUBGHZ_DEVICE_CC1101_EXT_DMA_CH5_DEF);
    }

    // Start counter
    LL_TIM_EnableDMAReq_UPDATE(TIM17);
    LL_TIM_GenerateEvent_UPDATE(TIM17);

    subghz_device_cc1101_ext_tx();

    LL_TIM_SetCounter(TIM17, 0);
    LL_TIM_EnableCounter(TIM17);

    return true;
}

bool subghz_device_cc1101_ext_is_async_tx_complete() {
    return subghz_device_cc1101_ext->state == SubGhzDeviceCC1101ExtStateAsyncTxEnd;
}

void subghz_device_cc1101_ext_stop_async_tx() {
    furi_assert(
        subghz_device_cc1101_ext->state == SubGhzDeviceCC1101ExtStateAsyncTx ||
        subghz_device_cc1101_ext->state == SubGhzDeviceCC1101ExtStateAsyncTxEnd);

    // Shutdown radio
    subghz_device_cc1101_ext_idle();

    // Deinitialize Timer
    FURI_CRITICAL_ENTER();
    furi_hal_bus_disable(FuriHalBusTIM17);
    furi_hal_interrupt_set_isr(FuriHalInterruptIdTim1TrgComTim17, NULL, NULL);

    // Deinitialize DMA
    LL_DMA_DeInit(SUBGHZ_DEVICE_CC1101_EXT_DMA_CH3_DEF);
    LL_DMA_DisableChannel(SUBGHZ_DEVICE_CC1101_EXT_DMA_CH4_DEF);
    furi_hal_interrupt_set_isr(SUBGHZ_DEVICE_CC1101_EXT_DMA_CH3_IRQ, NULL, NULL);

    // Deinitialize GPIO
    furi_hal_gpio_write(subghz_device_cc1101_ext->g0_pin, false);
    furi_hal_gpio_init(subghz_device_cc1101_ext->g0_pin, GpioModeAnalog, GpioPullNo, GpioSpeedLow);

    // Stop debug
    if(subghz_device_cc1101_ext_stop_debug()) {
        LL_DMA_DisableChannel(SUBGHZ_DEVICE_CC1101_EXT_DMA_CH5_DEF);
    }

    FURI_CRITICAL_EXIT();

    free(subghz_device_cc1101_ext->async_tx.buffer);

    subghz_device_cc1101_ext->state = SubGhzDeviceCC1101ExtStateIdle;
}<|MERGE_RESOLUTION|>--- conflicted
+++ resolved
@@ -230,10 +230,7 @@
     furi_hal_spi_bus_handle_init(subghz_device_cc1101_ext->spi_bus_handle);
     if(subghz_device_cc1101_ext->power_amp) {
         furi_hal_gpio_init_simple(SUBGHZ_DEVICE_CC1101_EXT_E07_AMP_GPIO, GpioModeOutputPushPull);
-<<<<<<< HEAD
         furi_hal_gpio_write(SUBGHZ_DEVICE_CC1101_EXT_E07_AMP_GPIO, 0);
-=======
->>>>>>> 1653abe0
     }
 
     return subghz_device_cc1101_ext_check_init();
@@ -502,11 +499,7 @@
         (SUBGHZ_DEVICE_CC1101_EXT_FORCE_DANGEROUS_RANGE ||
          subghz_device_cc1101_ext->extended_range) &&
         !subghz_device_cc1101_ext_is_frequency_valid(value)) {
-<<<<<<< HEAD
         FURI_LOG_I(TAG, "Frequency blocked - outside extended range");
-=======
-        FURI_LOG_I(TAG, "Frequency blocked - outside dangerous range");
->>>>>>> 1653abe0
         return false;
     }
 
