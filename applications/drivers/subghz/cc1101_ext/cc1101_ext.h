--- conflicted
+++ resolved
@@ -36,11 +36,7 @@
  *
  * @return     true if success
  */
-<<<<<<< HEAD
-bool subghz_device_cc1101_ext_alloc(SubGhzDeviceConf* conf);
-=======
 bool subghz_device_cc1101_ext_alloc(void);
->>>>>>> 0a48658a
 
 /** Deinitialize device
  */
