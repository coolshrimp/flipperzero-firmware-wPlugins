--- conflicted
+++ resolved
@@ -1,14 +1,4 @@
 ## Warning!!! Please read this before installing!!!
-<<<<<<< HEAD
-**This release has some unresolved issues:**
-### Known NFC app regressions and issues: 
-- Mifare Classic with custom UID add manually option was temporarily removed (Unleashed)
-- Mifare Mini clones reading is broken (OFW)
-- Mifare Classic dict attack fast skip causes glitches/incorrect reading (OFW)
-- EMV simple data parser was removed with protocol with refactoring (OFW)
-- NFC V(Slix), Mifare Classic Emulation issues (unconfirmed) (OFW)
-- Option to unlock Slix-L (NFC V) with preset or custom password was removed with refactoring (OFW)
-=======
 **This release has some unresolved issues, if any of those affects your daily usage, stay at 065 release or wait for next releases:** <br>
 **Issues from this list will be fixed in next releases**
 ### Known NFC app regressions and issues: 
@@ -19,7 +9,6 @@
 - Mifare Classic Emulation slow response (unconfirmed) (OFW)
 - Option to unlock Slix-L (NFC V) with preset or custom password was removed with refactoring (OFW)
 - NFC CLI was removed with refactoring (OFW)
->>>>>>> b79a225e
 ### Some apps that was made for old nfc stack is now not compatible with the new API and require complete remake:
 **If you want to help with making this apps work again please send PR to the repo at link below**
 - Current list of affected apps: https://github.com/xMasterX/all-the-plugins/tree/dev/apps_broken_by_last_refactors
@@ -28,33 +17,23 @@
 ## New changes
 * NFC: Added new parsers for transport cards - Umarsh, Kazan, Moscow, Metromoney(Tbilisi), and fixes for OFW parsers (by @assasinfil and @Leptopt1los) (special thanks for users who provided various dumps of those cards for research)
 * NFC: Added simple key name display to UI to fix regression
-<<<<<<< HEAD
-=======
 * NFC: Add keys to mf_classic_dict (by @hnlcory | PR #660)
 * NFC: Add Saflok and MyKey KDFs (by @noproto | PR #662)
 * NFC: social_moscow parser verification collisions fix (by @Leptopt1los)
->>>>>>> b79a225e
 * iButton: Fix UI text - protocol name getting out of screen bounds when key name is too large, and other related issues (by @krolchonok | PR #649)
 * SubGHz: Fixed feature naming in menu
 * SubGHz: Added honeywell protocol [(by @htotoo)](https://github.com/Flipper-XFW/Xtreme-Firmware/commit/ceee551befa0cb8fd8514a4f8a1250fd9e0997ee)
 * SubGHz: Add 303.9 Mhz to default frequency list
 * SubGHz: Fix Keeloq decoding order bug (random switch to HCS101 or anmotors)
-<<<<<<< HEAD
-=======
 * SubGHz: Fix secplus v1 key display issue
->>>>>>> b79a225e
 * API: Add new get function for varitemlist (by @Willy-JL)
 * Misc code cleanup
 * Apps: **Bluetooth Remote / USB Keyboard & Mouse** - `Movie` and `PTT` modes by @hryamzik
 * Apps: **BLE Spam app** updated to latest version (New devices support, + Menu by holding Start) (by @Willy-JL) -> (app can be found in builds ` `, `e`, `n`, `r`)
-<<<<<<< HEAD
-* Apps: **Check out Apps updates by following** [this link](https://github.com/xMasterX/all-the-plugins/commits/dev)
-=======
 * Apps: **NFC Magic** - Gen4 Actions (option to fix card with broken config) (by @Leptopt1los and @xMasterX)
 * Apps: **Check out Apps updates by following** [this link](https://github.com/xMasterX/all-the-plugins/commits/dev)
 * OFW: NFC fixes
 * OFW: nfc: m1k-based Aime (non-AIC) card support 
->>>>>>> b79a225e
 * OFW: SubGhz: fix count bit for detect gate_tx protocol 
 * OFW: Fixed a zero allocation error when reading an iso15693 nfc tag with no additional blocks. 
 * OFW: Ntag21x write
@@ -96,17 +75,8 @@
 * OFW: fbt: glob & git improvements
 * OFW: FastFAP: human readable error log 
 
-<<<<<<< HEAD
-### Thanks to the UNLEASHED sponsors for our UNLEASHED changes:
-Pathfinder [Count Zero cDc], 
-callmezimbra, Quen0n, MERRON, grvpvl (lvpvrg), art_col, ThurstonWaffles, Moneron, UterGrooll, LUCFER, Northpirate, zloepuzo, T.Rat, Alexey B., ionelife, ...
-and all other great people who supported our project and me (xMasterX), thanks to you all!
-
-### THANKS TO ALL RM SPONSORS FOR BEING AWESOME! THANK YOU TO THE COMMUNITY THAT KEEPS GROWING OUR PROJECT!
-=======
 ### Thanks to the UNLEASHED sponsors for supporting UNLEASHED changes!
 
 ### THANKS TO ALL RM SPONSORS FOR BEING AWESOME!
 
-# MOST OF ALL, THANK YOU TO THE COMMUNITY THAT KEEPS GROWING OUR PROJECT!
->>>>>>> b79a225e
+# MOST OF ALL, THANK YOU TO THE COMMUNITY THAT KEEPS GROWING OUR PROJECT!