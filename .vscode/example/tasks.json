{
    // See https://go.microsoft.com/fwlink/?LinkId=733558
    // for the documentation about the tasks.json format
    "version": "2.0.0",
    "tasks": [
        {
            "label": "[Release] Build Firmware",
            "group": "build",
            "type": "shell",
            "command": "./fbt COMPACT=1 DEBUG=0"
        },
        {
            "label": "[Debug] Build Firmware",
            "group": "build",
            "type": "shell",
            "command": "./fbt"
        },
        {
            "label": "[FBT] Format",
            "group": "build",
            "type": "shell",
            "command": "./fbt format"
        },
        {
            "label": "[FBT] Clear",
            "group": "build",
            "type": "shell",
            "command": "./fbt -c"
        },
        {
            "label": "[Release] Flash (SWD)",
            "group": "build",
            "type": "shell",
            "command": "./fbt COMPACT=1 DEBUG=0 FORCE=1 flash"
        },
        {
            "label": "[Debug] Flash (SWD)",
            "group": "build",
            "type": "shell",
            "command": "./fbt FORCE=1 flash"
        },
        {
<<<<<<< HEAD
            "label": "[Release] Flash (DAP)",
            "group": "build",
            "type": "shell",
            "command": "./fbt COMPACT=1 DEBUG=0 FORCE=1 flash_dap"
        },
        {
            "label": "[Debug] Flash (DAP)",
            "group": "build",
            "type": "shell",
            "command": "./fbt FORCE=1 flash_dap"
        },
        {
            "label": "[Release] Flash (blackmagic)",
            "group": "build",
            "type": "shell",
            "command": "./fbt COMPACT=1 DEBUG=0 FORCE=1 flash_blackmagic"
        },
        {
            "label": "[Debug] Flash (blackmagic)",
            "group": "build",
            "type": "shell",
            "command": "./fbt FORCE=1 flash_blackmagic"
        },
        {
=======
>>>>>>> 20593d56
            "label": "[Release] Flash (JLink)",
            "group": "build",
            "type": "shell",
            "command": "./fbt COMPACT=1 DEBUG=0 FORCE=1 jflash"
        },
        {
            "label": "[Debug] Flash (JLink)",
            "group": "build",
            "type": "shell",
            "command": "./fbt FORCE=1 jflash"
        },
        {
            "label": "[Release] Build update bundle",
            "group": "build",
            "type": "shell",
            "command": "./fbt updater_package COMPACT=1 DEBUG=0"
        },
        {
            "label": "[Debug] Build update bundle",
            "group": "build",
            "type": "shell",
            "command": "./fbt updater_package"
        },
        {
            "label": "[Release] Build updater",
            "group": "build",
            "type": "shell",
            "command": "./fbt updater_all COMPACT=1 DEBUG=0"
        },
        {
            "label": "[Debug] Build updater",
            "group": "build",
            "type": "shell",
            "command": "./fbt updater_all"
        },
        {
            "label": "[Debug] Flash (USB, w/o resources)",
            "group": "build",
            "type": "shell",
            "command": "./fbt FORCE=1 flash_usb"
        },
        {
            "label": "[Release] Flash (USB, w/o resources)",
            "group": "build",
            "type": "shell",
            "command": "./fbt COMPACT=1 DEBUG=0 FORCE=1 flash_usb"
        },
        {
            "label": "[Debug:unit_tests] Flash (USB)",
            "group": "build",
            "type": "shell",
            "command": "./fbt FIRMWARE_APP_SET=unit_tests FORCE=1 flash_usb"
        },
        {
            "label": "[Debug] Flash (USB, with resources)",
            "group": "build",
            "type": "shell",
            "command": "./fbt FORCE=1 flash_usb_full"
        },
        {
            "label": "[Release] Flash (USB, with resources)",
            "group": "build",
            "type": "shell",
            "command": "./fbt COMPACT=1 DEBUG=0 FORCE=1 flash_usb_full"
        },
        {
            "label": "[Debug] Create PVS-Studio report",
            "group": "build",
            "type": "shell",
            "command": "./fbt firmware_pvs"
        },
        {
            "label": "[Debug] Build FAPs",
            "group": "build",
            "type": "shell",
            "command": "./fbt fap_dist"
        },
        {
            "label": "[Release] Build FAPs",
            "group": "build",
            "type": "shell",
            "command": "./fbt COMPACT=1 DEBUG=0 fap_dist"
        },
        {
            "label": "[Debug] Build App",
            "group": "build",
            "type": "shell",
            "command": "./fbt build APPSRC=${relativeFileDirname}"
        },
        {
            "label": "[Release] Build App",
            "group": "build",
            "type": "shell",
            "command": "./fbt COMPACT=1 DEBUG=0 build APPSRC=${relativeFileDirname}"
        },
        {
            "label": "[Debug] Launch App on Flipper",
            "group": "build",
            "type": "shell",
            "command": "./fbt launch APPSRC=${relativeFileDirname}"
        },
        {
            "label": "[Release] Launch App on Flipper",
            "group": "build",
            "type": "shell",
            "command": "./fbt COMPACT=1 DEBUG=0 launch APPSRC=${relativeFileDirname}"
        },
        {
            "label": "[Debug] Launch App on Flipper with Serial Console",
            "dependsOrder": "sequence",
            "group": "build",
            "dependsOn": [
                "[Debug] Launch App on Flipper",
                "Serial Console"
            ]
        },
        {
            "label": "[Debug] Build and upload all FAPs to Flipper over USB",
            "group": "build",
            "type": "shell",
            "command": "./fbt fap_deploy"
        },
        {
            "label": "[Release] Build and upload all FAPs to Flipper over USB",
            "group": "build",
            "type": "shell",
            "command": "./fbt COMPACT=1 DEBUG=0 fap_deploy"
        },
        {
            // Press Ctrl+] to quit
            "label": "Serial Console",
            "type": "shell",
            "command": "./fbt cli",
            "group": "none",
            "isBackground": true,
            "options": {
                "env": {
                    "FBT_NO_SYNC": "0"
                }
            },
            "presentation": {
                "reveal": "always",
                "revealProblems": "never",
                "showReuseMessage": false,
                "panel": "dedicated",
                "focus": true,
                "echo": true,
                "close": true,
                "group": "Logger"
            }
        }
    ]
}<|MERGE_RESOLUTION|>--- conflicted
+++ resolved
@@ -40,7 +40,6 @@
             "command": "./fbt FORCE=1 flash"
         },
         {
-<<<<<<< HEAD
             "label": "[Release] Flash (DAP)",
             "group": "build",
             "type": "shell",
@@ -65,8 +64,6 @@
             "command": "./fbt FORCE=1 flash_blackmagic"
         },
         {
-=======
->>>>>>> 20593d56
             "label": "[Release] Flash (JLink)",
             "group": "build",
             "type": "shell",
