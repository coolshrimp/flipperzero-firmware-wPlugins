--- conflicted
+++ resolved
@@ -2,15 +2,10 @@
 
   #define configs_h
 
-<<<<<<< HEAD
   #define POLISH_POTATO
-
-  #define MARAUDER_MINI
-//  #define MARAUDER_V4
-=======
+  
   //#define MARAUDER_MINI
   #define MARAUDER_V4
->>>>>>> 72edd3d4
 
   #define MARAUDER_VERSION "v0.9.6"
 
