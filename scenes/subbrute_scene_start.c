--- conflicted
+++ resolved
@@ -28,11 +28,7 @@
     view_dispatcher_switch_to_view(instance->view_dispatcher, instance->current_view);
 
     // TODO: DELETE IT
-<<<<<<< HEAD
-#ifdef FURI_DEBUG
-=======
 #ifdef SUBBRUTE_FAST_TRACK
->>>>>>> 112ad271
     scene_manager_next_scene(instance->scene_manager, SubBruteSceneLoadFile);
 #endif
 }
