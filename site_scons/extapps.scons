from dataclasses import dataclass, field
from fbt.appmanifest import FlipperAppType

from SCons.Node import NodeList
from SCons.Warnings import warn, WarningOnByDefault


Import("ENV")


appenv = ENV["APPENV"] = ENV.Clone(
    tools=[
        "fbt_extapps",
        "fbt_assets",
        "fbt_sdk",
    ],
    RESOURCES_ROOT=ENV.Dir("#/assets/resources"),
)

appenv.Replace(
    LINKER_SCRIPT_PATH=appenv["APP_LINKER_SCRIPT_PATH"],
)

appenv.AppendUnique(
    CCFLAGS=[
        "-mword-relocations",
        "-mlong-calls",
        "-fno-common",
        "-nostdlib",
    ],
    LINKFLAGS=[
        "-Ur",
        "-Wl,-Ur",
        "-nostartfiles",
        "-mlong-calls",
        "-fno-common",
        "-nostdlib",
        "-Wl,--gc-sections",
        "-Wl,--no-export-dynamic",
        "-fvisibility=hidden",
        "-Wl,-e${APP_ENTRY}",
        "-Xlinker",
        "-Map=${TARGET}.map",
        "-specs=nano.specs",
        "-specs=nosys.specs",
    ],
    LIBS=[
        "m",
        "gcc",
        "stdc++",
        "supc++",
    ],
)


@dataclass
class FlipperExtAppBuildArtifacts:
    application_map: dict = field(default_factory=dict)
    resources_dist: NodeList = field(default_factory=NodeList)
    sdk_tree: NodeList = field(default_factory=NodeList)


<<<<<<< HEAD
apps_to_build_as_faps = [
    FlipperAppType.PLUGIN,
    FlipperAppType.EXTERNAL,
    FlipperAppType.MENUEXTERNAL,
    FlipperAppType.DEBUG,
]

known_extapps = [
    app
    for apptype in apps_to_build_as_faps
    for app in appenv["APPBUILD"].get_apps_of_type(apptype, True)
]

# Ugly access to global option
if extra_app_list := GetOption("extra_ext_apps"):
    known_extapps.extend(map(appenv["APPMGR"].get, extra_app_list.split(",")))

incompatible_apps = []
for app in known_extapps:
    if not app.supports_hardware_target(appenv.subst("f${TARGET_HW}")):
        incompatible_apps.append(app)
        continue

=======
for app in appenv["APPBUILD"].get_ext_apps():
>>>>>>> dfd52337
    appenv.BuildAppElf(app)

extapps = FlipperExtAppBuildArtifacts()
extapps.application_map = appenv["EXT_APPS"]


if appenv["FORCE"]:
    appenv.AlwaysBuild(
        list(app_artifact.compact for app_artifact in extapps.application_map.values())
    )


Alias(
    "faps",
    list(app_artifact.validator for app_artifact in extapps.application_map.values()),
)

extapps.resources_dist = appenv.FapDist(appenv["RESOURCES_ROOT"], [])


if appsrc := appenv.subst("$APPSRC"):
    launch_target = appenv.AddAppLaunchTarget(appsrc, "launch")
    Alias("launch_app", launch_target)
    appenv.PhonyTarget(
        "launch_app",
        Action(
            lambda **kw: warn(
                WarningOnByDefault,
                "The 'launch_app' target is deprecated. Use 'launch' instead.",
            ),
            None,
        ),
    )

    appenv.AddAppBuildTarget(appsrc, "build")

# SDK management

amalgamated_api = "${BUILD_DIR}/sdk_origin"
sdk_source = appenv.ApiAmalgamator(
    amalgamated_api,
    # Deps on root SDK headers and generated files
    (appenv["SDK_HEADERS"], appenv["FW_ASSETS_HEADERS"]),
)
# Extra deps on headers included in deeper levels
# Available on second and subsequent builds
Depends(sdk_source, appenv.ProcessSdkDepends(f"{amalgamated_api}.d"))

appenv["SDK_DIR"] = appenv.Dir("${BUILD_DIR}/sdk_headers")
sdk_header_tree = appenv.SDKHeaderTreeExtractor(appenv["SDK_DIR"], amalgamated_api)
Depends(sdk_header_tree, appenv["SDK_DEFINITION"])
# AlwaysBuild(sdk_tree)
Alias("sdk_tree", sdk_header_tree)
extapps.sdk_tree = sdk_header_tree

api_check = appenv.ApiTableValidator(appenv["SDK_DEFINITION"], amalgamated_api)
Precious(api_check)
NoClean(api_check)
AlwaysBuild(api_check)
Alias("api_check", api_check)

firmware_apitable = appenv.ApiSymbolTable(
    "${BUILD_DIR}/assets/compiled/firmware_api_table.h", appenv["SDK_DEFINITION"]
)
Alias("api_table", firmware_apitable)
ENV.Replace(
    FW_API_TABLE=firmware_apitable,
    _APP_ICONS=appenv["_APP_ICONS"],
)


if appenv["FORCE"]:
    appenv.AlwaysBuild(sdk_source, sdk_header_tree, api_check, firmware_apitable)


Return("extapps")<|MERGE_RESOLUTION|>--- conflicted
+++ resolved
@@ -60,33 +60,7 @@
     sdk_tree: NodeList = field(default_factory=NodeList)
 
 
-<<<<<<< HEAD
-apps_to_build_as_faps = [
-    FlipperAppType.PLUGIN,
-    FlipperAppType.EXTERNAL,
-    FlipperAppType.MENUEXTERNAL,
-    FlipperAppType.DEBUG,
-]
-
-known_extapps = [
-    app
-    for apptype in apps_to_build_as_faps
-    for app in appenv["APPBUILD"].get_apps_of_type(apptype, True)
-]
-
-# Ugly access to global option
-if extra_app_list := GetOption("extra_ext_apps"):
-    known_extapps.extend(map(appenv["APPMGR"].get, extra_app_list.split(",")))
-
-incompatible_apps = []
-for app in known_extapps:
-    if not app.supports_hardware_target(appenv.subst("f${TARGET_HW}")):
-        incompatible_apps.append(app)
-        continue
-
-=======
 for app in appenv["APPBUILD"].get_ext_apps():
->>>>>>> dfd52337
     appenv.BuildAppElf(app)
 
 extapps = FlipperExtAppBuildArtifacts()
