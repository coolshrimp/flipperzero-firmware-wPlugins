# Commandline options

# To build updater-related targets, you need to set this option
AddOption(
    "--with-updater",
    dest="fullenv",
    action="store_true",
    help="Full firmware environment",
)

AddOption(
    "--options",
    dest="optionfile",
    type="string",
    nargs=1,
    action="store",
    default="fbt_options.py",
    help="Environment option file",
)

AddOption(
    "--extra-int-apps",
    action="store",
    dest="extra_int_apps",
    default="",
    help="List of applications to add to firmware's built-ins. Also see FIRMWARE_APP_SET and FIRMWARE_APPS",
)

AddOption(
    "--extra-define",
    action="append",
    dest="extra_defines",
    default=[],
    help="Extra global define that will be passed to C/C++ compiler, can be specified multiple times",
)

AddOption(
    "--extra-ext-apps",
    action="store",
    dest="extra_ext_apps",
    default="",
    help="List of applications to forcefully build as standalone .elf",
)

AddOption(
    "--proxy-env",
    action="store",
    dest="proxy_env",
    default="",
    help="Comma-separated list of additional environment variables to pass to child SCons processes",
)


# Construction environment variables

vars = Variables(GetOption("optionfile"), ARGUMENTS)

vars.AddVariables(
    BoolVariable(
        "VERBOSE",
        help="Print full commands",
        default=False,
    ),
    BoolVariable(
        "FORCE",
        help="Force target action (for supported targets)",
        default=False,
    ),
    BoolVariable(
        "DEBUG",
        help="Enable debug build",
        default=True,
    ),
    BoolVariable(
        "LIB_DEBUG",
        help="Enable debug build for libraries",
        default=False,
    ),
    BoolVariable(
        "COMPACT",
        help="Optimize for size",
        default=False,
    ),
    EnumVariable(
        "TARGET_HW",
        help="Hardware target",
        default="7",
        allowed_values=[
            "7",
            "18",
        ],
    ),
    (
        "DIST_SUFFIX",
        "Suffix for binaries in build output for dist targets",
        "local",
    ),
    (
        "UPDATE_VERSION_STRING",
        "Version string for updater package",
        "${DIST_SUFFIX}",
    ),
    (
        "COPRO_CUBE_VERSION",
        "Cube version",
        "",
    ),
    (
        "COPRO_STACK_ADDR",
        "Core2 Firmware address",
        "0",
    ),
    (
        "COPRO_STACK_BIN",
        "Core2 Firmware file name",
        "",
    ),
    (
        "COPRO_DISCLAIMER",
        "Value to pass to bundling script to confirm dangerous operations",
        "",
    ),
    PathVariable(
        "COPRO_OB_DATA",
        help="Path to OB reference data",
        validator=PathVariable.PathIsFile,
        default="",
    ),
    PathVariable(
        "COPRO_STACK_BIN_DIR",
        help="Path to ST-provided stacks",
        validator=PathVariable.PathIsDir,
        default="",
    ),
    PathVariable(
        "COPRO_CUBE_DIR",
        help="Path to Cube root",
        validator=PathVariable.PathIsDir,
        default="",
    ),
    EnumVariable(
        "COPRO_STACK_TYPE",
        help="Core2 stack type",
        default="ble_light",
        allowed_values=[
            "ble_full",
            "ble_light",
            "ble_basic",
        ],
    ),
    PathVariable(
        "SVD_FILE",
        help="Path to SVD file",
        validator=PathVariable.PathAccept,
        default="",
    ),
    PathVariable(
        "OTHER_ELF",
        help="Path to prebuilt ELF file to debug",
        validator=PathVariable.PathAccept,
        default="",
    ),
    (
        "FBT_TOOLCHAIN_VERSIONS",
        "Whitelisted toolchain versions (leave empty for no check)",
        tuple(),
    ),
    (
        "OPENOCD_OPTS",
        "Options to pass to OpenOCD",
        "",
    ),
    (
        "BLACKMAGIC",
        "Blackmagic probe location",
        "auto",
    ),
    EnumVariable(
        "SWD_TRANSPORT",
        help="SWD interface adapter type",
        default="auto",
        allowed_values=[
            "auto",
            "cmsis-dap",
            "stlink",
            "blackmagic_usb",
            "blackmagic_wifi",
        ],
    ),
    (
        "SWD_TRANSPORT_SERIAL",
        "SWD interface adapter serial number",
        "auto",
    ),
    (
        "UPDATE_SPLASH",
        "Directory name with slideshow frames to render after installing update package",
        "update_default",
    ),
    (
        "LOADER_AUTOSTART",
        "Application name to automatically run on Flipper boot",
        "",
    ),
    (
        "FIRMWARE_APPS",
        "Map of (configuration_name->application_list)",
        {
            "default": (
                # Svc
                "basic_services",
                # Apps
                "main_apps",
                "system_apps",
                # Settings
                "settings_apps",
            ),
        },
    ),
    (
        "FIRMWARE_APP_SET",
        "Application set to use from FIRMWARE_APPS",
        "default",
    ),
    (
        "APPSRC",
        "Application source directory for app to build & upload",
        "",
    ),
    # List of tuples (directory, add_to_global_include_path)
    (
        "APPDIRS",
        "Directories to search for firmware components & external apps",
        [
            ("applications", False),
            ("applications/services", True),
            ("applications/main", True),
            ("applications/settings", False),
            ("applications/system", False),
            ("applications/debug", False),
            ("applications/examples", False),
            ("applications/drivers", False),
            ("applications_user", False),
        ],
    ),
    BoolVariable(
        "PVSNOBROWSER",
        help="Don't open browser after generating error repots",
        default=False,
    ),
    (
        "FIRMWARE_ORIGIN",
        "Firmware origin. 'Official' if follows upstream's API structure, otherwise fork name. "
        " This will also create a C define FW_ORIGIN_<origin> so that "
        " app can check what version it is being built for.",
        "Official",
    ),
    (
        "FLIP_PORT",
        "Full port name of Flipper to use, if multiple Flippers are connected",
        "auto",
    ),
<<<<<<< HEAD
=======
    EnumVariable(
        "LANG_SERVER",
        help="Language server type for vscode_dist.",
        default="cpptools",
        allowed_values=[
            "cpptools",
            "clangd",
        ],
    ),
>>>>>>> dfd52337
)

Return("vars")<|MERGE_RESOLUTION|>--- conflicted
+++ resolved
@@ -260,8 +260,6 @@
         "Full port name of Flipper to use, if multiple Flippers are connected",
         "auto",
     ),
-<<<<<<< HEAD
-=======
     EnumVariable(
         "LANG_SERVER",
         help="Language server type for vscode_dist.",
@@ -271,7 +269,6 @@
             "clangd",
         ],
     ),
->>>>>>> dfd52337
 )
 
 Return("vars")