#
# Main Flipper Build System entry point
#
# This file is evaluated by scons (the build system) every time fbt is invoked.
# Scons constructs all referenced environments & their targets' dependency
# trees on startup. So, to keep startup time as low as possible, we're hiding
# construction of certain targets behind command-line options.

import os
from fbt.util import path_as_posix

DefaultEnvironment(tools=[])

EnsurePythonVersion(3, 8)

# Progress(["OwO\r", "owo\r", "uwu\r", "owo\r"], interval=15)

# This environment is created only for loading options & validating file/dir existence
fbt_variables = SConscript("site_scons/commandline.scons")
cmd_environment = Environment(
    toolpath=["#/scripts/fbt_tools"],
    tools=[
        ("fbt_help", {"vars": fbt_variables}),
    ],
    variables=fbt_variables,
)

# Building basic environment - tools, utility methods, cross-compilation
# settings, gcc flags for Cortex-M4, basic builders and more
coreenv = SConscript(
    "site_scons/environ.scons",
    exports={"VAR_ENV": cmd_environment},
    toolpath=["#/scripts/fbt_tools"],
)
SConscript("site_scons/cc.scons", exports={"ENV": coreenv})

# Create a separate "dist" environment and add construction envs to it
distenv = coreenv.Clone(
    tools=[
        "fbt_dist",
        "fbt_debugopts",
        "openocd",
        "blackmagic",
        "jflash",
    ],
    ENV=os.environ,
    UPDATE_BUNDLE_DIR="dist/${DIST_DIR}/f${TARGET_HW}-update-${DIST_SUFFIX}",
    VSCODE_LANG_SERVER=ARGUMENTS.get("LANG_SERVER", "cpptools"),
)

firmware_env = distenv.AddFwProject(
    base_env=coreenv,
    fw_type="firmware",
    fw_env_key="FW_ENV",
)

# If enabled, initialize updater-related targets
if GetOption("fullenv") or any(
    filter(lambda target: "updater" in target or "flash_usb" in target, BUILD_TARGETS)
):
    updater_env = distenv.AddFwProject(
        base_env=coreenv,
        fw_type="updater",
        fw_env_key="UPD_ENV",
    )

    # Target for self-update package
    dist_basic_arguments = [
        "${ARGS}",
        "--bundlever",
        "${UPDATE_VERSION_STRING}",
    ]
    dist_radio_arguments = [
        "--radio",
        "${ROOT_DIR.abspath}/${COPRO_STACK_BIN_DIR}/${COPRO_STACK_BIN}",
        "--radiotype",
        "${COPRO_STACK_TYPE}",
        "${COPRO_DISCLAIMER}",
        "--obdata",
        "${ROOT_DIR.abspath}/${COPRO_OB_DATA}",
        "--stackversion",
        "${COPRO_CUBE_VERSION}",
    ]
    dist_resource_arguments = [
        "-r",
        firmware_env.subst("${RESOURCES_ROOT}"),
    ]
    dist_splash_arguments = (
        [
            "--splash",
            distenv.subst("assets/slideshow/$UPDATE_SPLASH"),
        ]
        if distenv["UPDATE_SPLASH"]
        else []
    )

    selfupdate_dist = distenv.DistCommand(
        "updater_package",
        (distenv["DIST_DEPENDS"], firmware_env["FW_RESOURCES_MANIFEST"]),
        DIST_EXTRA=[
            *dist_basic_arguments,
            *dist_radio_arguments,
            *dist_resource_arguments,
            *dist_splash_arguments,
        ],
    )

    selfupdate_min_dist = distenv.DistCommand(
        "updater_minpackage",
        distenv["DIST_DEPENDS"],
        DIST_EXTRA=dist_basic_arguments,
    )

    # Updater debug
    distenv.PhonyTarget(
        "updater_debug",
        "${GDBPYCOM}",
        source=updater_env["FW_ELF"],
        GDBREMOTE="${OPENOCD_GDB_PIPE}",
    )

    distenv.PhonyTarget(
        "updater_blackmagic",
        "${GDBPYCOM}",
        source=updater_env["FW_ELF"],
        GDBOPTS=distenv.subst("$GDBOPTS_BLACKMAGIC"),
        GDBREMOTE="${BLACKMAGIC_ADDR}",
    )

    # Installation over USB & CLI
    usb_update_package = distenv.AddUsbFlashTarget(
        "#build/usbinstall.flag",
        (firmware_env["FW_RESOURCES_MANIFEST"], selfupdate_dist),
    )
    distenv.Alias("flash_usb_full", usb_update_package)

    usb_minupdate_package = distenv.AddUsbFlashTarget(
        "#build/minusbinstall.flag", (selfupdate_min_dist,)
    )
    distenv.Alias("flash_usb", usb_minupdate_package)


# Target for copying & renaming binaries to dist folder
basic_dist = distenv.DistCommand("fw_dist", distenv["DIST_DEPENDS"])
distenv.Default(basic_dist)

dist_dir_name = distenv.GetProjectDirName()
dist_dir = distenv.Dir(f"#/dist/{dist_dir_name}")
external_apps_artifacts = firmware_env["FW_EXTAPPS"]
external_app_list = external_apps_artifacts.application_map.values()

fap_dist = [
    distenv.Install(
        dist_dir.Dir("debug_elf"),
        list(app_artifact.debug for app_artifact in external_app_list),
    ),
    *(
        distenv.Install(
            dist_dir.File(dist_entry[1]).dir,
            app_artifact.compact,
        )
        for app_artifact in external_app_list
        for dist_entry in app_artifact.dist_entries
    ),
]
Depends(
    fap_dist,
    list(app_artifact.validator for app_artifact in external_app_list),
)
Alias("fap_dist", fap_dist)

# Copy all faps to device

fap_deploy = distenv.PhonyTarget(
    "fap_deploy",
    Action(
        [
            [
                "${PYTHON3}",
                "${FBT_SCRIPT_DIR}/storage.py",
                "-p",
                "${FLIP_PORT}",
                "send",
                "${SOURCE}",
                "/ext/apps",
                "${ARGS}",
            ]
        ]
    ),
    source=firmware_env.Dir(("${RESOURCES_ROOT}/apps")),
)
Depends(fap_deploy, firmware_env["FW_RESOURCES_MANIFEST"])


# Target for bundling core2 package for qFlipper
copro_dist = distenv.CoproBuilder(
    "#/build/core2_firmware.tgz",
    [],
)
distenv.AlwaysBuild(copro_dist)
distenv.Alias("copro_dist", copro_dist)


firmware_flash = distenv.AddFwFlashTarget(firmware_env)
distenv.Alias("flash", firmware_flash)

# To be implemented in fwflash.py
firmware_jflash = distenv.AddJFlashTarget(firmware_env)
distenv.Alias("jflash", firmware_jflash)

distenv.PhonyTarget(
    "gdb_trace_all",
    [["${GDB}", "${GDBOPTS}", "${SOURCES}", "${GDBFLASH}"]],
    source=firmware_env["FW_ELF"],
    GDBOPTS="${GDBOPTS_BASE}",
    GDBREMOTE="${OPENOCD_GDB_PIPE}",
    GDBFLASH=[
        "-ex",
        "thread apply all bt",
        "-ex",
        "quit",
    ],
)

# Debugging firmware
firmware_debug = distenv.PhonyTarget(
    "debug",
    "${GDBPYCOM}",
    source=firmware_env["FW_ELF"],
    GDBOPTS="${GDBOPTS_BASE}",
    GDBREMOTE="${OPENOCD_GDB_PIPE}",
    FBT_FAP_DEBUG_ELF_ROOT=path_as_posix(firmware_env.subst("$FBT_FAP_DEBUG_ELF_ROOT")),
)
distenv.Depends(firmware_debug, firmware_flash)

distenv.PhonyTarget(
    "blackmagic",
    "${GDBPYCOM}",
    source=firmware_env["FW_ELF"],
    GDBOPTS="${GDBOPTS_BASE} ${GDBOPTS_BLACKMAGIC}",
    GDBREMOTE="${BLACKMAGIC_ADDR}",
    FBT_FAP_DEBUG_ELF_ROOT=path_as_posix(firmware_env.subst("$FBT_FAP_DEBUG_ELF_ROOT")),
)

# Debug alien elf
debug_other_opts = [
    "-ex",
    "source ${FBT_DEBUG_DIR}/PyCortexMDebug/PyCortexMDebug.py",
    # "-ex",
    # "source ${FBT_DEBUG_DIR}/FreeRTOS/FreeRTOS.py",
    "-ex",
    "source ${FBT_DEBUG_DIR}/flipperversion.py",
    "-ex",
    "fw-version",
]

distenv.PhonyTarget(
    "debug_other",
    "${GDBPYCOM}",
    GDBOPTS="${GDBOPTS_BASE}",
    GDBREMOTE="${OPENOCD_GDB_PIPE}",
    GDBPYOPTS=debug_other_opts,
)

distenv.PhonyTarget(
    "debug_other_blackmagic",
    "${GDBPYCOM}",
    GDBOPTS="${GDBOPTS_BASE} ${GDBOPTS_BLACKMAGIC}",
    GDBREMOTE="${BLACKMAGIC_ADDR}",
    GDBPYOPTS=debug_other_opts,
)


# Just start OpenOCD
distenv.PhonyTarget(
    "openocd",
    [["${OPENOCDCOM}", "${ARGS}"]],
)

# Linter
distenv.PhonyTarget(
    "lint",
    [
        [
            "${PYTHON3}",
            "${FBT_SCRIPT_DIR}/lint.py",
            "check",
            "${LINT_SOURCES}",
            "${ARGS}",
        ]
    ],
    LINT_SOURCES=[n.srcnode() for n in firmware_env["LINT_SOURCES"]],
)

distenv.PhonyTarget(
    "format",
    [
        [
            "${PYTHON3}",
            "${FBT_SCRIPT_DIR}/lint.py",
            "format",
            "${LINT_SOURCES}",
            "${ARGS}",
        ]
    ],
    LINT_SOURCES=[n.srcnode() for n in firmware_env["LINT_SOURCES"]],
)

# PY_LINT_SOURCES contains recursively-built modules' SConscript files
# Here we add additional Python files residing in repo root
firmware_env.Append(
    PY_LINT_SOURCES=[
        # Py code folders
        "site_scons",
        "scripts",
        "applications",
        "applications_user",
        "assets",
        "targets",
        # Extra files
        "SConstruct",
        "firmware.scons",
        "fbt_options.py",
    ]
)


black_commandline = [
    [
        "@${PYTHON3}",
        "-m",
        "black",
        "${PY_BLACK_ARGS}",
        "${PY_LINT_SOURCES}",
        "${ARGS}",
    ]
]
black_base_args = [
    "--include",
    '"(\\.scons|\\.py|SConscript|SConstruct|\\.fam)$"',
]

distenv.PhonyTarget(
    "lint_py",
    black_commandline,
    PY_BLACK_ARGS=[
        "--check",
        "--diff",
        *black_base_args,
    ],
    PY_LINT_SOURCES=firmware_env["PY_LINT_SOURCES"],
)

distenv.PhonyTarget(
    "format_py",
    black_commandline,
    PY_BLACK_ARGS=black_base_args,
    PY_LINT_SOURCES=firmware_env["PY_LINT_SOURCES"],
)

# Start Flipper CLI via PySerial's miniterm
distenv.PhonyTarget(
    "cli",
    [
        [
            "${PYTHON3}",
            "${FBT_SCRIPT_DIR}/serial_cli.py",
            "-p",
            "${FLIP_PORT}",
            "${ARGS}",
        ]
    ],
)

# Update WiFi devboard firmware with release channel
distenv.PhonyTarget(
<<<<<<< HEAD
    "devboard_flash", [["${PYTHON3}", "${FBT_SCRIPT_DIR}/wifi_board.py", "${ARGS}"]]
=======
    "devboard_flash",
    [
        [
            "${PYTHON3}",
            "${FBT_SCRIPT_DIR}/wifi_board.py",
            "${ARGS}",
        ]
    ],
>>>>>>> 4b7ca736
)


# Find blackmagic probe
distenv.PhonyTarget(
    "get_blackmagic",
    "@echo $( ${BLACKMAGIC_ADDR} $)",
)


# Find STLink probe ids
distenv.PhonyTarget(
    "get_stlink",
    distenv.Action(
        lambda **_: distenv.GetDevices(),
        None,
    ),
)

# Prepare vscode environment
VSCODE_LANG_SERVER = cmd_environment["LANG_SERVER"]
vscode_dist = distenv.Install(
    "#.vscode",
    [
        distenv.Glob("#.vscode/example/*.json"),
        distenv.Glob(f"#.vscode/example/{VSCODE_LANG_SERVER}/*.json"),
    ],
)
distenv.Precious(vscode_dist)
distenv.NoClean(vscode_dist)
distenv.Alias("vscode_dist", (vscode_dist, firmware_env["FW_CDB"]))

# Configure shell with build tools
distenv.PhonyTarget(
    "env",
    "@echo $( ${FBT_SCRIPT_DIR.abspath}/toolchain/fbtenv.sh $)",
)<|MERGE_RESOLUTION|>--- conflicted
+++ resolved
@@ -374,9 +374,6 @@
 
 # Update WiFi devboard firmware with release channel
 distenv.PhonyTarget(
-<<<<<<< HEAD
-    "devboard_flash", [["${PYTHON3}", "${FBT_SCRIPT_DIR}/wifi_board.py", "${ARGS}"]]
-=======
     "devboard_flash",
     [
         [
@@ -385,7 +382,6 @@
             "${ARGS}",
         ]
     ],
->>>>>>> 4b7ca736
 )
 
 
