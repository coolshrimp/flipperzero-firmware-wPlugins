#
# Main Flipper Build System entry point
#
# This file is evaluated by scons (the build system) every time fbt is invoked.
# Scons constructs all referenced environments & their targets' dependency
# trees on startup. So, to keep startup time as low as possible, we're hiding
# construction of certain targets behind command-line options.

import os
from fbt.util import path_as_posix

DefaultEnvironment(tools=[])

EnsurePythonVersion(3, 8)

# Progress(["OwO\r", "owo\r", "uwu\r", "owo\r"], interval=15)

# This environment is created only for loading options & validating file/dir existence
fbt_variables = SConscript("site_scons/commandline.scons")
cmd_environment = Environment(
    toolpath=["#/scripts/fbt_tools"],
    tools=[
        ("fbt_help", {"vars": fbt_variables}),
    ],
    variables=fbt_variables,
)

# Building basic environment - tools, utility methods, cross-compilation
# settings, gcc flags for Cortex-M4, basic builders and more
coreenv = SConscript(
    "site_scons/environ.scons",
    exports={"VAR_ENV": cmd_environment},
    toolpath=["#/scripts/fbt_tools"],
)
SConscript("site_scons/cc.scons", exports={"ENV": coreenv})

# Create a separate "dist" environment and add construction envs to it
distenv = coreenv.Clone(
    tools=[
        "fbt_dist",
        "fbt_debugopts",
        "openocd",
        "blackmagic",
        "jflash",
    ],
    ENV=os.environ,
    UPDATE_BUNDLE_DIR="dist/${DIST_DIR}/f${TARGET_HW}-update-${DIST_SUFFIX}",
    VSCODE_LANG_SERVER=ARGUMENTS.get("LANG_SERVER", "cpptools"),
)

firmware_env = distenv.AddFwProject(
    base_env=coreenv,
    fw_type="firmware",
    fw_env_key="FW_ENV",
)

# If enabled, initialize updater-related targets
if GetOption("fullenv") or any(
    filter(lambda target: "updater" in target or "flash_usb" in target, BUILD_TARGETS)
):
    updater_env = distenv.AddFwProject(
        base_env=coreenv,
        fw_type="updater",
        fw_env_key="UPD_ENV",
    )

    # Target for self-update package
    dist_basic_arguments = [
        "--bundlever",
        '"${UPDATE_VERSION_STRING}"',
    ]
    dist_radio_arguments = [
        "--radio",
        '"${ROOT_DIR.abspath}/${COPRO_STACK_BIN_DIR}/${COPRO_STACK_BIN}"',
        "--radiotype",
        "${COPRO_STACK_TYPE}",
        "${COPRO_DISCLAIMER}",
        "--obdata",
        '"${ROOT_DIR.abspath}/${COPRO_OB_DATA}"',
    ]
    dist_resource_arguments = [
        "-r",
        '"${ROOT_DIR.abspath}/assets/resources"',
    ]
    dist_splash_arguments = (
        [
            "--splash",
            distenv.subst("assets/slideshow/$UPDATE_SPLASH"),
        ]
        if distenv["UPDATE_SPLASH"]
        else []
    )

    selfupdate_dist = distenv.DistCommand(
        "updater_package",
        (distenv["DIST_DEPENDS"], firmware_env["FW_RESOURCES"]),
        DIST_EXTRA=[
            *dist_basic_arguments,
            *dist_radio_arguments,
            *dist_resource_arguments,
            *dist_splash_arguments,
        ],
    )

    selfupdate_min_dist = distenv.DistCommand(
        "updater_minpackage",
        distenv["DIST_DEPENDS"],
        DIST_EXTRA=dist_basic_arguments,
    )

    # Updater debug
    distenv.PhonyTarget(
        "updater_debug",
        "${GDBPYCOM}",
        source=updater_env["FW_ELF"],
        GDBREMOTE="${OPENOCD_GDB_PIPE}",
    )

    distenv.PhonyTarget(
        "updater_blackmagic",
        "${GDBPYCOM}",
        source=updater_env["FW_ELF"],
        GDBOPTS=distenv.subst("$GDBOPTS_BLACKMAGIC"),
        GDBREMOTE="${BLACKMAGIC_ADDR}",
    )

    # Installation over USB & CLI
    usb_update_package = distenv.AddUsbFlashTarget(
        "#build/usbinstall.flag", (firmware_env["FW_RESOURCES"], selfupdate_dist)
    )
    distenv.Alias("flash_usb_full", usb_update_package)

    usb_minupdate_package = distenv.AddUsbFlashTarget(
        "#build/minusbinstall.flag", (selfupdate_min_dist,)
    )
    distenv.Alias("flash_usb", usb_minupdate_package)


# Target for copying & renaming binaries to dist folder
basic_dist = distenv.DistCommand("fw_dist", distenv["DIST_DEPENDS"])
distenv.Default(basic_dist)

dist_dir_name = distenv.GetProjectDirName()
dist_dir = distenv.Dir(f"#/dist/{dist_dir_name}")
external_apps_artifacts = firmware_env["FW_EXTAPPS"]
external_app_list = external_apps_artifacts.application_map.values()

fap_dist = [
    distenv.Install(
        dist_dir.Dir("debug_elf"),
        list(app_artifact.debug for app_artifact in external_app_list),
    ),
    *(
        distenv.Install(
            dist_dir.File(dist_entry[1]).dir,
            app_artifact.compact,
        )
        for app_artifact in external_app_list
        for dist_entry in app_artifact.dist_entries
    ),
]
Depends(
    fap_dist,
    list(app_artifact.validator for app_artifact in external_app_list),
)
Alias("fap_dist", fap_dist)
# distenv.Default(fap_dist)

distenv.Depends(firmware_env["FW_RESOURCES"], external_apps_artifacts.resources_dist)

# Copy all faps to device

fap_deploy = distenv.PhonyTarget(
    "fap_deploy",
    "${PYTHON3} ${FBT_SCRIPT_DIR}/storage.py -p ${FLIP_PORT} send ${SOURCE} /ext/apps",
    source=Dir("#/assets/resources/apps"),
)


# Target for bundling core2 package for qFlipper
copro_dist = distenv.CoproBuilder(
    "#/build/core2_firmware.tgz",
    [],
)
distenv.AlwaysBuild(copro_dist)
distenv.Alias("copro_dist", copro_dist)


firmware_flash = distenv.AddFwFlashTarget(firmware_env)
distenv.Alias("flash", firmware_flash)

# To be implemented in fwflash.py
firmware_jflash = distenv.AddJFlashTarget(firmware_env)
distenv.Alias("jflash", firmware_jflash)

<<<<<<< HEAD
firmware_bm_flash = distenv.PhonyTarget(
    "flash_blackmagic",
    "$GDB $GDBOPTS $SOURCES $GDBFLASH",
    source=firmware_env["FW_ELF"],
    GDBOPTS="${GDBOPTS_BASE} ${GDBOPTS_BLACKMAGIC}",
    GDBREMOTE="${BLACKMAGIC_ADDR}",
    GDBFLASH=[
        "-ex",
        "load",
        "-ex",
        "quit",
    ],
)

distenv.PhonyTarget(
    "flash_dap",
    "${PYTHON3} ${FBT_SCRIPT_DIR}/program.py flash --interface cmsis-dap ${SOURCE}",
    source=firmware_env["FW_BIN"],
)

=======
>>>>>>> 20593d56
distenv.PhonyTarget(
    "gdb_trace_all",
    "$GDB $GDBOPTS $SOURCES $GDBFLASH",
    source=firmware_env["FW_ELF"],
    GDBOPTS="${GDBOPTS_BASE}",
    GDBREMOTE="${OPENOCD_GDB_PIPE}",
    GDBFLASH=[
        "-ex",
        "thread apply all bt",
        "-ex",
        "quit",
    ],
)

# Debugging firmware
firmware_debug = distenv.PhonyTarget(
    "debug",
    "${GDBPYCOM}",
    source=firmware_env["FW_ELF"],
    GDBOPTS="${GDBOPTS_BASE}",
    GDBREMOTE="${OPENOCD_GDB_PIPE}",
    FBT_FAP_DEBUG_ELF_ROOT=path_as_posix(firmware_env.subst("$FBT_FAP_DEBUG_ELF_ROOT")),
)
distenv.Depends(firmware_debug, firmware_flash)

distenv.PhonyTarget(
    "blackmagic",
    "${GDBPYCOM}",
    source=firmware_env["FW_ELF"],
    GDBOPTS="${GDBOPTS_BASE} ${GDBOPTS_BLACKMAGIC}",
    GDBREMOTE="${BLACKMAGIC_ADDR}",
    FBT_FAP_DEBUG_ELF_ROOT=path_as_posix(firmware_env.subst("$FBT_FAP_DEBUG_ELF_ROOT")),
)

# Debug alien elf
debug_other_opts = [
    "-ex",
    "source ${FBT_DEBUG_DIR}/PyCortexMDebug/PyCortexMDebug.py",
    # "-ex",
    # "source ${FBT_DEBUG_DIR}/FreeRTOS/FreeRTOS.py",
    "-ex",
    "source ${FBT_DEBUG_DIR}/flipperversion.py",
    "-ex",
    "fw-version",
]

distenv.PhonyTarget(
    "debug_other",
    "${GDBPYCOM}",
    GDBOPTS="${GDBOPTS_BASE}",
    GDBREMOTE="${OPENOCD_GDB_PIPE}",
    GDBPYOPTS=debug_other_opts,
)

distenv.PhonyTarget(
    "debug_other_blackmagic",
    "${GDBPYCOM}",
    GDBOPTS="${GDBOPTS_BASE}  ${GDBOPTS_BLACKMAGIC}",
    GDBREMOTE="${BLACKMAGIC_ADDR}",
    GDBPYOPTS=debug_other_opts,
)


# Just start OpenOCD
distenv.PhonyTarget(
    "openocd",
    "${OPENOCDCOM}",
)

# Linter
distenv.PhonyTarget(
    "lint",
    "${PYTHON3} ${FBT_SCRIPT_DIR}/lint.py check ${LINT_SOURCES}",
    LINT_SOURCES=[n.srcnode() for n in firmware_env["LINT_SOURCES"]],
)

distenv.PhonyTarget(
    "format",
    "${PYTHON3} ${FBT_SCRIPT_DIR}/lint.py format ${LINT_SOURCES}",
    LINT_SOURCES=[n.srcnode() for n in firmware_env["LINT_SOURCES"]],
)

# PY_LINT_SOURCES contains recursively-built modules' SConscript files + application manifests
# Here we add additional Python files residing in repo root
firmware_env.Append(
    PY_LINT_SOURCES=[
        # Py code folders
        "site_scons",
        "scripts",
        # Extra files
        "SConstruct",
        "firmware.scons",
        "fbt_options.py",
    ]
)


black_commandline = "@${PYTHON3} -m black ${PY_BLACK_ARGS} ${PY_LINT_SOURCES}"
black_base_args = ["--include", '"\\.scons|\\.py|SConscript|SConstruct"']

distenv.PhonyTarget(
    "lint_py",
    black_commandline,
    PY_BLACK_ARGS=[
        "--check",
        "--diff",
        *black_base_args,
    ],
    PY_LINT_SOURCES=firmware_env["PY_LINT_SOURCES"],
)

distenv.PhonyTarget(
    "format_py",
    black_commandline,
    PY_BLACK_ARGS=black_base_args,
    PY_LINT_SOURCES=firmware_env["PY_LINT_SOURCES"],
)

# Start Flipper CLI via PySerial's miniterm
distenv.PhonyTarget(
    "cli", "${PYTHON3} ${FBT_SCRIPT_DIR}/serial_cli.py  -p ${FLIP_PORT}"
)

# Update WiFi devboard firmware
distenv.PhonyTarget("devboard_flash", "${PYTHON3} ${FBT_SCRIPT_DIR}/wifi_board.py")


# Find blackmagic probe
distenv.PhonyTarget(
    "get_blackmagic",
    "@echo $( ${BLACKMAGIC_ADDR} $)",
)


# Find STLink probe ids
distenv.PhonyTarget(
    "get_stlink",
    distenv.Action(
        lambda **kw: distenv.GetDevices(),
        None,
    ),
)

# Prepare vscode environment
VSCODE_LANG_SERVER = cmd_environment["LANG_SERVER"]
vscode_dist = distenv.Install(
    "#.vscode",
    [
        distenv.Glob("#.vscode/example/*.json"),
        distenv.Glob(f"#.vscode/example/{VSCODE_LANG_SERVER}/*.json"),
    ],
)
distenv.Precious(vscode_dist)
distenv.NoClean(vscode_dist)
distenv.Alias("vscode_dist", vscode_dist)

# Configure shell with build tools
distenv.PhonyTarget(
    "env",
    "@echo $( ${FBT_SCRIPT_DIR}/toolchain/fbtenv.sh $)",
)<|MERGE_RESOLUTION|>--- conflicted
+++ resolved
@@ -193,29 +193,6 @@
 firmware_jflash = distenv.AddJFlashTarget(firmware_env)
 distenv.Alias("jflash", firmware_jflash)
 
-<<<<<<< HEAD
-firmware_bm_flash = distenv.PhonyTarget(
-    "flash_blackmagic",
-    "$GDB $GDBOPTS $SOURCES $GDBFLASH",
-    source=firmware_env["FW_ELF"],
-    GDBOPTS="${GDBOPTS_BASE} ${GDBOPTS_BLACKMAGIC}",
-    GDBREMOTE="${BLACKMAGIC_ADDR}",
-    GDBFLASH=[
-        "-ex",
-        "load",
-        "-ex",
-        "quit",
-    ],
-)
-
-distenv.PhonyTarget(
-    "flash_dap",
-    "${PYTHON3} ${FBT_SCRIPT_DIR}/program.py flash --interface cmsis-dap ${SOURCE}",
-    source=firmware_env["FW_BIN"],
-)
-
-=======
->>>>>>> 20593d56
 distenv.PhonyTarget(
     "gdb_trace_all",
     "$GDB $GDBOPTS $SOURCES $GDBFLASH",
