#include "gen4_poller_i.h"
#include "protocols/gen4/gen4_poller.h"
#include <nfc/protocols/iso14443_3a/iso14443_3a.h>
#include <nfc/protocols/iso14443_3a/iso14443_3a_poller.h>
#include <nfc/helpers/nfc_util.h>
#include <nfc/nfc_poller.h>

#define GEN4_POLLER_THREAD_FLAG_DETECTED (1U << 0)

typedef NfcCommand (*Gen4PollerStateHandler)(Gen4Poller* instance);

typedef struct {
    NfcPoller* poller;
    uint32_t password;
    BitBuffer* tx_buffer;
    BitBuffer* rx_buffer;
    FuriThreadId thread_id;
    Gen4PollerError error;
} Gen4PollerDetectContext;

static const uint8_t gen4_poller_default_config[] = {0x00, 0x00, 0x00, 0x00, 0x00, 0x00, 0x02,
                                                     0x00, 0x09, 0x78, 0x00, 0x91, 0x02, 0xDA,
                                                     0xBC, 0x19, 0x10, 0x10, 0x11, 0x12, 0x13,
                                                     0x14, 0x15, 0x16, 0x04, 0x00, 0x08, 0x00};
static const uint8_t gen4_poller_default_block_0[GEN4_POLLER_BLOCK_SIZE] =
    {0x00, 0x01, 0x02, 0x03, 0x04, 0x04, 0x08, 0x04, 0x00, 0x00, 0x00, 0x00, 0x00, 0x00, 0x00, 0x00};

static const uint8_t gen4_poller_default_empty_block[GEN4_POLLER_BLOCK_SIZE] = {0};

static const uint8_t gen4_poller_default_sector_trailer_block[GEN4_POLLER_BLOCK_SIZE] =
    {0xFF, 0xFF, 0xFF, 0xFF, 0xFF, 0xFF, 0xFF, 0x07, 0x80, 0x69, 0xFF, 0xFF, 0xFF, 0xFF, 0xFF, 0xFF};

static bool gen4_poller_is_sector_trailer(uint8_t block_num) {
    uint8_t sec_tr_block_num = 0;

    if(block_num < 128) {
        sec_tr_block_num = block_num | 0x03;
    } else {
        sec_tr_block_num = block_num | 0x0f;
    }

    return block_num == sec_tr_block_num;
}

Gen4Poller* gen4_poller_alloc(Nfc* nfc) {
    furi_assert(nfc);

    Gen4Poller* instance = malloc(sizeof(Gen4Poller));
    instance->poller = nfc_poller_alloc(nfc, NfcProtocolIso14443_3a);

    instance->gen4_event.data = &instance->gen4_event_data;

    instance->tx_buffer = bit_buffer_alloc(GEN4_POLLER_MAX_BUFFER_SIZE);
    instance->rx_buffer = bit_buffer_alloc(GEN4_POLLER_MAX_BUFFER_SIZE);

    return instance;
}

void gen4_poller_free(Gen4Poller* instance) {
    furi_assert(instance);

    nfc_poller_free(instance->poller);

    bit_buffer_free(instance->tx_buffer);
    bit_buffer_free(instance->rx_buffer);

    free(instance);
}

void gen4_poller_set_password(Gen4Poller* instance, uint32_t password) {
    furi_assert(instance);

    instance->password = password;
}

NfcCommand gen4_poller_detect_callback(NfcGenericEvent event, void* context) {
    furi_assert(context);
    furi_assert(event.protocol == NfcProtocolIso14443_3a);
    furi_assert(event.instance);
    furi_assert(event.event_data);

    NfcCommand command = NfcCommandStop;
    Gen4PollerDetectContext* gen4_poller_detect_ctx = context;
    Iso14443_3aPoller* iso3_poller = event.instance;
    Iso14443_3aPollerEvent* iso3_event = event.event_data;
    gen4_poller_detect_ctx->error = Gen4PollerErrorTimeout;

    if(iso3_event->type == Iso14443_3aPollerEventTypeReady) {
        do {
            bit_buffer_append_byte(gen4_poller_detect_ctx->tx_buffer, GEN4_CMD_PREFIX);
            uint8_t pwd_arr[4] = {};
            nfc_util_num2bytes(gen4_poller_detect_ctx->password, COUNT_OF(pwd_arr), pwd_arr);
            bit_buffer_append_bytes(gen4_poller_detect_ctx->tx_buffer, pwd_arr, COUNT_OF(pwd_arr));
            bit_buffer_append_byte(gen4_poller_detect_ctx->tx_buffer, GEN4_CMD_GET_CFG);

            Iso14443_3aError error = iso14443_3a_poller_send_standard_frame(
                iso3_poller,
                gen4_poller_detect_ctx->tx_buffer,
                gen4_poller_detect_ctx->rx_buffer,
                GEN4_POLLER_MAX_FWT);

            if(error != Iso14443_3aErrorNone) {
                gen4_poller_detect_ctx->error = Gen4PollerErrorProtocol;
                break;
            }
            size_t rx_bytes = bit_buffer_get_size_bytes(gen4_poller_detect_ctx->rx_buffer);
            if((rx_bytes != 30) && (rx_bytes != 32)) {
                gen4_poller_detect_ctx->error = Gen4PollerErrorProtocol;
                break;
            }

            gen4_poller_detect_ctx->error = Gen4PollerErrorNone;
        } while(false);
    } else if(iso3_event->type == Iso14443_3aPollerEventTypeError) {
        gen4_poller_detect_ctx->error = Gen4PollerErrorTimeout;
    }
    furi_thread_flags_set(gen4_poller_detect_ctx->thread_id, GEN4_POLLER_THREAD_FLAG_DETECTED);

    return command;
}

Gen4PollerError gen4_poller_detect(Nfc* nfc, uint32_t password) {
    furi_assert(nfc);

    Gen4PollerDetectContext gen4_poller_detect_ctx = {};
    gen4_poller_detect_ctx.poller = nfc_poller_alloc(nfc, NfcProtocolIso14443_3a);
    gen4_poller_detect_ctx.password = password;
    gen4_poller_detect_ctx.tx_buffer = bit_buffer_alloc(GEN4_POLLER_MAX_BUFFER_SIZE);
    gen4_poller_detect_ctx.rx_buffer = bit_buffer_alloc(GEN4_POLLER_MAX_BUFFER_SIZE);
    gen4_poller_detect_ctx.thread_id = furi_thread_get_current_id();
    gen4_poller_detect_ctx.error = Gen4PollerErrorNone;

    nfc_poller_start(
        gen4_poller_detect_ctx.poller, gen4_poller_detect_callback, &gen4_poller_detect_ctx);
    uint32_t flags =
        furi_thread_flags_wait(GEN4_POLLER_THREAD_FLAG_DETECTED, FuriFlagWaitAny, FuriWaitForever);
    if(flags & GEN4_POLLER_THREAD_FLAG_DETECTED) {
        furi_thread_flags_clear(GEN4_POLLER_THREAD_FLAG_DETECTED);
    }
    nfc_poller_stop(gen4_poller_detect_ctx.poller);

    nfc_poller_free(gen4_poller_detect_ctx.poller);
    bit_buffer_free(gen4_poller_detect_ctx.tx_buffer);
    bit_buffer_free(gen4_poller_detect_ctx.rx_buffer);

    return gen4_poller_detect_ctx.error;
}

NfcCommand gen4_poller_idle_handler(Gen4Poller* instance) {
    NfcCommand command = NfcCommandContinue;

    instance->current_block = 0;
    memset(instance->config, 0, sizeof(instance->config));
    instance->gen4_event.type = Gen4PollerEventTypeCardDetected;
    command = instance->callback(instance->gen4_event, instance->context);
    instance->state = Gen4PollerStateRequestMode;

    return command;
}

NfcCommand gen4_poller_request_mode_handler(Gen4Poller* instance) {
    NfcCommand command = NfcCommandContinue;

    instance->gen4_event.type = Gen4PollerEventTypeRequestMode;
    command = instance->callback(instance->gen4_event, instance->context);
    if(instance->gen4_event_data.request_mode.mode == Gen4PollerModeWipe) {
        instance->state = Gen4PollerStateWipe;
    } else if(instance->gen4_event_data.request_mode.mode == Gen4PollerModeWrite) {
        instance->state = Gen4PollerStateRequestWriteData;
    } else if(instance->gen4_event_data.request_mode.mode == Gen4PollerModeSetPassword) {
        instance->state = Gen4PollerStateChangePassword;
    } else if(instance->gen4_event_data.request_mode.mode == Gen4PollerModeSetDefaultCfg) {
        instance->state = Gen4PollerStateSetDefaultConfig;
    } else if(instance->gen4_event_data.request_mode.mode == Gen4PollerModeGetCfg) {
        instance->state = Gen4PollerStateGetCurrentConfig;
    } else if(instance->gen4_event_data.request_mode.mode == Gen4PollerModeGetRevision) {
        instance->state = Gen4PollerStateGetRevision;
    } else if(instance->gen4_event_data.request_mode.mode == Gen4PollerModeSetShadowMode) {
        instance->state = Gen4PollerStateSetShadowMode;
    } else if(instance->gen4_event_data.request_mode.mode == Gen4PollerModeSetDirectWriteBlock0Mode) {
        instance->state = Gen4PollerStateSetDirectWriteBlock0;
    } else {
        instance->state = Gen4PollerStateFail;
    }

    return command;
}

NfcCommand gen4_poller_wipe_handler(Gen4Poller* instance) {
    NfcCommand command = NfcCommandContinue;

    do {
        Gen4PollerError error = Gen4PollerErrorNone;
        if(instance->current_block == 0) {
            error = gen4_poller_set_config(
                instance,
                instance->password,
                gen4_poller_default_config,
                sizeof(gen4_poller_default_config),
                false);
            if(error != Gen4PollerErrorNone) {
                FURI_LOG_D(TAG, "Failed to set default config: %d", error);
                instance->state = Gen4PollerStateFail;
                break;
            }
            instance->password = 0;
            error = gen4_poller_write_block(
                instance, instance->password, instance->current_block, gen4_poller_default_block_0);
            if(error != Gen4PollerErrorNone) {
                FURI_LOG_D(TAG, "Failed to write 0 block: %d", error);
                instance->state = Gen4PollerStateFail;
                break;
            }
        } else if(instance->current_block < GEN4_POLLER_BLOCKS_TOTAL) {
            const uint8_t* block = gen4_poller_is_sector_trailer(instance->current_block) ?
                                       gen4_poller_default_sector_trailer_block :
                                       gen4_poller_default_empty_block;
            error = gen4_poller_write_block(
                instance, instance->password, instance->current_block, block);
            if(error != Gen4PollerErrorNone) {
                FURI_LOG_D(TAG, "Failed to write %d block: %d", instance->current_block, error);
                instance->state = Gen4PollerStateFail;
                break;
            }
        } else {
            instance->state = Gen4PollerStateSuccess;
            break;
        }
        instance->current_block++;
    } while(false);

    return command;
}

NfcCommand gen4_poller_request_write_data_handler(Gen4Poller* instance) {
    NfcCommand command = NfcCommandContinue;

    instance->gen4_event.type = Gen4PollerEventTypeRequestDataToWrite;
    command = instance->callback(instance->gen4_event, instance->context);
    instance->protocol = instance->gen4_event_data.request_data.protocol;
    instance->data = instance->gen4_event_data.request_data.data;

    if((instance->protocol == NfcProtocolMfClassic) ||
       (instance->protocol == NfcProtocolMfUltralight)) {
        instance->state = Gen4PollerStateWrite;
    } else {
        FURI_LOG_E(TAG, "Unsupported protocol");
        instance->state = Gen4PollerStateFail;
    }

    return command;
}

static NfcCommand gen4_poller_write_mf_classic(Gen4Poller* instance) {
    NfcCommand command = NfcCommandContinue;

    do {
        const MfClassicData* mfc_data = instance->data;
        const Iso14443_3aData* iso3_data = mfc_data->iso14443_3a_data;
        if(instance->current_block == 0) {
            instance->config[0] = 0x00;
            instance->total_blocks = mf_classic_get_total_block_num(mfc_data->type);

            if(iso3_data->uid_len == 4) {
                instance->config[1] = Gen4PollerUIDLengthSingle;
            } else if(iso3_data->uid_len == 7) {
                instance->config[1] = Gen4PollerUIDLengthDouble;
            } else {
                FURI_LOG_E(TAG, "Unsupported UID len: %d", iso3_data->uid_len);
                instance->state = Gen4PollerStateFail;
                break;
            }

            instance->config[6] = Gen4PollerShadowModeDisabled;
            instance->config[24] = iso3_data->atqa[0];
            instance->config[25] = iso3_data->atqa[1];
            instance->config[26] = iso3_data->sak;
            instance->config[27] = 0x00;
<<<<<<< HEAD
            instance->config[28] = instance->total_blocks;
            instance->config[29] = Gen4PollerDirectWriteBlock0ModeDisabled;
=======
            instance->config[28] = instance->total_blocks - 1;
            instance->config[29] = 0x01;
>>>>>>> 11c4d2ae

            Gen4PollerError error = gen4_poller_set_config(
                instance, instance->password, instance->config, sizeof(instance->config), false);
            if(error != Gen4PollerErrorNone) {
                FURI_LOG_D(TAG, "Failed to write config: %d", error);
                instance->state = Gen4PollerStateFail;
                break;
            }
        }
        if(instance->current_block < instance->total_blocks) {
            FURI_LOG_D(TAG, "Writing block %d", instance->current_block);
            Gen4PollerError error = gen4_poller_write_block(
                instance,
                instance->password,
                instance->current_block,
                mfc_data->block[instance->current_block].data);
            if(error != Gen4PollerErrorNone) {
                FURI_LOG_D(TAG, "Failed to write %d block: %d", instance->current_block, error);
                instance->state = Gen4PollerStateFail;
                break;
            }
        } else {
            instance->state = Gen4PollerStateSuccess;
            break;
        }
        instance->current_block++;
    } while(false);

    return command;
}

static NfcCommand gen4_poller_write_mf_ultralight(Gen4Poller* instance) {
    NfcCommand command = NfcCommandContinue;

    do {
        const MfUltralightData* mfu_data = instance->data;
        const Iso14443_3aData* iso3_data = mfu_data->iso14443_3a_data;
        if(instance->current_block == 0) {
            instance->total_blocks = 64;
            instance->config[0] = 0x01;
            switch(mfu_data->type) {
            case MfUltralightTypeNTAG203:
            case MfUltralightTypeNTAG213:
            case MfUltralightTypeNTAG215:
            case MfUltralightTypeNTAG216:
            case MfUltralightTypeNTAGI2C1K:
            case MfUltralightTypeNTAGI2C2K:
            case MfUltralightTypeNTAGI2CPlus1K:
            case MfUltralightTypeNTAGI2CPlus2K:
                instance->config[27] = Gen4PollerUltralightModeNTAG;
                instance->total_blocks = 64 * 2;
                break;

            case MfUltralightTypeUL11:
            case MfUltralightTypeUL21:
                // UL-C?
                // UL?
            default:
                instance->config[27] = Gen4PollerUltralightModeUL_EV1;
                break;
            }

            if(iso3_data->uid_len == 4) {
                instance->config[1] = Gen4PollerUIDLengthSingle;
            } else if(iso3_data->uid_len == 7) {
                instance->config[1] = Gen4PollerUIDLengthDouble;
            } else {
                FURI_LOG_E(TAG, "Unsupported UID len: %d", iso3_data->uid_len);
                instance->state = Gen4PollerStateFail;
                break;
            }

            instance->config[6] = Gen4PollerShadowModeHighSpeedDisabled;
            instance->config[24] = iso3_data->atqa[0];
            instance->config[25] = iso3_data->atqa[1];
            instance->config[26] = iso3_data->sak;
            instance->config[27] = 0x00;
<<<<<<< HEAD
            instance->config[28] = instance->total_blocks;
            instance->config[29] = Gen4PollerDirectWriteBlock0ModeDisabled;
=======
            instance->config[28] = instance->total_blocks - 1;
            instance->config[29] = 0x01;
>>>>>>> 11c4d2ae

            Gen4PollerError error = gen4_poller_set_config(
                instance, instance->password, instance->config, sizeof(instance->config), false);
            if(error != Gen4PollerErrorNone) {
                FURI_LOG_D(TAG, "Failed to write config: %d", error);
                instance->state = Gen4PollerStateFail;
                break;
            }
        }

        if(instance->current_block < mfu_data->pages_read) {
            FURI_LOG_D(
                TAG, "Writing page %zu / %zu", instance->current_block, mfu_data->pages_read);
            Gen4PollerError error = gen4_poller_write_block(
                instance,
                instance->password,
                instance->current_block,
                mfu_data->page[instance->current_block].data);
            if(error != Gen4PollerErrorNone) {
                FURI_LOG_D(TAG, "Failed to write %d page: %d", instance->current_block, error);
                instance->state = Gen4PollerStateFail;
                break;
            }
            instance->current_block++;
        } else {
            uint8_t block[GEN4_POLLER_BLOCK_SIZE] = {};
            bool write_success = true;
            for(size_t i = 0; i < 8; i++) {
                memcpy(block, &mfu_data->signature.data[i * 4], 4); //-V1086
                Gen4PollerError error =
                    gen4_poller_write_block(instance, instance->password, 0xF2 + i, block);
                if(error != Gen4PollerErrorNone) {
                    write_success = false;
                    break;
                }
            }
            if(!write_success) {
                FURI_LOG_E(TAG, "Failed to write Signature");
                instance->state = Gen4PollerStateFail;
                break;
            }

            block[0] = mfu_data->version.header;
            block[1] = mfu_data->version.vendor_id;
            block[2] = mfu_data->version.prod_type;
            block[3] = mfu_data->version.prod_subtype;
            Gen4PollerError error =
                gen4_poller_write_block(instance, instance->password, 0xFA, block);
            if(error != Gen4PollerErrorNone) {
                FURI_LOG_E(TAG, "Failed to write 1st part Version");
                instance->state = Gen4PollerStateFail;
                break;
            }

            block[0] = mfu_data->version.prod_ver_major;
            block[1] = mfu_data->version.prod_ver_minor;
            block[2] = mfu_data->version.storage_size;
            block[3] = mfu_data->version.protocol_type;
            error = gen4_poller_write_block(instance, instance->password, 0xFB, block);
            if(error != Gen4PollerErrorNone) {
                FURI_LOG_E(TAG, "Failed to write 2nd part Version");
                instance->state = Gen4PollerStateFail;
                break;
            }

            instance->state = Gen4PollerStateSuccess;
        }
    } while(false);

    return command;
}

NfcCommand gen4_poller_write_handler(Gen4Poller* instance) {
    NfcCommand command = NfcCommandContinue;

    memcpy(instance->config, gen4_poller_default_config, sizeof(gen4_poller_default_config));
    uint8_t password_arr[4] = {};
    nfc_util_num2bytes(instance->password, sizeof(password_arr), password_arr);
    memcpy(&instance->config[2], password_arr, sizeof(password_arr));
    memset(&instance->config[7], 0, 17);
    if(instance->protocol == NfcProtocolMfClassic) {
        command = gen4_poller_write_mf_classic(instance);
    } else if(instance->protocol == NfcProtocolMfUltralight) {
        command = gen4_poller_write_mf_ultralight(instance);
    } else {
        furi_crash("Unsupported protocol to write");
    }

    return command;
}

NfcCommand gen4_poller_change_password_handler(Gen4Poller* instance) {
    NfcCommand command = NfcCommandContinue;

    do {
        instance->gen4_event.type = Gen4PollerEventTypeRequestNewPassword;
        command = instance->callback(instance->gen4_event, instance->context);
        if(command != NfcCommandContinue) break;

        uint32_t new_password = instance->gen4_event_data.request_password.password;
        Gen4PollerError error =
            gen4_poller_change_password(instance, instance->password, new_password);
        if(error != Gen4PollerErrorNone) {
            FURI_LOG_E(TAG, "Failed to change password: %d", error);
            instance->state = Gen4PollerStateFail;
            break;
        }

        instance->password = new_password;
        instance->state = Gen4PollerStateSuccess;
    } while(false);

    return command;
}

NfcCommand gen4_poller_set_default_cfg_handler(Gen4Poller* instance) {
    NfcCommand command = NfcCommandContinue;

    do {
        Gen4PollerError error = gen4_poller_set_config(
            instance,
            instance->password,
            gen4_poller_default_config,
            sizeof(gen4_poller_default_config),
            false);
        if(error != Gen4PollerErrorNone) {
            FURI_LOG_E(TAG, "Failed to set default config: %d", error);
            instance->state = Gen4PollerStateFail;
            break;
        }

        instance->state = Gen4PollerStateSuccess;
    } while(false);

    return command;
}

NfcCommand gen4_poller_get_current_cfg_handler(Gen4Poller* instance) {
    NfcCommand command = NfcCommandContinue;

    do {
        uint8_t the_config[32] = {};

        Gen4PollerError error = gen4_poller_get_config(instance, instance->password, the_config);
        if(error != Gen4PollerErrorNone) {
            FURI_LOG_E(TAG, "Failed to get current config: %d", error);
            instance->state = Gen4PollerStateFail;
            break;
        }
        // Copy config data to event data buffer
        memcpy(instance->gen4_event_data.display_config, the_config, sizeof(the_config));

        instance->state = Gen4PollerStateSuccess;
    } while(false);

    return command;
}

NfcCommand gen4_poller_get_revision_handler(Gen4Poller* instance) {
    NfcCommand command = NfcCommandContinue;

    do {
        uint8_t the_revision[5] = {0};
        Gen4PollerError error =
            gen4_poller_get_revision(instance, instance->password, the_revision);
        if(error != Gen4PollerErrorNone) {
            FURI_LOG_E(TAG, "Failed to get revision: %d", error);
            instance->state = Gen4PollerStateFail;
            break;
        }
        // Copy revision data to event data buffer
        memcpy(instance->gen4_event_data.revision_data, the_revision, sizeof(the_revision));

        instance->state = Gen4PollerStateSuccess;
    } while(false);

    return command;
}

NfcCommand gen4_poller_set_shadow_mode_handler(Gen4Poller* instance) {
    NfcCommand command = NfcCommandContinue;

    do {
        Gen4PollerError error =
            gen4_poller_set_shadow_mode(instance, instance->password, instance->shadow_mode);

        if(error != Gen4PollerErrorNone) {
            FURI_LOG_E(TAG, "Failed to set shadow mode: %d", error);
            instance->state = Gen4PollerStateFail;
            break;
        }

        instance->state = Gen4PollerStateSuccess;
    } while(false);

    return command;
}

NfcCommand gen4_poller_set_direct_write_block_0_mode_handler(Gen4Poller* instance) {
    NfcCommand command = NfcCommandContinue;

    do {
        Gen4PollerError error = gen4_poller_set_direct_write_block_0_mode(
            instance, instance->password, instance->direct_write_block_0_mode);

        if(error != Gen4PollerErrorNone) {
            FURI_LOG_E(TAG, "Failed to set direct write to block 0 mode: %d", error);
            instance->state = Gen4PollerStateFail;
            break;
        }

        instance->state = Gen4PollerStateSuccess;
    } while(false);

    return command;
}

NfcCommand gen4_poller_success_handler(Gen4Poller* instance) {
    NfcCommand command = NfcCommandContinue;

    instance->gen4_event.type = Gen4PollerEventTypeSuccess;
    command = instance->callback(instance->gen4_event, instance->context);
    if(command != NfcCommandStop) {
        furi_delay_ms(100);
    }

    return command;
}

NfcCommand gen4_poller_fail_handler(Gen4Poller* instance) {
    NfcCommand command = NfcCommandContinue;

    instance->gen4_event.type = Gen4PollerEventTypeFail;
    command = instance->callback(instance->gen4_event, instance->context);
    if(command != NfcCommandStop) {
        furi_delay_ms(100);
    }

    return command;
}

static const Gen4PollerStateHandler gen4_poller_state_handlers[Gen4PollerStateNum] = {
    [Gen4PollerStateIdle] = gen4_poller_idle_handler,
    [Gen4PollerStateRequestMode] = gen4_poller_request_mode_handler,
    [Gen4PollerStateRequestWriteData] = gen4_poller_request_write_data_handler,
    [Gen4PollerStateWrite] = gen4_poller_write_handler,
    [Gen4PollerStateWipe] = gen4_poller_wipe_handler,
    [Gen4PollerStateChangePassword] = gen4_poller_change_password_handler,
    [Gen4PollerStateSetDefaultConfig] = gen4_poller_set_default_cfg_handler,
    [Gen4PollerStateGetCurrentConfig] = gen4_poller_get_current_cfg_handler,
    [Gen4PollerStateGetRevision] = gen4_poller_get_revision_handler,
    [Gen4PollerStateSetShadowMode] = gen4_poller_set_shadow_mode_handler,
    [Gen4PollerStateSetDirectWriteBlock0] = gen4_poller_set_direct_write_block_0_mode_handler,
    [Gen4PollerStateSuccess] = gen4_poller_success_handler,
    [Gen4PollerStateFail] = gen4_poller_fail_handler,

};

static NfcCommand gen4_poller_callback(NfcGenericEvent event, void* context) {
    furi_assert(context);
    furi_assert(event.protocol == NfcProtocolIso14443_3a);
    furi_assert(event.event_data);
    furi_assert(event.instance);

    NfcCommand command = NfcCommandContinue;
    Gen4Poller* instance = context;
    instance->iso3_poller = event.instance;
    Iso14443_3aPollerEvent* iso3_event = event.event_data;

    if(iso3_event->type == Iso14443_3aPollerEventTypeReady) {
        command = gen4_poller_state_handlers[instance->state](instance);
    }

    return command;
}

void gen4_poller_start(Gen4Poller* instance, Gen4PollerCallback callback, void* context) {
    furi_assert(instance);
    furi_assert(callback);

    instance->callback = callback;
    instance->context = context;

    nfc_poller_start(instance->poller, gen4_poller_callback, instance);
}

void gen4_poller_stop(Gen4Poller* instance) {
    furi_assert(instance);

    nfc_poller_stop(instance->poller);
}<|MERGE_RESOLUTION|>--- conflicted
+++ resolved
@@ -276,13 +276,8 @@
             instance->config[25] = iso3_data->atqa[1];
             instance->config[26] = iso3_data->sak;
             instance->config[27] = 0x00;
-<<<<<<< HEAD
-            instance->config[28] = instance->total_blocks;
+            instance->config[28] = instance->total_blocks - 1;
             instance->config[29] = Gen4PollerDirectWriteBlock0ModeDisabled;
-=======
-            instance->config[28] = instance->total_blocks - 1;
-            instance->config[29] = 0x01;
->>>>>>> 11c4d2ae
 
             Gen4PollerError error = gen4_poller_set_config(
                 instance, instance->password, instance->config, sizeof(instance->config), false);
@@ -360,13 +355,8 @@
             instance->config[25] = iso3_data->atqa[1];
             instance->config[26] = iso3_data->sak;
             instance->config[27] = 0x00;
-<<<<<<< HEAD
-            instance->config[28] = instance->total_blocks;
+            instance->config[28] = instance->total_blocks - 1;
             instance->config[29] = Gen4PollerDirectWriteBlock0ModeDisabled;
-=======
-            instance->config[28] = instance->total_blocks - 1;
-            instance->config[29] = 0x01;
->>>>>>> 11c4d2ae
 
             Gen4PollerError error = gen4_poller_set_config(
                 instance, instance->password, instance->config, sizeof(instance->config), false);
