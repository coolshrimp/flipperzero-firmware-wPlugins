--- conflicted
+++ resolved
@@ -37,13 +37,8 @@
 
 void nfc_playlist_main_menu_scene_on_enter(void* context) {
    NfcPlaylist* nfc_playlist = context;
-<<<<<<< HEAD
    if (!nfc_playlist->settings.file_selected) {
       nfc_playlist->settings.file_selected = true;
-=======
-   if (!nfc_playlist->file_selected) {
-      nfc_playlist->file_selected = true;
->>>>>>> df60e6e3
       scene_manager_next_scene(nfc_playlist->scene_manager, NfcPlaylistScene_FileSelect);
       return;
    }
@@ -56,11 +51,7 @@
       NfcPlaylistMenuSelection_Start,
       nfc_playlist_main_menu_menu_callback,
       nfc_playlist,
-<<<<<<< HEAD
       !nfc_playlist->settings.file_selected_check,
-=======
-      !nfc_playlist->file_selected_check,
->>>>>>> df60e6e3
       "No\nplaylist\nselected");
 
    submenu_add_item(
@@ -69,7 +60,6 @@
       NfcPlaylistMenuSelection_FileSelect,
       nfc_playlist_main_menu_menu_callback,
       nfc_playlist);
-<<<<<<< HEAD
    
    submenu_add_item(
       nfc_playlist->submenu,
@@ -84,37 +74,13 @@
       NfcPlaylistMenuSelection_Settings,
       nfc_playlist_main_menu_menu_callback,
       nfc_playlist);
-
-=======
-
-   submenu_add_item(
-      nfc_playlist->submenu,
-      "Edit playlist",
-      NfcPlaylistMenuSelection_FileEdit,
-      nfc_playlist_main_menu_menu_callback,
-      nfc_playlist);
-
-   submenu_add_item(
-      nfc_playlist->submenu,
-      "Settings",
-      NfcPlaylistMenuSelection_Settings,
-      nfc_playlist_main_menu_menu_callback,
-      nfc_playlist);
-
->>>>>>> df60e6e3
    view_dispatcher_switch_to_view(nfc_playlist->view_dispatcher, NfcPlaylistView_Menu);
 }
 
 bool nfc_playlist_main_menu_scene_on_event(void* context, SceneManagerEvent event) {
-<<<<<<< HEAD
     NfcPlaylist* nfc_playlist = context;
     bool consumed = false;
     if (event.type == SceneManagerEventTypeCustom) {
-=======
-   NfcPlaylist* nfc_playlist = context;
-   bool consumed = false;
-   if (event.type == SceneManagerEventTypeCustom) {
->>>>>>> df60e6e3
       switch(event.event) {
          case NfcPlaylistEvent_ShowEmulatingPopup:
             scene_manager_next_scene(nfc_playlist->scene_manager, NfcPlaylistScene_EmulatingPopup);
@@ -135,13 +101,8 @@
          default:
             break;
       }
-<<<<<<< HEAD
    } 
    return consumed;
-=======
-   }
-return consumed;
->>>>>>> df60e6e3
 }
 
 void nfc_playlist_main_menu_scene_on_exit(void* context) {
