#include "nfc_playlist.h"
#include "scences/emulation.h"

bool cancel = false;

void nfc_playlist_emulation_scene_on_enter(void* context) {
    NfcPlaylist* nfc_playlist = context;
    nfc_playlist_emulation_setup(nfc_playlist);
    nfc_playlist_emulation_start(nfc_playlist);
}

bool nfc_playlist_emulation_scene_on_event(void* context, SceneManagerEvent event) {
    NfcPlaylist* nfc_playlist = context;
    UNUSED(nfc_playlist);
    FURI_LOG_RAW_I("nfc_playlist_emulation_scene_on_event: %ld", event.event);
    switch (event.event) {
        case 0:
            if (nfc_playlist_worker_is_emulating(nfc_playlist->nfc_playlist_worker) && cancel != true) {
                cancel = true;
                return true;
            }
        default:
            break;
    }

    return false;
}

void nfc_playlist_emulation_scene_on_exit(void* context) {
    NfcPlaylist* nfc_playlist = context;
    cancel = false;
    nfc_playlist_emulation_stop(nfc_playlist);
    nfc_playlist_emulation_free(nfc_playlist);
    popup_reset(nfc_playlist->popup);
}

void nfc_playlist_emulation_setup(void* context) {
    NfcPlaylist* nfc_playlist = context;

    nfc_playlist->thread = furi_thread_alloc_ex(
        "NfcPlaylistEmulationWorker", 8192, nfc_playlist_emulation_task, nfc_playlist);
    nfc_playlist->nfc_playlist_worker = nfc_playlist_worker_alloc();
}

void nfc_playlist_emulation_free(NfcPlaylist* nfc_playlist) {
    furi_assert(nfc_playlist);
    furi_thread_free(nfc_playlist->thread);
    nfc_playlist_worker_free(nfc_playlist->nfc_playlist_worker);
    nfc_playlist->thread = NULL;
    nfc_playlist->nfc_playlist_worker = NULL;
}

void nfc_playlist_emulation_start(NfcPlaylist* nfc_playlist) {
    furi_assert(nfc_playlist);
    furi_thread_start(nfc_playlist->thread);
}

void nfc_playlist_emulation_stop(NfcPlaylist* nfc_playlist) {
    furi_assert(nfc_playlist);
    furi_thread_join(nfc_playlist->thread);
}

int32_t nfc_playlist_emulation_task(void* context) {
    NfcPlaylist* nfc_playlist = context;
    // open/alloc resources
    Storage* storage = furi_record_open(RECORD_STORAGE);
    Stream* stream = file_stream_alloc(storage);
    FuriString* line = furi_string_alloc();

    popup_reset(nfc_playlist->popup);
    popup_set_context(nfc_playlist->popup, nfc_playlist);
    view_dispatcher_switch_to_view(nfc_playlist->view_dispatcher, NfcPlaylistView_Popup);

    // Read file
    if(file_stream_open(stream, APP_DATA_PATH("playlist.txt"), FSAM_READ, FSOM_OPEN_EXISTING)) {

        popup_set_header(nfc_playlist->popup, "Emulating:", 64, 10, AlignCenter, AlignTop);

        int file_position = 0;
        // read the file line by line and print the text
        while(stream_read_line(stream, line) && cancel == false) {
            if (options_emulate_delay[nfc_playlist->emulate_delay] > 0) {
                if (file_position > 0) {
                    start_error_blink(nfc_playlist);
                    int time_counter_delay_ms = (options_emulate_delay[nfc_playlist->emulate_delay] * 1000);
                    do {
                        char display_text[30];
                        snprintf(display_text, 30, "%s\n\n%ds", "Delaying...", (time_counter_delay_ms/1000));
                        popup_set_text(nfc_playlist->popup, display_text, 64, 25, AlignCenter, AlignTop);
                        furi_delay_ms(500);
                        time_counter_delay_ms -= 500;
                    } while(time_counter_delay_ms > 0 && cancel == false);
                } else {
                    file_position++;
                }
            }

            char* file_path = (char*)furi_string_get_cstr(line);
            char* file_name = &strrchr(file_path, '/')[1];
            int time_counter_ms = (options_emulate_timeout[nfc_playlist->emulate_timeout] * 1000);

            if (storage_file_exists(storage, file_path) == false) {
                start_error_blink(nfc_playlist);
                char const* popup_text_unformatted = strcat(file_name, "\nnot found");
                int popup_text_size = (strlen(popup_text_unformatted) + 4);
                char popup_text[popup_text_size];

                do {
                    snprintf(popup_text, popup_text_size, "%s\n%ds", file_name, (time_counter_ms/1000));
                    popup_set_text(nfc_playlist->popup, popup_text, 64, 25, AlignCenter, AlignTop);
                    furi_delay_ms(500);
                    time_counter_ms -= 500;
                } while(time_counter_ms > 0);
            } else {
<<<<<<< HEAD
                start_normal_blink(nfc_playlist);
                nfc_playlist_worker_set_nfc_data(nfc_worker, file_path);
                nfc_playlist_worker_start(nfc_worker);
=======
                nfc_playlist_worker_set_nfc_data(nfc_playlist->nfc_playlist_worker, file_path);
                nfc_playlist_worker_start(nfc_playlist->nfc_playlist_worker);
>>>>>>> a9ae66cd

                int popup_text_size = (strlen(file_name) + 4);
                char popup_text[popup_text_size];

                do {
                    snprintf(popup_text, popup_text_size, "%s\n%ds", file_name, (time_counter_ms/1000));
                    popup_set_text(nfc_playlist->popup, popup_text, 64, 25, AlignCenter, AlignTop);
                    furi_delay_ms(500);
                    time_counter_ms -= 500;
<<<<<<< HEAD
                } while(nfc_playlist_worker_is_emulating(nfc_worker) && time_counter_ms > 0);
                nfc_playlist_worker_stop(nfc_worker);
            }
        }
        popup_reset(nfc_playlist->popup);
        scene_manager_previous_scene(nfc_playlist->scene_manager);
        stop_blink(nfc_playlist);
=======
                } while(nfc_playlist_worker_is_emulating(nfc_playlist->nfc_playlist_worker) && time_counter_ms > 0 && cancel == false);

                nfc_playlist_worker_stop(nfc_playlist->nfc_playlist_worker);
            }
        }
        popup_reset(nfc_playlist->popup);
        popup_set_header(nfc_playlist->popup, "Emulation finished", 64, 10, AlignCenter, AlignTop);
        popup_set_text(nfc_playlist->popup, "Press back", 64, 25, AlignCenter, AlignTop);
>>>>>>> a9ae66cd
    } else {
        popup_set_header(nfc_playlist->popup, "Error:", 64, 10, AlignCenter, AlignTop);
        popup_set_text(nfc_playlist->popup, "Failed to open file\n/ext/apps_data/nfc_playlist/playlist.txt", 64, 25, AlignCenter, AlignTop);
    }
    // Free/close resources
    furi_string_free(line);
    file_stream_close(stream);
    stream_free(stream);
    // Close storage    
    return 0;
}<|MERGE_RESOLUTION|>--- conflicted
+++ resolved
@@ -112,14 +112,9 @@
                     time_counter_ms -= 500;
                 } while(time_counter_ms > 0);
             } else {
-<<<<<<< HEAD
                 start_normal_blink(nfc_playlist);
                 nfc_playlist_worker_set_nfc_data(nfc_worker, file_path);
                 nfc_playlist_worker_start(nfc_worker);
-=======
-                nfc_playlist_worker_set_nfc_data(nfc_playlist->nfc_playlist_worker, file_path);
-                nfc_playlist_worker_start(nfc_playlist->nfc_playlist_worker);
->>>>>>> a9ae66cd
 
                 int popup_text_size = (strlen(file_name) + 4);
                 char popup_text[popup_text_size];
@@ -129,24 +124,14 @@
                     popup_set_text(nfc_playlist->popup, popup_text, 64, 25, AlignCenter, AlignTop);
                     furi_delay_ms(500);
                     time_counter_ms -= 500;
-<<<<<<< HEAD
-                } while(nfc_playlist_worker_is_emulating(nfc_worker) && time_counter_ms > 0);
-                nfc_playlist_worker_stop(nfc_worker);
-            }
-        }
-        popup_reset(nfc_playlist->popup);
-        scene_manager_previous_scene(nfc_playlist->scene_manager);
-        stop_blink(nfc_playlist);
-=======
                 } while(nfc_playlist_worker_is_emulating(nfc_playlist->nfc_playlist_worker) && time_counter_ms > 0 && cancel == false);
-
                 nfc_playlist_worker_stop(nfc_playlist->nfc_playlist_worker);
             }
         }
         popup_reset(nfc_playlist->popup);
         popup_set_header(nfc_playlist->popup, "Emulation finished", 64, 10, AlignCenter, AlignTop);
         popup_set_text(nfc_playlist->popup, "Press back", 64, 25, AlignCenter, AlignTop);
->>>>>>> a9ae66cd
+        stop_blink(nfc_playlist);
     } else {
         popup_set_header(nfc_playlist->popup, "Error:", 64, 10, AlignCenter, AlignTop);
         popup_set_text(nfc_playlist->popup, "Failed to open file\n/ext/apps_data/nfc_playlist/playlist.txt", 64, 25, AlignCenter, AlignTop);
