--- conflicted
+++ resolved
@@ -34,10 +34,6 @@
   App* app = malloc(sizeof(App));
   app->scene_manager = scene_manager_alloc(&app_scene_handlers, app);
   app->view_dispatcher = view_dispatcher_alloc();
-<<<<<<< HEAD
-  view_dispatcher_enable_queue(app->view_dispatcher);
-=======
->>>>>>> d3ecd4e4
   view_dispatcher_set_custom_event_callback(app->view_dispatcher,
                                             app_scene_costum_callback);
   view_dispatcher_set_event_callback_context(app->view_dispatcher, app);
