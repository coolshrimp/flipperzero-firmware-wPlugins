--- conflicted
+++ resolved
@@ -322,137 +322,6 @@
               uint32_t id) {
   uint16_t canId = (uint16_t) (id & 0x0FFFF);
   uint8_t bufData[4];
-<<<<<<< HEAD
-
-  if (ext) {
-    bufData[MCP_EID0] = (uint8_t) (canId & 0xFF);
-    bufData[MCP_EID8] = (uint8_t) (canId >> 8);
-    canId = (uint16_t) (id >> 16);
-    bufData[MCP_SIDL] = (uint8_t) (canId & 0x03);
-    bufData[MCP_SIDL] += (uint8_t) ((canId & 0x1C) << 3);
-    bufData[MCP_SIDL] |= MCP_TXB_EXIDE_M;
-    bufData[MCP_SIDH] = (uint8_t) (canId >> 5);
-  } else {
-    // bufData[MCP_EID0] = (uint8_t)(canId & 0xFF);
-    // bufData[MCP_EID8] = (uint8_t)(canId >> 8);
-    // canId = (uint16_t)(id >> 16);
-
-    bufData[MCP_SIDL] = (uint8_t) ((canId & 0x07) << 5);
-    bufData[MCP_SIDH] = (uint8_t) (canId >> 3);
-    bufData[MCP_EID0] = 0;
-    bufData[MCP_EID8] = 0;
-  }
-
-  for (uint8_t i = 0; i < 4; i++) {
-    set_register(spi, address + i, bufData[i]);
-  }
-}
-
-// To set a Mask
-void init_mask(MCP2515* mcp_can, uint8_t num_mask, uint32_t mask) {
-  FuriHalSpiBusHandle* spi = mcp_can->spi;
-
-  uint8_t ext = 0;
-
-  MCP_MODE last_mode = mcp_can->mode;
-
-  set_config_mode(mcp_can);
-
-  if (num_mask > 1)
-    return;
-
-  if (mask > 0x7FF)
-    ext = 1;
-
-  if (num_mask == 0) {
-    write_mf(spi, MCP_RXM0SIDH, ext, mask);
-  }
-
-  if (num_mask == 1) {
-    write_mf(spi, MCP_RXM1SIDH, ext, mask);
-  }
-  mcp_can->mode = last_mode;
-  set_new_mode(mcp_can, last_mode);
-}
-
-// To set a Filter
-void init_filter(MCP2515* mcp_can, uint8_t num_filter, uint32_t filter) {
-  FuriHalSpiBusHandle* spi = mcp_can->spi;
-
-  uint8_t ext = 0;
-
-  MCP_MODE last_mode = mcp_can->mode;
-
-  set_config_mode(mcp_can);
-
-  if (num_filter > 6)
-    return;
-
-  if (filter > 0x7FF)
-    ext = 1;
-
-  switch (num_filter) {
-    case 0:
-      write_mf(spi, MCP_RXF0SIDH, ext, filter);
-      break;
-    case 1:
-      write_mf(spi, MCP_RXF1SIDH, ext, filter);
-      break;
-
-    case 2:
-      write_mf(spi, MCP_RXF2SIDH, ext, filter);
-      break;
-
-    case 3:
-      write_mf(spi, MCP_RXF3SIDH, ext, filter);
-      break;
-
-    case 4:
-      write_mf(spi, MCP_RXF4SIDH, ext, filter);
-      break;
-
-    case 5:
-      write_mf(spi, MCP_RXF5SIDH, ext, filter);
-      break;
-
-    default:
-      break;
-  }
-
-  mcp_can->mode = last_mode;
-  set_new_mode(mcp_can, last_mode);
-}
-
-// This function works to know if there is any message waiting
-uint8_t read_rx_tx_status(FuriHalSpiBusHandle* spi) {
-  uint8_t ret = 0;
-
-  mcp_get_status(spi, &ret);
-
-  ret &= (MCP_STAT_TXIF_MASK | MCP_STAT_RXIF_MASK);
-
-  ret = (ret & MCP_STAT_TX0IF ? MCP_TX0IF : 0) |
-        (ret & MCP_STAT_TX0IF ? MCP_TX1IF : 0) |
-        (ret & MCP_STAT_TX0IF ? MCP_TX2IF : 0) | (ret & MCP_STAT_RXIF_MASK);
-
-  return ret;
-}
-
-// The function to read the message
-void read_frame(FuriHalSpiBusHandle* spi,
-                CANFRAME* frame,
-                uint8_t read_instruction) {
-  uint8_t data[4];
-  uint8_t data_ctrl = 0;
-
-  furi_hal_spi_acquire(spi);
-  furi_hal_spi_bus_tx(spi, &read_instruction, 1, TIMEOUT_SPI);
-  furi_hal_spi_bus_rx(spi, data, sizeof(data), TIMEOUT);
-
-  uint32_t id = (data[MCP_SIDH] << 3) + (data[MCP_SIDL] >> 5);
-  uint8_t ext = 0;
-
-=======
 
   if (ext) {
     bufData[MCP_EID0] = (uint8_t) (canId & 0xFF);
@@ -585,7 +454,6 @@
   uint32_t id = (data[MCP_SIDH] << 3) + (data[MCP_SIDL] >> 5);
   uint8_t ext = 0;
 
->>>>>>> d3ecd4e4
   if ((data[MCP_SIDL] & MCP_TXB_EXIDE_M) == MCP_TXB_EXIDE_M) {
     id = (id << 2) + (data[MCP_SIDL] & 0x03);
     id = (id << 8) + data[MCP_EID8];
@@ -761,32 +629,6 @@
   return 0xFF;
 }
 
-<<<<<<< HEAD
-uint8_t get_free_buffer(FuriHalSpiBusHandle* spi) {
-  static uint8_t status = 0;
-  uint8_t instruction = INSTRUCTION_READ_STATUS;
-
-  furi_hal_spi_acquire(spi);
-  furi_hal_spi_bus_tx(spi, &instruction, 1, TIMEOUT_SPI);
-  furi_hal_spi_bus_rx(spi, &status, 1, TIMEOUT_SPI);
-  furi_hal_spi_release(spi);
-
-  uint8_t status_TX0 = status & MCP_STAT_TX0_PENDING;
-  uint8_t status_TX1 = status & MCP_STAT_TX1_PENDING;
-  uint8_t status_TX2 = status & MCP_STAT_TX2_PENDING;
-
-  if (!status_TX0)
-    return MCP_TXB0CTRL;
-  if (!status_TX1)
-    return MCP_TXB1CTRL;
-  if (!status_TX2)
-    return MCP_TXB2CTRL;
-
-  return 0xFF;
-}
-
-=======
->>>>>>> d3ecd4e4
 // send can message
 ERROR_CAN send_can_message(FuriHalSpiBusHandle* spi,
                            CANFRAME* frame,
@@ -814,15 +656,10 @@
   write_buffer(spi, free_buffer, &auxiliar_frame);
 
   modify_register(spi, tx_buffer, MCP_TXB_TXREQ_M, MCP_TXB_TXREQ_M);
-<<<<<<< HEAD
 
   time_waiting = furi_get_tick();
-=======
-
-  time_waiting = furi_get_tick();
 
   uint8_t instruction[] = {INSTRUCTION_READ, free_buffer - 1};
->>>>>>> d3ecd4e4
 
   do {
     furi_hal_spi_acquire(spi);
@@ -835,10 +672,6 @@
     read_register(spi, free_buffer - 1, &is_send_it);
     if (is_send_it == 0)
       res = ERROR_OK;
-<<<<<<< HEAD
-  } while ((res != ERROR_OK) && ((furi_get_tick() - time_waiting) < 1));
-=======
->>>>>>> d3ecd4e4
 
     furi_delay_us(1);
   } while ((res != ERROR_OK) && ((furi_get_tick() - time_waiting) < 1));
@@ -859,11 +692,6 @@
     return ERROR_ALLTXBUSY;
 
   return send_can_message(spi, frame, free_buffer);
-<<<<<<< HEAD
-=======
-
-  return ERROR_OK;
->>>>>>> d3ecd4e4
 }
 
 // This function works to alloc the struct
