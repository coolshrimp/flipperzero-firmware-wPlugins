#include "../app_user.h"

bool condition = true;

// --------------------- Functons to save the logs
// --------------------------------------------------
char* sequential_file_resolve_path(
    Storage* storage,
    const char* dir,
    const char* prefix,
    const char* extension) {
    if(storage == NULL || dir == NULL || prefix == NULL || extension == NULL) {
        return NULL;
    }

    char file_path[256];
    int file_index = 0;

    do {
        if(snprintf(
               file_path, sizeof(file_path), "%s/%s_%d.%s", dir, prefix, file_index, extension) <
           0) {
            return NULL;
        }
        file_index++;
    } while(storage_file_exists(storage, file_path));

    return strdup(file_path);
}

char* sequential_file_resolve_path_address(
    Storage* storage,
    uint32_t address,
    const char* dir,
    const char* prefix,
    const char* extension) {
    DateTime datatime;
    furi_hal_rtc_get_datetime(&datatime);
    char file_path[256];
    int file_index = 0;
    uint16_t year = datatime.year;
    uint8_t month = datatime.month;
    uint8_t day = datatime.day;

    if(storage == NULL || dir == NULL || prefix == NULL || extension == NULL) {
        return NULL;
    }

    do {
        if(snprintf(
               file_path,
               sizeof(file_path),
               "%s/%s_0x%lx_%u_%u_%i_%d.%s",
               dir,
               prefix,
               address,
               day,
               month,
               year,
               file_index,
               extension) < 0) {
            return NULL;
        }
        file_index++;
    } while(storage_file_exists(storage, file_path));

    return strdup(file_path);
}

void save_data_on_log(App* app) {
    strcpy(app->log_file_path, sequential_file_resolve_path(app->storage, PATHLOGS, "Log", "log"));
    if(app->log_file_path != NULL) {
        if(storage_file_open(app->log_file, app->log_file_path, FSAM_WRITE, FSOM_CREATE_ALWAYS)) {
            app->log_file_ready = true;
        } else {
            dialog_message_show_storage_error(app->dialogs, "Cannot open log file");
        }
    } else {
        dialog_message_show_storage_error(app->dialogs, "Cannot resolve log path");
    }
}

void save_address_data_on_log(App* app) {
    uint32_t can_id = app->frameArray[app->sniffer_index].canId;
    strcpy(
        app->log_file_path,
        sequential_file_resolve_path_address(app->storage, can_id, PATHLOGS, "L", "log"));
    if(app->log_file_path != NULL) {
        if(storage_file_open(app->log_file, app->log_file_path, FSAM_WRITE, FSOM_CREATE_ALWAYS)) {
            app->log_file_ready = true;
        } else {
            dialog_message_show_storage_error(app->dialogs, "Cannot open log file");
        }
    } else {
        dialog_message_show_storage_error(app->dialogs, "Cannot resolve log path");
    }
}

void close_file_on_data_log(App* app) {
    app->log_file_ready = false;
    if(app->log_file && storage_file_is_open(app->log_file)) {
        storage_file_close(app->log_file);
    }
}

static void write_data_on_file(CANFRAME frame, File* file, uint32_t time) {
    FuriString* text_file = furi_string_alloc();
    furi_string_cat_printf(text_file, "id:%lx \t\tlen: %u \t", frame.canId, frame.data_lenght);
    for(uint8_t i = 0; i < (frame.data_lenght); i++) {
        furi_string_cat_printf(text_file, "[%u]:%u \t\t", i, frame.buffer[i]);
    }
    furi_string_cat_printf(text_file, " Time(ms): %li\n", time);
    storage_file_write(file, furi_string_get_cstr(text_file), furi_string_size(text_file));
    furi_string_reset(text_file);
    furi_string_free(text_file);
}

// Call backs
void sniffing_callback(void* context, uint32_t index) {
    App* app = context;
    app->sniffer_index = index;
    scene_manager_handle_custom_event(app->scene_manager, EntryEvent);
}

void draw_box_text(App* app) {
    furi_string_reset(app->text);

    furi_string_cat_printf(
        app->text,
        "ADDR: %lx DLC: %u \n",
        app->frameArray[app->sniffer_index].canId,
        app->frameArray[app->sniffer_index].data_lenght);

    for(uint8_t i = 0; i < (app->frameArray[app->sniffer_index].data_lenght); i++) {
        furi_string_cat_printf(
            app->text, "[%u]:  %x ", i, app->frameArray[app->sniffer_index].buffer[i]);
    }

    furi_string_cat_printf(app->text, "\ntime: %li ms", app->times[app->sniffer_index]);
    text_box_set_text(app->textBox, furi_string_get_cstr(app->text));
    text_box_set_focus(app->textBox, TextBoxFocusEnd);
}

// --------------------------- Thread on work
// ------------------------------------------------------

static void callback_interrupt(void* context) {
    App* app = context;
    furi_thread_flags_set(furi_thread_get_id(app->thread), WorkerflagReceived);
}

static int32_t worker_sniffing(void* context) {
<<<<<<< HEAD
  App* app = context;
  MCP2515* mcp_can = app->mcp_can;
  CANFRAME frame = app->can_frame;
  FuriString* text_label = furi_string_alloc();

  uint8_t num_of_devices = 0;
  uint32_t time_select = 0;
  UNUSED(time_select);

  bool run = true;
  bool first_address = true;

  furi_hal_gpio_init(&gpio_swclk, GpioModeInterruptFall, GpioPullNo,
                     GpioSpeedVeryHigh);
  furi_hal_gpio_add_int_callback(&gpio_swclk, callback_interrupt, app);

  mcp_can->mode = MCP_LISTENONLY;
  ERROR_CAN debugStatus = mcp2515_init(mcp_can);

  if (debugStatus != ERROR_OK) {
    run = false;
    view_dispatcher_send_custom_event(app->view_dispatcher,
                                      DEVICE_NO_CONNECTED);
  }

  while (run && furi_hal_gpio_read(&gpio_button_back)) {
    bool new = true;

    if (read_can_message(mcp_can, &frame) == ERROR_OK) {
      if (first_address) {
        app->frameArray[num_of_devices] = frame;
        app->times[num_of_devices] = 0;
        app->sniffer_index_aux = num_of_devices;
        app->times[num_of_devices] = 0;
        app->time = 0;
        app->current_time[num_of_devices] = furi_get_tick();
        num_of_devices++;
        first_address = false;

        furi_string_reset(text_label);
        furi_string_cat_printf(text_label, "0x%lx",
                               app->frameArray[app->sniffer_index_aux].canId);

        submenu_add_item(app->submenu, furi_string_get_cstr(text_label),
                         app->sniffer_index_aux, sniffing_callback, app);

        if (app->save_logs == SaveAll) {
          save_data_on_log(app);
        }
      }

      if (condition) {
        for (uint8_t i = 0; i < num_of_devices; i++) {
          if (frame.canId == app->frameArray[i].canId) {
            app->frameArray[i] = frame;
            app->times[i] = furi_get_tick() - app->current_time[i];
            app->time = app->times[i];
            app->current_time[i] = furi_get_tick();
            new = false;
            break;
          }
        }
=======
    App* app = context;
    MCP2515* mcp_can = app->mcp_can;
    CANFRAME frame = app->can_frame;
    FuriString* text_label = furi_string_alloc();
>>>>>>> 7c5db06e

    uint8_t num_of_devices = 0;
    uint32_t time_select = 0;
    UNUSED(time_select);

    bool run = true;
    bool first_address = true;

    furi_hal_gpio_init(&gpio_swclk, GpioModeInterruptFall, GpioPullNo, GpioSpeedVeryHigh);
    furi_hal_gpio_add_int_callback(&gpio_swclk, callback_interrupt, app);

    mcp_can->mode = MCP_LISTENONLY;
    ERROR_CAN debugStatus = mcp2515_init(mcp_can);

    if(debugStatus != ERROR_OK) {
        run = false;
        view_dispatcher_send_custom_event(app->view_dispatcher, DEVICE_NO_CONNECTED);
    }

    while(run) {
        bool new = true;

        uint32_t events =
            furi_thread_flags_wait(WORKER_ALL_RX_EVENTS, FuriFlagWaitAny, FuriWaitForever);
        if(events & WorkerflagStop) break;
        if(events & WorkerflagReceived) {
            read_can_message(mcp_can, &frame);

            if(first_address) {
                app->frameArray[num_of_devices] = frame;
                app->times[num_of_devices] = 0;
                app->sniffer_index_aux = num_of_devices;
                app->times[num_of_devices] = 0;
                app->time = 0;
                app->current_time[num_of_devices] = furi_get_tick();
                num_of_devices++;
                first_address = false;

                furi_string_reset(text_label);
                furi_string_cat_printf(
                    text_label, "0x%lx", app->frameArray[app->sniffer_index_aux].canId);

                submenu_add_item(
                    app->submenu,
                    furi_string_get_cstr(text_label),
                    app->sniffer_index_aux,
                    sniffing_callback,
                    app);

                if(app->save_logs == SaveAll) {
                    save_data_on_log(app);
                }
            }

            if(condition) {
                for(uint8_t i = 0; i < num_of_devices; i++) {
                    if(frame.canId == app->frameArray[i].canId) {
                        app->frameArray[i] = frame;
                        app->times[i] = furi_get_tick() - app->current_time[i];
                        app->time = app->times[i];
                        app->current_time[i] = furi_get_tick();
                        new = false;
                        break;
                    }
                }

                if(new && (num_of_devices < 100)) {
                    app->frameArray[num_of_devices] = frame;
                    app->times[num_of_devices] = 0;
                    app->sniffer_index_aux = num_of_devices;
                    app->times[num_of_devices] = 0;
                    app->time = 0;
                    app->current_time[num_of_devices] = furi_get_tick();
                    num_of_devices++;

                    furi_string_reset(text_label);
                    furi_string_cat_printf(
                        text_label, "0x%lx", app->frameArray[app->sniffer_index_aux].canId);

                    submenu_add_item(
                        app->submenu,
                        furi_string_get_cstr(text_label),
                        app->sniffer_index_aux,
                        sniffing_callback,
                        app);
                }

                if(app->log_file_ready && (app->save_logs == SaveAll)) {
                    app->can_frame = frame;
                    write_data_on_file(app->can_frame, app->log_file, app->time);
                }
            }

            if(!condition) {
                if(frame.canId == app->frameArray[app->sniffer_index].canId) {
                    app->frameArray[app->sniffer_index] = frame;
                    app->times[app->sniffer_index] =
                        furi_get_tick() - app->current_time[app->sniffer_index];
                    app->current_time[app->sniffer_index] = furi_get_tick();
                    draw_box_text(app);

                    if(app->log_file_ready && (app->save_logs == OnlyAddress)) {
                        write_data_on_file(
                            app->frameArray[app->sniffer_index],
                            app->log_file,
                            app->times[app->sniffer_index]);
                    }
                }
            }

            app->num_of_devices = num_of_devices;
        }
    }

    if((app->save_logs == SaveAll) && (app->log_file_ready)) {
        close_file_on_data_log(app);
        app->log_file_ready = false;
    }

    furi_string_free(text_label);
    furi_hal_gpio_remove_int_callback(&gpio_swclk);
    free_mcp2515(mcp_can);
    return 0;
}

// ------------------------------------------------------ SNIFFING MENU SCENE
// ---------------------------

void app_scene_sniffing_on_enter(void* context) {
    App* app = context;

    if(condition) {
        app->thread = furi_thread_alloc_ex("SniffingWork", 1024, worker_sniffing, app);
        furi_thread_start(app->thread);
        submenu_reset(app->submenu);
        submenu_set_header(app->submenu, "CANBUS ADDRESS");
    }

    condition = true;

    if(scene_manager_get_scene_state(app->scene_manager, app_scene_sniffing_option) == 1) {
        scene_manager_previous_scene(app->scene_manager);
        scene_manager_set_scene_state(app->scene_manager, app_scene_sniffing_option, 0);
    }

    view_dispatcher_switch_to_view(app->view_dispatcher, SubmenuView);
}

bool app_scene_sniffing_on_event(void* context, SceneManagerEvent event) {
    App* app = context;
    bool consumed = false;
    switch(event.type) {
    case SceneManagerEventTypeCustom:
        switch(event.event) {
        case EntryEvent:
            condition = false;
            scene_manager_next_scene(app->scene_manager, app_scene_box_sniffing);
            consumed = true;
            break;

        case DEVICE_NO_CONNECTED:
            scene_manager_next_scene(app->scene_manager, app_scene_device_no_connected);
            consumed = true;
            break;
        default:
            break;
        }
        break;
    default:
        break;
    }
    return consumed;
}

void app_scene_sniffing_on_exit(void* context) {
    App* app = context;
    if(condition) {
        furi_thread_flags_set(furi_thread_get_id(app->thread), WorkerflagStop);
        furi_thread_join(app->thread);
        furi_thread_free(app->thread);
        submenu_reset(app->submenu);
    }
}

//-------------------------- FOR THE SNIFFING BOX
//--------------------------------------------------------

void app_scene_box_sniffing_on_enter(void* context) {
    App* app = context;

    text_box_set_font(app->textBox, TextBoxFontText);

    if(app->save_logs == OnlyAddress) save_address_data_on_log(app);

    text_box_reset(app->textBox);
    draw_box_text(app);
    view_dispatcher_switch_to_view(app->view_dispatcher, TextBoxView);
}

bool app_scene_box_sniffing_on_event(void* context, SceneManagerEvent event) {
    App* app = context;
    bool consumed = false;
    UNUSED(app);
    UNUSED(event);
    return consumed;
}

void app_scene_box_sniffing_on_exit(void* context) {
    App* app = context;
    close_file_on_data_log(app);
    furi_string_reset(app->text);
    text_box_reset(app->textBox);
}

//-------------------------- FOR THE UNPLUG DEVICE
//--------------------------------------------------------

void app_scene_device_no_connected_on_enter(void* context) {
    App* app = context;
    widget_reset(app->widget);

    widget_add_string_element(
        app->widget, 65, 20, AlignCenter, AlignBottom, FontPrimary, "DEVICE NO");

    widget_add_string_element(
        app->widget, 65, 35, AlignCenter, AlignBottom, FontPrimary, "CONNECTED");

    view_dispatcher_switch_to_view(app->view_dispatcher, ViewWidget);
}

bool app_scene_device_no_connected_on_event(void* context, SceneManagerEvent event) {
    UNUSED(context);
    UNUSED(event);
    bool consumed = false;

    return consumed;
}

void app_scene_device_no_connected_on_exit(void* context) {
    App* app = context;
    widget_reset(app->widget);
    scene_manager_set_scene_state(app->scene_manager, app_scene_sniffing_option, 1);
}<|MERGE_RESOLUTION|>--- conflicted
+++ resolved
@@ -150,75 +150,10 @@
 }
 
 static int32_t worker_sniffing(void* context) {
-<<<<<<< HEAD
-  App* app = context;
-  MCP2515* mcp_can = app->mcp_can;
-  CANFRAME frame = app->can_frame;
-  FuriString* text_label = furi_string_alloc();
-
-  uint8_t num_of_devices = 0;
-  uint32_t time_select = 0;
-  UNUSED(time_select);
-
-  bool run = true;
-  bool first_address = true;
-
-  furi_hal_gpio_init(&gpio_swclk, GpioModeInterruptFall, GpioPullNo,
-                     GpioSpeedVeryHigh);
-  furi_hal_gpio_add_int_callback(&gpio_swclk, callback_interrupt, app);
-
-  mcp_can->mode = MCP_LISTENONLY;
-  ERROR_CAN debugStatus = mcp2515_init(mcp_can);
-
-  if (debugStatus != ERROR_OK) {
-    run = false;
-    view_dispatcher_send_custom_event(app->view_dispatcher,
-                                      DEVICE_NO_CONNECTED);
-  }
-
-  while (run && furi_hal_gpio_read(&gpio_button_back)) {
-    bool new = true;
-
-    if (read_can_message(mcp_can, &frame) == ERROR_OK) {
-      if (first_address) {
-        app->frameArray[num_of_devices] = frame;
-        app->times[num_of_devices] = 0;
-        app->sniffer_index_aux = num_of_devices;
-        app->times[num_of_devices] = 0;
-        app->time = 0;
-        app->current_time[num_of_devices] = furi_get_tick();
-        num_of_devices++;
-        first_address = false;
-
-        furi_string_reset(text_label);
-        furi_string_cat_printf(text_label, "0x%lx",
-                               app->frameArray[app->sniffer_index_aux].canId);
-
-        submenu_add_item(app->submenu, furi_string_get_cstr(text_label),
-                         app->sniffer_index_aux, sniffing_callback, app);
-
-        if (app->save_logs == SaveAll) {
-          save_data_on_log(app);
-        }
-      }
-
-      if (condition) {
-        for (uint8_t i = 0; i < num_of_devices; i++) {
-          if (frame.canId == app->frameArray[i].canId) {
-            app->frameArray[i] = frame;
-            app->times[i] = furi_get_tick() - app->current_time[i];
-            app->time = app->times[i];
-            app->current_time[i] = furi_get_tick();
-            new = false;
-            break;
-          }
-        }
-=======
     App* app = context;
     MCP2515* mcp_can = app->mcp_can;
     CANFRAME frame = app->can_frame;
     FuriString* text_label = furi_string_alloc();
->>>>>>> 7c5db06e
 
     uint8_t num_of_devices = 0;
     uint32_t time_select = 0;
