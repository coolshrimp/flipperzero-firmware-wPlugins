#pragma once

#include <furi.h>
#include <furi_hal_subghz.h>
#include <core/string.h>
#include <toolbox/stream/stream.h>

typedef enum {
    CAMEFileProtocol,
    NICEFileProtocol,
    ChamberlainFileProtocol,
    LinearFileProtocol,
    PrincetonFileProtocol,
    RAWFileProtocol,
    BETTFileProtocol,
    ClemsaFileProtocol,
    DoitrandFileProtocol,
    GateTXFileProtocol,
    MagellanFileProtocol,
    IntertechnoV3FileProtocol,
    AnsonicFileProtocol,
<<<<<<< HEAD
    SMC5326FileProtocol,
    UNILARMFileProtocol,
    PT2260FileProtocol,
=======
    HoneywellFileProtocol,
>>>>>>> b6db4f5a
    UnknownFileProtocol,
    TotalFileProtocol,
} SubBruteFileProtocol;

typedef enum {
    SubBruteAttackCAME12bit303,
    SubBruteAttackCAME12bit307,
    SubBruteAttackCAME12bit315,
    SubBruteAttackCAME12bit433,
    SubBruteAttackCAME12bit868,
    SubBruteAttackNICE12bit433,
    SubBruteAttackNICE12bit868,
    SubBruteAttackAnsonic12bit433075,
    SubBruteAttackAnsonic12bit433,
    SubBruteAttackAnsonic12bit434,
    SubBruteAttackChamberlain9bit300,
    SubBruteAttackChamberlain9bit315,
    SubBruteAttackChamberlain9bit390,
    SubBruteAttackChamberlain9bit433,
    SubBruteAttackChamberlain8bit300,
    SubBruteAttackChamberlain8bit315,
    SubBruteAttackChamberlain8bit390,
    SubBruteAttackChamberlain7bit300,
    SubBruteAttackChamberlain7bit315,
    SubBruteAttackChamberlain7bit390,
    SubBruteAttackLinear10bit300,
    SubBruteAttackLinear10bit310,
    SubBruteAttackUNILARM24bit330,
    SubBruteAttackUNILARM24bit433,
    SubBruteAttackSMC532624bit330,
    SubBruteAttackSMC532624bit433,
    SubBruteAttackPT226024bit315,
    SubBruteAttackPT226024bit330,
    SubBruteAttackPT226024bit390,
    SubBruteAttackPT226024bit433,
    SubBruteAttackLoadFile,
    SubBruteAttackTotalCount,
} SubBruteAttacks;

typedef struct {
    uint32_t frequency;
    uint8_t bits;
    uint32_t te;
    uint8_t repeat;
    FuriHalSubGhzPreset preset;
    SubBruteFileProtocol file;
} SubBruteProtocol;

const SubBruteProtocol* subbrute_protocol(SubBruteAttacks index);
const char* subbrute_protocol_preset(FuriHalSubGhzPreset preset);
const char* subbrute_protocol_file(SubBruteFileProtocol protocol);
FuriHalSubGhzPreset subbrute_protocol_convert_preset(FuriString* preset_name);
SubBruteFileProtocol subbrute_protocol_file_protocol_name(FuriString* name);
uint8_t subbrute_protocol_repeats_count(SubBruteAttacks index);
const char* subbrute_protocol_name(SubBruteAttacks index);

void subbrute_protocol_default_payload(
    Stream* stream,
    SubBruteFileProtocol file,
    uint64_t step,
    uint8_t bits,
    uint32_t te,
    uint8_t repeat);
void subbrute_protocol_file_payload(
    Stream* stream,
    uint64_t step,
    uint8_t bits,
    uint32_t te,
    uint8_t repeat,
    uint8_t bit_index,
    uint64_t file_key,
    bool two_bytes);
void subbrute_protocol_default_generate_file(
    Stream* stream,
    uint32_t frequency,
    FuriHalSubGhzPreset preset,
    SubBruteFileProtocol file,
    uint64_t step,
    uint8_t bits,
    uint32_t te,
    uint8_t repeat);
void subbrute_protocol_file_generate_file(
    Stream* stream,
    uint32_t frequency,
    FuriHalSubGhzPreset preset,
    SubBruteFileProtocol file,
    uint64_t step,
    uint8_t bits,
    uint32_t te,
    uint8_t repeat,
    uint8_t bit_index,
    uint64_t file_key,
    bool two_bytes);
uint64_t
    subbrute_protocol_calc_max_value(SubBruteAttacks attack_type, uint8_t bits, bool two_bytes);<|MERGE_RESOLUTION|>--- conflicted
+++ resolved
@@ -19,13 +19,10 @@
     MagellanFileProtocol,
     IntertechnoV3FileProtocol,
     AnsonicFileProtocol,
-<<<<<<< HEAD
     SMC5326FileProtocol,
     UNILARMFileProtocol,
     PT2260FileProtocol,
-=======
     HoneywellFileProtocol,
->>>>>>> b6db4f5a
     UnknownFileProtocol,
     TotalFileProtocol,
 } SubBruteFileProtocol;
