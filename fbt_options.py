--- conflicted
+++ resolved
@@ -32,18 +32,8 @@
 # Leave 0 to let scripts automatically calculate it
 COPRO_STACK_ADDR = "0x0"
 
-<<<<<<< HEAD
-# If you override COPRO_CUBE_DIR on command-line, override this as well
-COPRO_STACK_BIN_DIR = posixpath.join(
-    COPRO_CUBE_DIR,
-    "Projects",
-    "STM32WB_Copro_Wireless_Binaries",
-    "STM32WB5x",
-)
-=======
 # If you override COPRO_CUBE_DIR on commandline, override this as well
 COPRO_STACK_BIN_DIR = posixpath.join(COPRO_CUBE_DIR, "firmware")
->>>>>>> eebc6241
 
 # Supported toolchain versions
 FBT_TOOLCHAIN_VERSIONS = (" 10.3.",)
