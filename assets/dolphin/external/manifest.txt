--- conflicted
+++ resolved
@@ -169,7 +169,13 @@
 Max level: 3
 Weight: 4
 
-<<<<<<< HEAD
+Name: L2_Coding_in_the_shell_128x64
+Min butthurt: 0
+Max butthurt: 12
+Min level: 2
+Max level: 3
+Weight: 4
+
 
 Name: L3_Fireplace_128x64
 Min butthurt: 0
@@ -190,12 +196,4 @@
 Max butthurt: 10
 Min level: 3
 Max level: 3
-Weight: 2
-=======
-Name: L2_Coding_in_the_shell_128x64
-Min butthurt: 0
-Max butthurt: 12
-Min level: 2
-Max level: 3
-Weight: 4
->>>>>>> a6bb9698
+Weight: 2