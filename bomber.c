--- conflicted
+++ resolved
@@ -183,12 +183,8 @@
 
     bomber_app_set_mode(state, BomberAppMode_PlayerSelect);
 
-<<<<<<< HEAD
-    // TODO: This should be moved to after the menu
+    // TODO: This should be moved to after the Player Select menu
     state->selectedLevel = 0;
-=======
-    // TODO: This should be moved to after the Player Select menu
->>>>>>> 1ab90620
     state->level = level1;
     uint8_t wall_count = count_walls(state->level);
     uint8_t powerup_bomb_count = (uint8_t)round((POWERUP_EXTRABOMB_RATIO * wall_count));
