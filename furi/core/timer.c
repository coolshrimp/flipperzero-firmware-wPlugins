--- conflicted
+++ resolved
@@ -6,33 +6,6 @@
 #include <FreeRTOS.h>
 #include <timers.h>
 
-<<<<<<< HEAD
-const char* current_timer_name = NULL;
-
-typedef struct {
-    FuriTimerCallback func;
-    void* context;
-} TimerCallback_t;
-
-const char* furi_timer_get_current_name(void) {
-    return current_timer_name;
-}
-
-static void TimerCallback(TimerHandle_t hTimer) {
-    TimerCallback_t* callb;
-
-    /* Retrieve pointer to callback function and context */
-    callb = (TimerCallback_t*)pvTimerGetTimerID(hTimer);
-
-    /* Remove dynamic allocation flag */
-    callb = (TimerCallback_t*)((uint32_t)callb & ~1U);
-
-    if(callb != NULL) {
-        current_timer_name = pcTimerGetName(hTimer);
-        callb->func(callb->context);
-        current_timer_name = NULL;
-    }
-=======
 struct FuriTimer {
     StaticTimer_t container;
     FuriTimerCallback cb_func;
@@ -43,11 +16,14 @@
 // IMPORTANT: container MUST be the FIRST struct member
 static_assert(offsetof(FuriTimer, container) == 0);
 
+const char* furi_timer_get_current_name(void) {
+    return current_timer_name;
+}
+
 static void TimerCallback(TimerHandle_t hTimer) {
     FuriTimer* instance = pvTimerGetTimerID(hTimer);
     furi_check(instance);
     instance->cb_func(instance->cb_context);
->>>>>>> 160d6c31
 }
 
 FuriTimer* furi_timer_alloc(FuriTimerCallback func, FuriTimerType type, void* context) {
@@ -71,19 +47,7 @@
     furi_assert(context);
     UNUSED(arg);
 
-<<<<<<< HEAD
-    // Timer name so thread appid works in timers, and so does APP_DATA_PATH()
-    const char* name = furi_thread_get_appid(furi_thread_get_current_id());
-
-    /* Store callback memory dynamic allocation flag */
-    callb = (TimerCallback_t*)((uint32_t)callb | 1U);
-    // TimerCallback function is always provided as a callback and is used to call application
-    // specified function with its context both stored in structure callb.
-    hTimer = xTimerCreate(name, portMAX_DELAY, reload, callb, TimerCallback);
-    furi_check(hTimer);
-=======
     FuriTimer* instance = context;
->>>>>>> 160d6c31
 
     instance->can_be_removed = true;
 }
