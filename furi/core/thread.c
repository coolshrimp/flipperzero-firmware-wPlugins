--- conflicted
+++ resolved
@@ -132,8 +132,6 @@
         thread->heap_trace_enabled = false;
     }
 
-<<<<<<< HEAD
-=======
     return thread;
 }
 
@@ -147,7 +145,6 @@
     furi_thread_set_stack_size(thread, stack_size);
     furi_thread_set_callback(thread, callback);
     furi_thread_set_context(thread, context);
->>>>>>> 79fbaf26
     return thread;
 }
 
