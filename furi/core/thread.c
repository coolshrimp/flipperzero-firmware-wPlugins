--- conflicted
+++ resolved
@@ -22,44 +22,6 @@
 
 #define THREAD_MAX_STACK_SIZE (UINT16_MAX * sizeof(StackType_t))
 
-<<<<<<< HEAD
-=======
-typedef struct FuriThreadStdout FuriThreadStdout;
-
-struct FuriThreadStdout {
-    FuriThreadStdoutWriteCallback write_callback;
-    FuriString* buffer;
-};
-
-struct FuriThread {
-    FuriThreadState state;
-    int32_t ret;
-
-    FuriThreadCallback callback;
-    void* context;
-
-    FuriThreadStateCallback state_callback;
-    void* state_context;
-
-    char* name;
-    char* appid;
-
-    FuriThreadPriority priority;
-
-    TaskHandle_t task_handle;
-    size_t heap_size;
-
-    FuriThreadStdout output;
-
-    // Keep all non-alignable byte types in one place,
-    // this ensures that the size of this structure is minimal
-    bool is_service;
-    bool heap_trace_enabled;
-
-    size_t stack_size;
-};
-
->>>>>>> 03196fa1
 static size_t __furi_thread_stdout_write(FuriThread* thread, const char* data, size_t size);
 static int32_t __furi_thread_stdout_flush(FuriThread* thread);
 
