--- conflicted
+++ resolved
@@ -9,11 +9,6 @@
 #include "mutex.h"
 #include "string.h"
 
-<<<<<<< HEAD
-#include <task.h>
-#include <timers.h>
-=======
->>>>>>> 47cc05da
 #include "log.h"
 #include <furi_hal_rtc.h>
 #include <furi_hal_console.h>
