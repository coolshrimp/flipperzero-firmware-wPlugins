#include "thread.h"
<<<<<<< HEAD
#include "thread_i.h"
#include "timer.h"
=======
#include "thread_list.h"
>>>>>>> 160d6c31
#include "kernel.h"
#include "memmgr.h"
#include "memmgr_heap.h"
#include "check.h"
#include "common_defines.h"
#include "string.h"

#include <timers.h>
#include "log.h"
#include <furi_hal_rtc.h>

#include <FreeRTOS.h>
#include <stdint.h>
#include <task.h>

#include <task_control_block.h>

#define TAG "FuriThread"

#define THREAD_NOTIFY_INDEX (1) // Index 0 is used for stream buffers

#define THREAD_MAX_STACK_SIZE (UINT16_MAX * sizeof(StackType_t))

<<<<<<< HEAD
=======
typedef struct FuriThreadStdout FuriThreadStdout;

struct FuriThreadStdout {
    FuriThreadStdoutWriteCallback write_callback;
    FuriString* buffer;
};

struct FuriThread {
    StaticTask_t container;
    StackType_t* stack_buffer;

    FuriThreadState state;
    int32_t ret;

    FuriThreadCallback callback;
    void* context;

    FuriThreadStateCallback state_callback;
    void* state_context;

    FuriThreadSignalCallback signal_callback;
    void* signal_context;

    char* name;
    char* appid;

    FuriThreadPriority priority;

    size_t stack_size;
    size_t heap_size;

    FuriThreadStdout output;

    // Keep all non-alignable byte types in one place,
    // this ensures that the size of this structure is minimal
    bool is_service;
    bool heap_trace_enabled;
    volatile bool is_active;
};

// IMPORTANT: container MUST be the FIRST struct member
static_assert(offsetof(FuriThread, container) == 0);

>>>>>>> 160d6c31
static size_t __furi_thread_stdout_write(FuriThread* thread, const char* data, size_t size);
static int32_t __furi_thread_stdout_flush(FuriThread* thread);

/** Catch threads that are trying to exit wrong way */
__attribute__((__noreturn__)) void furi_thread_catch(void) { //-V1082
    // If you're here it means you're probably doing something wrong
    // with critical sections or with scheduler state
    asm volatile("nop"); // extra magic
    furi_crash("You are doing it wrong"); //-V779
    __builtin_unreachable();
}

static void furi_thread_set_state(FuriThread* thread, FuriThreadState state) {
    furi_assert(thread);
    thread->state = state;
    if(thread->state_callback) {
        thread->state_callback(state, thread->state_context);
    }
}

static void furi_thread_body(void* context) {
    furi_check(context);
    FuriThread* thread = context;

    // store thread instance to thread local storage
    furi_check(pvTaskGetThreadLocalStoragePointer(NULL, 0) == NULL);
    vTaskSetThreadLocalStoragePointer(NULL, 0, thread);

    furi_check(thread->state == FuriThreadStateStarting);
    furi_thread_set_state(thread, FuriThreadStateRunning);

    if(thread->heap_trace_enabled == true) {
        memmgr_heap_enable_thread_trace(thread);
    }

    thread->ret = thread->callback(thread->context);

    furi_check(!thread->is_service, "Service threads MUST NOT return");

    if(thread->heap_trace_enabled == true) {
        furi_delay_ms(33);
        thread->heap_size = memmgr_heap_get_thread_memory(thread);
        furi_log_print_format(
            thread->heap_size ? FuriLogLevelError : FuriLogLevelInfo,
            TAG,
            "%s allocation balance: %zu",
            thread->name ? thread->name : "Thread",
            thread->heap_size);
        memmgr_heap_disable_thread_trace(thread);
    }

    furi_check(thread->state == FuriThreadStateRunning);

    // flush stdout
    __furi_thread_stdout_flush(thread);

    furi_thread_set_state(thread, FuriThreadStateStopped);

    vTaskDelete(NULL);
    furi_thread_catch();
}

static void furi_thread_init_common(FuriThread* thread) {
    thread->output.buffer = furi_string_alloc();

    FuriThread* parent = NULL;
    if(xTaskGetSchedulerState() != taskSCHEDULER_NOT_STARTED) {
        // TLS is not available, if we called not from thread context
        parent = pvTaskGetThreadLocalStoragePointer(NULL, 0);

        if(parent && parent->appid) {
            furi_thread_set_appid(thread, parent->appid);
        } else {
            furi_thread_set_appid(thread, "unknown");
        }
    } else {
        // if scheduler is not started, we are starting driver thread
        furi_thread_set_appid(thread, "driver");
    }

    FuriHalRtcHeapTrackMode mode = furi_hal_rtc_get_heap_track_mode();
    if(mode == FuriHalRtcHeapTrackModeAll) {
        thread->heap_trace_enabled = true;
    } else if(mode == FuriHalRtcHeapTrackModeTree && furi_thread_get_current_id()) {
        if(parent) thread->heap_trace_enabled = parent->heap_trace_enabled;
    } else {
        thread->heap_trace_enabled = false;
    }
}

FuriThread* furi_thread_alloc(void) {
    FuriThread* thread = malloc(sizeof(FuriThread));

    furi_thread_init_common(thread);

    return thread;
}

FuriThread* furi_thread_alloc_service(
    const char* name,
    uint32_t stack_size,
    FuriThreadCallback callback,
    void* context) {
    FuriThread* thread = memmgr_alloc_from_pool(sizeof(FuriThread));

    furi_thread_init_common(thread);

    thread->stack_buffer = memmgr_alloc_from_pool(stack_size);
    thread->stack_size = stack_size;
    thread->is_service = true;

    furi_thread_set_name(thread, name);
    furi_thread_set_callback(thread, callback);
    furi_thread_set_context(thread, context);

    return thread;
}

FuriThread* furi_thread_alloc_ex(
    const char* name,
    uint32_t stack_size,
    FuriThreadCallback callback,
    void* context) {
    FuriThread* thread = furi_thread_alloc();
    furi_thread_set_name(thread, name);
    furi_thread_set_stack_size(thread, stack_size);
    furi_thread_set_callback(thread, callback);
    furi_thread_set_context(thread, context);
    return thread;
}

void furi_thread_free(FuriThread* thread) {
    furi_check(thread);
    // Cannot free a service thread
    furi_check(thread->is_service == false);
    // Cannot free a non-joined thread
    furi_check(thread->state == FuriThreadStateStopped);
    furi_check(!thread->is_active);

    furi_thread_set_name(thread, NULL);
    furi_thread_set_appid(thread, NULL);

    if(thread->stack_buffer) {
        free(thread->stack_buffer);
    }

    furi_string_free(thread->output.buffer);
    free(thread);
}

void furi_thread_set_name(FuriThread* thread, const char* name) {
    furi_check(thread);
    furi_check(thread->state == FuriThreadStateStopped);

    if(thread->name) {
        free(thread->name);
    }

    thread->name = name ? strdup(name) : NULL;
}

void furi_thread_set_appid(FuriThread* thread, const char* appid) {
    furi_check(thread);
    furi_check(thread->state == FuriThreadStateStopped);

    if(thread->appid) {
        free(thread->appid);
    }

    thread->appid = appid ? strdup(appid) : NULL;
}

void furi_thread_set_stack_size(FuriThread* thread, size_t stack_size) {
    furi_check(thread);
    furi_check(thread->state == FuriThreadStateStopped);
    furi_check(stack_size);
    furi_check(stack_size <= THREAD_MAX_STACK_SIZE);
    furi_check(stack_size % sizeof(StackType_t) == 0);
    // Stack size cannot be configured for a thread that has been marked as a service
    furi_check(thread->is_service == false);

    if(thread->stack_buffer) {
        free(thread->stack_buffer);
    }

    thread->stack_buffer = malloc(stack_size);
    thread->stack_size = stack_size;
}

void furi_thread_set_callback(FuriThread* thread, FuriThreadCallback callback) {
    furi_check(thread);
    furi_check(thread->state == FuriThreadStateStopped);
    thread->callback = callback;
}

void furi_thread_set_context(FuriThread* thread, void* context) {
    furi_check(thread);
    furi_check(thread->state == FuriThreadStateStopped);
    thread->context = context;
}

void furi_thread_set_priority(FuriThread* thread, FuriThreadPriority priority) {
    furi_check(thread);
    furi_check(thread->state == FuriThreadStateStopped);
    furi_check(priority >= FuriThreadPriorityIdle && priority <= FuriThreadPriorityIsr);
    thread->priority = priority;
}

FuriThreadPriority furi_thread_get_priority(FuriThread* thread) {
    furi_check(thread);
    TaskHandle_t hTask = furi_thread_get_id(thread);
    return (FuriThreadPriority)uxTaskPriorityGet(hTask);
}

void furi_thread_set_current_priority(FuriThreadPriority priority) {
    furi_check(priority <= FuriThreadPriorityIsr);

    UBaseType_t new_priority = priority ? priority : FuriThreadPriorityNormal;
    vTaskPrioritySet(NULL, new_priority);
}

FuriThreadPriority furi_thread_get_current_priority(void) {
    return (FuriThreadPriority)uxTaskPriorityGet(NULL);
}

void furi_thread_set_state_callback(FuriThread* thread, FuriThreadStateCallback callback) {
    furi_check(thread);
    furi_check(thread->state == FuriThreadStateStopped);
    thread->state_callback = callback;
}

void furi_thread_set_state_context(FuriThread* thread, void* context) {
    furi_check(thread);
    furi_check(thread->state == FuriThreadStateStopped);
    thread->state_context = context;
}

FuriThreadState furi_thread_get_state(FuriThread* thread) {
    furi_check(thread);
    return thread->state;
}

void furi_thread_set_signal_callback(
    FuriThread* thread,
    FuriThreadSignalCallback callback,
    void* context) {
    furi_check(thread);
    furi_check(thread->state == FuriThreadStateStopped || thread == furi_thread_get_current());

    thread->signal_callback = callback;
    thread->signal_context = context;
}

bool furi_thread_signal(const FuriThread* thread, uint32_t signal, void* arg) {
    furi_check(thread);

    bool is_consumed = false;

    if(thread->signal_callback) {
        is_consumed = thread->signal_callback(signal, arg, thread->signal_context);
    }

    return is_consumed;
}

void furi_thread_start(FuriThread* thread) {
    furi_check(thread);
    furi_check(thread->callback);
    furi_check(thread->state == FuriThreadStateStopped);
    furi_check(thread->stack_size > 0);

    furi_thread_set_state(thread, FuriThreadStateStarting);

    uint32_t stack_depth = thread->stack_size / sizeof(StackType_t);
    UBaseType_t priority = thread->priority ? thread->priority : FuriThreadPriorityNormal;

    thread->is_active = true;

    furi_check(
        xTaskCreateStatic(
            furi_thread_body,
            thread->name,
            stack_depth,
            thread,
            priority,
<<<<<<< HEAD
            memmgr_aux_pool_alloc(sizeof(StackType_t) * stack),
            memmgr_aux_pool_alloc(sizeof(StaticTask_t)));
    } else {
        BaseType_t ret = xTaskCreate(
            furi_thread_body, thread->name, stack, thread, priority, &thread->task_handle);
        furi_check(ret == pdPASS);
    }

    furi_check(thread->task_handle);
=======
            thread->stack_buffer,
            &thread->container) == (TaskHandle_t)thread);
>>>>>>> 160d6c31
}

void furi_thread_cleanup_tcb_event(TaskHandle_t task) {
    FuriThread* thread = pvTaskGetThreadLocalStoragePointer(task, 0);
    if(thread) {
        // clear thread local storage
        vTaskSetThreadLocalStoragePointer(task, 0, NULL);
        furi_check(thread == (FuriThread*)task);
        thread->is_active = false;
    }
}

bool furi_thread_join(FuriThread* thread) {
    furi_check(thread);
    // Cannot join a service thread
    furi_check(!thread->is_service);
    // Cannot join a thread to itself
    furi_check(furi_thread_get_current() != thread);

    // !!! IMPORTANT NOTICE !!!
    //
    // If your thread exited, but your app stuck here: some other thread uses
    // all cpu time, which delays kernel from releasing task handle
    while(thread->is_active) {
        furi_delay_ms(10);
    }

    return true;
}

FuriThreadId furi_thread_get_id(FuriThread* thread) {
    furi_check(thread);
    return thread;
}

void furi_thread_enable_heap_trace(FuriThread* thread) {
    furi_check(thread);
    furi_check(thread->state == FuriThreadStateStopped);
    thread->heap_trace_enabled = true;
}

void furi_thread_disable_heap_trace(FuriThread* thread) {
    furi_check(thread);
    furi_check(thread->state == FuriThreadStateStopped);
    thread->heap_trace_enabled = false;
}

size_t furi_thread_get_heap_size(FuriThread* thread) {
    furi_check(thread);
    furi_check(thread->heap_trace_enabled == true);
    return thread->heap_size;
}

int32_t furi_thread_get_return_code(FuriThread* thread) {
    furi_check(thread);
    furi_check(thread->state == FuriThreadStateStopped);
    return thread->ret;
}

FuriThreadId furi_thread_get_current_id(void) {
    return xTaskGetCurrentTaskHandle();
}

FuriThread* furi_thread_get_current(void) {
    FuriThread* thread = pvTaskGetThreadLocalStoragePointer(NULL, 0);
    return thread;
}

void furi_thread_yield(void) {
    furi_check(!FURI_IS_IRQ_MODE());
    taskYIELD();
}

/* Limits */
#define MAX_BITS_TASK_NOTIFY 31U
#define MAX_BITS_EVENT_GROUPS 24U

#define THREAD_FLAGS_INVALID_BITS (~((1UL << MAX_BITS_TASK_NOTIFY) - 1U))
#define EVENT_FLAGS_INVALID_BITS (~((1UL << MAX_BITS_EVENT_GROUPS) - 1U))

uint32_t furi_thread_flags_set(FuriThreadId thread_id, uint32_t flags) {
    TaskHandle_t hTask = (TaskHandle_t)thread_id;
    uint32_t rflags;
    BaseType_t yield;

    if((hTask == NULL) || ((flags & THREAD_FLAGS_INVALID_BITS) != 0U)) {
        rflags = (uint32_t)FuriStatusErrorParameter;
    } else {
        rflags = (uint32_t)FuriStatusError;

        if(FURI_IS_IRQ_MODE()) {
            yield = pdFALSE;

            (void)xTaskNotifyIndexedFromISR(hTask, THREAD_NOTIFY_INDEX, flags, eSetBits, &yield);
            (void)xTaskNotifyAndQueryIndexedFromISR(
                hTask, THREAD_NOTIFY_INDEX, 0, eNoAction, &rflags, NULL);

            portYIELD_FROM_ISR(yield);
        } else {
            (void)xTaskNotifyIndexed(hTask, THREAD_NOTIFY_INDEX, flags, eSetBits);
            (void)xTaskNotifyAndQueryIndexed(hTask, THREAD_NOTIFY_INDEX, 0, eNoAction, &rflags);
        }
    }
    /* Return flags after setting */
    return rflags;
}

uint32_t furi_thread_flags_clear(uint32_t flags) {
    TaskHandle_t hTask;
    uint32_t rflags, cflags;

    if(FURI_IS_IRQ_MODE()) {
        rflags = (uint32_t)FuriStatusErrorISR;
    } else if((flags & THREAD_FLAGS_INVALID_BITS) != 0U) {
        rflags = (uint32_t)FuriStatusErrorParameter;
    } else {
        hTask = xTaskGetCurrentTaskHandle();

        if(xTaskNotifyAndQueryIndexed(hTask, THREAD_NOTIFY_INDEX, 0, eNoAction, &cflags) ==
           pdPASS) {
            rflags = cflags;
            cflags &= ~flags;

            if(xTaskNotifyIndexed(hTask, THREAD_NOTIFY_INDEX, cflags, eSetValueWithOverwrite) !=
               pdPASS) {
                rflags = (uint32_t)FuriStatusError;
            }
        } else {
            rflags = (uint32_t)FuriStatusError;
        }
    }

    /* Return flags before clearing */
    return rflags;
}

uint32_t furi_thread_flags_get(void) {
    TaskHandle_t hTask;
    uint32_t rflags;

    if(FURI_IS_IRQ_MODE()) {
        rflags = (uint32_t)FuriStatusErrorISR;
    } else {
        hTask = xTaskGetCurrentTaskHandle();

        if(xTaskNotifyAndQueryIndexed(hTask, THREAD_NOTIFY_INDEX, 0, eNoAction, &rflags) !=
           pdPASS) {
            rflags = (uint32_t)FuriStatusError;
        }
    }

    return rflags;
}

uint32_t furi_thread_flags_wait(uint32_t flags, uint32_t options, uint32_t timeout) {
    uint32_t rflags, nval;
    uint32_t clear;
    TickType_t t0, td, tout;
    BaseType_t rval;

    if(FURI_IS_IRQ_MODE()) {
        rflags = (uint32_t)FuriStatusErrorISR;
    } else if((flags & THREAD_FLAGS_INVALID_BITS) != 0U) {
        rflags = (uint32_t)FuriStatusErrorParameter;
    } else {
        if((options & FuriFlagNoClear) == FuriFlagNoClear) {
            clear = 0U;
        } else {
            clear = flags;
        }

        rflags = 0U;
        tout = timeout;

        t0 = xTaskGetTickCount();
        do {
            rval = xTaskNotifyWaitIndexed(THREAD_NOTIFY_INDEX, 0, clear, &nval, tout);

            if(rval == pdPASS) {
                rflags &= flags;
                rflags |= nval;

                if((options & FuriFlagWaitAll) == FuriFlagWaitAll) {
                    if((flags & rflags) == flags) {
                        break;
                    } else {
                        if(timeout == 0U) {
                            rflags = (uint32_t)FuriStatusErrorResource;
                            break;
                        }
                    }
                } else {
                    if((flags & rflags) != 0) {
                        break;
                    } else {
                        if(timeout == 0U) {
                            rflags = (uint32_t)FuriStatusErrorResource;
                            break;
                        }
                    }
                }

                /* Update timeout */
                td = xTaskGetTickCount() - t0;

                if(td > tout) {
                    tout = 0;
                } else {
                    tout -= td;
                }
            } else {
                if(timeout == 0) {
                    rflags = (uint32_t)FuriStatusErrorResource;
                } else {
                    rflags = (uint32_t)FuriStatusErrorTimeout;
                }
            }
        } while(rval != pdFAIL);
    }

    /* Return flags before clearing */
    return rflags;
}

static const char* furi_thread_state_name(eTaskState state) {
    switch(state) {
    case eRunning:
        return "Running";
    case eReady:
        return "Ready";
    case eBlocked:
        return "Blocked";
    case eSuspended:
        return "Suspended";
    case eDeleted:
        return "Deleted";
    case eInvalid:
        return "Invalid";
    default:
        return "?";
    }
}

bool furi_thread_enumerate(FuriThreadList* thread_list) {
    furi_check(thread_list);
    furi_check(!FURI_IS_IRQ_MODE());

    bool result = false;

    vTaskSuspendAll();
    do {
        uint32_t tick = furi_get_tick();
        uint32_t count = uxTaskGetNumberOfTasks();

        TaskStatus_t* task = pvPortMalloc(count * sizeof(TaskStatus_t));

        if(!task) break;

        configRUN_TIME_COUNTER_TYPE total_run_time;
        count = uxTaskGetSystemState(task, count, &total_run_time);
        for(uint32_t i = 0U; i < count; i++) {
            TaskControlBlock* tcb = (TaskControlBlock*)task[i].xHandle;

            FuriThreadListItem* item =
                furi_thread_list_get_or_insert(thread_list, (FuriThread*)task[i].xHandle);

            item->thread = (FuriThreadId)task[i].xHandle;
            item->app_id = furi_thread_get_appid(item->thread);
            item->name = task[i].pcTaskName;
            item->priority = task[i].uxCurrentPriority;
            item->stack_address = (uint32_t)tcb->pxStack;
            size_t thread_heap = memmgr_heap_get_thread_memory(item->thread);
            item->heap = thread_heap == MEMMGR_HEAP_UNKNOWN ? 0u : thread_heap;
            item->stack_size = (tcb->pxEndOfStack - tcb->pxStack + 1) * sizeof(StackType_t);
            item->stack_min_free = furi_thread_get_stack_space(item->thread);
            item->state = furi_thread_state_name(task[i].eCurrentState);
            item->counter_previous = item->counter_current;
            item->counter_current = task[i].ulRunTimeCounter;
            item->tick = tick;
        }

        vPortFree(task);
        furi_thread_list_process(thread_list, total_run_time, tick);

        result = true;
    } while(false);
    (void)xTaskResumeAll();

    return result;
}

const char* furi_thread_get_name(FuriThreadId thread_id) {
    TaskHandle_t hTask = (TaskHandle_t)thread_id;
    const char* name;

    if(FURI_IS_IRQ_MODE() || (hTask == NULL)) {
        name = NULL;
    } else {
        name = pcTaskGetName(hTask);
    }

    return name;
}

const char* furi_thread_get_appid(FuriThreadId thread_id) {
    TaskHandle_t hTask = (TaskHandle_t)thread_id;
    const char* appid = "system";

    if(!FURI_IS_IRQ_MODE() && (hTask != NULL)) {
        FuriThread* thread = (FuriThread*)pvTaskGetThreadLocalStoragePointer(hTask, 0);
        if(thread) {
            appid = thread->appid;
        } else if(hTask == xTimerGetTimerDaemonTaskHandle()) {
            const char* timer = furi_timer_get_current_name();
            if(timer) {
                appid = timer;
            }
        }
    }

    return appid;
}

uint32_t furi_thread_get_stack_space(FuriThreadId thread_id) {
    TaskHandle_t hTask = (TaskHandle_t)thread_id;
    uint32_t sz;

    if(FURI_IS_IRQ_MODE() || (hTask == NULL)) {
        sz = 0U;
    } else {
        sz = (uint32_t)(uxTaskGetStackHighWaterMark(hTask) * sizeof(StackType_t));
    }

    return sz;
}

static size_t __furi_thread_stdout_write(FuriThread* thread, const char* data, size_t size) {
    if(thread->output.write_callback != NULL) {
        thread->output.write_callback(data, size);
    } else {
        furi_log_tx((const uint8_t*)data, size);
    }
    return size;
}

static int32_t __furi_thread_stdout_flush(FuriThread* thread) {
    FuriString* buffer = thread->output.buffer;
    size_t size = furi_string_size(buffer);
    if(size > 0) {
        __furi_thread_stdout_write(thread, furi_string_get_cstr(buffer), size);
        furi_string_reset(buffer);
    }
    return 0;
}

void furi_thread_set_stdout_callback(FuriThreadStdoutWriteCallback callback) {
    FuriThread* thread = furi_thread_get_current();
    furi_check(thread);
    __furi_thread_stdout_flush(thread);
    thread->output.write_callback = callback;
}

FuriThreadStdoutWriteCallback furi_thread_get_stdout_callback(void) {
    FuriThread* thread = furi_thread_get_current();
    furi_check(thread);
    return thread->output.write_callback;
}

size_t furi_thread_stdout_write(const char* data, size_t size) {
    FuriThread* thread = furi_thread_get_current();
    furi_check(thread);

    if(size == 0 || data == NULL) {
        return __furi_thread_stdout_flush(thread);
    } else {
        if(data[size - 1] == '\n') {
            // if the last character is a newline, we can flush buffer and write data as is, wo buffers
            __furi_thread_stdout_flush(thread);
            __furi_thread_stdout_write(thread, data, size);
        } else {
            // string_cat doesn't work here because we need to write the exact size data
            for(size_t i = 0; i < size; i++) {
                furi_string_push_back(thread->output.buffer, data[i]);
                if(data[i] == '\n') {
                    __furi_thread_stdout_flush(thread);
                }
            }
        }
    }

    return size;
}

int32_t furi_thread_stdout_flush(void) {
    FuriThread* thread = furi_thread_get_current();
    furi_check(thread);

    return __furi_thread_stdout_flush(thread);
}

void furi_thread_suspend(FuriThreadId thread_id) {
    furi_check(thread_id);

    TaskHandle_t hTask = (TaskHandle_t)thread_id;

    vTaskSuspend(hTask);
}

void furi_thread_resume(FuriThreadId thread_id) {
    furi_check(thread_id);

    TaskHandle_t hTask = (TaskHandle_t)thread_id;

    if(FURI_IS_IRQ_MODE()) {
        xTaskResumeFromISR(hTask);
    } else {
        vTaskResume(hTask);
    }
}

bool furi_thread_is_suspended(FuriThreadId thread_id) {
    furi_check(thread_id);

    TaskHandle_t hTask = (TaskHandle_t)thread_id;

    return eTaskGetState(hTask) == eSuspended;
}<|MERGE_RESOLUTION|>--- conflicted
+++ resolved
@@ -1,10 +1,7 @@
 #include "thread.h"
-<<<<<<< HEAD
 #include "thread_i.h"
 #include "timer.h"
-=======
 #include "thread_list.h"
->>>>>>> 160d6c31
 #include "kernel.h"
 #include "memmgr.h"
 #include "memmgr_heap.h"
@@ -28,52 +25,9 @@
 
 #define THREAD_MAX_STACK_SIZE (UINT16_MAX * sizeof(StackType_t))
 
-<<<<<<< HEAD
-=======
-typedef struct FuriThreadStdout FuriThreadStdout;
-
-struct FuriThreadStdout {
-    FuriThreadStdoutWriteCallback write_callback;
-    FuriString* buffer;
-};
-
-struct FuriThread {
-    StaticTask_t container;
-    StackType_t* stack_buffer;
-
-    FuriThreadState state;
-    int32_t ret;
-
-    FuriThreadCallback callback;
-    void* context;
-
-    FuriThreadStateCallback state_callback;
-    void* state_context;
-
-    FuriThreadSignalCallback signal_callback;
-    void* signal_context;
-
-    char* name;
-    char* appid;
-
-    FuriThreadPriority priority;
-
-    size_t stack_size;
-    size_t heap_size;
-
-    FuriThreadStdout output;
-
-    // Keep all non-alignable byte types in one place,
-    // this ensures that the size of this structure is minimal
-    bool is_service;
-    bool heap_trace_enabled;
-    volatile bool is_active;
-};
-
 // IMPORTANT: container MUST be the FIRST struct member
 static_assert(offsetof(FuriThread, container) == 0);
 
->>>>>>> 160d6c31
 static size_t __furi_thread_stdout_write(FuriThread* thread, const char* data, size_t size);
 static int32_t __furi_thread_stdout_flush(FuriThread* thread);
 
@@ -359,20 +313,8 @@
             stack_depth,
             thread,
             priority,
-<<<<<<< HEAD
-            memmgr_aux_pool_alloc(sizeof(StackType_t) * stack),
-            memmgr_aux_pool_alloc(sizeof(StaticTask_t)));
-    } else {
-        BaseType_t ret = xTaskCreate(
-            furi_thread_body, thread->name, stack, thread, priority, &thread->task_handle);
-        furi_check(ret == pdPASS);
-    }
-
-    furi_check(thread->task_handle);
-=======
             thread->stack_buffer,
             &thread->container) == (TaskHandle_t)thread);
->>>>>>> 160d6c31
 }
 
 void furi_thread_cleanup_tcb_event(TaskHandle_t task) {
