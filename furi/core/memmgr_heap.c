/*
 * FreeRTOS Kernel V10.2.1
 * Copyright (C) 2019 Amazon.com, Inc. or its affiliates.  All Rights Reserved.
 *
 * Permission is hereby granted, free of charge, to any person obtaining a copy of
 * this software and associated documentation files (the "Software"), to deal in
 * the Software without restriction, including without limitation the rights to
 * use, copy, modify, merge, publish, distribute, sublicense, and/or sell copies of
 * the Software, and to permit persons to whom the Software is furnished to do so,
 * subject to the following conditions:
 *
 * The above copyright notice and this permission notice shall be included in all
 * copies or substantial portions of the Software.
 *
 * THE SOFTWARE IS PROVIDED "AS IS", WITHOUT WARRANTY OF ANY KIND, EXPRESS OR
 * IMPLIED, INCLUDING BUT NOT LIMITED TO THE WARRANTIES OF MERCHANTABILITY, FITNESS
 * FOR A PARTICULAR PURPOSE AND NONINFRINGEMENT. IN NO EVENT SHALL THE AUTHORS OR
 * COPYRIGHT HOLDERS BE LIABLE FOR ANY CLAIM, DAMAGES OR OTHER LIABILITY, WHETHER
 * IN AN ACTION OF CONTRACT, TORT OR OTHERWISE, ARISING FROM, OUT OF OR IN
 * CONNECTION WITH THE SOFTWARE OR THE USE OR OTHER DEALINGS IN THE SOFTWARE.
 *
 * http://www.FreeRTOS.org
 * http://aws.amazon.com/freertos
 *
 * 1 tab == 4 spaces!
 */

/*
 * A sample implementation of pvPortMalloc() and vPortFree() that combines
 * (coalescences) adjacent memory blocks as they are freed, and in so doing
 * limits memory fragmentation.
 *
 * See heap_1.c, heap_2.c and heap_3.c for alternative implementations, and the
 * memory management pages of http://www.FreeRTOS.org for more information.
 */

#include "memmgr_heap.h"
#include "check.h"
#include <stdlib.h>
#include <stdio.h>
#include <stm32wbxx.h>
#include <core/log.h>
#include <core/common_defines.h>

/* Defining MPU_WRAPPERS_INCLUDED_FROM_API_FILE prevents task.h from redefining
all the API functions to use the MPU wrappers.  That should only be done when
task.h is included from an application file. */
#define MPU_WRAPPERS_INCLUDED_FROM_API_FILE

#include <FreeRTOS.h>
#include <task.h>

#undef MPU_WRAPPERS_INCLUDED_FROM_API_FILE

#ifdef HEAP_PRINT_DEBUG
#error This feature is broken, logging transport must be replaced with RTT
#endif

#if(configSUPPORT_DYNAMIC_ALLOCATION == 0)
#error This file must not be used if configSUPPORT_DYNAMIC_ALLOCATION is 0
#endif

/* Block sizes must not get too small. */
#define heapMINIMUM_BLOCK_SIZE ((size_t)(xHeapStructSize << 1))

/* Assumes 8bit bytes! */
#define heapBITS_PER_BYTE ((size_t)8)

/* Heap start end symbols provided by linker */
extern const void __heap_start__;
extern const void __heap_end__;
uint8_t* ucHeap = (uint8_t*)&__heap_start__;

/* Define the linked list structure.  This is used to link free blocks in order
of their memory address. */
typedef struct A_BLOCK_LINK {
    struct A_BLOCK_LINK* pxNextFreeBlock; /*<< The next free block in the list. */
    size_t xBlockSize; /*<< The size of the free block. */
} BlockLink_t;

/*-----------------------------------------------------------*/

/*
 * Inserts a block of memory that is being freed into the correct position in
 * the list of free memory blocks.  The block being freed will be merged with
 * the block in front it and/or the block behind it if the memory blocks are
 * adjacent to each other.
 */
static void prvInsertBlockIntoFreeList(BlockLink_t* pxBlockToInsert);

/*
 * Called automatically to setup the required heap structures the first time
 * pvPortMalloc() is called.
 */
static void prvHeapInit(void);

/*-----------------------------------------------------------*/

/* The size of the structure placed at the beginning of each allocated memory
block must by correctly byte aligned. */
static const size_t xHeapStructSize = (sizeof(BlockLink_t) + ((size_t)(portBYTE_ALIGNMENT - 1))) &
                                      ~((size_t)portBYTE_ALIGNMENT_MASK);

/* Create a couple of list links to mark the start and end of the list. */
static BlockLink_t xStart, *pxEnd = NULL;

/* Keeps track of the number of free bytes remaining, but says nothing about
fragmentation. */
static size_t xFreeBytesRemaining = 0U;
static size_t xMinimumEverFreeBytesRemaining = 0U;

/* Gets set to the top bit of an size_t type.  When this bit in the xBlockSize
member of an BlockLink_t structure is set then the block belongs to the
application.  When the bit is free the block is still part of the free heap
space. */
static size_t xBlockAllocatedBit = 0;

/* Furi heap extension */
#include <m-dict.h>

/* Allocation tracking types */
DICT_DEF2(MemmgrHeapAllocDict, uint32_t, uint32_t) //-V1048

DICT_DEF2( //-V1048
    MemmgrHeapThreadDict,
    uint32_t,
    M_DEFAULT_OPLIST,
    MemmgrHeapAllocDict_t,
    DICT_OPLIST(MemmgrHeapAllocDict))

/* Thread allocation tracing storage */
static MemmgrHeapThreadDict_t memmgr_heap_thread_dict = {0};
static volatile uint32_t memmgr_heap_thread_trace_depth = 0;

/* Initialize tracing storage on start */
void memmgr_heap_init(void) {
    MemmgrHeapThreadDict_init(memmgr_heap_thread_dict);
}

void memmgr_heap_enable_thread_trace(FuriThreadId thread_id) {
    vTaskSuspendAll();
    {
        memmgr_heap_thread_trace_depth++;
        furi_check(MemmgrHeapThreadDict_get(memmgr_heap_thread_dict, (uint32_t)thread_id) == NULL);
        MemmgrHeapAllocDict_t alloc_dict;
        MemmgrHeapAllocDict_init(alloc_dict);
        MemmgrHeapThreadDict_set_at(memmgr_heap_thread_dict, (uint32_t)thread_id, alloc_dict);
        MemmgrHeapAllocDict_clear(alloc_dict);
        memmgr_heap_thread_trace_depth--;
    }
    (void)xTaskResumeAll();
}

void memmgr_heap_disable_thread_trace(FuriThreadId thread_id) {
    vTaskSuspendAll();
    {
        memmgr_heap_thread_trace_depth++;
        furi_check(MemmgrHeapThreadDict_erase(memmgr_heap_thread_dict, (uint32_t)thread_id));
        memmgr_heap_thread_trace_depth--;
    }
    (void)xTaskResumeAll();
}

size_t memmgr_heap_get_thread_memory(FuriThreadId thread_id) {
    size_t leftovers = MEMMGR_HEAP_UNKNOWN;
    vTaskSuspendAll();
    {
        memmgr_heap_thread_trace_depth++;
        MemmgrHeapAllocDict_t* alloc_dict =
            MemmgrHeapThreadDict_get(memmgr_heap_thread_dict, (uint32_t)thread_id);
        if(alloc_dict) {
            leftovers = 0;
            MemmgrHeapAllocDict_it_t alloc_dict_it;
            for(MemmgrHeapAllocDict_it(alloc_dict_it, *alloc_dict);
                !MemmgrHeapAllocDict_end_p(alloc_dict_it);
                MemmgrHeapAllocDict_next(alloc_dict_it)) {
                MemmgrHeapAllocDict_itref_t* data = MemmgrHeapAllocDict_ref(alloc_dict_it);
                if(data->key != 0) {
                    uint8_t* puc = (uint8_t*)data->key;
                    puc -= xHeapStructSize;
                    BlockLink_t* pxLink = (void*)puc;

                    if((pxLink->xBlockSize & xBlockAllocatedBit) != 0 &&
                       pxLink->pxNextFreeBlock == NULL) {
                        leftovers += data->value;
                    }
                }
            }
        }
        memmgr_heap_thread_trace_depth--;
    }
    (void)xTaskResumeAll();
    return leftovers;
}

#undef traceMALLOC
static inline void traceMALLOC(void* pointer, size_t size) {
    FuriThreadId thread_id = furi_thread_get_current_id();
    if(thread_id && memmgr_heap_thread_trace_depth == 0) {
        memmgr_heap_thread_trace_depth++;
        MemmgrHeapAllocDict_t* alloc_dict =
            MemmgrHeapThreadDict_get(memmgr_heap_thread_dict, (uint32_t)thread_id);
        if(alloc_dict) {
            MemmgrHeapAllocDict_set_at(*alloc_dict, (uint32_t)pointer, (uint32_t)size);
        }
        memmgr_heap_thread_trace_depth--;
    }
}

#undef traceFREE
static inline void traceFREE(void* pointer, size_t size) {
    UNUSED(size);
    FuriThreadId thread_id = furi_thread_get_current_id();
    if(thread_id && memmgr_heap_thread_trace_depth == 0) {
        memmgr_heap_thread_trace_depth++;
        MemmgrHeapAllocDict_t* alloc_dict =
            MemmgrHeapThreadDict_get(memmgr_heap_thread_dict, (uint32_t)thread_id);
        if(alloc_dict) {
            // In some cases thread may want to release memory that was not allocated by it
            const bool res = MemmgrHeapAllocDict_erase(*alloc_dict, (uint32_t)pointer);
            UNUSED(res);
        }
        memmgr_heap_thread_trace_depth--;
    }
}

size_t memmgr_heap_get_max_free_block(void) {
    size_t max_free_size = 0;
    BlockLink_t* pxBlock;
    vTaskSuspendAll();

    pxBlock = xStart.pxNextFreeBlock;
    while(pxBlock->pxNextFreeBlock != NULL) {
        if(pxBlock->xBlockSize > max_free_size) {
            max_free_size = pxBlock->xBlockSize;
        }
        pxBlock = pxBlock->pxNextFreeBlock;
    }

    xTaskResumeAll();
    return max_free_size;
}

void memmgr_heap_printf_free_blocks(void) {
    BlockLink_t* pxBlock;
<<<<<<< HEAD
    //TODO enable when we can do printf with a locked scheduler
=======
    //can be enabled once we can do printf with a locked scheduler
>>>>>>> 63403bba
    //vTaskSuspendAll();

    pxBlock = xStart.pxNextFreeBlock;
    while(pxBlock->pxNextFreeBlock != NULL) {
        printf("A %p S %lu\r\n", (void*)pxBlock, (uint32_t)pxBlock->xBlockSize);
        pxBlock = pxBlock->pxNextFreeBlock;
    }

    //xTaskResumeAll();
}

#ifdef HEAP_PRINT_DEBUG
char* ultoa(unsigned long num, char* str, int radix) {
    char temp[33]; // at radix 2 the string is at most 32 + 1 null long.
    int temp_loc = 0;
    int digit;
    int str_loc = 0;

    //construct a backward string of the number.
    do {
        digit = (unsigned long)num % ((unsigned long)radix);
        if(digit < 10)
            temp[temp_loc++] = digit + '0';
        else
            temp[temp_loc++] = digit - 10 + 'A';
        num = ((unsigned long)num) / ((unsigned long)radix);
    } while((unsigned long)num > 0);

    temp_loc--;

    //now reverse the string.
    while(temp_loc >= 0) { // while there are still chars
        str[str_loc++] = temp[temp_loc--];
    }
    str[str_loc] = 0; // add null termination.

    return str;
}

static void print_heap_init(void) {
    char tmp_str[33];
    size_t heap_start = (size_t)&__heap_start__;
    size_t heap_end = (size_t)&__heap_end__;

    // {PHStart|heap_start|heap_end}
    FURI_CRITICAL_ENTER();
    furi_log_puts("{PHStart|");
    ultoa(heap_start, tmp_str, 16);
    furi_log_puts(tmp_str);
    furi_log_puts("|");
    ultoa(heap_end, tmp_str, 16);
    furi_log_puts(tmp_str);
    furi_log_puts("}\r\n");
    FURI_CRITICAL_EXIT();
}

static void print_heap_malloc(void* ptr, size_t size) {
    char tmp_str[33];
    const char* name = furi_thread_get_name(furi_thread_get_current_id());
    if(!name) {
        name = "";
    }

    // {thread name|m|address|size}
    FURI_CRITICAL_ENTER();
    furi_log_puts("{");
    furi_log_puts(name);
    furi_log_puts("|m|0x");
    ultoa((unsigned long)ptr, tmp_str, 16);
    furi_log_puts(tmp_str);
    furi_log_puts("|");
    utoa(size, tmp_str, 10);
    furi_log_puts(tmp_str);
    furi_log_puts("}\r\n");
    FURI_CRITICAL_EXIT();
}

static void print_heap_free(void* ptr) {
    char tmp_str[33];
    const char* name = furi_thread_get_name(furi_thread_get_current_id());
    if(!name) {
        name = "";
    }

    // {thread name|f|address}
    FURI_CRITICAL_ENTER();
    furi_log_puts("{");
    furi_log_puts(name);
    furi_log_puts("|f|0x");
    ultoa((unsigned long)ptr, tmp_str, 16);
    furi_log_puts(tmp_str);
    furi_log_puts("}\r\n");
    FURI_CRITICAL_EXIT();
}
#endif
/*-----------------------------------------------------------*/

void* pvPortMalloc(size_t xWantedSize) {
    BlockLink_t *pxBlock, *pxPreviousBlock, *pxNewBlockLink;
    void* pvReturn = NULL;
    size_t to_wipe = xWantedSize;

    if(FURI_IS_IRQ_MODE()) {
        furi_crash("memmgt in ISR");
    }

#ifdef HEAP_PRINT_DEBUG
    BlockLink_t* print_heap_block = NULL;
#endif

    /* If this is the first call to malloc then the heap will require
        initialisation to setup the list of free blocks. */
    if(pxEnd == NULL) {
#ifdef HEAP_PRINT_DEBUG
        print_heap_init();
#endif

        vTaskSuspendAll();
        {
            prvHeapInit();
            memmgr_heap_init();
        }
        (void)xTaskResumeAll();
    } else {
        mtCOVERAGE_TEST_MARKER();
    }

    vTaskSuspendAll();
    {
        /* Check the requested block size is not so large that the top bit is
        set.  The top bit of the block size member of the BlockLink_t structure
        is used to determine who owns the block - the application or the
        kernel, so it must be free. */
        if((xWantedSize & xBlockAllocatedBit) == 0) {
            /* The wanted size is increased so it can contain a BlockLink_t
            structure in addition to the requested amount of bytes. */
            if(xWantedSize > 0) {
                xWantedSize += xHeapStructSize;

                /* Ensure that blocks are always aligned to the required number
                of bytes. */
                if((xWantedSize & portBYTE_ALIGNMENT_MASK) != 0x00) {
                    /* Byte alignment required. */
                    xWantedSize += (portBYTE_ALIGNMENT - (xWantedSize & portBYTE_ALIGNMENT_MASK));
                    configASSERT((xWantedSize & portBYTE_ALIGNMENT_MASK) == 0);
                } else {
                    mtCOVERAGE_TEST_MARKER();
                }
            } else {
                mtCOVERAGE_TEST_MARKER();
            }

            if((xWantedSize > 0) && (xWantedSize <= xFreeBytesRemaining)) {
                /* Traverse the list from the start (lowest address) block until
                one of adequate size is found. */
                pxPreviousBlock = &xStart;
                pxBlock = xStart.pxNextFreeBlock;
                while((pxBlock->xBlockSize < xWantedSize) && (pxBlock->pxNextFreeBlock != NULL)) {
                    pxPreviousBlock = pxBlock;
                    pxBlock = pxBlock->pxNextFreeBlock;
                }

                /* If the end marker was reached then a block of adequate size
                was not found. */
                if(pxBlock != pxEnd) {
                    /* Return the memory space pointed to - jumping over the
                    BlockLink_t structure at its start. */
                    pvReturn =
                        (void*)(((uint8_t*)pxPreviousBlock->pxNextFreeBlock) + xHeapStructSize);

                    /* This block is being returned for use so must be taken out
                    of the list of free blocks. */
                    pxPreviousBlock->pxNextFreeBlock = pxBlock->pxNextFreeBlock;

                    /* If the block is larger than required it can be split into
                    two. */
                    if((pxBlock->xBlockSize - xWantedSize) > heapMINIMUM_BLOCK_SIZE) {
                        /* This block is to be split into two.  Create a new
                        block following the number of bytes requested. The void
                        cast is used to prevent byte alignment warnings from the
                        compiler. */
                        pxNewBlockLink = (void*)(((uint8_t*)pxBlock) + xWantedSize);
                        configASSERT((((size_t)pxNewBlockLink) & portBYTE_ALIGNMENT_MASK) == 0);

                        /* Calculate the sizes of two blocks split from the
                        single block. */
                        pxNewBlockLink->xBlockSize = pxBlock->xBlockSize - xWantedSize;
                        pxBlock->xBlockSize = xWantedSize;

                        /* Insert the new block into the list of free blocks. */
                        prvInsertBlockIntoFreeList(pxNewBlockLink);
                    } else {
                        mtCOVERAGE_TEST_MARKER();
                    }

                    xFreeBytesRemaining -= pxBlock->xBlockSize;

                    if(xFreeBytesRemaining < xMinimumEverFreeBytesRemaining) {
                        xMinimumEverFreeBytesRemaining = xFreeBytesRemaining;
                    } else {
                        mtCOVERAGE_TEST_MARKER();
                    }

                    /* The block is being returned - it is allocated and owned
                    by the application and has no "next" block. */
                    pxBlock->xBlockSize |= xBlockAllocatedBit;
                    pxBlock->pxNextFreeBlock = NULL;

#ifdef HEAP_PRINT_DEBUG
                    print_heap_block = pxBlock;
#endif
                } else {
                    mtCOVERAGE_TEST_MARKER();
                }
            } else {
                mtCOVERAGE_TEST_MARKER();
            }
        } else {
            mtCOVERAGE_TEST_MARKER();
        }

        traceMALLOC(pvReturn, xWantedSize);
    }
    (void)xTaskResumeAll();

#ifdef HEAP_PRINT_DEBUG
    print_heap_malloc(print_heap_block, print_heap_block->xBlockSize & ~xBlockAllocatedBit);
#endif

#if(configUSE_MALLOC_FAILED_HOOK == 1)
    {
        if(pvReturn == NULL) {
            extern void vApplicationMallocFailedHook(void);
            vApplicationMallocFailedHook();
        } else {
            mtCOVERAGE_TEST_MARKER();
        }
    }
#endif

    configASSERT((((size_t)pvReturn) & (size_t)portBYTE_ALIGNMENT_MASK) == 0);

    furi_check(pvReturn, xWantedSize ? "out of memory" : "malloc(0)");
    pvReturn = memset(pvReturn, 0, to_wipe);
    return pvReturn;
}
/*-----------------------------------------------------------*/

void vPortFree(void* pv) {
    uint8_t* puc = (uint8_t*)pv;
    BlockLink_t* pxLink;

    if(FURI_IS_IRQ_MODE()) {
        furi_crash("memmgt in ISR");
    }

    if(pv != NULL) {
        /* The memory being freed will have an BlockLink_t structure immediately
        before it. */
        puc -= xHeapStructSize;

        /* This casting is to keep the compiler from issuing warnings. */
        pxLink = (void*)puc;

        /* Check the block is actually allocated. */
        configASSERT((pxLink->xBlockSize & xBlockAllocatedBit) != 0);
        configASSERT(pxLink->pxNextFreeBlock == NULL);

        if((pxLink->xBlockSize & xBlockAllocatedBit) != 0) {
            if(pxLink->pxNextFreeBlock == NULL) {
                /* The block is being returned to the heap - it is no longer
                allocated. */
                pxLink->xBlockSize &= ~xBlockAllocatedBit;

#ifdef HEAP_PRINT_DEBUG
                print_heap_free(pxLink);
#endif

                vTaskSuspendAll();
                {
                    furi_assert((size_t)pv >= SRAM_BASE);
                    furi_assert((size_t)pv < SRAM_BASE + 1024 * 256);
                    furi_assert(pxLink->xBlockSize >= xHeapStructSize);
                    furi_assert((pxLink->xBlockSize - xHeapStructSize) < 1024 * 256);

                    /* Add this block to the list of free blocks. */
                    xFreeBytesRemaining += pxLink->xBlockSize;
                    traceFREE(pv, pxLink->xBlockSize);
                    memset(pv, 0, pxLink->xBlockSize - xHeapStructSize);
                    prvInsertBlockIntoFreeList(((BlockLink_t*)pxLink));
                }
                (void)xTaskResumeAll();
            } else {
                mtCOVERAGE_TEST_MARKER();
            }
        } else {
            mtCOVERAGE_TEST_MARKER();
        }
    } else {
#ifdef HEAP_PRINT_DEBUG
        print_heap_free(pv);
#endif
    }
}
/*-----------------------------------------------------------*/

size_t xPortGetTotalHeapSize(void) {
    return (size_t)&__heap_end__ - (size_t)&__heap_start__;
}
/*-----------------------------------------------------------*/

size_t xPortGetFreeHeapSize(void) {
    return xFreeBytesRemaining;
}
/*-----------------------------------------------------------*/

size_t xPortGetMinimumEverFreeHeapSize(void) {
    return xMinimumEverFreeBytesRemaining;
}
/*-----------------------------------------------------------*/

void vPortInitialiseBlocks(void) {
    /* This just exists to keep the linker quiet. */
}
/*-----------------------------------------------------------*/

static void prvHeapInit(void) {
    BlockLink_t* pxFirstFreeBlock;
    uint8_t* pucAlignedHeap;
    size_t uxAddress;
    size_t xTotalHeapSize = (size_t)&__heap_end__ - (size_t)&__heap_start__;

    /* Ensure the heap starts on a correctly aligned boundary. */
    uxAddress = (size_t)ucHeap;

    if((uxAddress & portBYTE_ALIGNMENT_MASK) != 0) {
        uxAddress += (portBYTE_ALIGNMENT - 1);
        uxAddress &= ~((size_t)portBYTE_ALIGNMENT_MASK);
        xTotalHeapSize -= uxAddress - (size_t)ucHeap;
    }

    pucAlignedHeap = (uint8_t*)uxAddress;

    /* xStart is used to hold a pointer to the first item in the list of free
    blocks.  The void cast is used to prevent compiler warnings. */
    xStart.pxNextFreeBlock = (void*)pucAlignedHeap;
    xStart.xBlockSize = (size_t)0;

    /* pxEnd is used to mark the end of the list of free blocks and is inserted
    at the end of the heap space. */
    uxAddress = ((size_t)pucAlignedHeap) + xTotalHeapSize;
    uxAddress -= xHeapStructSize;
    uxAddress &= ~((size_t)portBYTE_ALIGNMENT_MASK);
    pxEnd = (void*)uxAddress;
    pxEnd->xBlockSize = 0;
    pxEnd->pxNextFreeBlock = NULL;

    /* To start with there is a single free block that is sized to take up the
    entire heap space, minus the space taken by pxEnd. */
    pxFirstFreeBlock = (void*)pucAlignedHeap;
    pxFirstFreeBlock->xBlockSize = uxAddress - (size_t)pxFirstFreeBlock;
    pxFirstFreeBlock->pxNextFreeBlock = pxEnd;

    /* Only one block exists - and it covers the entire usable heap space. */
    xMinimumEverFreeBytesRemaining = pxFirstFreeBlock->xBlockSize;
    xFreeBytesRemaining = pxFirstFreeBlock->xBlockSize;

    /* Work out the position of the top bit in a size_t variable. */
    xBlockAllocatedBit = ((size_t)1) << ((sizeof(size_t) * heapBITS_PER_BYTE) - 1);
}
/*-----------------------------------------------------------*/

static void prvInsertBlockIntoFreeList(BlockLink_t* pxBlockToInsert) {
    BlockLink_t* pxIterator;
    uint8_t* puc;

    /* Iterate through the list until a block is found that has a higher address
    than the block being inserted. */
    for(pxIterator = &xStart; pxIterator->pxNextFreeBlock < pxBlockToInsert;
        pxIterator = pxIterator->pxNextFreeBlock) {
        /* Nothing to do here, just iterate to the right position. */
    }

    /* Do the block being inserted, and the block it is being inserted after
    make a contiguous block of memory? */
    puc = (uint8_t*)pxIterator;
    if((puc + pxIterator->xBlockSize) == (uint8_t*)pxBlockToInsert) {
        pxIterator->xBlockSize += pxBlockToInsert->xBlockSize;
        pxBlockToInsert = pxIterator;
    } else {
        mtCOVERAGE_TEST_MARKER();
    }

    /* Do the block being inserted, and the block it is being inserted before
    make a contiguous block of memory? */
    puc = (uint8_t*)pxBlockToInsert;
    if((puc + pxBlockToInsert->xBlockSize) == (uint8_t*)pxIterator->pxNextFreeBlock) {
        if(pxIterator->pxNextFreeBlock != pxEnd) {
            /* Form one big block from the two blocks. */
            pxBlockToInsert->xBlockSize += pxIterator->pxNextFreeBlock->xBlockSize;
            pxBlockToInsert->pxNextFreeBlock = pxIterator->pxNextFreeBlock->pxNextFreeBlock;
        } else {
            pxBlockToInsert->pxNextFreeBlock = pxEnd;
        }
    } else {
        pxBlockToInsert->pxNextFreeBlock = pxIterator->pxNextFreeBlock;
    }

    /* If the block being inserted plugged a gab, so was merged with the block
    before and the block after, then it's pxNextFreeBlock pointer will have
    already been set, and should not be set here as that would make it point
    to itself. */
    if(pxIterator != pxBlockToInsert) {
        pxIterator->pxNextFreeBlock = pxBlockToInsert;
    } else {
        mtCOVERAGE_TEST_MARKER();
    }
}<|MERGE_RESOLUTION|>--- conflicted
+++ resolved
@@ -243,11 +243,7 @@
 
 void memmgr_heap_printf_free_blocks(void) {
     BlockLink_t* pxBlock;
-<<<<<<< HEAD
-    //TODO enable when we can do printf with a locked scheduler
-=======
     //can be enabled once we can do printf with a locked scheduler
->>>>>>> 63403bba
     //vTaskSuspendAll();
 
     pxBlock = xStart.pxNextFreeBlock;
