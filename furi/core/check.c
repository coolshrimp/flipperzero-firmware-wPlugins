#include "check.h"
#include "common_defines.h"

#include <stm32wbxx.h>
#include <furi_hal_power.h>
#include <furi_hal_rtc.h>
#include <furi_hal_debug.h>
#include <furi_hal_bt.h>
#include <stdio.h>

#include <FreeRTOS.h>
#include <task.h>
#include <stdio.h>
#include <stdlib.h>

PLACE_IN_SECTION("MB_MEM2") const char* __furi_check_message = NULL;
PLACE_IN_SECTION("MB_MEM2") uint32_t __furi_check_registers[13] = {0};

/** Load r12 value to __furi_check_message and store registers to __furi_check_registers */
#define GET_MESSAGE_AND_STORE_REGISTERS()               \
    asm volatile("ldr r11, =__furi_check_message    \n" \
                 "str r12, [r11]                    \n" \
                 "ldr r12, =__furi_check_registers  \n" \
                 "stm r12, {r0-r11}                 \n" \
                 "str lr, [r12, #48]                \n" \
                 :                                      \
                 :                                      \
                 : "memory");

/** Restore registers and halt MCU
 * 
 * - Always use it with GET_MESSAGE_AND_STORE_REGISTERS
 * - If debugger is(was) connected this routine will raise bkpt
 * - If debugger is not connected then endless loop
 * 
 */
#define RESTORE_REGISTERS_AND_HALT_MCU(debug)           \
    register bool r0 asm("r0") = debug;                 \
    asm volatile("cbnz  r0, with_debugger%=         \n" \
                 "ldr   r12, =__furi_check_registers\n" \
                 "ldm   r12, {r0-r11}               \n" \
                 "loop%=:                           \n" \
                 "wfi                               \n" \
                 "b     loop%=                      \n" \
                 "with_debugger%=:                  \n" \
                 "ldr   r12, =__furi_check_registers\n" \
                 "ldm   r12, {r0-r11}               \n" \
                 "debug_loop%=:                     \n" \
                 "bkpt  0x00                        \n" \
                 "wfi                               \n" \
                 "b     debug_loop%=                \n" \
                 :                                      \
                 : "r"(r0)                              \
                 : "memory");

extern size_t xPortGetTotalHeapSize(void);

static void __furi_put_uint32_as_text(uint32_t data) {
    char tmp_str[] = "-2147483648";
    itoa(data, tmp_str, 10);
    furi_log_puts(tmp_str);
}

static void __furi_put_uint32_as_hex(uint32_t data) {
    char tmp_str[] = "0xFFFFFFFF";
    itoa(data, tmp_str, 16);
    furi_log_puts(tmp_str);
}

static void __furi_print_register_info() {
    // Print registers
    for(uint8_t i = 0; i < 12; i++) {
        furi_log_puts("\r\n\tr");
        __furi_put_uint32_as_text(i);
        furi_log_puts(" : ");
        __furi_put_uint32_as_hex(__furi_check_registers[i]);
    }

    furi_log_puts("\r\n\tlr : ");
    __furi_put_uint32_as_hex(__furi_check_registers[12]);
}

static void __furi_print_stack_info() {
    furi_log_puts("\r\n\tstack watermark: ");
    __furi_put_uint32_as_text(uxTaskGetStackHighWaterMark(NULL) * 4);
}

static void __furi_print_bt_stack_info() {
    const FuriHalBtHardfaultInfo* fault_info = furi_hal_bt_get_hardfault_info();
    if(fault_info == NULL) {
        furi_log_puts("\r\n\tcore2: not faulted");
    } else {
        furi_log_puts("\r\n\tcore2: hardfaulted.\r\n\tPC: ");
        __furi_put_uint32_as_hex(fault_info->source_pc);
        furi_log_puts("\r\n\tLR: ");
        __furi_put_uint32_as_hex(fault_info->source_lr);
        furi_log_puts("\r\n\tSP: ");
        __furi_put_uint32_as_hex(fault_info->source_sp);
    }
}

static void __furi_print_heap_info() {
    furi_log_puts("\r\n\t     heap total: ");
    __furi_put_uint32_as_text(xPortGetTotalHeapSize());
    furi_log_puts("\r\n\t      heap free: ");
    __furi_put_uint32_as_text(xPortGetFreeHeapSize());
    furi_log_puts("\r\n\t heap watermark: ");
    __furi_put_uint32_as_text(xPortGetMinimumEverFreeHeapSize());
}

static void __furi_print_name(bool isr) {
    if(isr) {
        furi_log_puts("[ISR ");
        __furi_put_uint32_as_text(__get_IPSR());
        furi_log_puts("] ");
    } else {
        const char* name = pcTaskGetName(NULL);
        if(name == NULL) {
            furi_log_puts("[main] ");
        } else {
            furi_log_puts("[");
            furi_log_puts(name);
            furi_log_puts("] ");
        }
    }
}

FURI_NORETURN void __furi_crash_implementation() {
    __disable_irq();
    GET_MESSAGE_AND_STORE_REGISTERS();

    bool isr = FURI_IS_IRQ_MODE();

    if(__furi_check_message == NULL) {
        __furi_check_message = "Fatal Error";
    } else if(__furi_check_message == (void*)__FURI_ASSERT_MESSAGE_FLAG) {
        __furi_check_message = "furi_assert failed";
    } else if(__furi_check_message == (void*)__FURI_CHECK_MESSAGE_FLAG) {
        __furi_check_message = "furi_check failed";
    }

    furi_log_puts("\r\n\033[0;31m[CRASH]");
    __furi_print_name(isr);
    furi_log_puts(__furi_check_message);

    __furi_print_register_info();
    if(!isr) {
        __furi_print_stack_info();
    }
    __furi_print_heap_info();
    __furi_print_bt_stack_info();

    // Check if debug enabled by DAP
    // https://developer.arm.com/documentation/ddi0403/d/Debug-Architecture/ARMv7-M-Debug/Debug-register-support-in-the-SCS/Debug-Halting-Control-and-Status-Register--DHCSR?lang=en
    bool debug = CoreDebug->DHCSR & CoreDebug_DHCSR_C_DEBUGEN_Msk;
#ifdef FURI_NDEBUG
    if(debug) {
#endif
        furi_log_puts("\r\nSystem halted. Connect debugger for more info\r\n");
        furi_log_puts("\033[0m\r\n");
        furi_hal_debug_enable();

        RESTORE_REGISTERS_AND_HALT_MCU(debug);
#ifdef FURI_NDEBUG
    } else {
        uint32_t ptr = (uint32_t)__furi_check_message;
        if(ptr < FLASH_BASE || ptr > (FLASH_BASE + FLASH_SIZE)) {
            ptr = (uint32_t) "Check serial logs";
        }
        furi_hal_rtc_set_fault_data(ptr);
<<<<<<< HEAD
        furi_hal_console_puts("\r\nRebooting Flipper Zero.\r\n");
        furi_hal_console_puts("\033[0m\r\n");
=======
        furi_log_puts("\r\nRebooting system.\r\n");
        furi_log_puts("\033[0m\r\n");
>>>>>>> 19fe8e89
        furi_hal_power_reset();
    }
#endif
    __builtin_unreachable();
}

FURI_NORETURN void __furi_halt_implementation() {
    __disable_irq();
    GET_MESSAGE_AND_STORE_REGISTERS();

    bool isr = FURI_IS_IRQ_MODE();

    if(__furi_check_message == NULL) {
        __furi_check_message = "System halt requested.";
    }

    furi_log_puts("\r\n\033[0;31m[HALT]");
    __furi_print_name(isr);
    furi_log_puts(__furi_check_message);
    furi_log_puts("\r\nSystem halted. Bye-bye!\r\n");
    furi_log_puts("\033[0m\r\n");

    // Check if debug enabled by DAP
    // https://developer.arm.com/documentation/ddi0403/d/Debug-Architecture/ARMv7-M-Debug/Debug-register-support-in-the-SCS/Debug-Halting-Control-and-Status-Register--DHCSR?lang=en
    bool debug = CoreDebug->DHCSR & CoreDebug_DHCSR_C_DEBUGEN_Msk;
    RESTORE_REGISTERS_AND_HALT_MCU(debug);

    __builtin_unreachable();
}<|MERGE_RESOLUTION|>--- conflicted
+++ resolved
@@ -168,13 +168,8 @@
             ptr = (uint32_t) "Check serial logs";
         }
         furi_hal_rtc_set_fault_data(ptr);
-<<<<<<< HEAD
-        furi_hal_console_puts("\r\nRebooting Flipper Zero.\r\n");
-        furi_hal_console_puts("\033[0m\r\n");
-=======
-        furi_log_puts("\r\nRebooting system.\r\n");
+        furi_log_puts("\r\nRebooting Flipper Zero.\r\n");
         furi_log_puts("\033[0m\r\n");
->>>>>>> 19fe8e89
         furi_hal_power_reset();
     }
 #endif
