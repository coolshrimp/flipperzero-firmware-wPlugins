#include "flipper.h"
#include <applications.h>
#include <furi.h>
#include <furi_hal.h>
#include <furi_hal_version.h>
#include <furi_hal_memory.h>
#include <furi_hal_rtc.h>
#include <storage/storage.h>
#include <gui/canvas_i.h>
#include <cfw/private.h>

#include <FreeRTOS.h>

#define TAG "Flipper"

static void flipper_print_version(const char* target, const Version* version) {
    if(version) {
        FURI_LOG_I(
            TAG,
            "\r\n\t%s version:\t%s\r\n"
            "\tBuild date:\t\t%s\r\n"
            "\tGit Commit:\t\t%s (%s)%s\r\n"
            "\tGit Branch:\t\t%s",
            target,
            version_get_version(version),
            version_get_builddate(version),
            version_get_githash(version),
            version_get_gitbranchnum(version),
            version_get_dirty_flag(version) ? " (dirty)" : "",
            version_get_gitbranch(version));
    } else {
        FURI_LOG_I(TAG, "No build info for %s", target);
    }
}

<<<<<<< HEAD
void flipper_start_service(const FlipperInternalApplication* service) {
    FURI_LOG_D(TAG, "Starting service %s", service->name);

    FuriThread* thread =
        furi_thread_alloc_ex(service->name, service->stack_size, service->app, NULL);
    furi_thread_mark_as_service(thread);
    furi_thread_set_appid(thread, service->appid);

    furi_thread_start(thread);
}

void flipper_init() {
=======
void flipper_init(void) {
>>>>>>> 0a48658a
    flipper_print_version("Firmware", furi_hal_version_get_firmware_version());
    FURI_LOG_I(TAG, "Boot mode %d, starting services", furi_hal_rtc_get_boot_mode());

    for(size_t i = 0; i < FLIPPER_SERVICES_COUNT; i++) {
        flipper_start_service(&FLIPPER_SERVICES[i]);
    }
    if(furi_hal_is_normal_boot()) {
        CFW_SETTINGS_LOAD();
    } else {
        FURI_LOG_I(TAG, "Special boot, skipping optional components");
    }

    FURI_LOG_I(TAG, "Startup complete");
}

void vApplicationGetIdleTaskMemory(
    StaticTask_t** tcb_ptr,
    StackType_t** stack_ptr,
    uint32_t* stack_size) {
    *tcb_ptr = memmgr_alloc_from_pool(sizeof(StaticTask_t));
    *stack_ptr = memmgr_alloc_from_pool(sizeof(StackType_t) * configIDLE_TASK_STACK_DEPTH);
    *stack_size = configIDLE_TASK_STACK_DEPTH;
}

void vApplicationGetTimerTaskMemory(
    StaticTask_t** tcb_ptr,
    StackType_t** stack_ptr,
    uint32_t* stack_size) {
    *tcb_ptr = memmgr_alloc_from_pool(sizeof(StaticTask_t));
    *stack_ptr = memmgr_alloc_from_pool(sizeof(StackType_t) * configTIMER_TASK_STACK_DEPTH);
    *stack_size = configTIMER_TASK_STACK_DEPTH;
}<|MERGE_RESOLUTION|>--- conflicted
+++ resolved
@@ -33,7 +33,6 @@
     }
 }
 
-<<<<<<< HEAD
 void flipper_start_service(const FlipperInternalApplication* service) {
     FURI_LOG_D(TAG, "Starting service %s", service->name);
 
@@ -45,10 +44,7 @@
     furi_thread_start(thread);
 }
 
-void flipper_init() {
-=======
 void flipper_init(void) {
->>>>>>> 0a48658a
     flipper_print_version("Firmware", furi_hal_version_get_firmware_version());
     FURI_LOG_I(TAG, "Boot mode %d, starting services", furi_hal_rtc_get_boot_mode());
 
